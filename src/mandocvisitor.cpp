--- conflicted
+++ resolved
@@ -199,17 +199,10 @@
   SrcLangExt langExt = getLanguageFromCodeLang(lang);
   switch (s->type())
   {
-<<<<<<< HEAD
     case DocVerbatim::Code:
-      if (!m_firstCol) m_t << endl;
-      m_t << ".PP" << endl;
-      m_t << ".nf" << endl;
-=======
-    case DocVerbatim::Code: // fall though
       if (!m_firstCol) m_t << "\n";
       m_t << ".PP\n";
       m_t << ".nf\n";
->>>>>>> 4784ecea
       getCodeParser(lang).parseCode(m_ci,s->context(),s->text(),
                                         langExt,
                                         s->isExample(),s->exampleFile());
