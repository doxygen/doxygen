--- conflicted
+++ resolved
@@ -1538,9 +1538,6 @@
 }
 
 
-<<<<<<< HEAD
-void LayoutDocManager::init() { }
-=======
 void LayoutDocManager::init()
 {
   LayoutParser &layoutParser = LayoutParser::instance();
@@ -1557,7 +1554,6 @@
                [&]() { DebugLex::print(Debug::Lex_xml,"Finished", "libxml/xml.l",layoutFile); }
               );
 }
->>>>>>> 2b9f286c
 
 LayoutDocManager::~LayoutDocManager()
 {
@@ -1604,14 +1600,10 @@
   handlers.error        = [&layoutParser](const std::string &fn,int lineNr,const std::string &msg) { layoutParser.error(fn,lineNr,msg); };
   XMLParser parser(handlers);
   layoutParser.setDocumentLocator(&parser);
-<<<<<<< HEAD
-  parser.parse(fileName.data(),data,flag);
-=======
   parser.parse(fileName.data(),fileToString(fileName).data(),Debug::isFlagSet(Debug::Lex_xml),
                [&]() { DebugLex::print(Debug::Lex_xml,"Entering","libxml/xml.l",qPrint(fileName)); },
                [&]() { DebugLex::print(Debug::Lex_xml,"Finished", "libxml/xml.l",qPrint(fileName)); }
               );
->>>>>>> 2b9f286c
 }
 //---------------------------------------------------------------------------------
 
