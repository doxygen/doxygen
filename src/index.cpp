/******************************************************************************
 *
 * 
 *
 * Copyright (C) 1997-2015 by Dimitri van Heesch.
 *
 * Permission to use, copy, modify, and distribute this software and its
 * documentation under the terms of the GNU General Public License is hereby 
 * granted. No representations are made about the suitability of this software 
 * for any purpose. It is provided "as is" without express or implied warranty.
 * See the GNU General Public License for more details.
 *
 * Documents produced by Doxygen are derivative works derived from the
 * input used in their production; they are not affected by this license.
 *
 */

/** @file
 *  @brief This file contains functions for the various index pages.
 */

#include <stdlib.h>

#include <qtextstream.h>
#include <qdatetime.h>
#include <qdir.h>
#include <qregexp.h>

#include "message.h"
#include "index.h"
#include "doxygen.h"
#include "config.h"
#include "filedef.h"
#include "outputlist.h"
#include "util.h"
#include "groupdef.h"
#include "language.h"
#include "htmlgen.h"
#include "htmlhelp.h"
#include "ftvhelp.h"
#include "dot.h"
#include "pagedef.h"
#include "dirdef.h"
#include "vhdldocgen.h"
#include "layout.h"
#include "memberlist.h"
#include "classlist.h"
#include "namespacedef.h"
#include "filename.h"

#define MAX_ITEMS_BEFORE_MULTIPAGE_INDEX 200
#define MAX_ITEMS_BEFORE_QUICK_INDEX 30


int annotatedClasses;
int annotatedClassesPrinted;
int hierarchyClasses;
int documentedFiles;
int documentedGroups;
int documentedNamespaces;
int indexedPages;
int documentedClassMembers[CMHL_Total];
int documentedFileMembers[FMHL_Total];
int documentedNamespaceMembers[NMHL_Total];
int documentedHtmlFiles;
int documentedPages;
int documentedDirs;

static int countClassHierarchy();
static void countFiles(int &htmlFiles,int &files);
static int countGroups();
static int countDirs();
static int countNamespaces();
static int countAnnotatedClasses(int *cp);
static void countRelatedPages(int &docPages,int &indexPages);

void countDataStructures()
{
  annotatedClasses           = countAnnotatedClasses(&annotatedClassesPrinted); // "classes" + "annotated"
  hierarchyClasses           = countClassHierarchy();   // "hierarchy"
  countFiles(documentedHtmlFiles,documentedFiles);      // "files"
  countRelatedPages(documentedPages,indexedPages);      // "pages"
  documentedGroups           = countGroups();           // "modules"
  documentedNamespaces       = countNamespaces();       // "namespaces"
  documentedDirs             = countDirs();             // "dirs"
  // "globals"
  // "namespacemembers"
  // "functions"
}

static void startIndexHierarchy(OutputList &ol,int level)
{
  ol.pushGeneratorState();
  ol.disable(OutputGenerator::Man);
  ol.disable(OutputGenerator::Html);
  if (level<6) ol.startIndexList();
  ol.enableAll();
  ol.disable(OutputGenerator::Latex);
  ol.disable(OutputGenerator::RTF);
  ol.startItemList();
  ol.popGeneratorState();
}

static void endIndexHierarchy(OutputList &ol,int level)
{
  ol.pushGeneratorState();
  ol.disable(OutputGenerator::Man);
  ol.disable(OutputGenerator::Html);
  if (level<6) ol.endIndexList();
  ol.enableAll();
  ol.disable(OutputGenerator::Latex);
  ol.disable(OutputGenerator::RTF);
  ol.endItemList();
  ol.popGeneratorState();
}

//----------------------------------------------------------------------------

class MemberIndexList : public QList<MemberDef>
{
  public:
    typedef MemberDef ElementType;
    MemberIndexList(uint letter) : QList<MemberDef>(), m_letter(letter) {}
    ~MemberIndexList() {}
    int compareValues(const MemberDef *md1, const MemberDef *md2) const
    {
      int result = qstricmp(md1->name(),md2->name());
      if (result==0)
      {
        result = qstricmp(md1->qualifiedName(),md2->qualifiedName());
      }
      return result;
    }
    uint letter() const { return m_letter; }
  private:
    uint m_letter;
};

static LetterToIndexMap<MemberIndexList> g_memberIndexLetterUsed[CMHL_Total];
static LetterToIndexMap<MemberIndexList> g_fileIndexLetterUsed[FMHL_Total];
static LetterToIndexMap<MemberIndexList> g_namespaceIndexLetterUsed[NMHL_Total];

const int maxItemsBeforeQuickIndex = MAX_ITEMS_BEFORE_QUICK_INDEX;

//----------------------------------------------------------------------------

//----------------------------------------------------------------------------

static void startQuickIndexList(OutputList &ol,bool letterTabs=FALSE)
{
  bool fancyTabs = TRUE;
  if (fancyTabs)
  {
    if (letterTabs)
    {
      ol.writeString("  <div id=\"navrow4\" class=\"tabs3\">\n"); 
    }
    else
    {
      ol.writeString("  <div id=\"navrow3\" class=\"tabs2\">\n"); 
    }
    ol.writeString("    <ul class=\"tablist\">\n"); 
  }
  else
  {
    ol.writeString("  <div class=\"qindex\">"); 
  }
}

static void endQuickIndexList(OutputList &ol)
{
  bool fancyTabs = TRUE;
  if (fancyTabs)
  {
    ol.writeString("    </ul>\n");
  }
  ol.writeString("  </div>\n");
}

static void startQuickIndexItem(OutputList &ol,const char *l,
                                bool hl,bool compact,bool &first)
{
  bool fancyTabs = TRUE;
  if (!first && compact && !fancyTabs) ol.writeString(" | ");
  first=FALSE;
  if (fancyTabs)
  {
    ol.writeString("      <li"); 
    if (hl) ol.writeString(" class=\"current\"");
    ol.writeString("><a ");
  }
  else
  {
    if (!compact) ol.writeString("<li>");
    if (hl && compact)
    {
      ol.writeString("<a class=\"qindexHL\" ");
    }
    else
    {
      ol.writeString("<a class=\"qindex\" ");
    }
  }
  ol.writeString("href=\""); 
  ol.writeString(l);
  ol.writeString("\">");
  if (fancyTabs)
  {
    ol.writeString("<span>");
  }
}

static void endQuickIndexItem(OutputList &ol)
{
  bool fancyTabs=TRUE;
  if (fancyTabs) ol.writeString("</span>");
  ol.writeString("</a>");
  if (fancyTabs) ol.writeString("</li>\n");
}

// don't make this static as it is called from a template function and some
// old compilers don't support calls to static functions from a template.
QCString fixSpaces(const QCString &s)
{
  return substitute(s," ","&#160;");
}

void startTitle(OutputList &ol,const char *fileName,Definition *def)
{
  ol.startHeaderSection();
  if (def) def->writeSummaryLinks(ol);
  ol.startTitleHead(fileName);
  ol.pushGeneratorState();
  ol.disable(OutputGenerator::Man);
}

void endTitle(OutputList &ol,const char *fileName,const char *name)
{
  ol.popGeneratorState();
  ol.endTitleHead(fileName,name);
  ol.endHeaderSection();
}

void startFile(OutputList &ol,const char *name,const char *manName,
               const char *title,HighlightedItem hli,bool additionalIndices,
               const char *altSidebarName)
{
  static bool disableIndex     = Config_getBool(DISABLE_INDEX);
  ol.startFile(name,manName,title);
  ol.startQuickIndices();
  if (!disableIndex)
  {
    ol.writeQuickLinks(TRUE,hli,name);
  }
  if (!additionalIndices)
  {
    ol.endQuickIndices();
  }
  ol.writeSplitBar(altSidebarName ? altSidebarName : name);
  ol.writeSearchInfo();
  resetDotNodeNumbering();
}

void endFile(OutputList &ol,bool skipNavIndex,bool skipEndContents,
             const QCString &navPath)
{
  static bool generateTreeView = Config_getBool(GENERATE_TREEVIEW);
  ol.pushGeneratorState();
  ol.disableAllBut(OutputGenerator::Html);
  if (!skipNavIndex)
  {
    if (!skipEndContents) ol.endContents();
    if (generateTreeView)
    {
      ol.writeString("</div><!-- doc-content -->\n");
    }
  }
  ol.writeFooter(navPath); // write the footer
  ol.popGeneratorState();
  ol.endFile();
}

void endFileWithNavPath(Definition *d,OutputList &ol)
{
  static bool generateTreeView = Config_getBool(GENERATE_TREEVIEW);
  QCString navPath;
  if (generateTreeView)
  {
    ol.pushGeneratorState();
    ol.disableAllBut(OutputGenerator::Html);
    ol.writeString("</div><!-- doc-content -->\n");
    ol.popGeneratorState();
    navPath = d->navigationPathAsString();
  }
  endFile(ol,generateTreeView,TRUE,navPath);
}

//----------------------------------------------------------------------
template<class T> 
void addMembersToIndex(T *def,LayoutDocManager::LayoutPart part,
                       const QCString &name,const QCString &anchor,
                       bool addToIndex=TRUE,bool preventSeparateIndex=FALSE)
{
  bool hasMembers = def->getMemberLists().count()>0 || def->getMemberGroupSDict()!=0;
  Doxygen::indexList->addContentsItem(hasMembers,name,
                                     def->getReference(),def->getOutputFileBase(),anchor,
                                     hasMembers && !preventSeparateIndex,
                                     addToIndex,
                                     def);
  int numClasses=0;
  ClassSDict *classes = def->getClassSDict();
  if (classes)
  {
     ClassDef *cd;
     ClassSDict::Iterator it(*classes);
     for (;(cd=it.current());++it)
     {
       if (cd->isLinkable()) numClasses++;
     }
  }
  //printf("addMembersToIndex(def=%s hasMembers=%d numClasses=%d)\n",def->name().data(),hasMembers,numClasses);
  if (hasMembers || numClasses>0)
  {
    Doxygen::indexList->incContentsDepth();
    QListIterator<LayoutDocEntry> eli(LayoutDocManager::instance().docEntries(part));
    LayoutDocEntry *lde;
    for (eli.toFirst();(lde=eli.current());++eli)
    {
      if (lde->kind()==LayoutDocEntry::MemberDef)
      {
        LayoutDocEntryMemberDef *lmd = (LayoutDocEntryMemberDef*)lde;
        MemberList *ml = def->getMemberList(lmd->type);
        if (ml)
        {
          MemberListIterator mi(*ml);
          MemberDef *md;
          for (mi.toFirst();(md=mi.current());++mi)
          {
            MemberList *enumList = md->enumFieldList();
            bool isDir = enumList!=0 && md->isEnumerate();
            bool isAnonymous = md->name().find('@')!=-1;
            static bool hideUndocMembers = Config_getBool(HIDE_UNDOC_MEMBERS);
            static bool extractStatic = Config_getBool(EXTRACT_STATIC);
            if (!isAnonymous && 
                (!hideUndocMembers || md->hasDocumentation()) &&
                (!md->isStatic() || extractStatic)
               )
            {
              if (md->getOuterScope()==def || md->getOuterScope()==Doxygen::globalScope)
              {
                Doxygen::indexList->addContentsItem(isDir,
                  md->name(),md->getReference(),md->getOutputFileBase(),md->anchor(),FALSE,addToIndex);
              }
              else // inherited member
              {
                Doxygen::indexList->addContentsItem(isDir,
                  md->name(),def->getReference(),def->getOutputFileBase(),md->anchor(),FALSE,addToIndex);
              }
            }
            if (isDir)
            {
              if (!isAnonymous)
              {
                Doxygen::indexList->incContentsDepth();
              }
              MemberListIterator emli(*enumList);
              MemberDef *emd;
              for (emli.toFirst();(emd=emli.current());++emli)
              {
                if (!hideUndocMembers || emd->hasDocumentation())
                {
                  if (emd->getOuterScope()==def || emd->getOuterScope()==Doxygen::globalScope)
                  {
                    Doxygen::indexList->addContentsItem(FALSE,
                        emd->name(),emd->getReference(),emd->getOutputFileBase(),emd->anchor(),FALSE,addToIndex);
                  }
                  else // inherited member
                  {
                    Doxygen::indexList->addContentsItem(FALSE,
                        emd->name(),def->getReference(),def->getOutputFileBase(),emd->anchor(),FALSE,addToIndex);
                  }
                }
              }
              if (!isAnonymous)
              {
                Doxygen::indexList->decContentsDepth();
              }
            }
          }
        }
      }
      else if (lde->kind()==LayoutDocEntry::NamespaceClasses || 
               lde->kind()==LayoutDocEntry::FileClasses || 
               lde->kind()==LayoutDocEntry::ClassNestedClasses
              )
      {
        if (classes)
        {
          ClassDef *cd;
          ClassSDict::Iterator it(*classes);
          for (;(cd=it.current());++it)
          {
            if (cd->isLinkable() && (cd->partOfGroups()==0 || def->definitionType()==Definition::TypeGroup))
            {
              static bool inlineSimpleStructs = Config_getBool(INLINE_SIMPLE_STRUCTS);
              bool isNestedClass = def->definitionType()==Definition::TypeClass;
              addMembersToIndex(cd,LayoutDocManager::Class,cd->displayName(FALSE),cd->anchor(),
                                addToIndex && (isNestedClass || (cd->isSimple() && inlineSimpleStructs)),
                                preventSeparateIndex || cd->isEmbeddedInOuterScope());
            }
          }
        }
      }
    }

    Doxygen::indexList->decContentsDepth();
  }
}


//----------------------------------------------------------------------------
/*! Generates HTML Help tree of classes */

static void writeClassTree(OutputList &ol,const BaseClassList *bcl,bool hideSuper,int level,FTVHelp* ftv,bool addToIndex)
{
  if (bcl==0) return;
  BaseClassListIterator bcli(*bcl);
  bool started=FALSE;
  for ( ; bcli.current() ; ++bcli)
  {
    ClassDef *cd=bcli.current()->classDef;
    if (cd->getLanguage()==SrcLangExt_VHDL && (VhdlDocGen::VhdlClasses)cd->protection()!=VhdlDocGen::ENTITYCLASS)
    {
      continue;
    }

    bool b;
    if (cd->getLanguage()==SrcLangExt_VHDL)
    {
      b=hasVisibleRoot(cd->subClasses());
    }
    else
    {
      b=hasVisibleRoot(cd->baseClasses());
    }

    if (cd->isVisibleInHierarchy() && b) // hasVisibleRoot(cd->baseClasses()))
    {
      if (!started)
      {
        startIndexHierarchy(ol,level);
        if (addToIndex)
        {
          Doxygen::indexList->incContentsDepth();
        }
        if (ftv)
        {
          ftv->incContentsDepth();
        }
        started=TRUE;
      }
      ol.startIndexListItem();
      //printf("Passed...\n");
      bool hasChildren = !cd->visited && !hideSuper && classHasVisibleChildren(cd);
      //printf("tree4: Has children %s: %d\n",cd->name().data(),hasChildren);
      if (cd->isLinkable())
      {
        //printf("Writing class %s\n",cd->displayName().data());
        ol.startIndexItem(cd->getReference(),cd->getOutputFileBase());
        ol.parseText(cd->displayName());
        ol.endIndexItem(cd->getReference(),cd->getOutputFileBase());
        if (cd->isReference()) 
        { 
          ol.startTypewriter(); 
          ol.docify(" [external]");
          ol.endTypewriter();
        }
        if (addToIndex)
        {
          Doxygen::indexList->addContentsItem(hasChildren,cd->displayName(),cd->getReference(),cd->getOutputFileBase(),cd->anchor());
        }
        if (ftv)
        {
          if (cd->getLanguage()==SrcLangExt_VHDL)
          {
            ftv->addContentsItem(hasChildren,bcli.current()->usedName,cd->getReference(),cd->getOutputFileBase(),cd->anchor(),FALSE,FALSE,cd);
          }
          else
          {
            ftv->addContentsItem(hasChildren,cd->displayName(),cd->getReference(),cd->getOutputFileBase(),cd->anchor(),FALSE,FALSE,cd);
          }
        }
      }
      else
      {
        ol.startIndexItem(0,0);
        ol.parseText(cd->name());
        ol.endIndexItem(0,0);
        if (addToIndex)
        {
          Doxygen::indexList->addContentsItem(hasChildren,cd->displayName(),0,0,0);
        }
        if (ftv)
        {
          ftv->addContentsItem(hasChildren,cd->displayName(),0,0,0,FALSE,FALSE,cd);
        }
      }
      if (hasChildren)
      {
        //printf("Class %s at %p visited=%d\n",cd->name().data(),cd,cd->visited);
        bool wasVisited=cd->visited;
        cd->visited=TRUE;
        if (cd->getLanguage()==SrcLangExt_VHDL)	
        {
          writeClassTree(ol,cd->baseClasses(),wasVisited,level+1,ftv,addToIndex);
        }
        else       
        {
          writeClassTree(ol,cd->subClasses(),wasVisited,level+1,ftv,addToIndex);
        }
      }
      ol.endIndexListItem();
    }
  }
  if (started) 
  {
    endIndexHierarchy(ol,level);
    if (addToIndex)
    {
      Doxygen::indexList->decContentsDepth();
    }
    if (ftv)
    {
      ftv->decContentsDepth();
    }
  }
}

//----------------------------------------------------------------------------

static bool dirHasVisibleChildren(DirDef *dd)
{
  if (dd->hasDocumentation()) return TRUE;

  QListIterator<FileDef> fli(*dd->getFiles());
  FileDef *fd;
  for (fli.toFirst();(fd=fli.current());++fli)
  {
    bool genSourceFile;
    if (fileVisibleInIndex(fd,genSourceFile))
    {
      return TRUE;
    }
    if (genSourceFile)
    {
      return TRUE;
    }
  }

  QListIterator<DirDef> dli(dd->subDirs());
  DirDef *subdd;
  for (dli.toFirst();(subdd=dli.current());++dli)
  {
    if (dirHasVisibleChildren(subdd))
    {
      return TRUE;
    }
  }
  return FALSE;
}

//----------------------------------------------------------------------------
static void writeDirTreeNode(OutputList &ol, DirDef *dd, int level, FTVHelp* ftv,bool addToIndex)
{
  if (level>20)
  {
    warn(dd->getDefFileName(),dd->getDefLine(),
        "maximum nesting level exceeded for directory %s: "
        "check for possible recursive directory relation!\n",dd->name().data()
        );
    return;
  }

  if (!dirHasVisibleChildren(dd))
  {
    return;
  }

  static bool tocExpand = TRUE; //Config_getBool(TOC_EXPAND);
  bool isDir = dd->subDirs().count()>0 || // there are subdirs
               (tocExpand &&              // or toc expand and
                dd->getFiles() && dd->getFiles()->count()>0 // there are files
               );
  //printf("gd=`%s': pageDict=%d\n",gd->name().data(),gd->pageDict->count());
  if (addToIndex)
  {
    Doxygen::indexList->addContentsItem(isDir,dd->shortName(),dd->getReference(),dd->getOutputFileBase(),0,TRUE,TRUE); 
    Doxygen::indexList->incContentsDepth();
  }
  if (ftv)
  {
    ftv->addContentsItem(isDir,dd->shortName(),dd->getReference(),
                         dd->getOutputFileBase(),0,FALSE,TRUE,dd); 
    ftv->incContentsDepth();
  }

  ol.startIndexListItem();
  ol.startIndexItem(dd->getReference(),dd->getOutputFileBase());
  ol.parseText(dd->shortName());
  ol.endIndexItem(dd->getReference(),dd->getOutputFileBase());
  if (dd->isReference()) 
  { 
    ol.startTypewriter(); 
    ol.docify(" [external]");
    ol.endTypewriter();
  }

  // write sub directories
  if (dd->subDirs().count()>0)
  {
    startIndexHierarchy(ol,level+1);
    QListIterator<DirDef> dli(dd->subDirs());
    DirDef *subdd = 0;
    for (dli.toFirst();(subdd=dli.current());++dli)
    {
      writeDirTreeNode(ol,subdd,level+1,ftv,addToIndex);
    }
    endIndexHierarchy(ol,level+1); 
  }

  FileList *fileList=dd->getFiles();
  int fileCount=0;
  if (fileList && fileList->count()>0)
  {
    QListIterator<FileDef> it(*fileList);
    FileDef *fd;
    for (;(fd=it.current());++it)
    {
      //static bool allExternals = Config_getBool(ALLEXTERNALS);
      //if ((allExternals && fd->isLinkable()) || fd->isLinkableInProject())
      //{
      //  fileCount++;
      //}
      bool genSourceFile;
      if (fileVisibleInIndex(fd,genSourceFile))
      {
        fileCount++;
      }
      else if (genSourceFile)
      {
        fileCount++;
      }
    }
    if (fileCount>0)
    {
      startIndexHierarchy(ol,level+1);
      for (it.toFirst();(fd=it.current());++it)
      {
        bool doc,src;
        doc = fileVisibleInIndex(fd,src);
        QCString reference;
        QCString outputBase;
        if (doc) 
        {
          reference  = fd->getReference();
          outputBase = fd->getOutputFileBase();
        }
        if (doc || src)
        {
          ol.startIndexListItem();
          ol.startIndexItem(reference,outputBase);
          ol.parseText(fd->displayName());
          ol.endIndexItem(reference,outputBase);
          ol.endIndexListItem();
          if (ftv && (src || doc))
          {
            ftv->addContentsItem(FALSE,
                fd->displayName(),
                reference,outputBase,
                0,FALSE,FALSE,fd); 
          }
        }
      }
      endIndexHierarchy(ol,level+1); 
    }
  }

  if (tocExpand && addToIndex)
  {
    // write files of this directory
    if (fileCount>0)
    {
      QListIterator<FileDef> it(*fileList);
      FileDef *fd;
      for (;(fd=it.current());++it)
      {
        //static bool allExternals = Config_getBool(ALLEXTERNALS);
        //if ((allExternals && fd->isLinkable()) || fd->isLinkableInProject())
        bool doc,src;
        doc = fileVisibleInIndex(fd,src);
        if (doc)
        {
          addMembersToIndex(fd,LayoutDocManager::File,fd->displayName(),QCString(),TRUE);
        }
        else if (src)
        {
          Doxygen::indexList->addContentsItem(
               FALSE, convertToHtml(fd->name(),TRUE), 0, 
               fd->getSourceFileBase(), 0, FALSE, TRUE, fd);
        }
      }
    }
  }
  ol.endIndexListItem();

  if (addToIndex)
  {
    Doxygen::indexList->decContentsDepth();
  }
  if (ftv)
  {
    ftv->decContentsDepth();
  }
}

static void writeDirHierarchy(OutputList &ol, FTVHelp* ftv,bool addToIndex)
{
  if (ftv)
  {
    ol.pushGeneratorState(); 
    ol.disable(OutputGenerator::Html);
  }
  static bool fullPathNames = Config_getBool(FULL_PATH_NAMES);
  startIndexHierarchy(ol,0);
  if (fullPathNames)
  {
    SDict<DirDef>::Iterator dli(*Doxygen::directories);
    DirDef *dd;
    for (dli.toFirst();(dd=dli.current());++dli)
    {
      if (dd->getOuterScope()==Doxygen::globalScope) 
      {
        writeDirTreeNode(ol,dd,0,ftv,addToIndex);
      }
    }
  }
  if (ftv)
  {
    FileNameListIterator fnli(*Doxygen::inputNameList); 
    FileName *fn;
    for (fnli.toFirst();(fn=fnli.current());++fnli)
    {
      FileNameIterator fni(*fn);
      FileDef *fd;
      for (;(fd=fni.current());++fni)
      {
        static bool fullPathNames = Config_getBool(FULL_PATH_NAMES);
        if (!fullPathNames || fd->getDirDef()==0) // top level file
        {
          bool doc,src;
          doc = fileVisibleInIndex(fd,src);
          QCString reference, outputBase;
          if (doc)
          {
            reference = fd->getReference();
            outputBase = fd->getOutputFileBase();
          }
          if (doc || src)
          {
            ftv->addContentsItem(FALSE,fd->displayName(),          
                                 reference, outputBase, 0,         
                                 FALSE,FALSE,fd);
          }
          if (addToIndex)
          {
            if (doc)
            {
              addMembersToIndex(fd,LayoutDocManager::File,fd->displayName(),QCString(),TRUE);
            }
            else if (src)
            {
              Doxygen::indexList->addContentsItem(
                  FALSE, convertToHtml(fd->name(),TRUE), 0, 
                  fd->getSourceFileBase(), 0, FALSE, TRUE, fd);
            }
          }
        }
      }
    }
  }
  endIndexHierarchy(ol,0); 
  if (ftv)
  {
    ol.popGeneratorState(); 
  }
}


//----------------------------------------------------------------------------

static void writeClassTreeForList(OutputList &ol,ClassSDict *cl,bool &started,FTVHelp* ftv,bool addToIndex)
{
  ClassSDict::Iterator cli(*cl);
  ClassDef *cd;
  for (;(cd=cli.current());++cli)
  {
    //printf("class %s hasVisibleRoot=%d isVisibleInHierarchy=%d\n",
    //             cd->name().data(),
    //              hasVisibleRoot(cd->baseClasses()),
    //              cd->isVisibleInHierarchy()
    //      );
    bool b;
    if (cd->getLanguage()==SrcLangExt_VHDL)
    {
      if ((VhdlDocGen::VhdlClasses)cd->protection()!=VhdlDocGen::ENTITYCLASS)
      {
        continue;
      }
      b=!hasVisibleRoot(cd->subClasses());
    }
    else
    {
      b=!hasVisibleRoot(cd->baseClasses());
    }

    if (b)  //filter on root classes
    {
      if (cd->isVisibleInHierarchy()) // should it be visible
      {
        if (!started)
        {
          startIndexHierarchy(ol,0);
          if (addToIndex)
          {
            Doxygen::indexList->incContentsDepth();
          }
          started=TRUE;
        }
        ol.startIndexListItem();
        bool hasChildren = !cd->visited && classHasVisibleChildren(cd); 
        //printf("list: Has children %s: %d\n",cd->name().data(),hasChildren);
        if (cd->isLinkable())
        {
          //printf("Writing class %s isLinkable()=%d isLinkableInProject()=%d cd->templateMaster()=%p\n",
          //    cd->displayName().data(),cd->isLinkable(),cd->isLinkableInProject(),cd->templateMaster());
          ol.startIndexItem(cd->getReference(),cd->getOutputFileBase());
          ol.parseText(cd->displayName());
          ol.endIndexItem(cd->getReference(),cd->getOutputFileBase());
          if (cd->isReference()) 
          {
            ol.startTypewriter(); 
            ol.docify(" [external]");
            ol.endTypewriter();
          }
          if (addToIndex)
          {
            if (cd->getLanguage()!=SrcLangExt_VHDL) // prevents double insertion in Design Unit List
            	  Doxygen::indexList->addContentsItem(hasChildren,cd->displayName(),cd->getReference(),cd->getOutputFileBase(),cd->anchor(),FALSE,FALSE);
          }
          if (ftv)
          {
            ftv->addContentsItem(hasChildren,cd->displayName(),cd->getReference(),cd->getOutputFileBase(),cd->anchor(),FALSE,FALSE,cd); 
          }
        }
        else
        {
          ol.startIndexItem(0,0);
          ol.parseText(cd->displayName());
          ol.endIndexItem(0,0);
          if (addToIndex)
          {
            Doxygen::indexList->addContentsItem(hasChildren,cd->displayName(),0,0,0,FALSE,FALSE);
          }
          if (ftv)
          {
            ftv->addContentsItem(hasChildren,cd->displayName(),0,0,0,FALSE,FALSE,cd); 
          }
        }
        if (cd->getLanguage()==SrcLangExt_VHDL && hasChildren) 
        {
          writeClassTree(ol,cd->baseClasses(),cd->visited,1,ftv,addToIndex);
          cd->visited=TRUE;
        }
        else if (hasChildren)
        {
          writeClassTree(ol,cd->subClasses(),cd->visited,1,ftv,addToIndex);
          cd->visited=TRUE;
        }
        ol.endIndexListItem();
      }
    }
  }
}

static void writeClassHierarchy(OutputList &ol, FTVHelp* ftv,bool addToIndex)
{
  initClassHierarchy(Doxygen::classSDict);
  initClassHierarchy(Doxygen::hiddenClasses);
  if (ftv)
  {
    ol.pushGeneratorState(); 
    ol.disable(OutputGenerator::Html);
  }
  bool started=FALSE;
  writeClassTreeForList(ol,Doxygen::classSDict,started,ftv,addToIndex);
  writeClassTreeForList(ol,Doxygen::hiddenClasses,started,ftv,addToIndex);
  if (started) 
  {
    endIndexHierarchy(ol,0);
    if (addToIndex)
    {
      Doxygen::indexList->decContentsDepth();
    }
  }
  if (ftv)
  {
    ol.popGeneratorState(); 
  }
}

//----------------------------------------------------------------------------

static int countClassesInTreeList(const ClassSDict &cl)
{
  int count=0;
  ClassSDict::Iterator cli(cl);
  ClassDef *cd;
  for (;(cd=cli.current());++cli)
  {
    if (!hasVisibleRoot(cd->baseClasses())) // filter on root classes
    {
      if (cd->isVisibleInHierarchy()) // should it be visible
      {
        if (cd->subClasses()) // should have sub classes
        {
          count++;
        }
      }
    }
  }
  return count;
}

static int countClassHierarchy()
{
  int count=0;
  initClassHierarchy(Doxygen::classSDict);
  initClassHierarchy(Doxygen::hiddenClasses);
  count+=countClassesInTreeList(*Doxygen::classSDict);
  count+=countClassesInTreeList(*Doxygen::hiddenClasses);
  return count;
}

//----------------------------------------------------------------------------

static void writeHierarchicalIndex(OutputList &ol)
{
  if (hierarchyClasses==0) return;
  ol.pushGeneratorState();
  //1.{
  ol.disable(OutputGenerator::Man);

  LayoutNavEntry *lne = LayoutDocManager::instance().rootNavEntry()->find(LayoutNavEntry::ClassHierarchy);
  QCString title = lne ? lne->title() : theTranslator->trClassHierarchy();
  bool addToIndex = lne==0 || lne->visible();

  startFile(ol,"hierarchy",0, title, HLI_Hierarchy);
  startTitle(ol,0);
  ol.parseText(title);
  endTitle(ol,0,0);
  ol.startContents();
  ol.startTextBlock();

  if (Config_getBool(HAVE_DOT) && Config_getBool(GRAPHICAL_HIERARCHY))
  {
    ol.disable(OutputGenerator::Latex);
    ol.disable(OutputGenerator::RTF);
    ol.startParagraph();
    ol.startTextLink("inherits",0);
    ol.parseText(theTranslator->trGotoGraphicalHierarchy());
    ol.endTextLink();
    ol.endParagraph();
    ol.enable(OutputGenerator::Latex);
    ol.enable(OutputGenerator::RTF);
  }
  ol.parseText(lne ? lne->intro() : theTranslator->trClassHierarchyDescription());
  ol.endTextBlock();

  // ---------------
  // Static class hierarchy for Latex/RTF
  // ---------------
  ol.pushGeneratorState();
  //2.{
  ol.disable(OutputGenerator::Html);
  Doxygen::indexList->disable();

  writeClassHierarchy(ol,0,addToIndex);

  Doxygen::indexList->enable();
  ol.popGeneratorState();
  //2.}

  // ---------------
  // Dynamic class hierarchical index for HTML
  // ---------------
  ol.pushGeneratorState(); 
  //2.{
  ol.disableAllBut(OutputGenerator::Html);

  {
    if (addToIndex)
    {
      Doxygen::indexList->addContentsItem(TRUE,title,0,"hierarchy",0,TRUE,TRUE); 
    }
    FTVHelp* ftv = new FTVHelp(FALSE);
    writeClassHierarchy(ol,ftv,addToIndex);
    QGString outStr;
    FTextStream t(&outStr);
    ftv->generateTreeViewInline(t);
    ol.pushGeneratorState(); 
    ol.disableAllBut(OutputGenerator::Html);
    ol.writeString(outStr);
    ol.popGeneratorState();
    delete ftv;
  }
  ol.popGeneratorState();
  //2.}
  // ------

  endFile(ol);
  ol.popGeneratorState();
  //1.}
}

//----------------------------------------------------------------------------

static void writeGraphicalClassHierarchy(OutputList &ol)
{
  if (hierarchyClasses==0) return;
  ol.disableAllBut(OutputGenerator::Html);
  LayoutNavEntry *lne = LayoutDocManager::instance().rootNavEntry()->find(LayoutNavEntry::ClassHierarchy);
  QCString title = lne ? lne->title() : theTranslator->trClassHierarchy();
  startFile(ol,"inherits",0,title,HLI_Hierarchy,FALSE,"hierarchy");
  startTitle(ol,0);
  ol.parseText(title);
  endTitle(ol,0,0);
  ol.startContents();
  ol.startTextBlock();
  ol.startParagraph();
  ol.startTextLink("hierarchy",0);
  ol.parseText(theTranslator->trGotoTextualHierarchy());
  ol.endTextLink();
  ol.endParagraph();
  ol.endTextBlock();
  DotGfxHierarchyTable g;
  ol.writeGraphicalHierarchy(g);
  endFile(ol);
  ol.enableAll();
}

//----------------------------------------------------------------------------

static void countFiles(int &htmlFiles,int &files)
{
  htmlFiles=0;
  files=0;
  FileNameListIterator fnli(*Doxygen::inputNameList);
  FileName *fn;
  for (;(fn=fnli.current());++fnli)
  {
    FileNameIterator fni(*fn);
    FileDef *fd;
    for (;(fd=fni.current());++fni)
    {
      bool doc,src;
      doc = fileVisibleInIndex(fd,src);
      if (doc || src)
      {
        htmlFiles++;
      }
      if (doc)
      {
        files++;
      }
    }
  }
}

static void writeSingleFileIndex(OutputList &ol,FileDef *fd)
{
  //printf("Found filedef %s\n",fd->name().data());
  bool doc = fd->isLinkableInProject();
  bool src = fd->generateSourceFile();
  bool nameOk = !fd->isDocumentationFile();
  if (nameOk && (doc || src) && !fd->isReference())
  {
    QCString path;
    if (Config_getBool(FULL_PATH_NAMES))
    {
      path=stripFromPath(fd->getPath().copy());
    }
    QCString fullName=fd->name();
    if (!path.isEmpty())
    {
      if (path.at(path.length()-1)!='/') fullName.prepend("/");
      fullName.prepend(path);
    }

    ol.startIndexKey();
    ol.docify(path);
    if (doc)
    {
      ol.writeObjectLink(0,fd->getOutputFileBase(),0,fd->name());
      //if (addToIndex)
      //{
      //  addMembersToIndex(fd,LayoutDocManager::File,fullName,QCString());
      //}
    }
    else
    {
      ol.startBold();
      ol.docify(fd->name());
      ol.endBold();
      //if (addToIndex)
      //{
      //  Doxygen::indexList->addContentsItem(FALSE,fullName,0,0,0);
      //}
    }
    if (src)
    {
      ol.pushGeneratorState();
      ol.disableAllBut(OutputGenerator::Html);
      ol.docify(" ");
      ol.startTextLink(fd->includeName(),0);
      ol.docify("[");
      ol.parseText(theTranslator->trCode());
      ol.docify("]");
      ol.endTextLink();
      ol.popGeneratorState();
    }
    ol.endIndexKey();
    bool hasBrief = !fd->briefDescription().isEmpty();
    ol.startIndexValue(hasBrief);
    if (hasBrief)
    {
      //ol.docify(" (");
      ol.generateDoc(
          fd->briefFile(),fd->briefLine(),
          fd,0,
          fd->briefDescription(TRUE),
          FALSE, // index words
          FALSE, // isExample
          0,     // example name
          TRUE,  // single line
          TRUE   // link from index
          );
      //ol.docify(")");
    }
    ol.endIndexValue(fd->getOutputFileBase(),hasBrief);
    //ol.popGeneratorState();
    // --------------------------------------------------------
  }
}

//----------------------------------------------------------------------------

static void writeFileIndex(OutputList &ol)
{
  if (documentedHtmlFiles==0) return;

  ol.pushGeneratorState();
  ol.disable(OutputGenerator::Man);
  if (documentedFiles==0) ol.disableAllBut(OutputGenerator::Html);

  LayoutNavEntry *lne = LayoutDocManager::instance().rootNavEntry()->find(LayoutNavEntry::FileList);
  if (lne==0) lne = LayoutDocManager::instance().rootNavEntry()->find(LayoutNavEntry::Files); // fall back
  QCString title = lne ? lne->title() : theTranslator->trFileList();
  bool addToIndex = lne==0 || lne->visible();

  startFile(ol,"files",0,title,HLI_Files);
  startTitle(ol,0);
  //if (!Config_getString(PROJECT_NAME).isEmpty()) 
  //{
  //  title.prepend(Config_getString(PROJECT_NAME)+" ");
  //}
  ol.parseText(title);
  endTitle(ol,0,0);
  ol.startContents();
  ol.startTextBlock();

  if (addToIndex)
  {
    Doxygen::indexList->addContentsItem(TRUE,title,0,"files",0,TRUE,TRUE); 
    Doxygen::indexList->incContentsDepth();
  }

  ol.parseText(lne ? lne->intro() : theTranslator->trFileListDescription(Config_getBool(EXTRACT_ALL)));
  ol.endTextBlock();

  // ---------------
  // Flat file index
  // ---------------

  // 1. {
  ol.pushGeneratorState();
  ol.disable(OutputGenerator::Html);

  OutputNameDict outputNameDict(1009);
  OutputNameList outputNameList;
  outputNameList.setAutoDelete(TRUE);

  if (Config_getBool(FULL_PATH_NAMES))
  {
    // re-sort input files in (dir,file) output order instead of (file,dir) input order 
    FileNameListIterator fnli(*Doxygen::inputNameList);
    FileName *fn;
    for (fnli.toFirst();(fn=fnli.current());++fnli)
    {
      FileNameIterator fni(*fn);
      FileDef *fd;
      for (;(fd=fni.current());++fni)
      {
        QCString path=fd->getPath();
        if (path.isEmpty()) path="[external]";
        FileList *fl = outputNameDict.find(path);
        if (fl)
        {
          fl->append(fd);
          //printf("+ inserting %s---%s\n",fd->getPath().data(),fd->name().data());
        }
        else
        {
          //printf("o inserting %s---%s\n",fd->getPath().data(),fd->name().data());
          fl = new FileList(path);
          fl->append(fd);
          outputNameList.append(fl);
          outputNameDict.insert(path,fl);
        }
      }
    }
  }

  ol.startIndexList();
  if (Config_getBool(FULL_PATH_NAMES))
  {
    outputNameList.sort();
    QListIterator<FileList> fnli(outputNameList);
    FileList *fl;
    for (fnli.toFirst();(fl=fnli.current());++fnli)
    {
      fl->sort();
      QListIterator<FileDef> it(*fl);
      FileDef *fd;
      for (;(fd=it.current());++it)
      {
        writeSingleFileIndex(ol,fd);
      }
    }
  }
  else
  {
    FileNameListIterator fnli(*Doxygen::inputNameList);
    FileName *fn;
    for (fnli.toFirst();(fn=fnli.current());++fnli)
    {
      FileNameIterator fni(*fn);
      FileDef *fd;
      for (;(fd=fni.current());++fni)
      {
        writeSingleFileIndex(ol,fd);
      }
    }
  }
  ol.endIndexList();

  // 1. }
  ol.popGeneratorState();

  // ---------------
  // Hierarchical file index for HTML
  // ---------------
  ol.pushGeneratorState(); 
  ol.disableAllBut(OutputGenerator::Html);

  FTVHelp* ftv = new FTVHelp(FALSE);
  writeDirHierarchy(ol,ftv,addToIndex);
  QGString outStr;
  FTextStream t(&outStr);
  ftv->generateTreeViewInline(t);
  ol.writeString(outStr);
  delete ftv;

  ol.popGeneratorState();
  // ------

  if (addToIndex)
  {
    Doxygen::indexList->decContentsDepth();
  }

  endFile(ol);
  ol.popGeneratorState();
}

//----------------------------------------------------------------------------
static int countNamespaces()
{
  int count=0;
  NamespaceSDict::Iterator nli(*Doxygen::namespaceSDict);
  NamespaceDef *nd;
  for (;(nd=nli.current());++nli)
  {
    if (nd->isLinkableInProject()) count++;
  }
  return count;
}

//----------------------------------------------------------------------------

void writeClassTree(ClassSDict *clDict,FTVHelp *ftv,bool addToIndex,bool globalOnly)
{
  if (clDict)
  {
    ClassSDict::Iterator cli(*clDict);
    ClassDef *cd;
    for (;(cd=cli.current());++cli)
    {
      if (cd->getLanguage()==SrcLangExt_VHDL) 
      {
        if ((VhdlDocGen::VhdlClasses)cd->protection()==VhdlDocGen::PACKAGECLASS || 
            (VhdlDocGen::VhdlClasses)cd->protection()==VhdlDocGen::PACKBODYCLASS
           )// no architecture
        {
          continue;
        }
        if ((VhdlDocGen::VhdlClasses)cd->protection()==VhdlDocGen::ARCHITECTURECLASS)
        {
          QCString n=cd->name();
          cd->setClassName(n.data());
        }         
      }

      if (!globalOnly || 
           cd->getOuterScope()==0 || 
           cd->getOuterScope()==Doxygen::globalScope 
         ) 
      {
        int count=0;
        if (cd->getClassSDict())
        {
          ClassSDict::Iterator ccit(*cd->getClassSDict());
          ClassDef *ccd;
          for (;(ccd=ccit.current());++ccit)
          {
            if (ccd->isLinkableInProject() && ccd->templateMaster()==0) 
            {
              count++;
            }
          }
        }
        if (classVisibleInIndex(cd) && cd->templateMaster()==0) 
        { 
          ftv->addContentsItem(count>0,cd->displayName(FALSE),cd->getReference(),
              cd->getOutputFileBase(),cd->anchor(),FALSE,TRUE,cd); 
          if (addToIndex && 
              /*cd->partOfGroups()==0 &&*/
              (cd->getOuterScope()==0 || 
               cd->getOuterScope()->definitionType()!=Definition::TypeClass
              )
             )
          {
            addMembersToIndex(cd,LayoutDocManager::Class,
                              cd->displayName(FALSE),
                              cd->anchor(),
                              cd->partOfGroups()==0 && !cd->isSimple());
          }
          if (count>0)
          {
            ftv->incContentsDepth();
            writeClassTree(cd->getClassSDict(),ftv,addToIndex,FALSE);
            ftv->decContentsDepth();
          }
        }
      }
    }
  }
}

static void writeNamespaceTree(NamespaceSDict *nsDict,FTVHelp *ftv,
                               bool rootOnly,bool showClasses,bool addToIndex)
{
  if (nsDict)
  {
    NamespaceSDict::Iterator nli(*nsDict);
    NamespaceDef *nd;
    for (nli.toFirst();(nd=nli.current());++nli)
    {
      if (nd->localName().find('@')==-1 && 
          (!rootOnly || nd->getOuterScope()==Doxygen::globalScope))
      {

        bool hasChildren = namespaceHasVisibleChild(nd,showClasses);
        bool isLinkable  = nd->isLinkableInProject();

        QCString ref; 
        QCString file; 
        if (isLinkable)
        {
          ref  = nd->getReference();
          file = nd->getOutputFileBase();
          if (nd->getLanguage()==SrcLangExt_VHDL) // UGLY HACK
          {
            file=file.replace(0,qstrlen("namespace"),"class");
          }
        }

        if ((isLinkable && !showClasses) || hasChildren)
        {
          ftv->addContentsItem(hasChildren,nd->localName(),ref,file,0,FALSE,TRUE,nd); 

          if (addToIndex)
          {
            Doxygen::indexList->addContentsItem(hasChildren,nd->localName(),ref,file,QCString(),
                hasChildren && !file.isEmpty(),addToIndex);
          }

          //printf("*** writeNamespaceTree count=%d addToIndex=%d showClasses=%d classCount=%d\n",
          //    count,addToIndex,showClasses,classCount);
          if (hasChildren)
          {
            if (addToIndex) Doxygen::indexList->incContentsDepth();
            ftv->incContentsDepth();
            writeNamespaceTree(nd->getNamespaceSDict(),ftv,FALSE,showClasses,addToIndex);
            if (showClasses) 
            {
              writeClassTree(nd->getClassSDict(),ftv,addToIndex,FALSE);
            }
            ftv->decContentsDepth();
            if (addToIndex) Doxygen::indexList->decContentsDepth();
          }
        }
      }
    }
  }
}


static void writeNamespaceIndex(OutputList &ol)
{
  if (documentedNamespaces==0) return;
  ol.pushGeneratorState();
  ol.disable(OutputGenerator::Man);
  LayoutNavEntry *lne = LayoutDocManager::instance().rootNavEntry()->find(LayoutNavEntry::NamespaceList);
  if (lne==0) lne = LayoutDocManager::instance().rootNavEntry()->find(LayoutNavEntry::Namespaces); // fall back
  QCString title = lne ? lne->title() : theTranslator->trNamespaceList();
  bool addToIndex = lne==0 || lne->visible();
  startFile(ol,"namespaces",0,title,HLI_Namespaces);
  startTitle(ol,0);
  ol.parseText(title);
  endTitle(ol,0,0);
  ol.startContents();
  ol.startTextBlock();
  ol.parseText(lne ? lne->intro() : theTranslator->trNamespaceListDescription(Config_getBool(EXTRACT_ALL)));
  ol.endTextBlock();

  bool first=TRUE;

  // ---------------
  // Linear namespace index for Latex/RTF
  // ---------------
  ol.pushGeneratorState();
  ol.disable(OutputGenerator::Html);
  
  NamespaceSDict::Iterator nli(*Doxygen::namespaceSDict);
  NamespaceDef *nd;
  for (nli.toFirst();(nd=nli.current());++nli)
  {
    if (nd->isLinkableInProject())
    {
      if (first)
      {
        ol.startIndexList();
        first=FALSE;
      }
      //ol.writeStartAnnoItem("namespace",nd->getOutputFileBase(),0,nd->name());
      ol.startIndexKey();
      if (nd->getLanguage()==SrcLangExt_VHDL)
      {
        ol.writeObjectLink(0, nd->getOutputFileBase().replace(0,qstrlen("namespace"),"class"),0,nd->displayName());
      }
      else
      {
        ol.writeObjectLink(0,nd->getOutputFileBase(),0,nd->displayName());
      }
      ol.endIndexKey();

      bool hasBrief = !nd->briefDescription().isEmpty();
      ol.startIndexValue(hasBrief);
      if (hasBrief)
      {
        //ol.docify(" (");
        ol.generateDoc(
                 nd->briefFile(),nd->briefLine(),
                 nd,0,
                 nd->briefDescription(TRUE),
                 FALSE, // index words
                 FALSE, // isExample
                 0,     // example name
                 TRUE,  // single line
                 TRUE   // link from index
                );
        //ol.docify(")");
      }
      ol.endIndexValue(nd->getOutputFileBase(),hasBrief);

    }
  }
  if (!first) ol.endIndexList();

  ol.popGeneratorState();

  // ---------------
  // Hierarchical namespace index for HTML
  // ---------------
  ol.pushGeneratorState(); 
  ol.disableAllBut(OutputGenerator::Html);

  {
    if (addToIndex)
    {
      Doxygen::indexList->addContentsItem(TRUE,title,0,"namespaces",0,TRUE,TRUE); 
      Doxygen::indexList->incContentsDepth();
    }
    FTVHelp* ftv = new FTVHelp(FALSE);
    writeNamespaceTree(Doxygen::namespaceSDict,ftv,TRUE,FALSE,addToIndex);
    QGString outStr;
    FTextStream t(&outStr);
    ftv->generateTreeViewInline(t);
    ol.writeString(outStr);
    delete ftv;
    if (addToIndex)
    {
      Doxygen::indexList->decContentsDepth();
    }
  }

  ol.popGeneratorState();
  // ------

  endFile(ol);
  ol.popGeneratorState();
}

//----------------------------------------------------------------------------

static int countAnnotatedClasses(int *cp)
{
  int count=0;
  int countPrinted=0;
  ClassSDict::Iterator cli(*Doxygen::classSDict);
  ClassDef *cd;
  for (;(cd=cli.current());++cli)
  {
    if (cd->isLinkableInProject() && cd->templateMaster()==0) 
    { 
      if (!cd->isEmbeddedInOuterScope())
      {
        countPrinted++;
      }
      count++; 
    }
  }
  *cp = countPrinted;
  return count;
}


static void writeAnnotatedClassList(OutputList &ol)
{
  //LayoutNavEntry *lne = LayoutDocManager::instance().rootNavEntry()->find(LayoutNavEntry::ClassList);
  //bool addToIndex = lne==0 || lne->visible();

  ol.startIndexList(); 
  ClassSDict::Iterator cli(*Doxygen::classSDict);
  ClassDef *cd;
  
  for (cli.toFirst();(cd=cli.current());++cli)
  {
    if (cd->getLanguage()==SrcLangExt_VHDL && 
        ((VhdlDocGen::VhdlClasses)cd->protection()==VhdlDocGen::PACKAGECLASS || 
         (VhdlDocGen::VhdlClasses)cd->protection()==VhdlDocGen::PACKBODYCLASS)
       ) // no architecture
    {
      continue;
    }
 
    ol.pushGeneratorState();
    if (cd->isEmbeddedInOuterScope())
    {
      ol.disable(OutputGenerator::Latex);
      ol.disable(OutputGenerator::RTF);
    }
    if (cd->isLinkableInProject() && cd->templateMaster()==0)
    {
      ol.startIndexKey();
      if (cd->getLanguage()==SrcLangExt_VHDL)
      {
        QCString prot= VhdlDocGen::getProtectionName((VhdlDocGen::VhdlClasses)cd->protection());
        ol.docify(prot.data());
        ol.writeString(" ");
      }
      ol.writeObjectLink(0,cd->getOutputFileBase(),cd->anchor(),cd->displayName());
      ol.endIndexKey();
      bool hasBrief = !cd->briefDescription().isEmpty();
      ol.startIndexValue(hasBrief);
      if (hasBrief)
      {
        ol.generateDoc(
                 cd->briefFile(),cd->briefLine(),
                 cd,0,
                 cd->briefDescription(TRUE),
                 FALSE,  // indexWords
                 FALSE,  // isExample
                 0,     // example name
                 TRUE,  // single line
                 TRUE   // link from index
                );
      }
      ol.endIndexValue(cd->getOutputFileBase(),hasBrief);

      //if (addToIndex)
      //{
      //  addMembersToIndex(cd,LayoutDocManager::Class,cd->displayName(),cd->anchor());
      //}
    }
    ol.popGeneratorState();
  }
  ol.endIndexList();
}

static QCString letterToLabel(uint startLetter)
{
  char s[11]; // max 0x12345678 + '\0'
  if (isId(startLetter)) // printable ASCII character
  {
    s[0]=(char)startLetter;
    s[1]=0;
  }
  else
  {
    const char hex[]="0123456789abcdef";
    int i=0;
    s[i++]='0';
    s[i++]='x';
    if (startLetter>(1<<24)) // 4 byte character
    {
      s[i++]=hex[(startLetter>>28)&0xf];
      s[i++]=hex[(startLetter>>24)&0xf];
    }
    if (startLetter>(1<<16)) // 3 byte character
    {
      s[i++]=hex[(startLetter>>20)&0xf];
      s[i++]=hex[(startLetter>>16)&0xf];
    }
    if (startLetter>(1<<8)) // 2 byte character
    {
      s[i++]=hex[(startLetter>>12)&0xf];
      s[i++]=hex[(startLetter>>8)&0xf];
    }
    // one byte character
    s[i++]=hex[(startLetter>>4)&0xf];
    s[i++]=hex[(startLetter>>0)&0xf];
    s[i++]=0;
  }
  return s;
}

//----------------------------------------------------------------------------

/** Special class list where sorting takes IGNORE_PREFIX into account. */
class PrefixIgnoreClassList : public ClassList
{
  public:
    typedef ClassDef ElementType;
    PrefixIgnoreClassList(uint letter) : m_letter(letter) {}
    uint letter() const { return m_letter; }
  private:
    virtual int compareValue(const ClassDef *c1, const ClassDef *c2) const
    {
      QCString n1 = c1->className();
      QCString n2 = c2->className();
      return qstricmp (n1.data()+getPrefixIndex(n1), n2.data()+getPrefixIndex(n2));
    }
    uint m_letter;
};

/** Class representing a cell in the alphabetical class index. */
class AlphaIndexTableCell
{
  public:
    AlphaIndexTableCell(int row,int col,uint letter,ClassDef *cd) : 
      m_letter(letter), m_class(cd), m_row(row), m_col(col) 
    { //printf("AlphaIndexTableCell(%d,%d,%c,%s)\n",row,col,letter!=0 ? letter: '-',
      //       cd!=(ClassDef*)0x8 ? cd->name().data() : "<null>"); 
    }

    ClassDef *classDef() const { return m_class; }
    uint letter()        const { return m_letter; }
    int row()            const { return m_row; }
    int column()         const { return m_col; }

  private:
    uint m_letter;
    ClassDef *m_class;
    int m_row;
    int m_col;
};

/** Class representing a row in the alphabetical class index. */
class AlphaIndexTableRows : public QList<AlphaIndexTableCell>
{
  public:
    AlphaIndexTableRows() { setAutoDelete(TRUE); }
};

/** Iterator for the cells in a row of the alphabetical class index. */
class AlphaIndexTableRowsIterator : public QListIterator<AlphaIndexTableCell>
{
  public:
    AlphaIndexTableRowsIterator(const AlphaIndexTableRows &list) : 
      QListIterator<AlphaIndexTableCell>(list) {}
};

/** Class representing the columns in the alphabetical class index. */
class AlphaIndexTableColumns : public QList<AlphaIndexTableRows>
{
  public:
    AlphaIndexTableColumns() { setAutoDelete(TRUE); }
};

class UsedIndexLetters : public SIntDict<uint>
{
  public:
    UsedIndexLetters() : SIntDict<uint>(257) { setAutoDelete(TRUE); }
    void add(uint letter)
    {
      uint *v = find(letter);
      if (v==0)
      {
        append(letter,new uint(letter));
      }
    }
  private:
    int compareValues( const uint *p1, const uint *p2) const
    {
      return (int)*p1 - (int)*p2; // subtracting is done by int not uint.
    }
};

// write an alphabetical index of all class with a header for each letter
static void writeAlphabeticalClassList(OutputList &ol)
{
  // What starting letters are used
  UsedIndexLetters indexLettersUsed;

  // first count the number of headers
  ClassSDict::Iterator cli(*Doxygen::classSDict);
  ClassDef *cd;
  uint startLetter=0;
  int headerItems=0;
  for (;(cd=cli.current());++cli)
  {
    if (cd->isLinkableInProject() && cd->templateMaster()==0)
    {
      if (cd->getLanguage()==SrcLangExt_VHDL && !((VhdlDocGen::VhdlClasses)cd->protection()==VhdlDocGen::ENTITYCLASS ))// no architecture
        continue;
	     
      int index = getPrefixIndex(cd->className());
      //printf("name=%s index=%d %d\n",cd->className().data(),index,cd->protection());
      startLetter=getUtf8CodeToUpper(cd->className(),index);
      indexLettersUsed.add(startLetter);
    }
  }
  indexLettersUsed.sort();

  // write quick link index (row of letters)
  QCString alphaLinks = "<div class=\"qindex\">";
  SIntDict<uint>::Iterator it(indexLettersUsed);
  uint *pLetter;
  for (it.toFirst();(pLetter=it.current());++it)
  {
    if (headerItems) alphaLinks += "&#160;|&#160;";
    headerItems++;
    QCString li = letterToLabel(*pLetter);
    QCString ls = QString(QChar(*pLetter)).utf8();
    alphaLinks += (QCString)"<a class=\"qindex\" href=\"#letter_" + 
                  li + "\">" + 
                  ls + "</a>";
  }
  alphaLinks += "</div>\n";
  ol.writeString(alphaLinks);


  // the number of columns in the table
  const int columns = Config_getInt(COLS_IN_ALPHA_INDEX);

  int i,j;
  int totalItems = headerItems*2 + annotatedClasses;      // number of items in the table (headers span 2 items)
  int rows = (totalItems + columns - 1)/columns;          // number of rows in the table

  //printf("headerItems=%d totalItems=%d columns=%d rows=%d itemsInLastRow=%d\n",
  //    headerItems,totalItems,columns,rows,itemsInLastRow);

  // Keep a list of classes for each starting letter
  LetterToIndexMap<PrefixIgnoreClassList> classesByLetter;
  AlphaIndexTableColumns tableColumns;

  // fill the columns with the class list (row elements in each column,
  // expect for the columns with number >= itemsInLastRow, which get one
  // item less.
  //int icount=0;
  startLetter=0;
  for (cli.toFirst();(cd=cli.current());++cli)
  {
    if (cd->getLanguage()==SrcLangExt_VHDL && !((VhdlDocGen::VhdlClasses)cd->protection()==VhdlDocGen::ENTITYCLASS ))// no architecture
      continue;
    
    if (cd->isLinkableInProject() && cd->templateMaster()==0)
    {
      int index = getPrefixIndex(cd->className());
      startLetter=getUtf8Code(cd->className(),index);
      // Do some sorting again, since the classes are sorted by name with 
      // prefix, which should be ignored really.
      if (cd->getLanguage()==SrcLangExt_VHDL)
      {
        if ((VhdlDocGen::VhdlClasses)cd->protection()==VhdlDocGen::ENTITYCLASS )// no architecture
        {
          classesByLetter.append(startLetter,cd);
        }
      }
      else
      {
        classesByLetter.append(startLetter,cd);
      }
    }
  }

  #define NEXT_ROW()                           \
    do                                         \
    {                                          \
      if (row>maxRows) maxRows=row;            \
      if (row>=rows && col<columns)            \
      {                                        \
        col++;                                 \
        row=0;                                 \
        tableRows = new AlphaIndexTableRows;   \
        tableColumns.append(tableRows);        \
      }                                        \
    }                                          \
    while(0)                                   \

  AlphaIndexTableRows *tableRows = new AlphaIndexTableRows;
  tableColumns.append(tableRows);
  int col=0,row=0,maxRows=0;
  PrefixIgnoreClassList *cl;
  SIntDict<PrefixIgnoreClassList>::Iterator lit(classesByLetter);
  for (lit.toFirst();(cl=lit.current());++lit)
  {
    uint l = cl->letter();
    // add special header cell
    tableRows->append(new AlphaIndexTableCell(row,col,l,(ClassDef*)0x8));
    row++;
    tableRows->append(new AlphaIndexTableCell(row,col,0,(ClassDef*)0x8));
    row++;
    ClassListIterator cit(*cl);
    cit.toFirst();
    ClassDef *cd = cit.current();
    ++cit;
    tableRows->append(new AlphaIndexTableCell(row,col,0,cd));
    row++; 
    NEXT_ROW();
    for (;(cd=cit.current()); ++cit)
    {
      // add normal cell
      tableRows->append(new AlphaIndexTableCell(row,col,0,cd));
      row++;
      NEXT_ROW();
    }
  }

  // create row iterators for each column
  AlphaIndexTableRowsIterator **colIterators = new AlphaIndexTableRowsIterator*[columns];
  for (i=0;i<columns;i++)
  {
    if (i<(int)tableColumns.count())
    {
      colIterators[i] = new AlphaIndexTableRowsIterator(*tableColumns.at(i));
    }
    else // empty column
    {
      colIterators[i] = 0;
    }
  }

  ol.writeString("<table class=\"classindex\">\n");
  // generate table
  for (i=0;i<=maxRows;i++) // foreach table row
  {
    //printf("writing row %d\n",i);
    //ol.nextTableRow();
    ol.writeString("<tr>");
    // the last column may contain less items then the others
    //int colsInRow = (i<rows-1) ? columns : itemsInLastRow; 
    //printf("row [%d]\n",i);
    for (j=0;j<columns;j++) // foreach table column
    {
      if (colIterators[j])
      {
        AlphaIndexTableCell *cell = colIterators[j]->current();
        if (cell)
        {
          if (cell->row()==i)
          {
            if (cell->letter()!=0)
            {
              QCString s = letterToLabel(cell->letter());
              ol.writeString("<td rowspan=\"2\" valign=\"bottom\">");
              ol.writeString("<a name=\"letter_");
              ol.writeString(s);
              ol.writeString("\"></a>");
              ol.writeString("<table border=\"0\" cellspacing=\"0\" cellpadding=\"0\">"
                  "<tr>"
                  "<td><div class=\"ah\">&#160;&#160;"); 
              ol.writeString(QString(QChar(cell->letter())).utf8());
              ol.writeString(         "&#160;&#160;</div>"
                  "</td>"
                  "</tr>"
                  "</table>\n");
            }
            else if (cell->classDef()!=(ClassDef*)0x8)
            {
              cd = cell->classDef();
              ol.writeString("<td valign=\"top\">");
              QCString namesp,cname;
              //if (cd->getNamespaceDef()) namesp=cd->getNamespaceDef()->displayName();
              //QCString cname=cd->className();
              extractNamespaceName(cd->name(),cname,namesp);
              QCString nsDispName;
              SrcLangExt lang = cd->getLanguage();
              QCString sep = getLanguageSpecificSeparator(lang);
              if (sep!="::")
              {
                nsDispName=substitute(namesp,"::",sep);
                cname=substitute(cname,"::",sep);
              }
              else
              {
                nsDispName=namesp;
              }

              ol.writeObjectLink(cd->getReference(),
                  cd->getOutputFileBase(),cd->anchor(),cname);
              if (!namesp.isEmpty())
              {
                ol.docify(" (");
                NamespaceDef *nd = getResolvedNamespace(namesp);
                if (nd && nd->isLinkable())
                {
                  ol.writeObjectLink(nd->getReference(),
                      nd->getOutputFileBase(),0,nsDispName);
                }
                else
                {
                  ol.docify(nsDispName);
                }
                ol.docify(")");
              }
              ol.writeNonBreakableSpace(3);
            }
            ++(*colIterators[j]);
            if (cell->letter()!=0 || cell->classDef()!=(ClassDef*)0x8)
            {
              ol.writeString("</td>");
            }
          }
        }
        else
        {
          ol.writeString("<td></td>");
        }
      }
    }
    ol.writeString("</tr>\n");
  }
  ol.writeString("</table>\n");
  
  ol.writeString(alphaLinks);

  // release the temporary memory
  for (i=0;i<columns;i++)
  {
    delete colIterators[i];
  }
  delete[] colIterators;
}

//----------------------------------------------------------------------------

static void writeAlphabeticalIndex(OutputList &ol)
{
  if (annotatedClasses==0) return;
  ol.pushGeneratorState();
  ol.disableAllBut(OutputGenerator::Html);
  LayoutNavEntry *lne = LayoutDocManager::instance().rootNavEntry()->find(LayoutNavEntry::ClassIndex);
  QCString title = lne ? lne->title() : theTranslator->trCompoundIndex();
  bool addToIndex = lne==0 || lne->visible();

  startFile(ol,"classes",0,title,HLI_Classes); 

  startTitle(ol,0);
  ol.parseText(title);
  endTitle(ol,0,0);

  if (addToIndex)
  {
    Doxygen::indexList->addContentsItem(FALSE,title,0,"classes",0,FALSE,TRUE); 
  }

  ol.startContents();
  writeAlphabeticalClassList(ol);
  endFile(ol); // contains ol.endContents()

  ol.popGeneratorState();
}

//----------------------------------------------------------------------------

static void writeAnnotatedIndex(OutputList &ol)
{
  //printf("writeAnnotatedIndex: count=%d printed=%d\n",
  //    annotatedClasses,annotatedClassesPrinted);
  if (annotatedClasses==0) return;
  
  ol.pushGeneratorState();
  ol.disable(OutputGenerator::Man);
  if (annotatedClassesPrinted==0)
  {
    ol.disable(OutputGenerator::Latex);
    ol.disable(OutputGenerator::RTF);
  }
  LayoutNavEntry *lne = LayoutDocManager::instance().rootNavEntry()->find(LayoutNavEntry::ClassList);
  if (lne==0) lne = LayoutDocManager::instance().rootNavEntry()->find(LayoutNavEntry::Classes); // fall back
  QCString title = lne ? lne->title() : theTranslator->trCompoundList();
  bool addToIndex = lne==0 || lne->visible();

  
  startFile(ol,"annotated",0,title,HLI_Annotated);

  startTitle(ol,0);
  ol.parseText(title);
  endTitle(ol,0,0);

  ol.startContents();

  ol.startTextBlock();
  ol.parseText(lne ? lne->intro() : theTranslator->trCompoundListDescription());
  ol.endTextBlock();

  // ---------------
  // Linear class index for Latex/RTF
  // ---------------
  ol.pushGeneratorState();
  ol.disable(OutputGenerator::Html);
  Doxygen::indexList->disable();

  writeAnnotatedClassList(ol);

  Doxygen::indexList->enable();
  ol.popGeneratorState();

  // ---------------
  // Hierarchical class index for HTML
  // ---------------
  ol.pushGeneratorState(); 
  ol.disableAllBut(OutputGenerator::Html);

  {
    if (addToIndex)
    {
      Doxygen::indexList->addContentsItem(TRUE,title,0,"annotated",0,TRUE,TRUE); 
      Doxygen::indexList->incContentsDepth();
    }
    FTVHelp* ftv = new FTVHelp(FALSE);
    writeNamespaceTree(Doxygen::namespaceSDict,ftv,TRUE,TRUE,addToIndex);
    writeClassTree(Doxygen::classSDict,ftv,addToIndex,TRUE);
    QGString outStr;
    FTextStream t(&outStr);
    ftv->generateTreeViewInline(t);
    ol.writeString(outStr);
    delete ftv;
    if (addToIndex)
    {
      Doxygen::indexList->decContentsDepth();
    }
  }

  ol.popGeneratorState();
  // ------
  
  endFile(ol); // contains ol.endContents()
  ol.popGeneratorState();
}

//----------------------------------------------------------------------------
static void writeClassLinkForMember(OutputList &ol,MemberDef *md,const char *separator,
                             QCString &prevClassName)
{
  ClassDef *cd=md->getClassDef();
  if ( cd && prevClassName!=cd->displayName())
  {
    ol.docify(separator);
    ol.writeObjectLink(md->getReference(),md->getOutputFileBase(),md->anchor(),
        cd->displayName());
    ol.writeString("\n");
    prevClassName = cd->displayName();
  }
}

static void writeFileLinkForMember(OutputList &ol,MemberDef *md,const char *separator,
                             QCString &prevFileName)
{
  FileDef *fd=md->getFileDef();
  if (fd && prevFileName!=fd->name())
  {
    ol.docify(separator);
    ol.writeObjectLink(md->getReference(),md->getOutputFileBase(),md->anchor(),
        fd->name());
    ol.writeString("\n");
    prevFileName = fd->name();
  }
}

static void writeNamespaceLinkForMember(OutputList &ol,MemberDef *md,const char *separator,
                             QCString &prevNamespaceName)
{
  NamespaceDef *nd=md->getNamespaceDef();
  if (nd && prevNamespaceName!=nd->displayName())
  {
    ol.docify(separator);
    ol.writeObjectLink(md->getReference(),md->getOutputFileBase(),md->anchor(),
        nd->displayName());
    ol.writeString("\n");
    prevNamespaceName = nd->displayName();
  }
}

static void writeMemberList(OutputList &ol,bool useSections,int page,
                            const LetterToIndexMap<MemberIndexList> &memberLists,
                            DefinitionIntf::DefType type)
{
  int index = (int)type;
  ASSERT(index<3);

  typedef void (*writeLinkForMember_t)(OutputList &ol,MemberDef *md,const char *separator,
                                   QCString &prevNamespaceName);

  // each index tab has its own write function
  static writeLinkForMember_t writeLinkForMemberMap[3] = 
  { 
    &writeClassLinkForMember, 
    &writeFileLinkForMember,
    &writeNamespaceLinkForMember
  };
  QCString prevName;
  QCString prevDefName;
  bool first=TRUE;
  bool firstSection=TRUE;
  bool firstItem=TRUE;
  MemberIndexList *ml;
  SIntDict<MemberIndexList>::Iterator it(memberLists);
  for (it.toFirst();(ml=it.current());++it)
  {
    if (page!=-1)
    {
      ml = memberLists[page];
      it.toLast();
    }
    if (ml==0 || ml->count()==0) continue;
    ml->sort();
    QListIterator<MemberDef> mli(*ml);
    MemberDef *md;
    for (mli.toFirst();(md=mli.current());++mli)
    {
      const char *sep;
      bool isFunc=!md->isObjCMethod() && 
        (md->isFunction() || md->isSlot() || md->isSignal()); 
      QCString name=md->name();
      int startIndex = getPrefixIndex(name);
      if (QCString(name.data()+startIndex)!=prevName) // new entry
      {
        if ((prevName.isEmpty() || 
            tolower(name.at(startIndex))!=tolower(prevName.at(0))) && 
            useSections) // new section
        {
          if (!firstItem)    ol.endItemListItem();
          if (!firstSection) ol.endItemList();
          QCString cs = letterToLabel(ml->letter());
          QCString cl = QString(QChar(ml->letter())).utf8();
          QCString anchor=(QCString)"index_"+cs;
          QCString title=(QCString)"- "+cl+" -";
          ol.startSection(anchor,title,SectionInfo::Subsection);
          ol.docify(title);
          ol.endSection(anchor,SectionInfo::Subsection);
          ol.startItemList();
          firstSection=FALSE;
          firstItem=TRUE;
        }
        else if (!useSections && first)
        {
          ol.startItemList();
          first=FALSE;
        }

        // member name
        if (!firstItem) ol.endItemListItem();
        ol.startItemListItem();
        firstItem=FALSE;
        ol.docify(name);
        if (isFunc) ol.docify("()");
        ol.writeString("\n");

        // link to class
        prevDefName="";
        sep = ": ";
        prevName = name.data()+startIndex;
      }
      else // same entry
      {
        sep = ", ";
        // link to class for other members with the same name
      }
      if (index<3)
      {
        // write the link for the specific list type
        writeLinkForMemberMap[index](ol,md,sep,prevDefName);
      }
    }
  }
  if (!firstItem) ol.endItemListItem();
  ol.endItemList();
}

//----------------------------------------------------------------------------

void initClassMemberIndices()
{
  int j=0;
  for (j=0;j<CMHL_Total;j++)
  {
    documentedClassMembers[j]=0;
    g_memberIndexLetterUsed[j].clear();
  }
}

void addClassMemberNameToIndex(MemberDef *md)
{
  static bool hideFriendCompounds = Config_getBool(HIDE_FRIEND_COMPOUNDS);
  ClassDef *cd=0;

 
  
  if (md->isLinkableInProject() && 
      (cd=md->getClassDef())    && 
      cd->isLinkableInProject() &&
      cd->templateMaster()==0)
  {
    QCString n = md->name();
    int index = getPrefixIndex(n);
    uint letter = getUtf8CodeToLower(n,index);
    if (!n.isEmpty()) 
    {
      bool isFriendToHide = hideFriendCompounds &&
        (QCString(md->typeString())=="friend class" || 
         QCString(md->typeString())=="friend struct" ||
         QCString(md->typeString())=="friend union");
      if (!(md->isFriend() && isFriendToHide) &&
          (!md->isEnumValue() || (md->getEnumScope() && !md->getEnumScope()->isStrong()))
         )
      {
        g_memberIndexLetterUsed[CMHL_All].append(letter,md);
        documentedClassMembers[CMHL_All]++;
      }
      if (md->isFunction()  || md->isSlot() || md->isSignal())
      {
        g_memberIndexLetterUsed[CMHL_Functions].append(letter,md);
        documentedClassMembers[CMHL_Functions]++;
      }
      else if (md->isVariable())
      {
        g_memberIndexLetterUsed[CMHL_Variables].append(letter,md);
        documentedClassMembers[CMHL_Variables]++;
      }
      else if (md->isTypedef())
      {
        g_memberIndexLetterUsed[CMHL_Typedefs].append(letter,md);
        documentedClassMembers[CMHL_Typedefs]++;
      }
      else if (md->isEnumerate())
      {
        g_memberIndexLetterUsed[CMHL_Enums].append(letter,md);
        documentedClassMembers[CMHL_Enums]++;
      }
      else if (md->isEnumValue() && md->getEnumScope() && !md->getEnumScope()->isStrong())
      {
        g_memberIndexLetterUsed[CMHL_EnumValues].append(letter,md);
        documentedClassMembers[CMHL_EnumValues]++;
      }
      else if (md->isProperty())
      {
        g_memberIndexLetterUsed[CMHL_Properties].append(letter,md);
        documentedClassMembers[CMHL_Properties]++;
      }
      else if (md->isEvent())
      {
        g_memberIndexLetterUsed[CMHL_Events].append(letter,md);
        documentedClassMembers[CMHL_Events]++;
      }
      else if (md->isRelated() || md->isForeign() ||
               (md->isFriend() && !isFriendToHide))
      {
        g_memberIndexLetterUsed[CMHL_Related].append(letter,md);
        documentedClassMembers[CMHL_Related]++;
      }
    }
  }
}

//----------------------------------------------------------------------------

void initNamespaceMemberIndices()
{
  int j=0;
  for (j=0;j<NMHL_Total;j++)
  {
    documentedNamespaceMembers[j]=0;
    g_namespaceIndexLetterUsed[j].clear();
  }
}

void addNamespaceMemberNameToIndex(MemberDef *md)
{
  NamespaceDef *nd=md->getNamespaceDef();
  if (nd && nd->isLinkableInProject() && md->isLinkableInProject())
  {
    QCString n = md->name();
    int index = getPrefixIndex(n);
    uint letter = getUtf8CodeToLower(n,index);
    if (!n.isEmpty())
    {
      if (!md->isEnumValue() || (md->getEnumScope() && !md->getEnumScope()->isStrong()))
      {
        g_namespaceIndexLetterUsed[NMHL_All].append(letter,md);
        documentedNamespaceMembers[NMHL_All]++;
      }

      if (md->isFunction()) 
      {
        g_namespaceIndexLetterUsed[NMHL_Functions].append(letter,md);
        documentedNamespaceMembers[NMHL_Functions]++;
      }
      else if (md->isVariable()) 
      {
        g_namespaceIndexLetterUsed[NMHL_Variables].append(letter,md);
        documentedNamespaceMembers[NMHL_Variables]++;
      }
      else if (md->isTypedef())
      {
        g_namespaceIndexLetterUsed[NMHL_Typedefs].append(letter,md);
        documentedNamespaceMembers[NMHL_Typedefs]++;
      }
      else if (md->isEnumerate())
      {
        g_namespaceIndexLetterUsed[NMHL_Enums].append(letter,md);
        documentedNamespaceMembers[NMHL_Enums]++;
      }
      else if (md->isEnumValue() && md->getEnumScope() && !md->getEnumScope()->isStrong())
      {
        g_namespaceIndexLetterUsed[NMHL_EnumValues].append(letter,md);
        documentedNamespaceMembers[NMHL_EnumValues]++;
      }
    }
  }
}

//----------------------------------------------------------------------------

void initFileMemberIndices()
{
  int j=0;
  for (j=0;j<NMHL_Total;j++)
  {
    documentedFileMembers[j]=0;
    g_fileIndexLetterUsed[j].clear();
  }
}

void addFileMemberNameToIndex(MemberDef *md)
{
  FileDef *fd=md->getFileDef();
  if (fd && fd->isLinkableInProject() && md->isLinkableInProject())
  {
    QCString n = md->name();
    int index = getPrefixIndex(n);
    uint letter = getUtf8CodeToLower(n,index);
    if (!n.isEmpty()) 
    {
      if (!md->isEnumValue() || (md->getEnumScope() && !md->getEnumScope()->isStrong()))
      {
        g_fileIndexLetterUsed[FMHL_All].append(letter,md);
        documentedFileMembers[FMHL_All]++;
      }

      if (md->isFunction()) 
      {
        g_fileIndexLetterUsed[FMHL_Functions].append(letter,md);
        documentedFileMembers[FMHL_Functions]++;
      }
      else if (md->isVariable()) 
      {
        g_fileIndexLetterUsed[FMHL_Variables].append(letter,md);
        documentedFileMembers[FMHL_Variables]++;
      }
      else if (md->isTypedef())
      {
        g_fileIndexLetterUsed[FMHL_Typedefs].append(letter,md);
        documentedFileMembers[FMHL_Typedefs]++;
      }
      else if (md->isEnumerate())
      {
        g_fileIndexLetterUsed[FMHL_Enums].append(letter,md);
        documentedFileMembers[FMHL_Enums]++;
      }
      else if (md->isEnumValue() && md->getEnumScope() && !md->getEnumScope()->isStrong())
      {
        g_fileIndexLetterUsed[FMHL_EnumValues].append(letter,md);
        documentedFileMembers[FMHL_EnumValues]++;
      }
      else if (md->isDefine())
      {
        g_fileIndexLetterUsed[FMHL_Defines].append(letter,md);
        documentedFileMembers[FMHL_Defines]++;
      }
    }
  }
}

//----------------------------------------------------------------------------

static void writeQuickMemberIndex(OutputList &ol,
    const LetterToIndexMap<MemberIndexList> &charUsed,uint page,
    QCString fullName,bool multiPage)
{
  bool first=TRUE;
  startQuickIndexList(ol,TRUE);
  SIntDict<MemberIndexList>::Iterator it(charUsed);
  MemberIndexList *ml;
  for (it.toFirst();(ml=it.current());++it)
  {
    uint i = ml->letter();
    QCString is = letterToLabel(i);
    QCString ci = QString(QChar(i)).utf8();
    QCString anchor;
    QCString extension=Doxygen::htmlFileExtension;
    if (!multiPage)
      anchor="#index_";
    else if (first) 
      anchor=fullName+extension+"#index_";
    else 
      anchor=fullName+"_"+letterToLabel(i)+extension+"#index_";
    startQuickIndexItem(ol,anchor+is,i==page,TRUE,first);
    ol.writeString(ci);
    endQuickIndexItem(ol);
    first=FALSE;
  }
  endQuickIndexList(ol);
}

//----------------------------------------------------------------------------

/** Helper class representing a class member in the navigation menu. */
struct CmhlInfo
{
  CmhlInfo(const char *fn,const char *t) : fname(fn), title(t) {}
  const char *fname;
  QCString title;
};

static const CmhlInfo *getCmhlInfo(int hl)
{
  static bool fortranOpt = Config_getBool(OPTIMIZE_FOR_FORTRAN);
  static bool vhdlOpt    = Config_getBool(OPTIMIZE_OUTPUT_VHDL);
  static CmhlInfo cmhlInfo[] = 
  {
    CmhlInfo("functions",     theTranslator->trAll()),
    CmhlInfo("functions_func",
        fortranOpt ? theTranslator->trSubprograms() : 
        vhdlOpt    ? VhdlDocGen::trFunctionAndProc() :
                     theTranslator->trFunctions()),
    CmhlInfo("functions_vars",theTranslator->trVariables()),
    CmhlInfo("functions_type",theTranslator->trTypedefs()),
    CmhlInfo("functions_enum",theTranslator->trEnumerations()),
    CmhlInfo("functions_eval",theTranslator->trEnumerationValues()),
    CmhlInfo("functions_prop",theTranslator->trProperties()),
    CmhlInfo("functions_evnt",theTranslator->trEvents()),
    CmhlInfo("functions_rela",theTranslator->trRelatedFunctions())
  };
  return &cmhlInfo[hl];
}

static void writeClassMemberIndexFiltered(OutputList &ol, ClassMemberHighlight hl)
{
  if (documentedClassMembers[hl]==0) return;

  static bool disableIndex     = Config_getBool(DISABLE_INDEX);

  bool multiPageIndex=FALSE;
  if (documentedClassMembers[hl]>MAX_ITEMS_BEFORE_MULTIPAGE_INDEX)
  {
    multiPageIndex=TRUE;
  }

  ol.pushGeneratorState();
  ol.disableAllBut(OutputGenerator::Html);

  QCString extension=Doxygen::htmlFileExtension;
  LayoutNavEntry *lne = LayoutDocManager::instance().rootNavEntry()->find(LayoutNavEntry::ClassMembers);
  QCString title = lne ? lne->title() : theTranslator->trCompoundMembers();
  if (hl!=CMHL_All) title+=(QCString)" - "+getCmhlInfo(hl)->title;
  bool addToIndex = lne==0 || lne->visible();

  if (addToIndex)
  {
    Doxygen::indexList->addContentsItem(multiPageIndex,getCmhlInfo(hl)->title,0,
        getCmhlInfo(hl)->fname,0,multiPageIndex,TRUE);
    if (multiPageIndex) Doxygen::indexList->incContentsDepth();
  }

  bool first=TRUE;
  SIntDict<MemberIndexList>::Iterator it(g_memberIndexLetterUsed[hl]);
  MemberIndexList *ml;
  for (it.toFirst();(ml=it.current());++it)
  {
    uint page = ml->letter();
    QCString fileName = getCmhlInfo(hl)->fname;
    if (multiPageIndex)
    { 
      if (!first)
      {
        fileName+="_"+letterToLabel(page);
      }
      QCString cs = QString(QChar(page)).utf8();
      if (addToIndex)
      {
        Doxygen::indexList->addContentsItem(FALSE,cs,0,fileName,0,FALSE,TRUE);
      }
    }
    bool quickIndex = documentedClassMembers[hl]>maxItemsBeforeQuickIndex;

    ol.startFile(fileName+extension,0,title);
    ol.startQuickIndices();
    if (!disableIndex)
    {
      ol.writeQuickLinks(TRUE,HLI_Functions,0);
      startQuickIndexList(ol);

      // index item for global member list
      startQuickIndexItem(ol,
          getCmhlInfo(0)->fname+Doxygen::htmlFileExtension,hl==CMHL_All,TRUE,first);
      ol.writeString(fixSpaces(getCmhlInfo(0)->title));
      endQuickIndexItem(ol);

      int i;
      // index items per category member lists
      for (i=1;i<CMHL_Total;i++)
      {
        if (documentedClassMembers[i]>0)
        {
          startQuickIndexItem(ol,getCmhlInfo(i)->fname+Doxygen::htmlFileExtension,hl==i,TRUE,first);
          ol.writeString(fixSpaces(getCmhlInfo(i)->title));
          //printf("multiPageIndex=%d first=%d fileName=%s file=%s title=%s\n",
          //    multiPageIndex,first,fileName.data(),getCmhlInfo(i)->fname,getCmhlInfo(i)->title.data());
          endQuickIndexItem(ol);
        }
      }

      endQuickIndexList(ol);

      // quick alphabetical index
      if (quickIndex)
      {
        writeQuickMemberIndex(ol,g_memberIndexLetterUsed[hl],page,
            getCmhlInfo(hl)->fname,multiPageIndex);
      }
    }
    ol.endQuickIndices();
    ol.writeSplitBar(fileName);
    ol.writeSearchInfo();

    ol.startContents();

    if (hl==CMHL_All)
    {
      ol.startTextBlock();
      ol.parseText(lne ? lne->intro() : theTranslator->trCompoundMembersDescription(Config_getBool(EXTRACT_ALL)));
      ol.endTextBlock();
    }
    else
    {
      // hack to work around a mozilla bug, which refuses to switch to
      // normal lists otherwise
      ol.writeString("&#160;");
    }

    writeMemberList(ol,quickIndex,
        multiPageIndex?page:-1,
        g_memberIndexLetterUsed[hl],
        Definition::TypeClass);
    endFile(ol);
    first=FALSE;
  }

  if (multiPageIndex && addToIndex) Doxygen::indexList->decContentsDepth();

  ol.popGeneratorState();
}

static void writeClassMemberIndex(OutputList &ol)
{
  LayoutNavEntry *lne = LayoutDocManager::instance().rootNavEntry()->find(LayoutNavEntry::ClassMembers);
  bool addToIndex = lne==0 || lne->visible();

  if (documentedClassMembers[CMHL_All]>0 && addToIndex)
  {
    Doxygen::indexList->addContentsItem(TRUE,lne ? lne->title() : theTranslator->trCompoundMembers(),0,"functions",0); 
    Doxygen::indexList->incContentsDepth();
  }
  writeClassMemberIndexFiltered(ol,CMHL_All);
  writeClassMemberIndexFiltered(ol,CMHL_Functions);
  writeClassMemberIndexFiltered(ol,CMHL_Variables);
  writeClassMemberIndexFiltered(ol,CMHL_Typedefs);
  writeClassMemberIndexFiltered(ol,CMHL_Enums);
  writeClassMemberIndexFiltered(ol,CMHL_EnumValues);
  writeClassMemberIndexFiltered(ol,CMHL_Properties);
  writeClassMemberIndexFiltered(ol,CMHL_Events);
  writeClassMemberIndexFiltered(ol,CMHL_Related);
  if (documentedClassMembers[CMHL_All]>0 && addToIndex)
  {
    Doxygen::indexList->decContentsDepth();
  }

}

//----------------------------------------------------------------------------

/** Helper class representing a file member in the navigation menu. */
struct FmhlInfo 
{
  FmhlInfo(const char *fn,const char *t) : fname(fn), title(t) {}
  const char *fname;
  QCString title;
};

static const FmhlInfo *getFmhlInfo(int hl)
{
  static bool fortranOpt = Config_getBool(OPTIMIZE_FOR_FORTRAN);
  static bool vhdlOpt    = Config_getBool(OPTIMIZE_OUTPUT_VHDL);
  static FmhlInfo fmhlInfo[] = 
  {
    FmhlInfo("globals",     theTranslator->trAll()),
    FmhlInfo("globals_func",
         fortranOpt ? theTranslator->trSubprograms()  : 
         vhdlOpt    ? VhdlDocGen::trFunctionAndProc() : 
                      theTranslator->trFunctions()),
    FmhlInfo("globals_vars",theTranslator->trVariables()),
    FmhlInfo("globals_type",theTranslator->trTypedefs()),
    FmhlInfo("globals_enum",theTranslator->trEnumerations()),
    FmhlInfo("globals_eval",theTranslator->trEnumerationValues()),
    FmhlInfo("globals_defs",theTranslator->trDefines())
  };
  return &fmhlInfo[hl];
}

static void writeFileMemberIndexFiltered(OutputList &ol, FileMemberHighlight hl)
{
  if (documentedFileMembers[hl]==0) return;

  static bool disableIndex     = Config_getBool(DISABLE_INDEX);

  bool multiPageIndex=FALSE;
  if (documentedFileMembers[hl]>MAX_ITEMS_BEFORE_MULTIPAGE_INDEX)
  {
    multiPageIndex=TRUE;
  }

  ol.pushGeneratorState();
  ol.disableAllBut(OutputGenerator::Html);

  QCString extension=Doxygen::htmlFileExtension;
  LayoutNavEntry *lne = LayoutDocManager::instance().rootNavEntry()->find(LayoutNavEntry::FileGlobals);
  QCString title = lne ? lne->title() : theTranslator->trFileMembers();
  bool addToIndex = lne==0 || lne->visible();

  if (addToIndex)
  {
    Doxygen::indexList->addContentsItem(multiPageIndex,getFmhlInfo(hl)->title,0,
        getFmhlInfo(hl)->fname,0,multiPageIndex,TRUE);
    if (multiPageIndex) Doxygen::indexList->incContentsDepth();
  }

  bool first=TRUE;
  SIntDict<MemberIndexList>::Iterator it(g_fileIndexLetterUsed[hl]);
  MemberIndexList *ml;
  for (it.toFirst();(ml=it.current());++it)
  {
    uint page = ml->letter();
    QCString fileName = getFmhlInfo(hl)->fname;
    if (multiPageIndex)
    {
      if (!first)
      {
        fileName+="_"+letterToLabel(page);
      }
      QCString cs = QString(QChar(page)).utf8();
      if (addToIndex)
      {
        Doxygen::indexList->addContentsItem(FALSE,cs,0,fileName,0,FALSE,TRUE);
      }
    }
    bool quickIndex = documentedFileMembers[hl]>maxItemsBeforeQuickIndex;

    ol.startFile(fileName+extension,0,title);
    ol.startQuickIndices();
    if (!disableIndex)
    {
      ol.writeQuickLinks(TRUE,HLI_Globals,0);
      startQuickIndexList(ol);

      // index item for all file member lists
      startQuickIndexItem(ol,
          getFmhlInfo(0)->fname+Doxygen::htmlFileExtension,hl==FMHL_All,TRUE,first);
      ol.writeString(fixSpaces(getFmhlInfo(0)->title));
      endQuickIndexItem(ol);

      int i;
      // index items for per category member lists
      for (i=1;i<FMHL_Total;i++)
      {
        if (documentedFileMembers[i]>0)
        {
          startQuickIndexItem(ol,
              getFmhlInfo(i)->fname+Doxygen::htmlFileExtension,hl==i,TRUE,first);
          ol.writeString(fixSpaces(getFmhlInfo(i)->title));
          endQuickIndexItem(ol);
        }
      }

      endQuickIndexList(ol);

      if (quickIndex)
      {
        writeQuickMemberIndex(ol,g_fileIndexLetterUsed[hl],page,
            getFmhlInfo(hl)->fname,multiPageIndex);
      }
    }
    ol.endQuickIndices();
    ol.writeSplitBar(fileName);
    ol.writeSearchInfo();

    ol.startContents();

    if (hl==FMHL_All)
    {
      ol.startTextBlock();
      ol.parseText(lne ? lne->intro() : theTranslator->trFileMembersDescription(Config_getBool(EXTRACT_ALL)));
      ol.endTextBlock();
    }
    else
    {
      // hack to work around a mozilla bug, which refuses to switch to
      // normal lists otherwise
      ol.writeString("&#160;");
    }

    writeMemberList(ol,quickIndex,
        multiPageIndex?page:-1,
        g_fileIndexLetterUsed[hl],
        Definition::TypeFile);
    endFile(ol);
    first=FALSE;
  }
  if (multiPageIndex && addToIndex) Doxygen::indexList->decContentsDepth();
  ol.popGeneratorState();
}

static void writeFileMemberIndex(OutputList &ol)
{
  LayoutNavEntry *lne = LayoutDocManager::instance().rootNavEntry()->find(LayoutNavEntry::FileGlobals);
  bool addToIndex = lne==0 || lne->visible();
  if (documentedFileMembers[FMHL_All]>0 && addToIndex)
  {
    Doxygen::indexList->addContentsItem(FALSE,lne ? lne->title() : theTranslator->trFileMembers(),0,"globals",0); 
    Doxygen::indexList->incContentsDepth();
  }
  writeFileMemberIndexFiltered(ol,FMHL_All);
  writeFileMemberIndexFiltered(ol,FMHL_Functions);
  writeFileMemberIndexFiltered(ol,FMHL_Variables);
  writeFileMemberIndexFiltered(ol,FMHL_Typedefs);
  writeFileMemberIndexFiltered(ol,FMHL_Enums);
  writeFileMemberIndexFiltered(ol,FMHL_EnumValues);
  writeFileMemberIndexFiltered(ol,FMHL_Defines);
  if (documentedFileMembers[FMHL_All]>0 && addToIndex)
  {
    Doxygen::indexList->decContentsDepth();
  }

}

//----------------------------------------------------------------------------

/** Helper class representing a namespace member in the navigation menu. */
struct NmhlInfo
{
  NmhlInfo(const char *fn,const char *t) : fname(fn), title(t) {}
  const char *fname;
  QCString title;
};

static const NmhlInfo *getNmhlInfo(int hl)
{
  static bool fortranOpt = Config_getBool(OPTIMIZE_FOR_FORTRAN);
  static bool vhdlOpt    = Config_getBool(OPTIMIZE_OUTPUT_VHDL);
  static NmhlInfo nmhlInfo[] = 
  {
    NmhlInfo("namespacemembers",     theTranslator->trAll()),
    NmhlInfo("namespacemembers_func",
        fortranOpt ? theTranslator->trSubprograms()  :
        vhdlOpt    ? VhdlDocGen::trFunctionAndProc() :
                     theTranslator->trFunctions()),
    NmhlInfo("namespacemembers_vars",theTranslator->trVariables()),
    NmhlInfo("namespacemembers_type",theTranslator->trTypedefs()),
    NmhlInfo("namespacemembers_enum",theTranslator->trEnumerations()),
    NmhlInfo("namespacemembers_eval",theTranslator->trEnumerationValues())
  };
  return &nmhlInfo[hl];
}

//----------------------------------------------------------------------------

static void writeNamespaceMemberIndexFiltered(OutputList &ol,
                                        NamespaceMemberHighlight hl)
{
  if (documentedNamespaceMembers[hl]==0) return;

  static bool disableIndex     = Config_getBool(DISABLE_INDEX);


  bool multiPageIndex=FALSE;
  if (documentedNamespaceMembers[hl]>MAX_ITEMS_BEFORE_MULTIPAGE_INDEX)
  {
    multiPageIndex=TRUE;
  }

  ol.pushGeneratorState();
  ol.disableAllBut(OutputGenerator::Html);

  QCString extension=Doxygen::htmlFileExtension;
  LayoutNavEntry *lne = LayoutDocManager::instance().rootNavEntry()->find(LayoutNavEntry::NamespaceMembers);
  QCString title = lne ? lne->title() : theTranslator->trNamespaceMembers();
  bool addToIndex = lne==0 || lne->visible();

  if (addToIndex)
  {
    Doxygen::indexList->addContentsItem(multiPageIndex,getNmhlInfo(hl)->title,0,
        getNmhlInfo(hl)->fname,0,multiPageIndex,TRUE);
    if (multiPageIndex) Doxygen::indexList->incContentsDepth();
  }

  bool first=TRUE;
  SIntDict<MemberIndexList>::Iterator it(g_namespaceIndexLetterUsed[hl]);
  MemberIndexList *ml;
  for (it.toFirst();(ml=it.current());++it)
  {
    uint page = ml->letter();
    QCString fileName = getNmhlInfo(hl)->fname;
    if (multiPageIndex)
    {
      if (!first)
      {
        fileName+="_"+letterToLabel(page);
      }
      QCString cs = QString(QChar(page)).utf8();
      if (addToIndex)
      {
        Doxygen::indexList->addContentsItem(FALSE,cs,0,fileName,0,FALSE,TRUE);
      }
    }
    bool quickIndex = documentedNamespaceMembers[hl]>maxItemsBeforeQuickIndex;

    ol.startFile(fileName+extension,0,title);
    ol.startQuickIndices();
    if (!disableIndex)
    {
      ol.writeQuickLinks(TRUE,HLI_NamespaceMembers,0);
      startQuickIndexList(ol);

      // index item for all namespace member lists
      startQuickIndexItem(ol,
          getNmhlInfo(0)->fname+Doxygen::htmlFileExtension,hl==NMHL_All,TRUE,first);
      ol.writeString(fixSpaces(getNmhlInfo(0)->title));
      endQuickIndexItem(ol);

      int i;
      // index items per category member lists
      for (i=1;i<NMHL_Total;i++)
      {
        if (documentedNamespaceMembers[i]>0)
        {
          startQuickIndexItem(ol,
              getNmhlInfo(i)->fname+Doxygen::htmlFileExtension,hl==i,TRUE,first);
          ol.writeString(fixSpaces(getNmhlInfo(i)->title));
          endQuickIndexItem(ol);
        }
      }

      endQuickIndexList(ol);

      if (quickIndex)
      {
        writeQuickMemberIndex(ol,g_namespaceIndexLetterUsed[hl],page,
            getNmhlInfo(hl)->fname,multiPageIndex);
      }

    }
    ol.endQuickIndices();
    ol.writeSplitBar(fileName);
    ol.writeSearchInfo();

    ol.startContents();

    if (hl==NMHL_All)
    {
      ol.startTextBlock();
      ol.parseText(lne ? lne->intro() : theTranslator->trNamespaceMemberDescription(Config_getBool(EXTRACT_ALL)));
      ol.endTextBlock();
    }
    else
    {
      // hack to work around a mozilla bug, which refuses to switch to
      // normal lists otherwise
      ol.writeString("&#160;");
    }

    writeMemberList(ol,quickIndex,
        multiPageIndex?page:-1,
        g_namespaceIndexLetterUsed[hl],
        Definition::TypeNamespace);
    endFile(ol);
  }
  if (multiPageIndex && addToIndex) Doxygen::indexList->decContentsDepth();
  ol.popGeneratorState();
}

static void writeNamespaceMemberIndex(OutputList &ol)
{
  LayoutNavEntry *lne = LayoutDocManager::instance().rootNavEntry()->find(LayoutNavEntry::NamespaceMembers);
  bool addToIndex = lne==0 || lne->visible();
  if (documentedNamespaceMembers[NMHL_All]>0 && addToIndex)
  {
    Doxygen::indexList->addContentsItem(FALSE,lne ? lne->title() : theTranslator->trNamespaceMembers(),0,"namespacemembers",0); 
    Doxygen::indexList->incContentsDepth();
  }
  //bool fortranOpt = Config_getBool(OPTIMIZE_FOR_FORTRAN);
  writeNamespaceMemberIndexFiltered(ol,NMHL_All);
  writeNamespaceMemberIndexFiltered(ol,NMHL_Functions);
  writeNamespaceMemberIndexFiltered(ol,NMHL_Variables);
  writeNamespaceMemberIndexFiltered(ol,NMHL_Typedefs);
  writeNamespaceMemberIndexFiltered(ol,NMHL_Enums);
  writeNamespaceMemberIndexFiltered(ol,NMHL_EnumValues);
  if (documentedNamespaceMembers[NMHL_All]>0 && addToIndex)
  {
    Doxygen::indexList->decContentsDepth();
  }

}

//----------------------------------------------------------------------------

//----------------------------------------------------------------------------

static void writeExampleIndex(OutputList &ol)
{
  if (Doxygen::exampleSDict->count()==0) return;
  ol.pushGeneratorState();
  ol.disable(OutputGenerator::Man);
  LayoutNavEntry *lne = LayoutDocManager::instance().rootNavEntry()->find(LayoutNavEntry::Examples);
  QCString title = lne ? lne->title() : theTranslator->trExamples();
  bool addToIndex = lne==0 || lne->visible();

  startFile(ol,"examples",0,title,HLI_Examples);

  startTitle(ol,0);
  ol.parseText(title);
  endTitle(ol,0,0);

  ol.startContents();

  if (addToIndex)
  {
    Doxygen::indexList->addContentsItem(TRUE,title,0,"examples",0,TRUE,TRUE); 
    Doxygen::indexList->incContentsDepth();
  }

  ol.startTextBlock();
  ol.parseText(lne ? lne->intro() : theTranslator->trExamplesDescription());
  ol.endTextBlock();

  ol.startItemList();
  PageSDict::Iterator pdi(*Doxygen::exampleSDict);
  PageDef *pd=0;
  for (pdi.toFirst();(pd=pdi.current());++pdi)
  {
    ol.startItemListItem();
    QCString n=pd->getOutputFileBase();
    if (!pd->title().isEmpty())
    {
      ol.writeObjectLink(0,n,0,pd->title());
      if (addToIndex)
      {
        Doxygen::indexList->addContentsItem(FALSE,filterTitle(pd->title()),pd->getReference(),n,0,FALSE,TRUE);
      }
    }
    else
    {
      ol.writeObjectLink(0,n,0,pd->name());
      if (addToIndex)
      {
        Doxygen::indexList->addContentsItem(FALSE,pd->name(),pd->getReference(),n,0,FALSE,TRUE);
      }
    }
    ol.endItemListItem();
    ol.writeString("\n");
  }
  ol.endItemList();

  if (addToIndex)
  {
    Doxygen::indexList->decContentsDepth();
  }
  endFile(ol);
  ol.popGeneratorState();
}


//----------------------------------------------------------------------------

static void countRelatedPages(int &docPages,int &indexPages)
{
  docPages=indexPages=0;
  PageSDict::Iterator pdi(*Doxygen::pageSDict);
  PageDef *pd=0;
  for (pdi.toFirst();(pd=pdi.current());++pdi)
  {
    if ( pd->visibleInIndex())
    {
      indexPages++; 
    }
    if ( pd->documentedPage())
    {
      docPages++;
    }
  }
}

//----------------------------------------------------------------------------

static bool mainPageHasOwnTitle()
{
  static QCString projectName = Config_getString(PROJECT_NAME);
  QCString title;
  if (Doxygen::mainPage)
  {
    title = filterTitle(Doxygen::mainPage->title());
  }
  return !projectName.isEmpty() && mainPageHasTitle() && qstricmp(title,projectName)!=0;
}

static void writePages(PageDef *pd,FTVHelp *ftv)
{
  //printf("writePages()=%s pd=%p mainpage=%p\n",pd->name().data(),pd,Doxygen::mainPage);
  LayoutNavEntry *lne = LayoutDocManager::instance().rootNavEntry()->find(LayoutNavEntry::Pages);
  bool addToIndex = lne==0 || lne->visible();
  if (!addToIndex) return;

  bool hasSubPages = pd->hasSubPages();
  bool hasSections = pd->hasSections();

  if (pd->visibleInIndex())
  {
    QCString pageTitle;

    if (pd->title().isEmpty())
      pageTitle=pd->name();
    else
      pageTitle=filterTitle(pd->title());

    if (ftv)
    {
      //printf("*** adding %s hasSubPages=%d hasSections=%d\n",pageTitle.data(),hasSubPages,hasSections);
      ftv->addContentsItem(
          hasSubPages,pageTitle,
          pd->getReference(),pd->getOutputFileBase(),
          0,hasSubPages,TRUE,pd); 
    }
    if (addToIndex && pd!=Doxygen::mainPage)
    {
      Doxygen::indexList->addContentsItem(
          hasSubPages || hasSections,pageTitle,
          pd->getReference(),pd->getOutputFileBase(),
          0,hasSubPages,TRUE);
    }
  }
  if (hasSubPages && ftv) ftv->incContentsDepth();
  bool doIndent = (hasSections || hasSubPages) &&
                  (pd!=Doxygen::mainPage || mainPageHasOwnTitle());
  if (doIndent)
  {
    Doxygen::indexList->incContentsDepth();
  }
  if (hasSections)
  {
    pd->addSectionsToIndex();
  }
  PageSDict *subPages = pd->getSubPages();
  if (subPages)
  {
    PageSDict::Iterator pi(*subPages);
    PageDef *subPage;
    for (pi.toFirst();(subPage=pi.current());++pi)
    {
      writePages(subPage,ftv);
    }
  }
  if (hasSubPages && ftv) ftv->decContentsDepth();
  if (doIndent)
  {
    Doxygen::indexList->decContentsDepth();
  }
  //printf("end writePages()=%s\n",pd->title().data());
}

//----------------------------------------------------------------------------

static void writePageIndex(OutputList &ol)
{
  if (indexedPages==0) return;
  ol.pushGeneratorState();
  ol.disableAllBut(OutputGenerator::Html);
  LayoutNavEntry *lne = LayoutDocManager::instance().rootNavEntry()->find(LayoutNavEntry::Pages);
  QCString title = lne ? lne->title() : theTranslator->trRelatedPages();
  startFile(ol,"pages",0,title,HLI_Pages);
  startTitle(ol,0);
  ol.parseText(title);
  endTitle(ol,0,0);
  ol.startContents();
  ol.startTextBlock();
  ol.parseText(lne ? lne->intro() : theTranslator->trRelatedPagesDescription());
  ol.endTextBlock();

  {
    FTVHelp* ftv = new FTVHelp(FALSE);
    PageSDict::Iterator pdi(*Doxygen::pageSDict);
    PageDef *pd=0;
    for (pdi.toFirst();(pd=pdi.current());++pdi)
    {
      if ((pd->getOuterScope()==0 ||
          pd->getOuterScope()->definitionType()!=Definition::TypePage) && // not a sub page
          !pd->isReference() // not an external page
         )
      {
        writePages(pd,ftv);
      }
    }
    QGString outStr;
    FTextStream t(&outStr);
    ftv->generateTreeViewInline(t);
    ol.writeString(outStr);
    delete ftv;
  }

//  ol.popGeneratorState();
  // ------

  endFile(ol);
  ol.popGeneratorState();
}

//----------------------------------------------------------------------------

static int countGroups()
{
  int count=0;
  GroupSDict::Iterator gli(*Doxygen::groupSDict);
  GroupDef *gd;
  for (gli.toFirst();(gd=gli.current());++gli)
  {
    if (!gd->isReference())
    {
      gd->visited=FALSE;
      count++;
    }
  }
  return count;
}

//----------------------------------------------------------------------------

static int countDirs()
{
  int count=0;
  SDict<DirDef>::Iterator dli(*Doxygen::directories);
  DirDef *dd;
  for (dli.toFirst();(dd=dli.current());++dli)
  {
    if (dd->isLinkableInProject())
    {
      dd->visited=FALSE;
      count++;
    }
  }
  return count;
}


//----------------------------------------------------------------------------

void writeGraphInfo(OutputList &ol)
{
  if (!Config_getBool(HAVE_DOT) || !Config_getBool(GENERATE_HTML)) return;
  ol.pushGeneratorState();
  ol.disableAllBut(OutputGenerator::Html);
  generateGraphLegend(Config_getString(HTML_OUTPUT));

  bool &stripCommentsStateRef = Config_getBool(STRIP_CODE_COMMENTS);
  bool oldStripCommentsState = stripCommentsStateRef;
  bool &createSubdirs = Config_getBool(CREATE_SUBDIRS);
  bool oldCreateSubdirs = createSubdirs;
  // temporarily disable the stripping of comments for our own code example!
  stripCommentsStateRef = FALSE;
  // temporarily disable create subdirs for linking to our example
  createSubdirs = FALSE;

  startFile(ol,"graph_legend",0,theTranslator->trLegendTitle().data());
  startTitle(ol,0);
  ol.parseText(theTranslator->trLegendTitle());
  endTitle(ol,0,0);
  ol.startContents();
  QCString legendDocs = theTranslator->trLegendDocs();
  int s = legendDocs.find("<center>");
  int e = legendDocs.find("</center>");
  QCString imgExt = getDotImageExtension();
  if (imgExt=="svg" && s!=-1 && e!=-1)
  {
    legendDocs = legendDocs.left(s+8) + "[!-- SVG 0 --]\n" + legendDocs.mid(e); 
    //printf("legendDocs=%s\n",legendDocs.data());
  }
  FileDef fd("","graph_legend");
  ol.generateDoc("graph_legend",1,&fd,0,legendDocs,FALSE,FALSE);

  // restore config settings
  stripCommentsStateRef = oldStripCommentsState;
  createSubdirs = oldCreateSubdirs;

  endFile(ol);
  ol.popGeneratorState();
}



//----------------------------------------------------------------------------
/*!
 * write groups as hierarchical trees
 */
static void writeGroupTreeNode(OutputList &ol, GroupDef *gd, int level, FTVHelp* ftv, bool addToIndex)
{
  //bool fortranOpt = Config_getBool(OPTIMIZE_FOR_FORTRAN);
  //bool vhdlOpt    = Config_getBool(OPTIMIZE_OUTPUT_VHDL);  
  if (level>20)
  {
    warn(gd->getDefFileName(),gd->getDefLine(),
        "maximum nesting level exceeded for group %s: check for possible recursive group relation!\n",gd->name().data()
        );
    return;
  }

  /* Some groups should appear twice under different parent-groups.
   * That is why we should not check if it was visited 
   */
  if (/*!gd->visited &&*/ (!gd->isASubGroup() || level>0) &&
      gd->isVisible() &&
      (!gd->isReference() || Config_getBool(EXTERNAL_GROUPS)) // hide external groups by default
     )
  {
    //printf("gd->name()=%s #members=%d\n",gd->name().data(),gd->countMembers());
    // write group info
    bool hasSubGroups = gd->getSubGroups()->count()>0;
    bool hasSubPages = gd->getPages()->count()>0;
    int numSubItems = 0;
    if (1 /*Config_getBool(TOC_EXPAND)*/)
    {
      QListIterator<MemberList> mli(gd->getMemberLists());
      MemberList *ml;
      for (mli.toFirst();(ml=mli.current());++mli)
      {
        if (ml->listType()&MemberListType_documentationLists)
        {
          numSubItems += ml->count();
        }
      }
      numSubItems += gd->getNamespaces()->count();
      numSubItems += gd->getClasses()->count();
      numSubItems += gd->getFiles()->count();
      numSubItems += gd->getDirs()->count();
      numSubItems += gd->getPages()->count();
    }

    bool isDir = hasSubGroups || hasSubPages || numSubItems>0;
    //printf("gd=`%s': pageDict=%d\n",gd->name().data(),gd->pageDict->count());
    if (addToIndex)
    {
      Doxygen::indexList->addContentsItem(isDir,gd->groupTitle(),gd->getReference(),gd->getOutputFileBase(),0,isDir,TRUE); 
      Doxygen::indexList->incContentsDepth();
    }
    if (ftv)
    {
      ftv->addContentsItem(hasSubGroups,gd->groupTitle(),
                           gd->getReference(),gd->getOutputFileBase(),0,
                           FALSE,FALSE,gd); 
      ftv->incContentsDepth();
    }
    
    //ol.writeListItem();
    //ol.startTextLink(gd->getOutputFileBase(),0);
    //parseText(ol,gd->groupTitle());
    //ol.endTextLink();

    ol.startIndexListItem();
    ol.startIndexItem(gd->getReference(),gd->getOutputFileBase());
    ol.parseText(gd->groupTitle());
    ol.endIndexItem(gd->getReference(),gd->getOutputFileBase());
    if (gd->isReference()) 
    { 
      ol.startTypewriter(); 
      ol.docify(" [external]");
      ol.endTypewriter();
    }

    QListIterator<LayoutDocEntry> eli(LayoutDocManager::instance().docEntries(LayoutDocManager::Group));
    LayoutDocEntry *lde;
    for (eli.toFirst();(lde=eli.current());++eli)
    {
      if (lde->kind()==LayoutDocEntry::MemberDef && addToIndex)
      {
        LayoutDocEntryMemberDef *lmd = (LayoutDocEntryMemberDef*)lde;
        MemberList *ml = gd->getMemberList(lmd->type);
        if (ml)
        {
          MemberListIterator mi(*ml);
          MemberDef *md;
          for (mi.toFirst();(md=mi.current());++mi)
          {
            MemberList *enumList = md->enumFieldList();
            bool isDir = enumList!=0 && md->isEnumerate();
            if (md->isVisible() && md->name().find('@')==-1)
            {
              Doxygen::indexList->addContentsItem(isDir,
                  md->name(),md->getReference(),
                  md->getOutputFileBase(),md->anchor(),FALSE,addToIndex);
            }
            if (isDir)
            {
              Doxygen::indexList->incContentsDepth();
              MemberListIterator emli(*enumList);
              MemberDef *emd;
              for (emli.toFirst();(emd=emli.current());++emli)
              {
                if (emd->isVisible())
                {
                  Doxygen::indexList->addContentsItem(FALSE,
                      emd->name(),emd->getReference(),emd->getOutputFileBase(),
                      emd->anchor(),FALSE,addToIndex);
                }
              }
              Doxygen::indexList->decContentsDepth();
            }
          }
        }
      }
      else if (lde->kind()==LayoutDocEntry::GroupClasses && addToIndex)
      {
        ClassSDict::Iterator it(*gd->getClasses());
        ClassDef *cd;
        for (;(cd=it.current());++it)
        {
          //bool nestedClassInSameGroup = 
          //    cd->getOuterScope() && cd->getOuterScope()->definitionType()==Definition::TypeClass &&
          //    cd->getOuterScope()->partOfGroups()!=0 && cd->getOuterScope()->partOfGroups()->contains(gd);
          //printf("===== GroupClasses: %s visible=%d nestedClassInSameGroup=%d\n",cd->name().data(),cd->isVisible(),nestedClassInSameGroup);
          if (cd->isVisible() /*&& !nestedClassInSameGroup*/)
          {
            //if (cd->isEmbeddedInOuterScope())
            //{
              //printf("add class & members %d\n",addToIndex);
              addMembersToIndex(cd,LayoutDocManager::Class,cd->displayName(FALSE),cd->anchor(),addToIndex,TRUE);
            //}
            //else // only index the class, not its members
            //{
            //  printf("%s: add class only\n",cd->name().data());
            //  Doxygen::indexList->addContentsItem(FALSE,
            //    cd->displayName(TRUE),cd->getReference(),
            //    cd->getOutputFileBase(),cd->anchor(),addToIndex,TRUE);
            //}
          }
        }
      }
      else if (lde->kind()==LayoutDocEntry::GroupNamespaces && addToIndex)
      {
        NamespaceSDict::Iterator it(*gd->getNamespaces());
        NamespaceDef *nd;
        for (;(nd=it.current());++it)
        {
          if (nd->isVisible())
          {
            Doxygen::indexList->addContentsItem(FALSE,
                nd->localName(),nd->getReference(),
                nd->getOutputFileBase(),0,FALSE,FALSE);
          }
        }
      }
      else if (lde->kind()==LayoutDocEntry::GroupFiles && addToIndex)
      {
        QListIterator<FileDef> it(*gd->getFiles());
        FileDef *fd;
        for (;(fd=it.current());++it)
        {
          if (fd->isVisible())
          {
            Doxygen::indexList->addContentsItem(FALSE,
                fd->displayName(),fd->getReference(),
                fd->getOutputFileBase(),0,FALSE,FALSE);
          }
        }
      }
      else if (lde->kind()==LayoutDocEntry::GroupDirs && addToIndex)
      {
        QListIterator<DirDef> it(*gd->getDirs());
        DirDef *dd;
        for (;(dd=it.current());++it)
        {
          if (dd->isVisible())
          {
            Doxygen::indexList->addContentsItem(FALSE,
                dd->shortName(),dd->getReference(),
                dd->getOutputFileBase(),0,FALSE,FALSE);
          }
        }
      }
      else if (lde->kind()==LayoutDocEntry::GroupPageDocs && addToIndex)
      {
        SDict<PageDef>::Iterator it(*gd->getPages());
        PageDef *pd;
        for (;(pd=it.current());++it)
        {
          SectionInfo *si=0;
          if (!pd->name().isEmpty()) si=Doxygen::sectionDict->find(pd->name());
          bool hasSubPages = pd->hasSubPages();
          bool hasSections = pd->hasSections();
          Doxygen::indexList->addContentsItem(
              hasSubPages || hasSections,
              convertToHtml(pd->title(),TRUE),
              gd->getReference(),
              gd->getOutputFileBase(),
              si ? si->label.data() : 0,
              hasSubPages || hasSections,
              TRUE); // addToNavIndex
          if (hasSections || hasSubPages)
          {
            Doxygen::indexList->incContentsDepth();
          }
          if (hasSections)
          {
            pd->addSectionsToIndex();
          }
          writePages(pd,0);
          if (hasSections || hasSubPages)
          {
            Doxygen::indexList->decContentsDepth();
          }
        }
      }
      else if (lde->kind()==LayoutDocEntry::GroupNestedGroups)
      {
        if (gd->getSubGroups()->count()>0)
        {
          startIndexHierarchy(ol,level+1);
          QListIterator<GroupDef> gli(*gd->getSubGroups());
          GroupDef *subgd = 0;
          for (gli.toFirst();(subgd=gli.current());++gli)
          {
            writeGroupTreeNode(ol,subgd,level+1,ftv,addToIndex);
          }
          endIndexHierarchy(ol,level+1); 
        }
      }
    }

    ol.endIndexListItem();
    
    if (addToIndex)
    {
      Doxygen::indexList->decContentsDepth();
    }
    if (ftv)
    {
      ftv->decContentsDepth();
    }
    //gd->visited=TRUE;
  }
}

static void writeGroupHierarchy(OutputList &ol, FTVHelp* ftv,bool addToIndex)
{
  if (ftv)
  {
    ol.pushGeneratorState(); 
    ol.disable(OutputGenerator::Html);
  }
  startIndexHierarchy(ol,0);
  GroupSDict::Iterator gli(*Doxygen::groupSDict);
  GroupDef *gd;
  for (gli.toFirst();(gd=gli.current());++gli)
  {
    writeGroupTreeNode(ol,gd,0,ftv,addToIndex);
  }
  endIndexHierarchy(ol,0); 
  if (ftv)
  {
    ol.popGeneratorState(); 
  }
}

#if 0
static void writeGroupTree(GroupDef *gd,FTVHelp *ftv,int level,bool addToIndex)
{
  static bool externalGroups = Config_getBool(EXTERNAL_GROUPS);
  /* Some groups should appear twice under different parent-groups.
   * That is why we should not check if it was visited 
   */
  if ((!gd->isASubGroup() || level>0) &&
      gd->isVisible() &&
      (!gd->isReference() || externalGroups) // hide external groups by default
     )
  {
    if (ftv)
    {
      ftv->addContentsItem(hasSubGroups,gd->groupTitle(),gd->getReference(),gd->getOutputFileBase(),0); 
      ftv->incContentsDepth();
    }
    if (ftv)
    {
      ftv->decContentsDepth();
    }
  }
}

static void writeGroupTree(FTVHelp *ftv,bool addToIndex)
{
  GroupSDict::Iterator gli(*Doxygen::groupSDict);
  GroupDef *gd;
  for (gli.toFirst();(gd=gli.current());++gli)
  {
    writeGroupTree(gd,ftv,0,addToIndex);
  }
}
#endif

//----------------------------------------------------------------------------

static void writeGroupIndex(OutputList &ol)
{
  if (documentedGroups==0) return; 
  ol.pushGeneratorState(); 
  // 1.{
  ol.disable(OutputGenerator::Man);
  LayoutNavEntry *lne = LayoutDocManager::instance().rootNavEntry()->find(LayoutNavEntry::Modules);
  QCString title = lne ? lne->title() : theTranslator->trModules();
  bool addToIndex = lne==0 || lne->visible();

  startFile(ol,"modules",0,title,HLI_Modules);
  startTitle(ol,0);
  ol.parseText(title);
  endTitle(ol,0,0);
  ol.startContents();
  ol.startTextBlock();
  ol.parseText(lne ? lne->intro() : theTranslator->trModulesDescription());
  ol.endTextBlock();

  // ---------------
  // Normal group index for Latex/RTF
  // ---------------
  // 2.{
  ol.pushGeneratorState();
  ol.disable(OutputGenerator::Html);
  Doxygen::indexList->disable();

  writeGroupHierarchy(ol,0,FALSE);

  Doxygen::indexList->enable();
  ol.popGeneratorState();
  // 2.}

  // ---------------
  // interactive group index for HTML
  // ---------------
  // 2.{
  ol.pushGeneratorState(); 
  ol.disableAllBut(OutputGenerator::Html);

  {
    if (addToIndex)
    {
      Doxygen::indexList->addContentsItem(TRUE,title,0,"modules",0,TRUE,TRUE); 
      Doxygen::indexList->incContentsDepth();
    }
    FTVHelp* ftv = new FTVHelp(FALSE);
    writeGroupHierarchy(ol,ftv,addToIndex);
    QGString outStr;
    FTextStream t(&outStr);
    ftv->generateTreeViewInline(t);
    ol.disableAllBut(OutputGenerator::Html);
    ol.writeString(outStr);
    delete ftv;
    if (addToIndex)
    {
      Doxygen::indexList->decContentsDepth();
    }
  }
  ol.popGeneratorState();
  // 2.}

  endFile(ol);
  ol.popGeneratorState();
  // 1.}
}

//----------------------------------------------------------------------------

#if 0
static void writeDirIndex(OutputList &ol)
{
  if (documentedDirs==0) return; 
  ol.pushGeneratorState(); 
  ol.disable(OutputGenerator::Man);
  LayoutNavEntry *lne = LayoutDocManager::instance().rootNavEntry()->find(LayoutNavEntry::Dirs);
  QCString title = lne ? lne->title() : theTranslator->trDirectories();
  bool addToIndex=FALSE; //lne==0 || lne->visible();

  startFile(ol,"dirs",0,title,HLI_Directories);
  startTitle(ol,0);
  ol.parseText(title);
  endTitle(ol,0,0);
  ol.startContents();
  ol.startTextBlock();

  if (addToIndex)
  {
    Doxygen::indexList->addContentsItem(TRUE,title,0,"dirs",0,TRUE,TRUE); 
    Doxygen::indexList->incContentsDepth();
  }
  ol.parseText(lne ? lne->intro() : theTranslator->trDirDescription());
  ol.endTextBlock();

  FTVHelp* ftv = 0;
  bool treeView=Config_getBool(USE_INLINE_TREES);
  if (treeView)
  {
    ftv = new FTVHelp(FALSE);
  }

  writeDirHierarchy(ol,ftv,addToIndex);

  if (ftv)
  {
    QGString outStr;
    FTextStream t(&outStr);
    ftv->generateTreeViewInline(t);
    ol.pushGeneratorState(); 
    ol.disableAllBut(OutputGenerator::Html);
    ol.writeString(outStr);
    ol.popGeneratorState();
    delete ftv;
  }
  if (addToIndex)
  {
    Doxygen::indexList->decContentsDepth();
  }
  endFile(ol);
  ol.popGeneratorState();
}
#endif

//----------------------------------------------------------------------------

static void writeUserGroupStubPage(OutputList &ol,LayoutNavEntry *lne)
{
  if (lne->baseFile().left(9)=="usergroup")
  {
    ol.pushGeneratorState();
    ol.disableAllBut(OutputGenerator::Html);
    startFile(ol,lne->baseFile(),0,lne->title(),HLI_UserGroup);
    startTitle(ol,0);
    ol.parseText(lne->title());
    endTitle(ol,0,0);
    ol.startContents();
    QListIterator<LayoutNavEntry> li(lne->children());
    LayoutNavEntry *entry;
    int count=0;
    for (li.toFirst();(entry=li.current());++li)
    {
      if (entry->visible()) count++;
    }
    if (count>0)
    {
      ol.writeString("<ul>\n");
      for (li.toFirst();(entry=li.current());++li)
      {
        if (entry->visible())
        {
          ol.writeString("<li><a href=\""+entry->url()+"\"><span>"+
              fixSpaces(entry->title())+"</span></a></li>\n");
        }
      }
      ol.writeString("</ul>\n");
    }
    endFile(ol);
    ol.popGeneratorState();
  }
}

//----------------------------------------------------------------------------


static void writeIndex(OutputList &ol)
{
<<<<<<< HEAD
	static bool fortranOpt = Config_getBool("OPTIMIZE_FOR_FORTRAN");
	static bool vhdlOpt = Config_getBool("OPTIMIZE_OUTPUT_VHDL");
	static QCString projectName = Config_getString("PROJECT_NAME");
	// save old generator state
	ol.pushGeneratorState();

	QCString projPrefix;
	if (!projectName.isEmpty())
	{
		projPrefix = projectName + " ";
	}

	//--------------------------------------------------------------------
	// write HTML index
	//--------------------------------------------------------------------
	ol.disableAllBut(OutputGenerator::Html);

	QCString defFileName =
		Doxygen::mainPage ? Doxygen::mainPage->docFile().data() : "[generated]";
	int defLine =
		Doxygen::mainPage ? Doxygen::mainPage->docLine() : -1;

	QCString title;
	if (!mainPageHasTitle())
	{
		title = theTranslator->trMainPage();
	}
	else if (Doxygen::mainPage)
	{
		title = filterTitle(Doxygen::mainPage->title());
	}

	QCString indexName = "index";
	ol.startFile(indexName, 0, title);

	if (Doxygen::mainPage)
	{
		if (
			(!projectName.isEmpty() && mainPageHasTitle() && qstricmp(title, projectName) != 0)
			) // to avoid duplicate entries in the treeview
		{
			Doxygen::indexList->addContentsItem(Doxygen::mainPage->hasSubPages(), title, 0, indexName, 0, Doxygen::mainPage->hasSubPages(), TRUE);
		}
		if (Doxygen::mainPage->hasSubPages() || Doxygen::mainPage->hasSections())
		{
			writePages(Doxygen::mainPage, 0);
		}
	}

	ol.startQuickIndices();
	if (!Config_getBool("DISABLE_INDEX"))
	{
		ol.writeQuickLinks(TRUE, HLI_Main, 0);
	}
	ol.endQuickIndices();
	ol.writeSplitBar(indexName);
	ol.writeSearchInfo();
	bool headerWritten = FALSE;
	if (Doxygen::mainPage && !Doxygen::mainPage->title().isEmpty())
	{
		if (Doxygen::mainPage->title().lower() != "notitle")
		{
			ol.startHeaderSection();
			ol.startTitleHead(0);
			ol.generateDoc(Doxygen::mainPage->docFile(), Doxygen::mainPage->docLine(),
				Doxygen::mainPage, 0, Doxygen::mainPage->title(),
				TRUE, FALSE, 0, TRUE, FALSE);
			headerWritten = TRUE;
		}
	}
	else
	{
		if (!projectName.isEmpty())
		{
			ol.startHeaderSection();
			ol.startTitleHead(0);
			ol.parseText(projPrefix + theTranslator->trDocumentation());
			headerWritten = TRUE;
		}
	}
	if (headerWritten)
	{
		ol.endTitleHead(0, 0);
		ol.endHeaderSection();
	}

	ol.startContents();
	if (Config_getBool("DISABLE_INDEX") && Doxygen::mainPage == 0)
	{
		ol.writeQuickLinks(FALSE, HLI_Main, 0);
	}

	if (Doxygen::mainPage)
	{
		Doxygen::insideMainPage = TRUE;
		if (Doxygen::mainPage->showToc() && Doxygen::mainPage->hasSections())
		{
			Doxygen::mainPage->writeToc(ol);
		}

		ol.startTextBlock();
		ol.generateDoc(defFileName, defLine, Doxygen::mainPage, 0,
			Doxygen::mainPage->documentation(), TRUE, FALSE
			/*,Doxygen::mainPage->sectionDict*/);
		ol.endTextBlock();

		Doxygen::insideMainPage = FALSE;
	}

	endFile(ol);
	ol.disable(OutputGenerator::Html);

	//--------------------------------------------------------------------
	// write LaTeX/RTF index
	//--------------------------------------------------------------------
	ol.enable(OutputGenerator::Latex);
	ol.enable(OutputGenerator::RTF);

	ol.startFile("refman", 0, 0);
	ol.startIndexSection(isTitlePageStart);
	if (!Config_getString("LATEX_HEADER").isEmpty())
	{
		ol.disable(OutputGenerator::Latex);
	}

	if (projPrefix.isEmpty())
	{
		ol.parseText(theTranslator->trReferenceManual());
	}
	else
	{
		ol.parseText(projPrefix);
	}

	if (!Config_getString("PROJECT_NUMBER").isEmpty())
	{
		ol.startProjectNumber();
		ol.generateDoc(defFileName, defLine, Doxygen::mainPage, 0, Config_getString("PROJECT_NUMBER"), FALSE, FALSE);
		ol.endProjectNumber();
	}
	ol.endIndexSection(isTitlePageStart);
	ol.startIndexSection(isTitlePageAuthor);
	ol.parseText(theTranslator->trGeneratedBy());
	ol.endIndexSection(isTitlePageAuthor);
	ol.enable(OutputGenerator::Latex);

	ol.lastIndexPage();
	if (Doxygen::mainPage)
	{
		ol.startIndexSection(isMainPage);
		if (mainPageHasTitle())
		{
			ol.parseText(Doxygen::mainPage->title());
		}
		else
		{
			ol.parseText(/*projPrefix+*/theTranslator->trMainPage());
		}
		ol.endIndexSection(isMainPage);
	}
	if (documentedPages > 0)
	{
		//ol.parseText(projPrefix+theTranslator->trPageDocumentation());
		//ol.endIndexSection(isPageDocumentation);
		PageSDict::Iterator pdi(*Doxygen::pageSDict);
		PageDef *pd = pdi.toFirst();
		bool first = Doxygen::mainPage == 0;
		for (pdi.toFirst(); (pd = pdi.current()); ++pdi)
		{
			if (!pd->getGroupDef() && !pd->isReference() &&
				(!pd->hasParentPage() ||                    // not inside other page
					(Doxygen::mainPage == pd->getOuterScope()))  // or inside main page
				)
			{
				bool isCitationPage = pd->name() == "citelist";
				if (isCitationPage)
				{
					// For LaTeX the bibliograph is already written by \bibliography
					ol.pushGeneratorState();
					ol.disable(OutputGenerator::Latex);
				}
				QCString title = pd->title();
				if (title.isEmpty()) title = pd->name();

				ol.startIndexSection(isPageDocumentation);
				ol.parseText(title);
				ol.endIndexSection(isPageDocumentation);

				ol.pushGeneratorState(); // write TOC title (RTF only)
				ol.disableAllBut(OutputGenerator::RTF);
				ol.startIndexSection(isPageDocumentation2);
				if (!Config_getBool("INCLUDABLE_RTF"))
				{
					ol.parseText(title);
				}
				ol.endIndexSection(isPageDocumentation2);
				ol.popGeneratorState();

				ol.startParagraph();
				ol.docify(QCString("This section is generated from "));
				writeFileLink(ol, pd->getDefFileName()); // sidiandi
				ol.endParagraph();

				ol.writeAnchor(0, pd->getOutputFileBase());

				ol.writePageLink(pd->getOutputFileBase(), first);
				first = FALSE;

				if (isCitationPage)
				{
					ol.popGeneratorState();
				}
			}
		}
	}

	if (!Config_getBool("INCLUDABLE_RTF"))
	{
	if (!Config_getBool("LATEX_HIDE_INDICES"))
	{
		//if (indexedPages>0)
		//{
		//  ol.startIndexSection(isPageIndex);
		//  ol.parseText(/*projPrefix+*/ theTranslator->trPageIndex());
		//  ol.endIndexSection(isPageIndex);
		//}
		if (documentedGroups > 0)
		{
			ol.startIndexSection(isModuleIndex);
			ol.parseText(/*projPrefix+*/ theTranslator->trModuleIndex());
			ol.endIndexSection(isModuleIndex);
		}
		if (documentedNamespaces > 0)
		{
			ol.startIndexSection(isNamespaceIndex);
			ol.parseText(/*projPrefix+*/(fortranOpt ? theTranslator->trModulesIndex() : theTranslator->trNamespaceIndex()));
			ol.endIndexSection(isNamespaceIndex);
		}
		if (hierarchyClasses > 0)
		{
			ol.startIndexSection(isClassHierarchyIndex);
			ol.parseText(/*projPrefix+*/
				(fortranOpt ? theTranslator->trCompoundIndexFortran() :
					vhdlOpt ? VhdlDocGen::trDesignUnitIndex() :
					theTranslator->trHierarchicalIndex()
					));
			ol.endIndexSection(isClassHierarchyIndex);
		}
		if (annotatedClassesPrinted > 0)
		{
			ol.startIndexSection(isCompoundIndex);
			ol.parseText(/*projPrefix+*/
				(fortranOpt ? theTranslator->trCompoundIndexFortran() :
					vhdlOpt ? VhdlDocGen::trDesignUnitIndex() :
					theTranslator->trCompoundIndex()
					));
			ol.endIndexSection(isCompoundIndex);
		}
		if (documentedFiles > 0)
		{
			ol.startIndexSection(isFileIndex);
			ol.parseText(/*projPrefix+*/theTranslator->trFileIndex());
			ol.endIndexSection(isFileIndex);
		}
	}
	if (documentedGroups > 0)
	{
		ol.startIndexSection(isModuleDocumentation);
		ol.parseText(/*projPrefix+*/theTranslator->trModuleDocumentation());
		ol.endIndexSection(isModuleDocumentation);
	}
	if (documentedNamespaces > 0)
	{
		ol.startIndexSection(isNamespaceDocumentation);
		ol.parseText(/*projPrefix+*/(fortranOpt ? theTranslator->trModuleDocumentation() : theTranslator->trNamespaceDocumentation()));
		ol.endIndexSection(isNamespaceDocumentation);
	}
	if (annotatedClassesPrinted > 0)
	{
		ol.startIndexSection(isClassDocumentation);
		ol.parseText(/*projPrefix+*/(fortranOpt ? theTranslator->trTypeDocumentation() : theTranslator->trClassDocumentation()));
		ol.endIndexSection(isClassDocumentation);
	}
	if (documentedFiles > 0)
	{
		ol.startIndexSection(isFileDocumentation);
		ol.parseText(/*projPrefix+*/theTranslator->trFileDocumentation());
		ol.endIndexSection(isFileDocumentation);
	}
	if (Doxygen::exampleSDict->count() > 0)
	{
		ol.startIndexSection(isExampleDocumentation);
		ol.parseText(/*projPrefix+*/theTranslator->trExampleDocumentation());
		ol.endIndexSection(isExampleDocumentation);
	}
	ol.endIndexSection(isEndIndex);
	}
=======
  static bool fortranOpt = Config_getBool(OPTIMIZE_FOR_FORTRAN);
  static bool vhdlOpt    = Config_getBool(OPTIMIZE_OUTPUT_VHDL);
  static QCString projectName = Config_getString(PROJECT_NAME);
  // save old generator state
  ol.pushGeneratorState();

  QCString projPrefix;
  if (!projectName.isEmpty())
  {
    projPrefix=projectName+" ";
  }

  //--------------------------------------------------------------------
  // write HTML index
  //--------------------------------------------------------------------
  ol.disableAllBut(OutputGenerator::Html);

  QCString defFileName = 
    Doxygen::mainPage ? Doxygen::mainPage->docFile().data() : "[generated]";
  int defLine =
    Doxygen::mainPage ? Doxygen::mainPage->docLine() : -1;

  QCString title;
  if (!mainPageHasTitle())
  {
    title = theTranslator->trMainPage();
  }
  else if (Doxygen::mainPage)
  {
    title = filterTitle(Doxygen::mainPage->title());
  }

  QCString indexName="index";
  ol.startFile(indexName,0,title);
  
  if (Doxygen::mainPage)
  {
    if (
        (!projectName.isEmpty() && mainPageHasTitle() && qstricmp(title,projectName)!=0)
       ) // to avoid duplicate entries in the treeview
    {
      Doxygen::indexList->addContentsItem(Doxygen::mainPage->hasSubPages(),title,0,indexName,0,Doxygen::mainPage->hasSubPages(),TRUE); 
    }
    if (Doxygen::mainPage->hasSubPages() || Doxygen::mainPage->hasSections())
    {
      writePages(Doxygen::mainPage,0);
    }
  }

  ol.startQuickIndices();
  if (!Config_getBool(DISABLE_INDEX)) 
  {
    ol.writeQuickLinks(TRUE,HLI_Main,0);
  }
  ol.endQuickIndices();
  ol.writeSplitBar(indexName);
  ol.writeSearchInfo();
  bool headerWritten=FALSE;
  if (Doxygen::mainPage && !Doxygen::mainPage->title().isEmpty())
  {
    if (Doxygen::mainPage->title().lower()!="notitle")
    {
      ol.startHeaderSection();
      ol.startTitleHead(0);
      ol.generateDoc(Doxygen::mainPage->docFile(),Doxygen::mainPage->docLine(),
                  Doxygen::mainPage,0,Doxygen::mainPage->title(),
                  TRUE,FALSE,0,TRUE,FALSE);
      headerWritten = TRUE;
    }
  }
  else
  {
    if (!projectName.isEmpty())
    {
      ol.startHeaderSection();
      ol.startTitleHead(0);
      ol.parseText(projPrefix+theTranslator->trDocumentation());
      headerWritten = TRUE;
    }
  }
  if (headerWritten)
  {
    ol.endTitleHead(0,0);
    ol.endHeaderSection();
  }

  ol.startContents();
  if (Config_getBool(DISABLE_INDEX) && Doxygen::mainPage==0) 
  {
    ol.writeQuickLinks(FALSE,HLI_Main,0);
  }

  if (Doxygen::mainPage)
  {
    Doxygen::insideMainPage=TRUE;
    if (Doxygen::mainPage->showToc() && Doxygen::mainPage->hasSections())
    {
      Doxygen::mainPage->writeToc(ol);
    }

    ol.startTextBlock();
    ol.generateDoc(defFileName,defLine,Doxygen::mainPage,0,
                Doxygen::mainPage->documentation(),TRUE,FALSE
                /*,Doxygen::mainPage->sectionDict*/);
    ol.endTextBlock();

    Doxygen::insideMainPage=FALSE;
  }
  
  endFile(ol);
  ol.disable(OutputGenerator::Html);
  
  //--------------------------------------------------------------------
  // write LaTeX/RTF index
  //--------------------------------------------------------------------
  ol.enable(OutputGenerator::Latex);
  ol.enable(OutputGenerator::RTF);

  ol.startFile("refman",0,0);
  ol.startIndexSection(isTitlePageStart);
  if (!Config_getString(LATEX_HEADER).isEmpty()) 
  {
    ol.disable(OutputGenerator::Latex);
  }

  if (projPrefix.isEmpty())
  {
    ol.parseText(theTranslator->trReferenceManual());
  }
  else
  {
    ol.parseText(projPrefix);
  }

  if (!Config_getString(PROJECT_NUMBER).isEmpty())
  {
    ol.startProjectNumber(); 
    ol.generateDoc(defFileName,defLine,Doxygen::mainPage,0,Config_getString(PROJECT_NUMBER),FALSE,FALSE);
    ol.endProjectNumber();
  }
  ol.endIndexSection(isTitlePageStart);
  ol.startIndexSection(isTitlePageAuthor);
  ol.parseText(theTranslator->trGeneratedBy());
  ol.endIndexSection(isTitlePageAuthor);
  ol.enable(OutputGenerator::Latex);

  ol.lastIndexPage();
  if (Doxygen::mainPage)
  {
    ol.startIndexSection(isMainPage);
    if (mainPageHasTitle())
    {
      ol.parseText(Doxygen::mainPage->title());
    }
    else
    {
      ol.parseText(/*projPrefix+*/theTranslator->trMainPage());
    }
    ol.endIndexSection(isMainPage);
  }
  if (documentedPages>0)
  {
    //ol.parseText(projPrefix+theTranslator->trPageDocumentation());
    //ol.endIndexSection(isPageDocumentation);
    PageSDict::Iterator pdi(*Doxygen::pageSDict);
    PageDef *pd=pdi.toFirst();
    bool first=Doxygen::mainPage==0;
    for (pdi.toFirst();(pd=pdi.current());++pdi)
    {
      if (!pd->getGroupDef() && !pd->isReference() && 
          (!pd->hasParentPage() ||                    // not inside other page
           (Doxygen::mainPage==pd->getOuterScope()))  // or inside main page
         )
      {
        bool isCitationPage = pd->name()=="citelist";
        if (isCitationPage)
        {
          // For LaTeX the bibliograph is already written by \bibliography
          ol.pushGeneratorState();
          ol.disable(OutputGenerator::Latex);
        }
        QCString title = pd->title();
        if (title.isEmpty()) title=pd->name();

        ol.startIndexSection(isPageDocumentation);
        ol.parseText(title);
        ol.endIndexSection(isPageDocumentation);

        ol.pushGeneratorState(); // write TOC title (RTF only)
          ol.disableAllBut(OutputGenerator::RTF);
          ol.startIndexSection(isPageDocumentation2);
          ol.parseText(title);
          ol.endIndexSection(isPageDocumentation2);
        ol.popGeneratorState();

        ol.writeAnchor(0,pd->getOutputFileBase());

        ol.writePageLink(pd->getOutputFileBase(),first);
        first=FALSE;

        if (isCitationPage)
        {
          ol.popGeneratorState();
        }
      }
    }
  }

  if (!Config_getBool(LATEX_HIDE_INDICES))
  {
    //if (indexedPages>0)
    //{
    //  ol.startIndexSection(isPageIndex);
    //  ol.parseText(/*projPrefix+*/ theTranslator->trPageIndex());
    //  ol.endIndexSection(isPageIndex);
    //}
    if (documentedGroups>0)
    {
      ol.startIndexSection(isModuleIndex);
      ol.parseText(/*projPrefix+*/ theTranslator->trModuleIndex());
      ol.endIndexSection(isModuleIndex);
    }
    if (documentedNamespaces>0)
    {
      ol.startIndexSection(isNamespaceIndex);
      ol.parseText(/*projPrefix+*/(fortranOpt?theTranslator->trModulesIndex():theTranslator->trNamespaceIndex()));
      ol.endIndexSection(isNamespaceIndex);
    }
    if (hierarchyClasses>0)
    {
      ol.startIndexSection(isClassHierarchyIndex);
      ol.parseText(/*projPrefix+*/
          (fortranOpt ? theTranslator->trCompoundIndexFortran() : 
           vhdlOpt    ? VhdlDocGen::trDesignUnitIndex()         :
                        theTranslator->trHierarchicalIndex()
          ));
      ol.endIndexSection(isClassHierarchyIndex);
    }
    if (annotatedClassesPrinted>0)
    {
      ol.startIndexSection(isCompoundIndex);
      ol.parseText(/*projPrefix+*/
          (fortranOpt ? theTranslator->trCompoundIndexFortran() :
              vhdlOpt ? VhdlDocGen::trDesignUnitIndex()         : 
                        theTranslator->trCompoundIndex()
          ));
      ol.endIndexSection(isCompoundIndex);
    }
    if (documentedFiles>0)
    {
      ol.startIndexSection(isFileIndex);
      ol.parseText(/*projPrefix+*/theTranslator->trFileIndex());
      ol.endIndexSection(isFileIndex);
    }
  }
  if (documentedGroups>0)
  {
    ol.startIndexSection(isModuleDocumentation);
    ol.parseText(/*projPrefix+*/theTranslator->trModuleDocumentation());
    ol.endIndexSection(isModuleDocumentation);
  }
  if (documentedNamespaces>0)
  {
    ol.startIndexSection(isNamespaceDocumentation);
    ol.parseText(/*projPrefix+*/(fortranOpt?theTranslator->trModuleDocumentation():theTranslator->trNamespaceDocumentation()));
    ol.endIndexSection(isNamespaceDocumentation);
  }
  if (annotatedClassesPrinted>0)
  {
    ol.startIndexSection(isClassDocumentation);
    ol.parseText(/*projPrefix+*/(fortranOpt?theTranslator->trTypeDocumentation():theTranslator->trClassDocumentation()));
    ol.endIndexSection(isClassDocumentation);
  }
  if (documentedFiles>0)
  {
    ol.startIndexSection(isFileDocumentation);
    ol.parseText(/*projPrefix+*/theTranslator->trFileDocumentation());
    ol.endIndexSection(isFileDocumentation);
  }
  if (Doxygen::exampleSDict->count()>0)
  {
    ol.startIndexSection(isExampleDocumentation);
    ol.parseText(/*projPrefix+*/theTranslator->trExampleDocumentation());
    ol.endIndexSection(isExampleDocumentation);
  }
  ol.endIndexSection(isEndIndex);
>>>>>>> 86401212
  endFile(ol);

  if (Doxygen::mainPage)
  {
    Doxygen::insideMainPage=TRUE;
    ol.disable(OutputGenerator::Man);
    startFile(ol,Doxygen::mainPage->name(),0,Doxygen::mainPage->title());
    ol.startContents();
    ol.startTextBlock();
    ol.generateDoc(defFileName,defLine,Doxygen::mainPage,0,
                Doxygen::mainPage->documentation(),FALSE,FALSE
               );
    ol.endTextBlock();
    endFile(ol);
    ol.enable(OutputGenerator::Man);
    Doxygen::insideMainPage=FALSE;
  }

  ol.popGeneratorState();
}

static QArray<bool> indexWritten;

static void writeIndexHierarchyEntries(OutputList &ol,const QList<LayoutNavEntry> &entries)
{
  QListIterator<LayoutNavEntry> li(entries);
  LayoutNavEntry *lne;
  for (li.toFirst();(lne=li.current());++li)
  {
    LayoutNavEntry::Kind kind = lne->kind();
    uint index = (uint)kind;
    if (index>=indexWritten.size())
    {
      uint i;
      uint oldSize = indexWritten.size();
      uint newSize = index+1;
      indexWritten.resize(newSize);
      for (i=oldSize;i<newSize;i++) indexWritten.at(i)=FALSE;
    }
    //printf("starting %s kind=%d\n",lne->title().data(),lne->kind());
    bool addToIndex=lne->visible();
    bool needsClosing=FALSE;
    if (!indexWritten.at(index))
    {
      switch(kind)
      {
        case LayoutNavEntry::MainPage: 
          msg("Generating index page...\n");
          writeIndex(ol); 
          break;
        case LayoutNavEntry::Pages: 
          msg("Generating page index...\n");
          writePageIndex(ol);
          break;
        case LayoutNavEntry::Modules: 
          msg("Generating module index...\n");
          writeGroupIndex(ol);
          break;
        case LayoutNavEntry::Namespaces: 
          {
            static bool showNamespaces = Config_getBool(SHOW_NAMESPACES);
            if (showNamespaces)
            {
              if (documentedNamespaces>0 && addToIndex)
              {
                Doxygen::indexList->addContentsItem(TRUE,lne->title(),0,0,0); 
                Doxygen::indexList->incContentsDepth();
                needsClosing=TRUE;
              }
              if (LayoutDocManager::instance().rootNavEntry()->find(LayoutNavEntry::Namespaces)!=lne) // for backward compatibility with old layout file
              {
                msg("Generating namespace index...\n");
                writeNamespaceIndex(ol);
              }
            }
          }
          break;
        case LayoutNavEntry::NamespaceList: 
          {
            static bool showNamespaces = Config_getBool(SHOW_NAMESPACES);
            if (showNamespaces)
            {
              msg("Generating namespace index...\n");
              writeNamespaceIndex(ol);
            }
          }
          break;
        case LayoutNavEntry::NamespaceMembers: 
          msg("Generating namespace member index...\n");
          writeNamespaceMemberIndex(ol);
          break;
        case LayoutNavEntry::Classes: 
          if (annotatedClasses>0 && addToIndex)
          {
            Doxygen::indexList->addContentsItem(TRUE,lne->title(),0,"annotated",0); 
            Doxygen::indexList->incContentsDepth();
            needsClosing=TRUE;
          }
          if (LayoutDocManager::instance().rootNavEntry()->find(LayoutNavEntry::Classes)!=lne) // for backward compatibility with old layout file
          {
            msg("Generating annotated compound index...\n");
            writeAnnotatedIndex(ol);
          }
          break;
        case LayoutNavEntry::ClassList: 
          msg("Generating annotated compound index...\n");
          writeAnnotatedIndex(ol);
          break;
        case LayoutNavEntry::ClassIndex:
          msg("Generating alphabetical compound index...\n");
          writeAlphabeticalIndex(ol);
          break;
        case LayoutNavEntry::ClassHierarchy: 
          msg("Generating hierarchical class index...\n");
          writeHierarchicalIndex(ol);
          if (Config_getBool(HAVE_DOT) && Config_getBool(GRAPHICAL_HIERARCHY))
          {
            msg("Generating graphical class hierarchy...\n");
            writeGraphicalClassHierarchy(ol);
          }
          break;
        case LayoutNavEntry::ClassMembers: 
          msg("Generating member index...\n");
          writeClassMemberIndex(ol);
          break;
        case LayoutNavEntry::Files: 
          {
            static bool showFiles = Config_getBool(SHOW_FILES);
            if (showFiles)
            {
              if (documentedHtmlFiles>0 && addToIndex)
              {
                Doxygen::indexList->addContentsItem(TRUE,lne->title(),0,0,0); 
                Doxygen::indexList->incContentsDepth();
                needsClosing=TRUE;
              }
              if (LayoutDocManager::instance().rootNavEntry()->find(LayoutNavEntry::Files)!=lne) // for backward compatibility with old layout file
              {
                msg("Generating file index...\n");
                writeFileIndex(ol);
              }
            }
          }
          break;
        case LayoutNavEntry::FileList: 
          {
            static bool showFiles = Config_getBool(SHOW_FILES);
            if (showFiles)
            {
              msg("Generating file index...\n");
              writeFileIndex(ol);
            }
          }
          break;
        case LayoutNavEntry::FileGlobals: 
          msg("Generating file member index...\n");
          writeFileMemberIndex(ol);
          break;
        case LayoutNavEntry::Examples: 
          msg("Generating example index...\n");
          writeExampleIndex(ol);
          break;
        case LayoutNavEntry::User: 
          {
            // prepend a ! or ^ marker to the URL to avoid tampering with it
            QCString url = correctURL(lne->url(),"!"); // add ! to relative URL
            bool isRelative=url.at(0)=='!';
            if (!url.isEmpty() && !isRelative) // absolute URL
            {
              url.prepend("^"); // prepend ^ to absolute URL
            }
            bool isRef = lne->baseFile().left(4)=="@ref" || lne->baseFile().left(4)=="\\ref";
            Doxygen::indexList->addContentsItem(TRUE,lne->title(),0,url,0,FALSE,isRef || isRelative); 
          }
          break;
        case LayoutNavEntry::UserGroup:
          if (addToIndex)
          {
            QCString url = correctURL(lne->url(),"!"); // add ! to relative URL
            if (!url.isEmpty())
            {
              if (url=="![none]")
              {
                Doxygen::indexList->addContentsItem(TRUE,lne->title(),0,0,0,FALSE,FALSE); 
              }
              else
              {
                bool isRelative=url.at(0)=='!';
                if (!isRelative) // absolute URL
                {
                  url.prepend("^"); // prepend ^ to absolute URL
                }
                bool isRef = lne->baseFile().left(4)=="@ref" || lne->baseFile().left(4)=="\\ref";
                Doxygen::indexList->addContentsItem(TRUE,lne->title(),0,url,0,FALSE,isRef || isRelative); 
              }
            }
            else 
            {
              Doxygen::indexList->addContentsItem(TRUE,lne->title(),0,lne->baseFile(),0,TRUE,TRUE); 
            }
            Doxygen::indexList->incContentsDepth();
            needsClosing=TRUE;
          }
          writeUserGroupStubPage(ol,lne);
          break;
      }
      if (kind!=LayoutNavEntry::User && kind!=LayoutNavEntry::UserGroup) // User entry may appear multiple times
      {
        indexWritten.at(index)=TRUE;
      }
    }
    writeIndexHierarchyEntries(ol,lne->children());
    if (needsClosing)
    {
      switch(kind)
      {
        case LayoutNavEntry::Namespaces: 
        case LayoutNavEntry::Classes: 
        case LayoutNavEntry::Files: 
        case LayoutNavEntry::UserGroup: 
          Doxygen::indexList->decContentsDepth();
          break;
        default:
          break;
      }
    }
    //printf("ending %s kind=%d\n",lne->title().data(),lne->kind());
  }
}

void writeIndexHierarchy(OutputList &ol)
{
  LayoutNavEntry *lne = LayoutDocManager::instance().rootNavEntry();
  if (lne)
  {
    writeIndexHierarchyEntries(ol,lne->children());
  }
}
<|MERGE_RESOLUTION|>--- conflicted
+++ resolved
@@ -3761,305 +3761,6 @@
 
 static void writeIndex(OutputList &ol)
 {
-<<<<<<< HEAD
-	static bool fortranOpt = Config_getBool("OPTIMIZE_FOR_FORTRAN");
-	static bool vhdlOpt = Config_getBool("OPTIMIZE_OUTPUT_VHDL");
-	static QCString projectName = Config_getString("PROJECT_NAME");
-	// save old generator state
-	ol.pushGeneratorState();
-
-	QCString projPrefix;
-	if (!projectName.isEmpty())
-	{
-		projPrefix = projectName + " ";
-	}
-
-	//--------------------------------------------------------------------
-	// write HTML index
-	//--------------------------------------------------------------------
-	ol.disableAllBut(OutputGenerator::Html);
-
-	QCString defFileName =
-		Doxygen::mainPage ? Doxygen::mainPage->docFile().data() : "[generated]";
-	int defLine =
-		Doxygen::mainPage ? Doxygen::mainPage->docLine() : -1;
-
-	QCString title;
-	if (!mainPageHasTitle())
-	{
-		title = theTranslator->trMainPage();
-	}
-	else if (Doxygen::mainPage)
-	{
-		title = filterTitle(Doxygen::mainPage->title());
-	}
-
-	QCString indexName = "index";
-	ol.startFile(indexName, 0, title);
-
-	if (Doxygen::mainPage)
-	{
-		if (
-			(!projectName.isEmpty() && mainPageHasTitle() && qstricmp(title, projectName) != 0)
-			) // to avoid duplicate entries in the treeview
-		{
-			Doxygen::indexList->addContentsItem(Doxygen::mainPage->hasSubPages(), title, 0, indexName, 0, Doxygen::mainPage->hasSubPages(), TRUE);
-		}
-		if (Doxygen::mainPage->hasSubPages() || Doxygen::mainPage->hasSections())
-		{
-			writePages(Doxygen::mainPage, 0);
-		}
-	}
-
-	ol.startQuickIndices();
-	if (!Config_getBool("DISABLE_INDEX"))
-	{
-		ol.writeQuickLinks(TRUE, HLI_Main, 0);
-	}
-	ol.endQuickIndices();
-	ol.writeSplitBar(indexName);
-	ol.writeSearchInfo();
-	bool headerWritten = FALSE;
-	if (Doxygen::mainPage && !Doxygen::mainPage->title().isEmpty())
-	{
-		if (Doxygen::mainPage->title().lower() != "notitle")
-		{
-			ol.startHeaderSection();
-			ol.startTitleHead(0);
-			ol.generateDoc(Doxygen::mainPage->docFile(), Doxygen::mainPage->docLine(),
-				Doxygen::mainPage, 0, Doxygen::mainPage->title(),
-				TRUE, FALSE, 0, TRUE, FALSE);
-			headerWritten = TRUE;
-		}
-	}
-	else
-	{
-		if (!projectName.isEmpty())
-		{
-			ol.startHeaderSection();
-			ol.startTitleHead(0);
-			ol.parseText(projPrefix + theTranslator->trDocumentation());
-			headerWritten = TRUE;
-		}
-	}
-	if (headerWritten)
-	{
-		ol.endTitleHead(0, 0);
-		ol.endHeaderSection();
-	}
-
-	ol.startContents();
-	if (Config_getBool("DISABLE_INDEX") && Doxygen::mainPage == 0)
-	{
-		ol.writeQuickLinks(FALSE, HLI_Main, 0);
-	}
-
-	if (Doxygen::mainPage)
-	{
-		Doxygen::insideMainPage = TRUE;
-		if (Doxygen::mainPage->showToc() && Doxygen::mainPage->hasSections())
-		{
-			Doxygen::mainPage->writeToc(ol);
-		}
-
-		ol.startTextBlock();
-		ol.generateDoc(defFileName, defLine, Doxygen::mainPage, 0,
-			Doxygen::mainPage->documentation(), TRUE, FALSE
-			/*,Doxygen::mainPage->sectionDict*/);
-		ol.endTextBlock();
-
-		Doxygen::insideMainPage = FALSE;
-	}
-
-	endFile(ol);
-	ol.disable(OutputGenerator::Html);
-
-	//--------------------------------------------------------------------
-	// write LaTeX/RTF index
-	//--------------------------------------------------------------------
-	ol.enable(OutputGenerator::Latex);
-	ol.enable(OutputGenerator::RTF);
-
-	ol.startFile("refman", 0, 0);
-	ol.startIndexSection(isTitlePageStart);
-	if (!Config_getString("LATEX_HEADER").isEmpty())
-	{
-		ol.disable(OutputGenerator::Latex);
-	}
-
-	if (projPrefix.isEmpty())
-	{
-		ol.parseText(theTranslator->trReferenceManual());
-	}
-	else
-	{
-		ol.parseText(projPrefix);
-	}
-
-	if (!Config_getString("PROJECT_NUMBER").isEmpty())
-	{
-		ol.startProjectNumber();
-		ol.generateDoc(defFileName, defLine, Doxygen::mainPage, 0, Config_getString("PROJECT_NUMBER"), FALSE, FALSE);
-		ol.endProjectNumber();
-	}
-	ol.endIndexSection(isTitlePageStart);
-	ol.startIndexSection(isTitlePageAuthor);
-	ol.parseText(theTranslator->trGeneratedBy());
-	ol.endIndexSection(isTitlePageAuthor);
-	ol.enable(OutputGenerator::Latex);
-
-	ol.lastIndexPage();
-	if (Doxygen::mainPage)
-	{
-		ol.startIndexSection(isMainPage);
-		if (mainPageHasTitle())
-		{
-			ol.parseText(Doxygen::mainPage->title());
-		}
-		else
-		{
-			ol.parseText(/*projPrefix+*/theTranslator->trMainPage());
-		}
-		ol.endIndexSection(isMainPage);
-	}
-	if (documentedPages > 0)
-	{
-		//ol.parseText(projPrefix+theTranslator->trPageDocumentation());
-		//ol.endIndexSection(isPageDocumentation);
-		PageSDict::Iterator pdi(*Doxygen::pageSDict);
-		PageDef *pd = pdi.toFirst();
-		bool first = Doxygen::mainPage == 0;
-		for (pdi.toFirst(); (pd = pdi.current()); ++pdi)
-		{
-			if (!pd->getGroupDef() && !pd->isReference() &&
-				(!pd->hasParentPage() ||                    // not inside other page
-					(Doxygen::mainPage == pd->getOuterScope()))  // or inside main page
-				)
-			{
-				bool isCitationPage = pd->name() == "citelist";
-				if (isCitationPage)
-				{
-					// For LaTeX the bibliograph is already written by \bibliography
-					ol.pushGeneratorState();
-					ol.disable(OutputGenerator::Latex);
-				}
-				QCString title = pd->title();
-				if (title.isEmpty()) title = pd->name();
-
-				ol.startIndexSection(isPageDocumentation);
-				ol.parseText(title);
-				ol.endIndexSection(isPageDocumentation);
-
-				ol.pushGeneratorState(); // write TOC title (RTF only)
-				ol.disableAllBut(OutputGenerator::RTF);
-				ol.startIndexSection(isPageDocumentation2);
-				if (!Config_getBool("INCLUDABLE_RTF"))
-				{
-					ol.parseText(title);
-				}
-				ol.endIndexSection(isPageDocumentation2);
-				ol.popGeneratorState();
-
-				ol.startParagraph();
-				ol.docify(QCString("This section is generated from "));
-				writeFileLink(ol, pd->getDefFileName()); // sidiandi
-				ol.endParagraph();
-
-				ol.writeAnchor(0, pd->getOutputFileBase());
-
-				ol.writePageLink(pd->getOutputFileBase(), first);
-				first = FALSE;
-
-				if (isCitationPage)
-				{
-					ol.popGeneratorState();
-				}
-			}
-		}
-	}
-
-	if (!Config_getBool("INCLUDABLE_RTF"))
-	{
-	if (!Config_getBool("LATEX_HIDE_INDICES"))
-	{
-		//if (indexedPages>0)
-		//{
-		//  ol.startIndexSection(isPageIndex);
-		//  ol.parseText(/*projPrefix+*/ theTranslator->trPageIndex());
-		//  ol.endIndexSection(isPageIndex);
-		//}
-		if (documentedGroups > 0)
-		{
-			ol.startIndexSection(isModuleIndex);
-			ol.parseText(/*projPrefix+*/ theTranslator->trModuleIndex());
-			ol.endIndexSection(isModuleIndex);
-		}
-		if (documentedNamespaces > 0)
-		{
-			ol.startIndexSection(isNamespaceIndex);
-			ol.parseText(/*projPrefix+*/(fortranOpt ? theTranslator->trModulesIndex() : theTranslator->trNamespaceIndex()));
-			ol.endIndexSection(isNamespaceIndex);
-		}
-		if (hierarchyClasses > 0)
-		{
-			ol.startIndexSection(isClassHierarchyIndex);
-			ol.parseText(/*projPrefix+*/
-				(fortranOpt ? theTranslator->trCompoundIndexFortran() :
-					vhdlOpt ? VhdlDocGen::trDesignUnitIndex() :
-					theTranslator->trHierarchicalIndex()
-					));
-			ol.endIndexSection(isClassHierarchyIndex);
-		}
-		if (annotatedClassesPrinted > 0)
-		{
-			ol.startIndexSection(isCompoundIndex);
-			ol.parseText(/*projPrefix+*/
-				(fortranOpt ? theTranslator->trCompoundIndexFortran() :
-					vhdlOpt ? VhdlDocGen::trDesignUnitIndex() :
-					theTranslator->trCompoundIndex()
-					));
-			ol.endIndexSection(isCompoundIndex);
-		}
-		if (documentedFiles > 0)
-		{
-			ol.startIndexSection(isFileIndex);
-			ol.parseText(/*projPrefix+*/theTranslator->trFileIndex());
-			ol.endIndexSection(isFileIndex);
-		}
-	}
-	if (documentedGroups > 0)
-	{
-		ol.startIndexSection(isModuleDocumentation);
-		ol.parseText(/*projPrefix+*/theTranslator->trModuleDocumentation());
-		ol.endIndexSection(isModuleDocumentation);
-	}
-	if (documentedNamespaces > 0)
-	{
-		ol.startIndexSection(isNamespaceDocumentation);
-		ol.parseText(/*projPrefix+*/(fortranOpt ? theTranslator->trModuleDocumentation() : theTranslator->trNamespaceDocumentation()));
-		ol.endIndexSection(isNamespaceDocumentation);
-	}
-	if (annotatedClassesPrinted > 0)
-	{
-		ol.startIndexSection(isClassDocumentation);
-		ol.parseText(/*projPrefix+*/(fortranOpt ? theTranslator->trTypeDocumentation() : theTranslator->trClassDocumentation()));
-		ol.endIndexSection(isClassDocumentation);
-	}
-	if (documentedFiles > 0)
-	{
-		ol.startIndexSection(isFileDocumentation);
-		ol.parseText(/*projPrefix+*/theTranslator->trFileDocumentation());
-		ol.endIndexSection(isFileDocumentation);
-	}
-	if (Doxygen::exampleSDict->count() > 0)
-	{
-		ol.startIndexSection(isExampleDocumentation);
-		ol.parseText(/*projPrefix+*/theTranslator->trExampleDocumentation());
-		ol.endIndexSection(isExampleDocumentation);
-	}
-	ol.endIndexSection(isEndIndex);
-	}
-=======
   static bool fortranOpt = Config_getBool(OPTIMIZE_FOR_FORTRAN);
   static bool vhdlOpt    = Config_getBool(OPTIMIZE_OUTPUT_VHDL);
   static QCString projectName = Config_getString(PROJECT_NAME);
@@ -4346,7 +4047,6 @@
     ol.endIndexSection(isExampleDocumentation);
   }
   ol.endIndexSection(isEndIndex);
->>>>>>> 86401212
   endFile(ol);
 
   if (Doxygen::mainPage)
