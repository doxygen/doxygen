/******************************************************************************
*
* Copyright (C) 1997-2020 by Dimitri van Heesch.
*
* Permission to use, copy, modify, and distribute this software and its
* documentation under the terms of the GNU General Public License is hereby
* granted. No representations are made about the suitability of this software
* for any purpose. It is provided "as is" without express or implied warranty.
* See the GNU General Public License for more details.
*
* Documents produced by Doxygen are derivative works derived from the
* input used in their production; they are not affected by this license.
*
*/

#include "dotcallgraph.h"

#include "dotnode.h"
#include "memberlist.h"
#include "config.h"
#include "util.h"

static QCString getUniqueId(const MemberDef *md)
{
  const MemberDef *def = md->memberDefinition();
  if (def==0) def = md;
  QCString result = def->getReference()+"$"+
         def->getOutputFileBase()+"#"+
         def->anchor();
  return result;
}

void DotCallGraph::buildGraph(DotNode *n,const MemberDef *md,int distance)
{
  auto refs = m_inverse ? md->getReferencedByMembers() : md->getReferencesMembers();
  for (const auto &rmd : refs)
  {
    if (rmd->isCallable())
    {
      QCString uniqueId = getUniqueId(rmd);
      auto it = m_usedNodes.find(uniqueId.str());
      if (it!=m_usedNodes.end()) // file is already a node in the graph
      {
        DotNode *bn = it->second;
        n->addChild(bn,EdgeInfo::Blue,EdgeInfo::Solid);
        bn->addParent(n);
        bn->setDistance(distance);
      }
      else
      {
        QCString name;
        if (Config_getBool(HIDE_SCOPE_NAMES))
        {
          name  = rmd->getOuterScope()==m_scope ?
            rmd->name() : rmd->qualifiedName();
        }
        else
        {
          name = rmd->qualifiedName();
        }
        QCString tooltip = rmd->briefDescriptionAsTooltip();
        DotNode *bn = new DotNode(
            getNextNodeNumber(),
            linkToText(rmd->getLanguage(),name,FALSE),
            tooltip,
            uniqueId,
            0 //distance
            );
        n->addChild(bn,EdgeInfo::Blue,EdgeInfo::Solid);
        bn->addParent(n);
        bn->setDistance(distance);
        m_usedNodes.insert(std::make_pair(uniqueId.str(),bn));

        buildGraph(bn,rmd,distance+1);
      }
    }
  }
}

void DotCallGraph::determineVisibleNodes(DotNodeDeque &queue, int &maxNodes)
{
  while (!queue.empty() && maxNodes>0)
  {
    DotNode *n = queue.front();
    queue.pop_front();
    if (!n->isVisible() && n->distance()<=Config_getInt(MAX_DOT_GRAPH_DEPTH)) // not yet processed
    {
      n->markAsVisible();
      maxNodes--;
      // add direct children
      for (const auto &dn : n->children())
      {
        queue.push_back(dn);
      }
    }
  }
}

void DotCallGraph::determineTruncatedNodes(DotNodeDeque &queue)
{
  while (!queue.empty())
  {
    DotNode *n = queue.front();
    queue.pop_front();
    if (n->isVisible() && n->isTruncated()==DotNode::Unknown)
    {
      bool truncated = FALSE;
      for (const auto &dn : n->children())
      {
        if (!dn->isVisible())
          truncated = TRUE;
        else
          queue.push_back(dn);
      }
      n->markAsTruncated(truncated);
    }
  }
}

DotCallGraph::DotCallGraph(const MemberDef *md,bool inverse)
{
  m_inverse = inverse;
  m_diskName = md->getOutputFileBase()+"_"+md->anchor();
  m_scope    = md->getOuterScope();
  QCString uniqueId = getUniqueId(md);
  QCString name;
  if (Config_getBool(HIDE_SCOPE_NAMES))
  {
    name = md->name();
  }
  else
  {
    name = md->qualifiedName();
  }
  QCString tooltip = md->briefDescriptionAsTooltip();
  m_startNode = new DotNode(getNextNodeNumber(),
    linkToText(md->getLanguage(),name,FALSE),
    tooltip,
    uniqueId,
    TRUE     // root node
  );
  m_startNode->setDistance(0);
  m_usedNodes.insert(std::make_pair(uniqueId.str(),m_startNode));
  buildGraph(m_startNode,md,1);

  int maxNodes = Config_getInt(DOT_GRAPH_MAX_NODES);
  DotNodeDeque openNodeQueue;
  openNodeQueue.push_back(m_startNode);
  determineVisibleNodes(openNodeQueue,maxNodes);
  openNodeQueue.clear();
  openNodeQueue.push_back(m_startNode);
  determineTruncatedNodes(openNodeQueue);
}

DotCallGraph::~DotCallGraph()
{
  DotNode::deleteNodes(m_startNode);
}

QCString DotCallGraph::getBaseName() const
{
  return m_diskName + (m_inverse ? "_icgraph" : "_cgraph");
}

void DotCallGraph::computeTheGraph()
{
  computeGraph(
    m_startNode,
    CallGraph,
    m_graphFormat,
    m_inverse ? "RL" : "LR",
    FALSE,
    m_inverse,
    m_startNode->label(),
    m_theGraph);
}

QCString DotCallGraph::getMapLabel() const
{
  return m_baseName;
}

QCString DotCallGraph::writeGraph(
        TextStream &out,
        GraphOutputFormat graphFormat,
        EmbeddedOutputFormat textFormat,
        const QCString &path,
        const QCString &fileName,
        const QCString &relPath,const bool toIndex,bool generateImageMap,
        int graphId)
{
<<<<<<< HEAD
  return DotGraph::writeGraph(out, graphFormat, textFormat, path, fileName, relPath, toIndex, generateImageMap, graphId);
=======
  m_doNotAddImageToIndex = textFormat!=EOF_Html;

  return DotGraph::writeGraph(out, graphFormat, textFormat, path, fileName, relPath, generateImageMap, graphId);
>>>>>>> 5b5f1534
}

bool DotCallGraph::isTrivial() const
{
  return m_startNode->children().empty();
}

bool DotCallGraph::isTooBig() const
{
  return numNodes()>=Config_getInt(DOT_GRAPH_MAX_NODES);
}

int DotCallGraph::numNodes() const
{
  return static_cast<int>(m_startNode->children().size());
}

bool DotCallGraph::isTrivial(const MemberDef *md,bool inverse)
{
  auto refs = inverse ? md->getReferencedByMembers() : md->getReferencesMembers();
  for (const auto &rmd : refs)
  {
    if (rmd->isCallable())
    {
      return FALSE;
    }
  }
  return TRUE;
}
<|MERGE_RESOLUTION|>--- conflicted
+++ resolved
@@ -189,13 +189,9 @@
         const QCString &relPath,const bool toIndex,bool generateImageMap,
         int graphId)
 {
-<<<<<<< HEAD
+  m_doNotAddImageToIndex = textFormat!=EOF_Html || !toIndex;
+
   return DotGraph::writeGraph(out, graphFormat, textFormat, path, fileName, relPath, toIndex, generateImageMap, graphId);
-=======
-  m_doNotAddImageToIndex = textFormat!=EOF_Html;
-
-  return DotGraph::writeGraph(out, graphFormat, textFormat, path, fileName, relPath, generateImageMap, graphId);
->>>>>>> 5b5f1534
 }
 
 bool DotCallGraph::isTrivial() const
