--- conflicted
+++ resolved
@@ -2375,11 +2375,7 @@
       // strip direction
       loc_doc = loc_doc.right(loc_doc.length()-strlen(directionParam[SymbolModifiers::IN]));
       loc_doc.stripWhiteSpace();
-<<<<<<< HEAD
       // in case of empty documentation or (now) just name, consider it as no documentation
-=======
-      // in case of empty documentation or (now) just name, consider it as no documemntation
->>>>>>> 9e6d6b69
       if (loc_doc.isEmpty() || (loc_doc.lower() == argName.lower()))
       {
         // reset current back to the part inside the routine
