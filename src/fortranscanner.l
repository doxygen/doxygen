--- conflicted
+++ resolved
@@ -2269,9 +2269,8 @@
 
       //cout<<ce->name<<", "<<mdfsMap.contains(ce->name.lower())<<mdfsMap.count()<<endl;
       if (mdfsMap.contains(ce->name.lower()))
-<<<<<<< HEAD
       {
-        applyModifiers(ce, mdfsMap[ce->name.lower()]);
+        applyModifiers(ce.get(), mdfsMap[ce->name.lower()]);
       }
       else
       {
@@ -2280,12 +2279,11 @@
         {
           nm = nm.mid(scope->name.length()+2);
           if (mdfsMap.contains(nm.data()))
-            applyModifiers(ce, mdfsMap[nm.data()]);
+          {
+            applyModifiers(ce.get(), mdfsMap[nm.data()]);
+          }
         }
       }
-=======
-        applyModifiers(ce.get(), mdfsMap[ce->name.lower()]);
->>>>>>> cb7d4fcf
     }
   }
 
