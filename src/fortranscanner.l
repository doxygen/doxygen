/* -*- mode: fundamental; indent-tabs-mode: 1; -*- */
/*****************************************************************************
 * Parser for Fortran90 F subset
 *
 * Copyright (C) by Anke Visser
 * based on the work of Dimitri van Heesch.
 *
 * Permission to use, copy, modify, and distribute this software and its
 * documentation under the terms of the GNU General Public License is hereby
 * granted. No representations are made about the suitability of this software
 * for any purpose. It is provided "as is" without express or implied warranty.
 * See the GNU General Public License for more details.
 *
 * Documents produced by Doxygen are derivative works derived from the
 * input used in their production; they are not affected by this license.
 *
 */

/* Developer notes.
 *
 * - Consider using startScope(), endScope() functions with  module, program,
 * subroutine or any other scope in fortran program.
 *
 * - Symbol yyextra->modifiers (attributes) are collected using SymbolModifiers |= operator during
 * substructure parsing. When substructure ends all yyextra->modifiers are applied to actual
 * entries in applyModifiers() functions.
 *
 * - How case insensitiveness should be handled in code?
 * On one side we have arg->name and entry->name, on another side modifierMap[name].
 * In entries and arguments case is the same as in code, in modifier map case is lowered and
 * then it is compared to lowered entry/argument names.
 *
 * - Do not like constructs like aa{BS} or {BS}bb. Should try to handle blank space
 * with separate rule?: It seems it is often necessary, because we may parse something like
 * "functionA" or "MyInterface". So constructs like '(^|[ \t])interface({BS_}{ID})?/[ \t\n]'
 * are desired.
 *
 * - Must track yyextra->lineNr when using REJECT, unput() or similar commands.
 */
%option never-interactive
%option case-insensitive
%option prefix="fortranscannerYY"
%option reentrant
%option extra-type="struct fortranscannerYY_state *"
%top{
#include <stdint.h>
// forward declare yyscan_t to improve type safety
#define YY_TYPEDEF_YY_SCANNER_T
struct yyguts_t;
typedef yyguts_t *yyscan_t;
}

%{

#include <map>
#include <vector>

#include <stdio.h>
#include <stdlib.h>
#include <assert.h>
#include <ctype.h>

#include "fortranscanner.h"
#include "entry.h"
#include "message.h"
#include "config.h"
#include "doxygen.h"
#include "util.h"
#include "defargs.h"
#include "language.h"
#include "commentscan.h"
#include "pre.h"
#include "arguments.h"
#include "debug.h"
#include "markdown.h"


// Toggle for some debugging info
//#define DBG_CTX(x) fprintf x
#define DBG_CTX(x) do { } while(0)

#define YY_NO_INPUT 1
#define YY_NO_UNISTD_H 1

enum ScanVar { V_IGNORE, V_VARIABLE, V_PARAMETER, V_RESULT};
enum InterfaceType { IF_NONE, IF_SPECIFIC, IF_GENERIC, IF_ABSTRACT };

// {{{ ----- Helper structs -----
//! Holds yyextra->modifiers (ie attributes) for one symbol (variable, function, etc)
struct SymbolModifiers
{
  enum Protection {NONE_P, PUBLIC, PRIVATE};
  enum Direction {NONE_D, IN, OUT, INOUT};

  //! This is only used with function return value.
  QCString type, returnName;
  Protection protection;
  Direction direction;
  bool optional;
  bool protect;
  QCString dimension;
  bool allocatable;
  bool external;
  bool intrinsic;
  bool parameter;
  bool pointer;
  bool target;
  bool save;
  bool deferred;
  bool nonoverridable;
  bool nopass;
  bool pass;
  bool contiguous;
  bool volat; /* volatile is a reserved name */
  bool value; /* volatile is a reserved name */
  QCString passVar;
  QCString bindVar;

  SymbolModifiers() : type(), returnName(), protection(NONE_P), direction(NONE_D),
    optional(FALSE), protect(FALSE), dimension(), allocatable(FALSE),
    external(FALSE), intrinsic(FALSE), parameter(FALSE),
    pointer(FALSE), target(FALSE), save(FALSE), deferred(FALSE), nonoverridable(FALSE),
    nopass(FALSE), pass(FALSE), contiguous(FALSE), volat(FALSE), value(FALSE), passVar(),
    bindVar() {}

  SymbolModifiers& operator|=(const SymbolModifiers &mdfs);
  SymbolModifiers& operator|=(QCString mdfrString);
};

//ostream& operator<<(ostream& out, const SymbolModifiers& mdfs);

static const char *directionStrs[] =
{
   "", "intent(in)", "intent(out)", "intent(inout)"
};
static const char *directionParam[] =
{
   "", "[in]", "[out]", "[in,out]"
};

// }}}

struct CommentInPrepass
{
  int column;
  QCString str;
  CommentInPrepass(int col, QCString s) : column(col), str(s) {}
};

/* -----------------------------------------------------------------
 *
 *      statics
 */

struct fortranscannerYY_state
{
  OutlineParserInterface * thisParser;
  CommentScanner           commentScanner;
  const char *             inputString;
  int                      inputPosition;
  bool                     isFixedForm;
  QCString                 inputStringPrepass; ///< Input string for prepass of line cont. '&'
  QCString                 inputStringSemi; ///< Input string after command separator ';'
  unsigned int             inputPositionPrepass;
  int                      lineCountPrepass = 0;
  EntryList                subrCurrent;
  std::vector<CommentInPrepass>  comments;
  YY_BUFFER_STATE *        includeStack = NULL;
  int                      includeStackPtr = 0;
  int                      includeStackCnt = 0;
  QCString                 fileName;
  int                      lineNr     = 1 ;
  int                      colNr     = 0 ;
  Entry                   *current_root = 0;
  Entry                   *global_scope = 0;
  std::shared_ptr<Entry>   global_root;
  std::shared_ptr<Entry>   file_root;
  std::shared_ptr<Entry>   last_entry;
  std::shared_ptr<Entry>   last_enum;
  std::shared_ptr<Entry>   current;
  ScanVar                  vtype       = V_IGNORE; // type of parsed variable
  EntryList                moduleProcedures; // list of all interfaces which contain unresolved module procedures
  QCString                 docBlock;
  bool                     docBlockInBody = FALSE;
  bool                     docBlockJavaStyle;
  QCString                 debugStr;
//  Argument                *parameter; // element of parameter list
  QCString                 argType;  // fortran type of an argument of a parameter list
  QCString                 argName;  // last identifier name in variable list
  QCString                 initializer;  // initial value of a variable
  int                      initializerArrayScope;  // number if nested array scopes in initializer
  int                      initializerScope;  // number if nested function calls in initializer
  QCString                 useModuleName;  // name of module in the use statement
  Protection               defaultProtection;
  Protection               typeProtection;
  bool                     typeMode = false;
  InterfaceType            ifType = IF_NONE;
  bool                     functionLine = FALSE;
  char                     stringStartSymbol; // single or double quote
  bool                     parsingPrototype = FALSE; // see parsePrototype()

//! Accumulated modifiers of current statement, eg variable declaration.
  SymbolModifiers          currentModifiers;
//! Holds program scope->symbol name->symbol modifiers.
  std::map<Entry*,std::map<std::string,SymbolModifiers> > modifiers;
  int                      anonCount    = 0 ;

  int fixedCommentAfter = 72;
  //! counter for the number of main programs in this file
  int mainPrograms      = 0; 
};

//-----------------------------------------------------------------------------
static int getAmpersandAtTheStart(const char *buf, int length);
static int getAmpOrExclAtTheEnd(const char *buf, int length, char ch);
static QCString extractFromParens(const QCString &name);
static QCString extractBind(const QCString &name);


static int yyread(yyscan_t yyscanner,char *buf,int max_size);
static void startCommentBlock(yyscan_t yyscanner,bool);
static void handleCommentBlock(yyscan_t yyscanner,const QCString &doc,bool brief);
static void subrHandleCommentBlock(yyscan_t yyscanner,const QCString &doc,bool brief);
static void subrHandleCommentBlockResult(yyscan_t yyscanner,const QCString &doc,bool brief);
static void addCurrentEntry(yyscan_t yyscanner,bool case_insens);
static void addModule(yyscan_t yyscanner,const QCString &name=QCString(), bool isModule=FALSE);
static void addSubprogram(yyscan_t yyscanner,const QCString &text);
static void addInterface(yyscan_t yyscanner,QCString name, InterfaceType type);
static Argument *getParameter(yyscan_t yyscanner,const QCString &name);
static void scanner_abort(yyscan_t yyscanner);
static inline void pop_state(yyscan_t yyscanner);

static void startScope(yyscan_t yyscanner,Entry *scope);
static bool endScope(yyscan_t yyscanner,Entry *scope, bool isGlobalRoot=FALSE);
static void copyEntry(std::shared_ptr<Entry> dest, const std::shared_ptr<Entry> &src);
static void resolveModuleProcedures(yyscan_t yyscanner,Entry *current_root);
static void resolveTypeBoundProcedures(Entry *scope);
static void truncatePrepass(yyscan_t yyscanner,int index);
static void pushBuffer(yyscan_t yyscanner,const QCString &buffer);
static void popBuffer(yyscan_t yyscanner);
static const CommentInPrepass* locatePrepassComment(yyscan_t yyscanner,int from, int to);
static void updateVariablePrepassComment(yyscan_t yyscanner,int from, int to);
static void newLine(yyscan_t yyscanner);
static void initEntry(yyscan_t yyscanner);

static const char *stateToString(int state);

//-----------------------------------------------------------------------------
#undef  YY_INPUT
#define YY_INPUT(buf,result,max_size) result=yyread(yyscanner,buf,max_size);

// otherwise the filename would be the name of the converted file (*.cpp instead of *.l)
static inline const char *getLexerFILE() {return __FILE__;}
#include "doxygen_lex.h"
#define YY_USER_ACTION yyextra->colNr+=(int)yyleng;
#define INVALID_ENTRY ((Entry*)0x8)


//-----------------------------------------------------------------------------

%}

 //-----------------------------------------------------------------------------
 //-----------------------------------------------------------------------------
IDSYM     [a-z_A-Z0-9]
NOTIDSYM  [^a-z_A-Z0-9]
SEPARATE  [:, \t]
ID        [a-z_A-Z%]+{IDSYM}*
ID_       [a-z_A-Z%]*{IDSYM}*
OPERATOR_ID (operator{BS}"("{BS}(\.[a-z_A-Z]+\.|"="|"/="|"//"|"=="|"<"|"<="|">"|">="|"+"|"*"|"**"|"/"|"-"){BS}")")
PP_ID     {ID}
LABELID   [a-z_A-Z]+[a-z_A-Z0-9\-]*
SUBPROG   (subroutine|function)
B         [ \t]
BS        [ \t]*
BS_       [ \t]+
BT_       ([ \t]+|[ \t]*"(")
COMMA     {BS},{BS}
ARGS_L0   ("("[^)]*")")
ARGS_L1a  [^()]*"("[^)]*")"[^)]*
ARGS_L1   ("("{ARGS_L1a}*")")
ARGS_L2   "("({ARGS_L0}|[^()]|{ARGS_L1a}|{ARGS_L1})*")"
ARGS      {BS}({ARGS_L0}|{ARGS_L1}|{ARGS_L2})
NOARGS    {BS}"\n"

NUM_TYPE  (complex|integer|logical|real)
LOG_OPER  (\.and\.|\.eq\.|\.eqv\.|\.ge\.|\.gt\.|\.le\.|\.lt\.|\.ne\.|\.neqv\.|\.or\.|\.not\.)
KIND      {ARGS}
CHAR      (CHARACTER{ARGS}?|CHARACTER{BS}"*"({BS}[0-9]+|{ARGS}))
TYPE_SPEC (({NUM_TYPE}({BS}"*"{BS}[0-9]+)?)|({NUM_TYPE}{KIND})|DOUBLE{BS}COMPLEX|DOUBLE{BS}PRECISION|ENUMERATOR|{CHAR}|TYPE{ARGS}|CLASS{ARGS}|PROCEDURE{ARGS}?)

INTENT_SPEC intent{BS}"("{BS}(in|out|in{BS}out){BS}")"
ATTR_SPEC (EXTERNAL|ALLOCATABLE|DIMENSION{ARGS}|{INTENT_SPEC}|INTRINSIC|OPTIONAL|PARAMETER|POINTER|PROTECTED|PRIVATE|PUBLIC|SAVE|TARGET|NOPASS|PASS{ARGS}?|DEFERRED|NON_OVERRIDABLE|CONTIGUOUS|VOLATILE|VALUE)
ACCESS_SPEC (PRIVATE|PUBLIC)
LANGUAGE_BIND_SPEC BIND{BS}"("{BS}C{BS}((,{BS}NAME{BS}"="{BS}"\""(.*)"\""{BS})|(,{BS}NAME{BS}"="{BS}"'"(.*)"'"{BS}))?")"
/* Assume that attribute statements are almost the same as attributes. */
ATTR_STMT {ATTR_SPEC}|DIMENSION
EXTERNAL_STMT (EXTERNAL)

CONTAINS  CONTAINS
PREFIX    ((NON_)?RECURSIVE{BS_}|IMPURE{BS_}|PURE{BS_}|ELEMENTAL{BS_}){0,4}((NON_)?RECURSIVE|IMPURE|PURE|ELEMENTAL)?
SCOPENAME ({ID}{BS}"::"{BS})*

%option noyywrap
%option stack
%option caseless
/*%option debug */

 //---------------------------------------------------------------------------------

 /** fortran parsing states */
%x      Subprog
%x      SubprogPrefix
%x      Parameterlist
%x      SubprogBody
%x      SubprogBodyContains
%x      Start
%x      Comment
%x      Module
%x      Program
%x      ModuleBody
%x      ModuleBodyContains
%x      AttributeList
%x      Variable
%x      Initialization
%x      ArrayInitializer
%x      Enum
%x      Typedef
%x      TypedefBody
%x      TypedefBodyContains
%x      InterfaceBody
%x      StrIgnore
%x      String
%x      Use
%x      UseOnly
%x      ModuleProcedure

%x      Prepass

 /** comment parsing states */
%x      DocBlock
%x      DocBackLine

%x      BlockData

/** prototype parsing */
%x      Prototype
%x      PrototypeSubprog
%x      PrototypeArgs

%%

 /*-----------------------------------------------------------------------------------*/

<Prepass>^{BS}[&]*{BS}!.*\n             { /* skip lines with just comment. Note code was in free format or has been converted to it */
                                          yyextra->lineCountPrepass ++;
                                        }
<Prepass>^{BS}\n                        { /* skip empty lines */
                                          yyextra->lineCountPrepass ++;
                                        }
<*>^.*\n                                { // prepass: look for line continuations
                                          yyextra->functionLine = FALSE;

                                          DBG_CTX((stderr, "---%s", yytext));

                                          int indexStart = getAmpersandAtTheStart(yytext, (int)yyleng);
                                          int indexEnd = getAmpOrExclAtTheEnd(yytext, (int)yyleng, '\0');
                                          if (indexEnd>=0 && yytext[indexEnd]!='&') //we are only interested in amp
                                          {
                                            indexEnd=-1;
                                          }

                                          if (indexEnd<0)
                                          { // ----- no ampersand as line continuation
                                             if (YY_START == Prepass)
                                             { // last line in "continuation"

                                               // Only take input after initial ampersand
                                               yyextra->inputStringPrepass+=(const char*)(yytext+(indexStart+1));

                                               //printf("BUFFER:%s\n", (const char*)yyextra->inputStringPrepass);
                                               pushBuffer(yyscanner,yyextra->inputStringPrepass);
                                               yyextra->colNr = 0;
                                               pop_state(yyscanner);
                                             }
                                             else
                                             { // simple line
                                               yyextra->colNr = 0;
                                               REJECT;
                                             }
                                          }
                                          else
                                          { // ----- line with continuation
                                            if (YY_START != Prepass)
                                            {
                                              yyextra->comments.clear();
                                              yyextra->inputStringPrepass=QCString();
                                              yy_push_state(Prepass,yyscanner);
                                            }

                                            int length = yyextra->inputStringPrepass.length();

                                            // Only take input after initial ampersand
                                            yyextra->inputStringPrepass+=(const char*)(yytext+(indexStart+1));
                                            yyextra->lineCountPrepass ++;

                                            // cut off & and remove following comment if present
                                            truncatePrepass(yyscanner,length+indexEnd-(indexStart+1));
                                          }
                                        }


 /*------ ignore strings that are not initialization strings */
<String>\"|\'                           { // string ends with next quote without previous backspace
                                          if (yytext[0]!=yyextra->stringStartSymbol)
                                          {
                                            yyextra->colNr -= (int)yyleng;
                                            REJECT;
                                          } // single vs double quote
                                          if (yy_top_state(yyscanner) == Initialization ||
                                              yy_top_state(yyscanner) == ArrayInitializer)
                                          {
                                            yyextra->initializer+=yytext;
                                          }
                                          pop_state(yyscanner);
                                        }
<String>.                               { if (yy_top_state(yyscanner) == Initialization ||
                                              yy_top_state(yyscanner) == ArrayInitializer)
                                          {
                                            yyextra->initializer+=yytext;
                                          }
                                        }
<*>\"|\'                                { /* string starts */
                                          if (YY_START == StrIgnore)
                                          { yyextra->colNr -= (int)yyleng;
                                            REJECT;
                                          }; // ignore in simple yyextra->comments
                                          yy_push_state(YY_START,yyscanner);
                                          if (yy_top_state(yyscanner) == Initialization ||
                                              yy_top_state(yyscanner) == ArrayInitializer)
                                          {
                                            yyextra->initializer+=yytext;
                                          }
                                          yyextra->stringStartSymbol=yytext[0]; // single or double quote
                                          BEGIN(String);
                                        }

 /*------ ignore simple comment (not documentation yyextra->comments) */

<*>"!"/[^<>\n]                         {  if (YY_START == String)
                                          { yyextra->colNr -= (int)yyleng;
                                            REJECT;
                                          } // "!" is ignored in strings
                                          // skip comment line (without docu yyextra->comments "!>" "!<" )
                                          /* ignore further "!" and ignore yyextra->comments in Strings */
                                          if ((YY_START != StrIgnore) && (YY_START != String))
                                          {
                                            yy_push_state(YY_START,yyscanner);
                                            BEGIN(StrIgnore);
                                            yyextra->debugStr="*!";
                                            DBG_CTX((stderr,"start comment %d\n",yyextra->lineNr));
                                           }
                                        }
<StrIgnore>.?/\n                        { pop_state(yyscanner); // comment ends with endline character
                                          DBG_CTX((stderr,"end comment %d %s\n",yyextra->lineNr,qPrint(yyextra->debugStr)));
                                        } // comment line ends
<StrIgnore>.                            { yyextra->debugStr+=yytext; }


 /*------ use handling ------------------------------------------------------------*/

<Start,ModuleBody,SubprogBody>"use"{BS_} {
                                          if (YY_START == Start)
                                          {
                                            addModule(yyscanner);
                                            yy_push_state(ModuleBody,yyscanner); //anon program
                                          }
                                          yy_push_state(Use,yyscanner);
                                        }
<Use>{ID}                               {
                                          DBG_CTX((stderr,"using dir %s\n",yytext));
                                          yyextra->current->name=yytext;
                                          yyextra->current->name=yyextra->current->name.lower();
                                          yyextra->current->fileName = yyextra->fileName;
                                          yyextra->current->section=Entry::USINGDIR_SEC;
                                          yyextra->current_root->moveToSubEntryAndRefresh(yyextra->current);
                                          yyextra->current->lang = SrcLangExt_Fortran;
                                          pop_state(yyscanner);
                                        }
<Use>{ID}/,                             {
                                          yyextra->useModuleName=yytext;
                                          yyextra->useModuleName=yyextra->useModuleName.lower();
                                        }
<Use>,{BS}"ONLY"                        { BEGIN(UseOnly);
                                        }
<UseOnly>{BS},{BS}                      {}
<UseOnly>{ID}                           {
                                          yyextra->current->name= yyextra->useModuleName+"::"+yytext;
                                          yyextra->current->name=yyextra->current->name.lower();
                                          yyextra->current->fileName = yyextra->fileName;
                                          yyextra->current->section=Entry::USINGDECL_SEC;
                                          yyextra->current_root->moveToSubEntryAndRefresh(yyextra->current);
                                          yyextra->current->lang = SrcLangExt_Fortran;
                                        }
<Use,UseOnly>"\n"                       {
                                          yyextra->colNr -= 1;
                                          unput(*yytext);
                                          pop_state(yyscanner);
                                        }

 /* INTERFACE definitions */
<Start,ModuleBody,SubprogBody>{
^{BS}interface{IDSYM}+                  { /* variable with interface prefix */ }
^{BS}interface                          { yyextra->ifType = IF_SPECIFIC;
                                          yy_push_state(InterfaceBody,yyscanner);
                                          // do not start a scope here, every
                                          // interface body is a scope of its own
                                        }

^{BS}abstract{BS_}interface             { yyextra->ifType = IF_ABSTRACT;
                                          yy_push_state(InterfaceBody,yyscanner);
                                          // do not start a scope here, every
                                          // interface body is a scope of its own
                                        }

^{BS}interface{BS_}{ID}{ARGS}?          { yyextra->ifType = IF_GENERIC;
                                          yyextra->current->bodyLine = yyextra->lineNr + yyextra->lineCountPrepass + 1; // we have to be at the line after the definition and we have to take continuation lines into account.
                                          yy_push_state(InterfaceBody,yyscanner);

                                          // extract generic name
                                          QCString name = QCString(yytext).stripWhiteSpace();
                                          name = name.right(name.length() - 9).stripWhiteSpace().lower();
                                          addInterface(yyscanner,name, yyextra->ifType);
                                          startScope(yyscanner,yyextra->last_entry.get());
                                        }
}

<InterfaceBody>^{BS}end{BS}interface({BS_}{ID})? {
                                          // end scope only if GENERIC interface
                                          if (yyextra->ifType == IF_GENERIC)
                                          {
                                            yyextra->last_entry->parent()->endBodyLine = yyextra->lineNr - 1;
                                          }
                                          if (yyextra->ifType == IF_GENERIC && !endScope(yyscanner,yyextra->current_root))
                                          {
                                            yyterminate();
                                          }
                                          yyextra->ifType = IF_NONE;
                                          pop_state(yyscanner);
                                        }
<InterfaceBody>module{BS}procedure      { yy_push_state(YY_START,yyscanner);
                                          BEGIN(ModuleProcedure);
                                        }
<ModuleProcedure>{ID}                   { QCString name = QCString(yytext).lower();
                                          if (yyextra->ifType == IF_ABSTRACT || yyextra->ifType == IF_SPECIFIC)
                                          {
                                            addInterface(yyscanner,name, yyextra->ifType);
                                            startScope(yyscanner,yyextra->last_entry.get());
                                          }

                                          yyextra->current->section = Entry::FUNCTION_SEC ;
                                          yyextra->current->name = name; 
                                          yyextra->moduleProcedures.push_back(yyextra->current);
                                          addCurrentEntry(yyscanner,true);
                                        }
<ModuleProcedure>"\n"                   { yyextra->colNr -= 1;
                                          unput(*yytext);
                                          pop_state(yyscanner);
                                        }
<InterfaceBody>.                        {}

 /*-- Contains handling --*/
<Start>^{BS}{CONTAINS}/({BS}|\n|!|;)    {
                                          if (YY_START == Start)
                                          {
                                            addModule(yyscanner);
                                            yy_push_state(ModuleBodyContains,yyscanner); //anon program
                                          }
                                        }
<ModuleBody>^{BS}{CONTAINS}/({BS}|\n|!|;)   { BEGIN(ModuleBodyContains); }
<SubprogBody>^{BS}{CONTAINS}/({BS}|\n|!|;)  { BEGIN(SubprogBodyContains); }
<TypedefBody>^{BS}{CONTAINS}/({BS}|\n|!|;)  { BEGIN(TypedefBodyContains); }

 /*------ module handling ------------------------------------------------------------*/
<Start>block{BS}data{BS}{ID_}           {  //
                                          yyextra->vtype = V_IGNORE;
                                          yy_push_state(BlockData,yyscanner);
                                          yyextra->defaultProtection = Protection::Public;
                                        }
<Start>module|program{BS_}              {  //
                                          yyextra->vtype = V_IGNORE;
                                          if (yytext[0]=='m' || yytext[0]=='M')
                                          {
                                            yy_push_state(Module,yyscanner);
                                          }
                                          else
                                          {
                                            yy_push_state(Program,yyscanner);
                                          }
                                          yyextra->defaultProtection = Protection::Public;
                                        }
<BlockData>^{BS}"end"({BS}(block{BS}data)({BS_}{ID})?)?{BS}/(\n|!|;) { // end block data
                                          //if (!endScope(yyscanner,yyextra->current_root))
                                          //  yyterminate();
                                          yyextra->defaultProtection = Protection::Public;
                                          pop_state(yyscanner);
                                        }
<Start,ModuleBody,ModuleBodyContains>"end"({BS}(module|program)({BS_}{ID})?)?{BS}/(\n|!|;) { // end module
                                          resolveModuleProcedures(yyscanner,yyextra->current_root);
                                          if (!endScope(yyscanner,yyextra->current_root))
                                          {
                                            yyterminate();
                                          }
                                          yyextra->defaultProtection = Protection::Public;
                                          if (yyextra->global_scope)
                                          {
                                            if (yyextra->global_scope != INVALID_ENTRY)
                                            {
                                              yy_push_state(Start,yyscanner);
                                            }
                                            else
                                            {
                                              pop_state(yyscanner); // cannot pop artrificial entry
                                            }
                                          }
                                          else
                                          {
                                            yy_push_state(Start,yyscanner);
                                            yyextra->global_scope = INVALID_ENTRY; // signal that the yyextra->global_scope has already been used.
                                          }
                                        }
<Module>{ID}                            {
                                          addModule(yyscanner, QCString(yytext), TRUE);
                                          BEGIN(ModuleBody);
                                        }
<Program>{ID}                           {
                                            addModule(yyscanner, QCString(yytext), FALSE);
                                            BEGIN(ModuleBody);
                                        }

  /*------- access specification --------------------------------------------------------------------------*/

<ModuleBody,TypedefBody,TypedefBodyContains>private/{BS}(\n|"!") {
                                           yyextra->defaultProtection = Protection::Private;
                                           yyextra->current->protection = yyextra->defaultProtection ;
                                         }
<ModuleBody,TypedefBody,TypedefBodyContains>public/{BS}(\n|"!")  {
                                           yyextra->defaultProtection = Protection::Public;
                                           yyextra->current->protection = yyextra->defaultProtection ;
                                         }

 /*------- type definition  -------------------------------------------------------------------------------*/

<ModuleBody>^{BS}type{BS}"="            {}
<Start,ModuleBody>^{BS}type/[^a-z0-9_]  {
                                          if (YY_START == Start)
                                          {
                                            addModule(yyscanner,QCString());
                                            yy_push_state(ModuleBody,yyscanner); //anon program
                                          }

                                          yy_push_state(Typedef,yyscanner);
                                          yyextra->current->protection = Protection::Package; // invalid in Fortran, replaced below
                                          yyextra->typeProtection = Protection::Public;
                                          yyextra->typeMode = true;
                                        }
<Typedef>{
{COMMA}                                 {}

{BS}"::"{BS}                            {}

abstract                                {
                                          yyextra->current->spec |= Entry::AbstractClass;
                                        }
extends{ARGS}                           {
                                          QCString basename = extractFromParens(yytext).lower();
                                          yyextra->current->extends.push_back(BaseInfo(basename, Protection::Public, Specifier::Normal));
                                        }
public                                  {
                                          yyextra->current->protection = Protection::Public;
                                        }
private                                 {
                                          yyextra->current->protection = Protection::Private;
                                        }
{LANGUAGE_BIND_SPEC}                    {
                                          /* ignored for now */
                                        }
{ID}                                    { /* type name found */
                                          yyextra->current->section = Entry::CLASS_SEC;
                                          yyextra->current->spec |= Entry::Struct;
                                          yyextra->current->name = yytext;
                                          yyextra->current->fileName = yyextra->fileName;
                                          yyextra->current->bodyLine  = yyextra->lineNr;
                                          yyextra->current->startLine  = yyextra->lineNr;

                                          /* if type is part of a module, mod name is necessary for output */
                                          if (yyextra->current_root &&
                                              (yyextra->current_root->section == Entry::CLASS_SEC ||
                                               yyextra->current_root->section == Entry::NAMESPACE_SEC))
                                          {
                                            yyextra->current->name = yyextra->current_root->name + "::" + yyextra->current->name;
                                          }

                                          // set modifiers to allow adjusting public/private in surrounding module scope
                                          if( yyextra->current->protection == Protection::Package )
                                          {
                                            yyextra->current->protection = yyextra->defaultProtection;
                                          }
                                          else if( yyextra->current->protection == Protection::Public )
                                          {
                                            yyextra->modifiers[yyextra->current_root][yyextra->current->name.lower().str()] |= QCString("public");
                                          }
                                          else if( yyextra->current->protection == Protection::Private )
                                          {
                                            yyextra->modifiers[yyextra->current_root][yyextra->current->name.lower().str()] |= QCString("private");
                                          }

                                          addCurrentEntry(yyscanner,true);
                                          startScope(yyscanner,yyextra->last_entry.get());
                                          BEGIN(TypedefBody);
                                        }
}

<TypedefBodyContains>{                  /* Type Bound Procedures */
^{BS}PROCEDURE{ARGS}?                   {
                                          yyextra->current->type = QCString(yytext).simplifyWhiteSpace().lower();
                                        }
^{BS}final                              {
                                          yyextra->current->spec |= Entry::Final;
                                          yyextra->current->type = QCString(yytext).simplifyWhiteSpace();
                                        }
^{BS}generic                            {
                                          yyextra->current->type = QCString(yytext).simplifyWhiteSpace();
                                        }
{COMMA}                                 {
                                        }
{ATTR_SPEC}                             {
                                          yyextra->currentModifiers |= QCString(yytext).stripWhiteSpace();
                                        }
{BS}"::"{BS}                            {
                                        }
{ID}                                    {
                                          QCString name = yytext;
                                          yyextra->modifiers[yyextra->current_root][name.lower().str()] |= yyextra->currentModifiers;
                                          yyextra->current->section  = Entry::FUNCTION_SEC;
                                          yyextra->current->name     = name;
                                          // check for procedure(name)
                                          if (yyextra->current->type.find('(') != -1)
                                          {
                                            yyextra->current->args = extractFromParens(yyextra->current->type).stripWhiteSpace();
                                          }
                                          else
                                          {
                                            yyextra->current->args = name.lower(); // target procedure name if no => is given
                                          }
                                          yyextra->current->fileName = yyextra->fileName;
                                          yyextra->current->bodyLine = yyextra->lineNr;
                                          yyextra->current->startLine  = yyextra->lineNr;
                                          addCurrentEntry(yyscanner,true);
                                        }
{BS}"=>"[^(\n|\!)]*                     { /* Specific bindings come after the ID. */
                                          QCString tmp = yytext;
                                          int i = tmp.find("=>");
                                          if( i != -1 )
                                            tmp.remove(0, i+2);
                                          tmp = tmp.simplifyWhiteSpace().lower();
                                          if( yyextra->last_entry->type == "generic")
                                          {
                                            // duplicate entries for each overloaded variant
                                            // (parse through medhod1,method2, methodN, ...
                                            //printf("Parsing through %s for generic method %s.\n", tmp.data(), last_entry->name.data());
                                            int i = tmp.find(",");
                                            while(i > 0)
                                            {
                                              copyEntry(yyextra->current, yyextra->last_entry);
                                              yyextra->current->name = yyextra->last_entry->name;
                                              yyextra->current->section = Entry::FUNCTION_SEC;
                                              yyextra->last_entry->args = tmp.left(i).stripWhiteSpace();
                                              //printf("Found %s.\n", last_entry->args.data());
                                              addCurrentEntry(yyscanner,true);
                                              tmp = tmp.remove(0,i+1).stripWhiteSpace();
                                              i = tmp.find(",");
                                            }
                                          }
                                          //printf("Target function: %s\n", tmp.data());
                                          yyextra->last_entry->args = tmp;
                                        }
"\n"                                    {
                                          yyextra->currentModifiers = SymbolModifiers();
                                          newLine(yyscanner);
                                          yyextra->docBlock.resize(0);
                                        }
}


<TypedefBody,TypedefBodyContains>{
^{BS}"end"{BS}"type"({BS_}{ID})?{BS}/(\n|!|;) { /* end type definition */
                                          yyextra->last_entry->parent()->endBodyLine = yyextra->lineNr;
                                          if (!endScope(yyscanner,yyextra->current_root))
                                          {
                                            yyterminate();
                                          }
                                          yyextra->typeMode = false;
                                          pop_state(yyscanner);
                                        }
^{BS}"end"{BS}/(\n|!|;) { /* incorrect end type definition */
                                          warn(yyextra->fileName,yyextra->lineNr, "Found 'END' instead of 'END TYPE'");
                                          yyextra->last_entry->parent()->endBodyLine = yyextra->lineNr;
                                          if (!endScope(yyscanner,yyextra->current_root))
                                          {
                                            yyterminate();
                                          }
                                          yyextra->typeMode = false;
                                          pop_state(yyscanner);
                                        }
}

 /*------- module/global/typedef variable ---------------------------------------------------*/

<SubprogBody,SubprogBodyContains>^{BS}[0-9]*{BS}"end"({BS}{SUBPROG}({BS_}{ID})?)?{BS}/(\n|!|;) {
                                           //
                                           // ABSTRACT and specific interfaces are stored
                                           // in a scope of their own, even if multiple
                                           // are group in one INTERFACE/END INTERFACE block.
                                           //
                                           if (yyextra->ifType == IF_ABSTRACT || yyextra->ifType == IF_SPECIFIC)
                                           {
                                             endScope(yyscanner,yyextra->current_root);
                                             yyextra->last_entry->endBodyLine = yyextra->lineNr - 1;
                                           }
                                           yyextra->current_root->endBodyLine = yyextra->lineNr - 1;

                                           if (!endScope(yyscanner,yyextra->current_root))
                                           {
                                             yyterminate();
                                           }
                                           yyextra->subrCurrent.pop_back();
                                           yyextra->vtype = V_IGNORE;
                                           pop_state(yyscanner) ;
                                        }
<BlockData>{
{ID}                                    {
                                        }
}
<Start,ModuleBody,TypedefBody,SubprogBody,Enum>{
^{BS}{TYPE_SPEC}/{SEPARATE}             {
                                          yyextra->last_enum.reset();
                                          if (YY_START == Enum)
                                          {
                                            yyextra->argType = "@"; // enum marker
                                          }
                                          else
                                          {
                                            yyextra->argType = QCString(yytext).simplifyWhiteSpace().lower();
                                          }
                                          yyextra->current->bodyLine = yyextra->lineNr + 1;
                                          yyextra->current->endBodyLine = yyextra->lineNr + yyextra->lineCountPrepass;
                                          /* variable declaration starts */
                                          if (YY_START == Start)
                                          {
                                            addModule(yyscanner);
                                            yy_push_state(ModuleBody,yyscanner); //anon program
                                          }
                                          yy_push_state(AttributeList,yyscanner);
                                        }
{EXTERNAL_STMT}/({BS}"::"|{BS_}{ID})    {
                                          /* external can be a "type" or an attribute */
                                          if (YY_START == Start)
                                          {
                                            addModule(yyscanner);
                                            yy_push_state(ModuleBody,yyscanner); //anon program
                                          }
                                          QCString tmp = yytext;
                                          yyextra->currentModifiers |= tmp.stripWhiteSpace();
                                          yyextra->argType = QCString(yytext).simplifyWhiteSpace().lower();
                                          yy_push_state(AttributeList,yyscanner);
                                        }
{ATTR_STMT}/{BS_}{ID}                   |
{ATTR_STMT}/{BS}"::"                    {
                                          /* attribute statement starts */
                                          DBG_CTX((stderr,"5=========> Attribute statement: %s\n", yytext));
                                          if (YY_START == Start)
                                          {
                                            addModule(yyscanner);
                                            yy_push_state(ModuleBody,yyscanner); //anon program
                                          }
                                          QCString tmp = yytext;
                                          yyextra->currentModifiers |= tmp.stripWhiteSpace();
                                          yyextra->argType="";
                                          yy_push_state(YY_START,yyscanner);
                                          BEGIN( AttributeList ) ;
                                        }
"common"                                {
                                          if (YY_START == Start)
                                          {
                                            addModule(yyscanner);
                                            yy_push_state(ModuleBody,yyscanner); //anon program
                                          }
                                        }
{ID}                                    {
                                          if (YY_START == Start)
                                          {
                                            addModule(yyscanner);
                                            yy_push_state(ModuleBody,yyscanner); //anon program
                                          }
                                        }
^{BS}"type"{BS_}"is"/{BT_}              {}
^{BS}"type"{BS}"="                      {}
^{BS}"class"{BS_}"is"/{BT_}             {}
^{BS}"class"{BS_}"default"              {}
}
<AttributeList>{
{COMMA}                                 {}
{BS}                                    {}
{LANGUAGE_BIND_SPEC}                    {
                                          yyextra->currentModifiers |= yytext;
                                        }
{ATTR_SPEC}.                            { /* update yyextra->current yyextra->modifiers when it is an ATTR_SPEC and not a variable name */
                                          /* buyyextra->625519 */
                                          char chr = yytext[(int)yyleng-1];
                                          if (isId(chr))
                                          {
                                            yyextra->colNr -= (int)yyleng;
                                            REJECT;
                                          }
                                          else
                                          {
                                            QCString tmp = yytext;
                                            tmp = tmp.left(tmp.length() - 1);
                                            yyextra->colNr -= 1;
                                            unput(yytext[(int)yyleng-1]);
                                            yyextra->currentModifiers |= (tmp);
                                          }
                                        }
"::"                                    { /* end attribute list */
                                          BEGIN( Variable );
                                        }
.                                       { /* unknown attribute, consider variable name */
                                          //cout<<"start variables, unput "<<*yytext<<endl;
                                          yyextra->colNr -= 1;
                                          unput(*yytext);
                                          BEGIN( Variable );
                                        }
}

<Variable>{BS}                          {}
<Variable>{OPERATOR_ID}                 { /* parse operator access statements "public :: operator(==)" */
                                          QCString name = QCString(yytext).stripWhiteSpace().lower();
                                          /* if variable/type/etc is part of a module, mod name is necessary for output */
                                          // get surrounding state
                                          int currentState = YY_START;
                                          pop_state(yyscanner);
                                          int outerState = YY_START;
                                          yy_push_state(currentState,yyscanner);
                                          if( outerState == Start || outerState == ModuleBody )
                                          {
                                            if ((yyextra->current_root) && 
                                                (yyextra->current_root->section == Entry::CLASS_SEC
                                                 || yyextra->current_root->section == Entry::NAMESPACE_SEC))
                                            {
                                              name = yyextra->current_root->name + "::" + name;
                                            }
                                          }
                                          /* remember attributes for the symbol */
                                          yyextra->modifiers[yyextra->current_root][name.str()] |= yyextra->currentModifiers;
                                        }
<Variable>{ID}                          { /* parse variable declaration */
                                          //cout << "5=========> got variable: " << yyextra->argType << "::" << yytext << endl;
                                          /* work around for bug in QCString.replace (QCString works) */
                                          QCString name=yytext;
                                          name = name.lower();
                                          /* if variable/type/etc is part of a module, mod name is necessary for output */
                                          if ((yyextra->current_root) && yyextra->current_root->section == Entry::NAMESPACE_SEC)
                                          {
                                            name = yyextra->current_root->name + "::" + name;
                                          }
                                          /* remember attributes for the symbol */
                                          yyextra->modifiers[yyextra->current_root][name.lower().str()] |= yyextra->currentModifiers;
                                          yyextra->argName= name;

                                          yyextra->vtype= V_IGNORE;
                                          if (!yyextra->argType.isEmpty() && yyextra->current_root->section!=Entry::FUNCTION_SEC)
                                          { // new variable entry
                                            yyextra->vtype = V_VARIABLE;
                                            yyextra->current->section = Entry::VARIABLE_SEC;
                                            yyextra->current->name = yyextra->argName;
                                            yyextra->current->type = yyextra->argType;
                                            yyextra->current->fileName = yyextra->fileName;
                                            yyextra->current->bodyLine  = yyextra->lineNr; // used for source reference
                                            yyextra->current->startLine  = yyextra->lineNr;
                                            if (yyextra->argType == "@")
                                            {
                                              yyextra->current_root->copyToSubEntry(yyextra->current);
                                              // add to the scope surrounding the enum (copy!)
                                              yyextra->last_enum = yyextra->current;
                                              yyextra->current_root->parent()->moveToSubEntryAndRefresh(yyextra->current);
                                              initEntry(yyscanner);
                                            }
                                            else
                                            {
                                              addCurrentEntry(yyscanner,true);
                                            }
                                          }
                                          else if (!yyextra->argType.isEmpty())
                                          { // declaration of parameter list: add type for corr. parameter
                                            Argument *parameter = getParameter(yyscanner,yyextra->argName);
                                            if (parameter)
                                            {
                                              yyextra->vtype= V_PARAMETER;
                                              if (!yyextra->argType.isNull()) parameter->type=yyextra->argType.stripWhiteSpace();
                                              if (!yyextra->docBlock.isNull())
                                              {
                                                subrHandleCommentBlock(yyscanner,yyextra->docBlock,TRUE);
                                              }
                                            }
                                            // save, it may be function return type
                                            if (parameter)
                                            {
                                              yyextra->modifiers[yyextra->current_root][name.lower().str()].type = yyextra->argType;
                                            }
                                            else
                                            {
                                              if ((yyextra->current_root->name.lower() == yyextra->argName.lower()) ||
                                                  (yyextra->modifiers[yyextra->current_root->parent()][yyextra->current_root->name.lower().str()].returnName.lower() == yyextra->argName.lower()))
                                              {
                                                int strt = yyextra->current_root->type.find("function");
                                                QCString lft;
                                                QCString rght;
                                                if (strt != -1)
                                                {
                                                  yyextra->vtype = V_RESULT;
                                                  lft = "";
                                                  rght = "";
                                                  if (strt != 0) lft = yyextra->current_root->type.left(strt).stripWhiteSpace();
                                                  if ((yyextra->current_root->type.length() - strt - strlen("function"))!= 0)
                                                  {
                                                    rght = yyextra->current_root->type.right(yyextra->current_root->type.length() - strt - (int)strlen("function")).stripWhiteSpace();
                                                  }
                                                  yyextra->current_root->type = lft;
                                                  if (rght.length() > 0)
                                                  {
                                                    if (yyextra->current_root->type.length() > 0) yyextra->current_root->type += " ";
                                                    yyextra->current_root->type += rght;
                                                  }
                                                  if (yyextra->argType.stripWhiteSpace().length() > 0)
                                                  {
                                                    if (yyextra->current_root->type.length() > 0) yyextra->current_root->type += " ";
                                                    yyextra->current_root->type += yyextra->argType.stripWhiteSpace();
                                                  }
                                                  if (yyextra->current_root->type.length() > 0) yyextra->current_root->type += " ";
                                                  yyextra->current_root->type += "function";
                                                  if (!yyextra->docBlock.isNull())
                                                  {
                                                    subrHandleCommentBlockResult(yyscanner,yyextra->docBlock,TRUE);
                                                  }
                                                }
                                                else
                                                {
                                                  yyextra->current_root->type += " " + yyextra->argType.stripWhiteSpace();
                                                }
                                                yyextra->current_root->type = yyextra->current_root->type.stripWhiteSpace();
                                                yyextra->modifiers[yyextra->current_root][name.lower().str()].type = yyextra->current_root->type;
                                              }
                                              else
                                              {
                                                yyextra->modifiers[yyextra->current_root][name.lower().str()].type = yyextra->argType;
                                              }
                                            }
                                            // any accumulated doc for argument should be emptied,
                                            // because it is handled other way and this doc can be
                                            // unexpectedly passed to the next member.
                                            yyextra->current->doc.resize(0);
                                            yyextra->current->brief.resize(0);
                                          }
                                        }
<Variable>{ARGS}                        { /* dimension of the previous entry. */
                                          QCString name(yyextra->argName);
                                          QCString attr("dimension");
                                          attr += yytext;
                                          yyextra->modifiers[yyextra->current_root][name.lower().str()] |= attr;
                                        }
<Variable>{COMMA}                       { //printf("COMMA: %d<=..<=%d\n", yyextra->colNr-(int)yyleng, yyextra->colNr);
                                          // locate !< comment
                                          updateVariablePrepassComment(yyscanner,yyextra->colNr-(int)yyleng, yyextra->colNr);
                                        }
<Variable>{BS}"="                       {
                                          yy_push_state(YY_START,yyscanner);
                                          yyextra->initializer="=";
                                          yyextra->initializerScope = yyextra->initializerArrayScope = 0;
                                          BEGIN(Initialization);
                                        }
<Variable>"\n"                          { yyextra->currentModifiers = SymbolModifiers();
                                          pop_state(yyscanner); // end variable declaration list
                                          newLine(yyscanner);
                                          yyextra->docBlock.resize(0);
                                        }
<Variable>";".*"\n"                     { yyextra->currentModifiers = SymbolModifiers();
                                          pop_state(yyscanner); // end variable declaration list
                                          yyextra->docBlock.resize(0);
                                          yyextra->inputStringSemi = " \n"+QCString(yytext+1);
                                          yyextra->lineNr--;
                                          pushBuffer(yyscanner,yyextra->inputStringSemi);
                                        }
<*>";".*"\n"                            {
                                          if (YY_START == Variable) REJECT; // Just be on the safe side
                                          if (YY_START == String) REJECT; // ";" ignored in strings
                                          if (YY_START == StrIgnore) REJECT; // ";" ignored in regular yyextra->comments
                                          yyextra->inputStringSemi = " \n"+QCString(yytext+1);
                                          yyextra->lineNr--;
                                          pushBuffer(yyscanner,yyextra->inputStringSemi);
                                        }

<Initialization,ArrayInitializer>"["    |
<Initialization,ArrayInitializer>"(/"   { yyextra->initializer+=yytext;
                                          yyextra->initializerArrayScope++;
                                          BEGIN(ArrayInitializer); // initializer may contain comma
                                        }
<ArrayInitializer>"]"                   |
<ArrayInitializer>"/)"                  { yyextra->initializer+=yytext;
                                          yyextra->initializerArrayScope--;
                                          if (yyextra->initializerArrayScope<=0)
                                          {
                                            yyextra->initializerArrayScope = 0; // just in case
                                            BEGIN(Initialization);
                                          }
                                        }
<ArrayInitializer>.                     { yyextra->initializer+=yytext; }
<Initialization>"("                     { yyextra->initializerScope++;
                                          yyextra->initializer+=yytext;
                                        }
<Initialization>")"                     { yyextra->initializerScope--;
                                          yyextra->initializer+=yytext;
                                        }
<Initialization>{COMMA}                 { if (yyextra->initializerScope == 0)
                                          {
                                            updateVariablePrepassComment(yyscanner,yyextra->colNr-(int)yyleng, yyextra->colNr);
                                            pop_state(yyscanner); // end initialization
                                            if (yyextra->last_enum)
                                            {
                                              yyextra->last_enum->initializer.str(yyextra->initializer.str());
                                            }
                                            else
                                            {
                                              if (yyextra->vtype == V_VARIABLE) yyextra->last_entry->initializer.str(yyextra->initializer.str());
                                            }
                                          }
                                          else
                                          {
                                            yyextra->initializer+=", ";
                                          }
                                        }
<Initialization>"\n"|"!"                { //|
                                          pop_state(yyscanner); // end initialization
                                          if (yyextra->last_enum)
                                          {
                                            yyextra->last_enum->initializer.str(yyextra->initializer.str());
                                          }
                                          else
                                          {
                                            if (yyextra->vtype == V_VARIABLE) yyextra->last_entry->initializer.str(yyextra->initializer.str());
                                          }
                                          yyextra->colNr -= 1;
                                          unput(*yytext);
                                        }
<Initialization>.                       { yyextra->initializer+=yytext; }

<*>{BS}"enum"{BS}","{BS}"bind"{BS}"("{BS}"c"{BS}")"{BS} {
                                          if (YY_START == Start)
                                          {
                                            addModule(yyscanner);
                                            yy_push_state(ModuleBody,yyscanner); //anon program
                                          }

                                          yy_push_state(Enum,yyscanner);
                                          yyextra->current->protection = yyextra->defaultProtection;
                                          yyextra->typeProtection = yyextra->defaultProtection;
                                          yyextra->typeMode = true;

                                          yyextra->current->spec |= Entry::Struct;
                                          yyextra->current->name.resize(0);
                                          yyextra->current->args.resize(0);
                                          yyextra->current->name.sprintf("@%d",yyextra->anonCount++);

                                          yyextra->current->section = Entry::ENUM_SEC;
                                          yyextra->current->fileName  = yyextra->fileName;
                                          yyextra->current->startLine = yyextra->lineNr;
                                          yyextra->current->bodyLine  = yyextra->lineNr;
                                          if ((yyextra->current_root) &&
                                              (yyextra->current_root->section == Entry::CLASS_SEC ||
                                               yyextra->current_root->section == Entry::NAMESPACE_SEC))
                                          {
                                            yyextra->current->name = yyextra->current_root->name + "::" + yyextra->current->name;
                                          }

                                          addCurrentEntry(yyscanner,true);
                                          startScope(yyscanner,yyextra->last_entry.get());
                                          BEGIN( Enum ) ;
                                        }
<Enum>"end"{BS}"enum"                   {
                                          yyextra->last_entry->parent()->endBodyLine = yyextra->lineNr;
                                          if (!endScope(yyscanner,yyextra->current_root))
                                          {
                                            yyterminate();
                                          }
                                          yyextra->typeMode = false;
                                          pop_state(yyscanner);
                                        }
 /*------ fortran subroutine/function handling ------------------------------------------------------------*/
 /*       Start is initial condition                                                                       */

<Start,ModuleBody,SubprogBody,InterfaceBody,ModuleBodyContains,SubprogBodyContains>^{BS}({PREFIX}{BS_})?{TYPE_SPEC}{BS}({PREFIX}{BS_})?/{SUBPROG}{BS_} {
                                          if (yyextra->ifType == IF_ABSTRACT || yyextra->ifType == IF_SPECIFIC)
                                          {
                                            addInterface(yyscanner,"$interface$", yyextra->ifType);
                                            startScope(yyscanner,yyextra->last_entry.get());
                                          }

                                          // TYPE_SPEC is for old function style function result
                                          QCString result = QCString(yytext).stripWhiteSpace().lower();
                                          yyextra->current->type = result;
                                          yy_push_state(SubprogPrefix,yyscanner);
                                        }

<SubprogPrefix>{BS}{SUBPROG}{BS_}       {
                                          // Fortran subroutine or function found
                                          yyextra->vtype = V_IGNORE;
                                          QCString result=yytext;
                                          result=result.stripWhiteSpace();
                                          addSubprogram(yyscanner,result);
                                          BEGIN(Subprog);
                                          yyextra->current->bodyLine = yyextra->lineNr + yyextra->lineCountPrepass + 1; // we have to be at the line after the definition and we have to take continuation lines into account.
                                          yyextra->current->startLine = yyextra->lineNr;
                                        }

<Start,ModuleBody,SubprogBody,InterfaceBody,ModuleBodyContains,SubprogBodyContains>^{BS}({PREFIX}{BS_})?{SUBPROG}{BS_} {
                                          // Fortran subroutine or function found
                                          yyextra->vtype = V_IGNORE;
                                          if (yyextra->ifType == IF_ABSTRACT || yyextra->ifType == IF_SPECIFIC)
                                          {
                                            addInterface(yyscanner,"$interface$", yyextra->ifType);
                                            startScope(yyscanner,yyextra->last_entry.get());
                                          }

                                          QCString result = QCString(yytext).stripWhiteSpace();
                                          addSubprogram(yyscanner,result);
                                          yy_push_state(Subprog,yyscanner);
                                          yyextra->current->bodyLine = yyextra->lineNr + yyextra->lineCountPrepass + 1; // we have to be at the line after the definition and we have to take continuation lines into account.
                                          yyextra->current->startLine = yyextra->lineNr;
                                        }

<Subprog>{BS}                           {   /* ignore white space */   }
<Subprog>{ID}                           { yyextra->current->name = yytext;
                                          //cout << "1a==========> got " << yyextra->current->type << " " << yytext << " " << yyextra->lineNr << endl;
                                          QCString returnName = yyextra->current->name.lower();
                                          /* if type is part of a module, mod name is necessary for output */
                                          if ((yyextra->current_root) && 
                                              (yyextra->current_root->section ==  Entry::CLASS_SEC ||
                                               yyextra->current_root->section ==  Entry::NAMESPACE_SEC)) 
                                          {
                                            yyextra->current->name= yyextra->current_root->name + "::" + yyextra->current->name;
                                          }
                                          yyextra->modifiers[yyextra->current_root][yyextra->current->name.lower().str()].returnName = returnName;

                                          if (yyextra->ifType == IF_ABSTRACT || yyextra->ifType == IF_SPECIFIC)
                                          {
                                            yyextra->current_root->name = substitute(
                                                yyextra->current_root->name, "$interface$", QCString(yytext).lower());
                                          }

                                          BEGIN(Parameterlist);
                                        }
<Parameterlist>"("                      { yyextra->current->args = "("; }
<Parameterlist>")"                      {
                                          yyextra->current->args += ")";
                                          yyextra->current->args = removeRedundantWhiteSpace(yyextra->current->args);
                                          addCurrentEntry(yyscanner,true);
                                          startScope(yyscanner,yyextra->last_entry.get());
                                          BEGIN(SubprogBody);
                                        }
<Parameterlist>{COMMA}|{BS}             { yyextra->current->args += yytext;
                                          const CommentInPrepass *c = locatePrepassComment(yyscanner,yyextra->colNr-(int)yyleng, yyextra->colNr);
                                          if (c)
                                          {
                                            if (!yyextra->current->argList.empty())
                                            {
                                              yyextra->current->argList.back().docs = c->str;
                                            }
                                          }
                                        }
<Parameterlist>{ID}                     {
                                          //yyextra->current->type not yet available
                                          QCString param = QCString(yytext).lower();
                                          // std::cout << "3=========> got parameter " << param << "\n";
                                          yyextra->current->args += param;
                                          Argument arg;
                                          arg.name = param;
                                          arg.type = "";
                                          yyextra->current->argList.push_back(arg);
                                        }
<Parameterlist>{NOARGS}                 {
                                          newLine(yyscanner);
                                          //printf("3=========> without parameterlist \n");
                                          addCurrentEntry(yyscanner,true);
                                          startScope(yyscanner,yyextra->last_entry.get());
                                          BEGIN(SubprogBody);
                                        }
<SubprogBody>result{BS}\({BS}{ID}       {
                                          if (yyextra->functionLine)
                                          {
                                            QCString result= yytext;
                                            result= result.right(result.length()-result.find("(")-1);
                                            result= result.stripWhiteSpace();
                                            yyextra->modifiers[yyextra->current_root->parent()][yyextra->current_root->name.lower().str()].returnName = result;
                                          }
                                          //cout << "=====> got result " <<  result << endl;
                                         }

 /*---- documentation yyextra->comments --------------------------------------------------------------------*/

<Variable,SubprogBody,ModuleBody,TypedefBody,TypedefBodyContains>"!<"  { /* backward docu comment */
                                          if (yyextra->vtype != V_IGNORE)
                                          {
                                            yyextra->current->docLine  = yyextra->lineNr;
                                            yyextra->docBlockJavaStyle = FALSE;
                                            yyextra->docBlock.resize(0);
                                            yyextra->docBlockJavaStyle = Config_getBool(JAVADOC_AUTOBRIEF);
                                            startCommentBlock(yyscanner,TRUE);
                                            yy_push_state(DocBackLine,yyscanner);
                                          }
                                          else
                                          {
                                            /* handle out of place !< comment as a normal comment */
                                            if (YY_START == String)
                                            {
                                              yyextra->colNr -= (int)yyleng;
                                              REJECT;
                                            } // "!" is ignored in strings
                                            // skip comment line (without docu yyextra->comments "!>" "!<" )
                                            /* ignore further "!" and ignore yyextra->comments in Strings */
                                            if ((YY_START != StrIgnore) && (YY_START != String))
                                            {
                                              yy_push_state(YY_START,yyscanner);
                                              BEGIN(StrIgnore);
                                              yyextra->debugStr="*!";
                                            }
                                          }
                                        }
<DocBackLine>.*                         { // contents of yyextra->current comment line
                                          yyextra->docBlock+=yytext;
                                        }
<DocBackLine>"\n"{BS}"!"("<"|"!"+)      { // comment block (next line is also comment line)
                                          yyextra->docBlock+="\n"; // \n is necessary for lists
                                          newLine(yyscanner);
                                        }
<DocBackLine>"\n"                       { // comment block ends at the end of this line
                                          //cout <<"3=========> comment block : "<< yyextra->docBlock << endl;
                                          yyextra->colNr -= 1;
                                          unput(*yytext);
                                          if (yyextra->vtype == V_VARIABLE)
                                          {
                                            std::shared_ptr<Entry> tmp_entry = yyextra->current;
                                            // temporarily switch to the previous entry
                                            if (yyextra->last_enum)
                                            {
                                              yyextra->current = yyextra->last_enum;
                                            }
                                            else
                                            {
                                              yyextra->current = yyextra->last_entry;
                                            }
                                            handleCommentBlock(yyscanner,yyextra->docBlock,TRUE);
                                            // switch back
                                            yyextra->current = tmp_entry;
                                          }
                                          else if (yyextra->vtype == V_PARAMETER)
                                          {
                                            subrHandleCommentBlock(yyscanner,yyextra->docBlock,TRUE);
                                          }
                                          else if (yyextra->vtype == V_RESULT)
                                          {
                                            subrHandleCommentBlockResult(yyscanner,yyextra->docBlock,TRUE);
                                          }
                                          pop_state(yyscanner);
                                          yyextra->docBlock.resize(0);
                                        }

<Start,SubprogBody,ModuleBody,TypedefBody,InterfaceBody,ModuleBodyContains,SubprogBodyContains,TypedefBodyContains,Enum>"!>"  {
                                          yy_push_state(YY_START,yyscanner);
                                          yyextra->current->docLine  = yyextra->lineNr;
                                          yyextra->docBlockJavaStyle = FALSE;
                                          if (YY_START==SubprogBody) yyextra->docBlockInBody = TRUE;
                                          yyextra->docBlock.resize(0);
                                          yyextra->docBlockJavaStyle = Config_getBool(JAVADOC_AUTOBRIEF);
                                          startCommentBlock(yyscanner,TRUE);
                                          BEGIN(DocBlock);
                                          //cout << "start DocBlock " << endl;
                                        }

<DocBlock>.*                            { // contents of yyextra->current comment line
                                          yyextra->docBlock+=yytext;
                                        }
<DocBlock>"\n"{BS}"!"(">"|"!"+)         { // comment block (next line is also comment line)
                                          yyextra->docBlock+="\n"; // \n is necessary for lists
                                          newLine(yyscanner);
                                        }
<DocBlock>"\n"                          { // comment block ends at the end of this line
                                          //cout <<"3=========> comment block : "<< yyextra->docBlock << endl;
                                          yyextra->colNr -= 1;
                                          unput(*yytext);
                                          handleCommentBlock(yyscanner,yyextra->docBlock,TRUE);
                                          pop_state(yyscanner);
                                        }

 /*-----Prototype parsing -------------------------------------------------------------------------*/
<Prototype>{BS}{SUBPROG}{BS_}           {
                                          BEGIN(PrototypeSubprog);
                                        }
<Prototype,PrototypeSubprog>{BS}{SCOPENAME}?{BS}{ID} {
                                          yyextra->current->name = QCString(yytext).lower();
                                          yyextra->current->name.stripWhiteSpace();
                                          BEGIN(PrototypeArgs);
                                        }
<PrototypeArgs>{
"("|")"|","|{BS_}                       { yyextra->current->args += yytext; }
{ID}                                    { yyextra->current->args += yytext;
                                          Argument a;
                                          a.name = QCString(yytext).lower();
                                          yyextra->current->argList.push_back(a);
                                        }
}

 /*------------------------------------------------------------------------------------------------*/

<*>"\n"                                 {
                                          newLine(yyscanner);
                                          //if (yyextra->debugStr.stripWhiteSpace().length() > 0) cout << "ignored text: " << yyextra->debugStr << " state: " <<YY_START << endl;
                                          yyextra->debugStr="";
                                        }


 /*---- error: EOF in wrong state --------------------------------------------------------------------*/

<*><<EOF>>                              {
                                          if (yyextra->parsingPrototype)
                                          {
                                            yyterminate();
                                          }
                                          else if ( yyextra->includeStackPtr <= 0 )
                                          {
                                            if (YY_START!=INITIAL && YY_START!=Start)
                                            {
                                              DBG_CTX((stderr,"==== Error: EOF reached in wrong state (end missing)"));
                                              scanner_abort(yyscanner);
                                            }
                                            yyterminate();
                                          }
                                          else
                                          {
                                            popBuffer(yyscanner);
                                          }
                                        }
<*>{LOG_OPER}                           { // Fortran logical comparison keywords
                                        }
<*>.                                    {
                                          //yyextra->debugStr+=yytext;
                                          //printf("I:%c\n", *yytext);
                                        } // ignore remaining text

 /**********************************************************************************/
 /**********************************************************************************/
 /**********************************************************************************/
%%
//----------------------------------------------------------------------------

static void newLine(yyscan_t yyscanner)
{
  struct yyguts_t *yyg = (struct yyguts_t*)yyscanner;
  yyextra->lineNr++;
  yyextra->lineNr+=yyextra->lineCountPrepass;
  yyextra->lineCountPrepass=0;
  yyextra->comments.clear();
}

static const CommentInPrepass *locatePrepassComment(yyscan_t yyscanner,int from, int to)
{
  struct yyguts_t *yyg = (struct yyguts_t*)yyscanner;
  //printf("Locate %d-%d\n", from, to);
  for (const auto &cip : yyextra->comments)
  { // todo: optimize
    int c = cip.column;
    //printf("Candidate %d\n", c);
    if (c>=from && c<=to)
    {
      // comment for previous variable or parameter
      return &cip;
    }
  }
  return 0;
}

static void updateVariablePrepassComment(yyscan_t yyscanner,int from, int to)
{
  struct yyguts_t *yyg = (struct yyguts_t*)yyscanner;
  const CommentInPrepass *c = locatePrepassComment(yyscanner,from, to);
  if (c && yyextra->vtype == V_VARIABLE)
  {
    yyextra->last_entry->brief = c->str;
  }
  else if (c && yyextra->vtype == V_PARAMETER)
  {
    Argument *parameter = getParameter(yyscanner,yyextra->argName);
    if (parameter) parameter->docs = c->str;
  }
}

static int getAmpersandAtTheStart(const char *buf, int length)
{
  for(int i=0; i<length; i++)
  {
    switch(buf[i])
    {
      case ' ':
      case '\t':
        break;
      case '&':
        return i;
      default:
        return -1;
    }
  }
  return -1;
}

/* Returns ampersand index, comment start index or -1 if neither exist.*/
static int getAmpOrExclAtTheEnd(const char *buf, int length, char ch)
{
  // Avoid ampersands in string and yyextra->comments
  int parseState = Start;
  char quoteSymbol = 0;
  int ampIndex = -1;
  int commentIndex = -1;
  quoteSymbol = ch;
  if (ch != '\0') parseState = String;

  for(int i=0; i<length && parseState!=Comment; i++)
  {
    // When in string, skip backslashes
    // Legacy code, not sure whether this is correct?
    if (parseState==String)
    {
      if (buf[i]=='\\') i++;
    }

    switch(buf[i])
    {
        case '\'':
        case '"':
          // Close string, if quote symbol matches.
          // Quote symbol is set iff parseState==String
          if (buf[i]==quoteSymbol)
          {
             parseState = Start;
             quoteSymbol = 0;
          }
          // Start new string, if not already in string or comment
          else if (parseState==Start)
          {
            parseState = String;
            quoteSymbol = buf[i];
          }
          ampIndex = -1; // invalidate prev ampersand
          break;
        case '!':
          // When in string or comment, ignore exclamation mark
          if (parseState==Start)
          {
            parseState = Comment;
            commentIndex = i;
          }
          break;
        case ' ':  // ignore whitespace
        case '\t':
        case '\n': // this may be at the end of line
          break;
        case '&':
          ampIndex = i;
          break;
        default:
          ampIndex = -1; // invalidate prev ampersand
    }
  }

  if (ampIndex>=0)
    return ampIndex;
  else
   return commentIndex;
}

/* Although yyextra->comments at the end of continuation line are grabbed by this function,
* we still do not know how to use them later in parsing.
*/
void truncatePrepass(yyscan_t yyscanner,int index)
{
  struct yyguts_t *yyg = (struct yyguts_t*)yyscanner;
  int length = yyextra->inputStringPrepass.length();
  for (int i=index+1; i<length; i++) {
    if (yyextra->inputStringPrepass[i]=='!' && i<length-1 && yyextra->inputStringPrepass[i+1]=='<') { // save comment
      yyextra->comments.emplace_back(index, yyextra->inputStringPrepass.right(length-i-2));
    }
  }
  yyextra->inputStringPrepass.truncate(index);
}

/* This function assumes that contents has at least size=length+1 */
static void insertCharacter(char *contents, int length, int pos, char c)
{
  // shift tail by one character
  for(int i=length; i>pos; i--)
    contents[i]=contents[i-1];
  // set the character
  contents[pos] = c;
}

/* change yyextra->comments and bring line continuation character to previous line */
/* also used to set continuation marks in case of fortran code usage, done here as it is quite complicated code */
const char* prepassFixedForm(const char* contents, int *hasContLine,int fixedCommentAfter)
{
  int column=0;
  int prevLineLength=0;
  int prevLineAmpOrExclIndex=-1;
  int skipped = 0;
  char prevQuote = '\0';
  char thisQuote = '\0';
  bool emptyLabel=TRUE;
  bool commented=FALSE;
  bool inSingle=FALSE;
  bool inDouble=FALSE;
  bool inBackslash=FALSE;
  bool fullCommentLine=TRUE;
  bool artificialComment=FALSE;
  bool spaces=TRUE;
  int newContentsSize = (int)strlen(contents)+3; // \000, \n (when necessary) and one spare character (to avoid reallocation)
  char* newContents = (char*)malloc(newContentsSize);
  int curLine = 1;
  size_t sizCont;

  int j = -1;
  sizCont = strlen(contents);
  for(size_t i=0;i<sizCont;i++) {
    column++;
    char c = contents[i];
    if (artificialComment && c != '\n')
    {
      if (c == '!' && spaces)
      {
        newContents[j++] = c;
        artificialComment = FALSE;
        spaces = FALSE;
        skipped = 0;
        continue;
      }
      else if (c == ' ' || c == '\t') continue;
      else
      {
        spaces = FALSE;
        skipped++;
        continue;
      }
    }

    j++;
    if (j>=newContentsSize-3) { // check for spare characters, which may be eventually used below (by & and '! ')
      newContents = (char*)realloc(newContents, newContentsSize+1000);
      newContentsSize = newContentsSize+1000;
    }

    switch(c) {
      case '\n':
        if (!fullCommentLine)
        {
          prevLineLength=column;
          prevLineAmpOrExclIndex=getAmpOrExclAtTheEnd(&contents[i-prevLineLength+1], prevLineLength,prevQuote);
          if (prevLineAmpOrExclIndex == -1) prevLineAmpOrExclIndex = column - 1;
          if (skipped)
          {
            prevLineAmpOrExclIndex = -1;
            skipped = 0;
          }
        }
        else
        {
          prevLineLength+=column;
          /* Even though a full comment line is not really a comment line it can be seen as one. An empty line is also seen as a comment line (small bonus) */
          if (hasContLine)
          {
            hasContLine[curLine - 1] = 1;
          }
        }
        artificialComment=FALSE;
        spaces=TRUE;
        fullCommentLine=TRUE;
        column=0;
        emptyLabel=TRUE;
        commented=FALSE;
        newContents[j]=c;
        prevQuote = thisQuote;
        curLine++;
        break;
      case ' ':
      case '\t':
        newContents[j]=c;
        break;
      case '\000':
        if (hasContLine)
        {
           free(newContents);
           return NULL;
        }
        newContents[j]='\000';
        newContentsSize = (int)strlen(newContents);
        if (newContents[newContentsSize - 1] != '\n')
        {
          // to be on the safe side
          newContents = (char*)realloc(newContents, newContentsSize+2);
          newContents[newContentsSize] = '\n';
          newContents[newContentsSize + 1] = '\000';
        }
        return newContents;
      case '"':
      case '\'':
      case '\\':
        if ((column <= fixedCommentAfter) && (column!=6) && !commented)
        {
          // we have some special cases in respect to strings and escaped string characters
          fullCommentLine=FALSE;
          newContents[j]=c;
          if (c == '\\')
          {
            inBackslash = !inBackslash;
            break;
          }
          else if (c == '\'')
          {
            if (!inDouble)
            {
              inSingle = !inSingle;
              if (inSingle) thisQuote = c;
              else thisQuote = '\0';
            }
            break;
          }
          else if (c == '"')
          {
            if (!inSingle)
            {
              inDouble = !inDouble;
              if (inDouble) thisQuote = c;
              else thisQuote = '\0';
            }
            break;
          }
        }
        inBackslash = FALSE;
        // fallthrough
      case '#':
      case 'C':
      case 'c':
      case '*':
      case '!':
        if ((column <= fixedCommentAfter) && (column!=6))
        {
          emptyLabel=FALSE;
          if (column==1)
          {
            newContents[j]='!';
            commented = TRUE;
          }
          else if ((c == '!') && !inDouble && !inSingle)
          {
            newContents[j]=c;
            commented = TRUE;
          }
          else
          {
            if (!commented) fullCommentLine=FALSE;
            newContents[j]=c;
          }
          break;
        }
        // fallthrough
      default:
        if (!commented && (column < 6) && ((c - '0') >= 0) && ((c - '0') <= 9))
        { // remove numbers, i.e. labels from first 5 positions.
            newContents[j]=' ';
        }
        else if (column==6 && emptyLabel)
        { // continuation
          if (!commented) fullCommentLine=FALSE;
          if (c != '0')
          { // 0 not allowed as continuation character, see f95 standard paragraph 3.3.2.3
            newContents[j]=' ';

            if (prevLineAmpOrExclIndex==-1)
            { // add & just before end of previous line
              /* first line is not a continuation line in code, just in snippets etc. */
              if (curLine != 1) insertCharacter(newContents, j+1, (j+1)-6-1, '&');
              j++;
            }
            else
            { // add & just before end of previous line comment
              /* first line is not a continuation line in code, just in snippets etc. */
              if (curLine != 1) insertCharacter(newContents, j+1, (j+1)-6-prevLineLength+prevLineAmpOrExclIndex+skipped, '&');
              skipped = 0;
              j++;
            }
            if (hasContLine)
            {
              hasContLine[curLine - 1] = 1;
            }
          }
          else
          {
            newContents[j]=c; // , just handle like space
          }
          prevLineLength=0;
        }
        else if ((column > fixedCommentAfter) && !commented)
        {
          // first non commented non blank character after position fixedCommentAfter
          if (c == '&')
          {
            newContents[j]=' ';
          }
          else if (c != '!')
          {
            // I'm not a possible start of doxygen comment
            newContents[j]=' ';
            artificialComment = TRUE;
            spaces=TRUE;
            skipped = 0;
          }
          else
          {
            newContents[j]=c;
            commented = TRUE;
          }
        }
        else
        {
          if (!commented) fullCommentLine=FALSE;
          newContents[j]=c;
          emptyLabel=FALSE;
        }
        break;
    }
  }

  if (hasContLine)
  {
    free(newContents);
    return NULL;
  }

  if (j==-1) // contents was empty
  {
    newContents = (char*)realloc(newContents, 2);
    newContents[0] = '\n';
    newContents[1] = '\000';
  }
  else if (newContents[j] == '\n') // content ended with newline
  {
    newContents = (char*)realloc(newContents, j+2);
    newContents[j + 1] = '\000';
  }
  else // content did not end with a newline
  {
    newContents = (char*)realloc(newContents, j+3);
    newContents[j + 1] = '\n';
    newContents[j + 2] = '\000';
  }
  return newContents;
}

static void pushBuffer(yyscan_t yyscanner,const QCString &buffer)
{
  struct yyguts_t *yyg = (struct yyguts_t*)yyscanner;
  if (yyextra->includeStackCnt <= yyextra->includeStackPtr)
  {
     yyextra->includeStackCnt++;
     yyextra->includeStack = (YY_BUFFER_STATE *)realloc(yyextra->includeStack, yyextra->includeStackCnt * sizeof(YY_BUFFER_STATE));
  }
  yyextra->includeStack[yyextra->includeStackPtr++] = YY_CURRENT_BUFFER;
  yy_switch_to_buffer(yy_scan_string(buffer.data(),yyscanner),yyscanner);

  DBG_CTX((stderr, "--PUSH--%s", qPrint(buffer)));
}

static void popBuffer(yyscan_t yyscanner)
{
  struct yyguts_t *yyg = (struct yyguts_t*)yyscanner;
  DBG_CTX((stderr, "--POP--"));
  yyextra->includeStackPtr --;
  yy_delete_buffer( YY_CURRENT_BUFFER, yyscanner );
  yy_switch_to_buffer( yyextra->includeStack[yyextra->includeStackPtr], yyscanner );
}

/** used to copy entry to an interface module procedure */
static void copyEntry(std::shared_ptr<Entry> dest, const std::shared_ptr<Entry> &src)
{
   dest->type        = src->type;
   dest->fileName    = src->fileName;
   dest->startLine   = src->startLine;
   dest->bodyLine    = src->bodyLine;
   dest->endBodyLine = src->endBodyLine;
   dest->args        = src->args;
   dest->argList     = src->argList;
   dest->doc         = src->doc;
   dest->docLine  = src->docLine;
   dest->docFile  = src->docFile;
   dest->brief       = src->brief;
   dest->briefLine= src->briefLine;
   dest->briefFile= src->briefFile;
}

/** fill empty interface module procedures with info from
    corresponding module subprogs

    TODO: handle procedures in used modules
*/
void resolveModuleProcedures(yyscan_t yyscanner,Entry *current_root)
{
  struct yyguts_t *yyg = (struct yyguts_t*)yyscanner;
  if (yyextra->moduleProcedures.empty()) return;
 
  // build up map of available functions
  std::map<std::string,std::shared_ptr<Entry>> procMap;
  {
    for (const auto& cf: current_root->children())
    {
      if (cf->section != Entry::FUNCTION_SEC)
        continue;

      // remove scope from name
      QCString name = cf->name;
      {
        int end = name.findRev(":");
        if (end != -1) 
          name.remove(0, end+1);
      }

      procMap.insert(std::make_pair(name.str(), cf));
    }
  }


  // for all module procedures
  for (const auto& ce1: yyextra->moduleProcedures)
  {
    if (procMap.find(ce1->name.str())!=procMap.end())
    {
      std::shared_ptr<Entry> proc = procMap[ce1->name.str()];
      copyEntry(ce1, proc);
    }
  } // for all interface module procedures
  yyextra->moduleProcedures.clear();
}

/*! Extracts string which resides within parentheses of provided string. */
static QCString extractFromParens(const QCString &name)
{
  QCString extracted = name;
  int start = extracted.find("(");
  if (start != -1)
  {
    extracted.remove(0, start+1);
  }
  int end = extracted.findRev(")");
  if (end != -1)
  {
    int length = extracted.length();
    extracted.remove(end, length);
  }
  extracted = extracted.stripWhiteSpace();

  return extracted;
}

/*! remove useless spaces from bind statement */
static QCString extractBind(const QCString &name)
{
  QCString parensPart = extractFromParens(name);
  if (parensPart.length() == 1)
  {
    return "bind(C)";
  }
  else
  {
    //strip 'c'
    parensPart = parensPart.mid(1).stripWhiteSpace();
    // strip ','
    parensPart = parensPart.mid(1).stripWhiteSpace();
    // name part
    parensPart = parensPart.mid(4).stripWhiteSpace();
    // = part
    parensPart = parensPart.mid(1).stripWhiteSpace();

    return "bind(C, name=" + parensPart + ")";
  }
}

/*! Adds passed yyextra->modifiers to these yyextra->modifiers.*/
SymbolModifiers& SymbolModifiers::operator|=(const SymbolModifiers &mdfs)
{
  if (mdfs.protection!=NONE_P) protection = mdfs.protection;
  if (mdfs.direction!=NONE_D) direction = mdfs.direction;
  optional |= mdfs.optional;
  if (!mdfs.dimension.isNull()) dimension = mdfs.dimension;
  allocatable |= mdfs.allocatable;
  external |= mdfs.external;
  intrinsic |= mdfs.intrinsic;
  protect |= mdfs.protect;
  parameter |= mdfs.parameter;
  pointer |= mdfs.pointer;
  target |= mdfs.target;
  save |= mdfs.save;
  deferred |= mdfs.deferred;
  nonoverridable |= mdfs.nonoverridable;
  nopass |= mdfs.nopass;
  pass |= mdfs.pass;
  passVar = mdfs.passVar;
  bindVar = mdfs.bindVar;
  contiguous |= mdfs.contiguous;
  volat |= mdfs.volat;
  value |= mdfs.value;
  return *this;
}

/*! Extracts and adds passed modifier to these yyextra->modifiers.*/
SymbolModifiers& SymbolModifiers::operator|=(QCString mdfStringArg)
{
  QCString mdfString = mdfStringArg.lower();
  SymbolModifiers newMdf;

  if (mdfString.find("dimension")==0)
  {
    newMdf.dimension=mdfString;
  }
  else if (mdfString.contains("intent"))
  {
    QCString tmp = extractFromParens(mdfString);
    bool isin = tmp.contains("in");
    bool isout = tmp.contains("out");
    if (isin && isout) newMdf.direction = SymbolModifiers::INOUT;
    else if (isin) newMdf.direction = SymbolModifiers::IN;
    else if (isout) newMdf.direction = SymbolModifiers::OUT;
  }
  else if (mdfString=="public")
  {
    newMdf.protection = SymbolModifiers::PUBLIC;
  }
  else if (mdfString=="private")
  {
    newMdf.protection = SymbolModifiers::PRIVATE;
  }
  else if (mdfString=="protected")
  {
    newMdf.protect = TRUE;
  }
  else if (mdfString=="optional")
  {
    newMdf.optional = TRUE;
  }
  else if (mdfString=="allocatable")
  {
    newMdf.allocatable = TRUE;
  }
  else if (mdfString=="external")
  {
    newMdf.external = TRUE;
  }
  else if (mdfString=="intrinsic")
  {
    newMdf.intrinsic = TRUE;
  }
  else if (mdfString=="parameter")
  {
    newMdf.parameter = TRUE;
  }
  else if (mdfString=="pointer")
  {
    newMdf.pointer = TRUE;
  }
  else if (mdfString=="target")
  {
    newMdf.target = TRUE;
  }
  else if (mdfString=="save")
  {
    newMdf.save = TRUE;
  }
  else if (mdfString=="nopass")
  {
    newMdf.nopass = TRUE;
  }
  else if (mdfString=="deferred")
  {
    newMdf.deferred = TRUE;
  }
  else if (mdfString=="non_overridable")
  {
    newMdf.nonoverridable = TRUE;
  }
  else if (mdfString=="contiguous")
  {
    newMdf.contiguous = TRUE;
  }
  else if (mdfString=="volatile")
  {
    newMdf.volat = TRUE;
  }
  else if (mdfString=="value")
  {
    newMdf.value = TRUE;
  }
  else if (mdfString.contains("pass"))
  {
    newMdf.pass = TRUE;
    if (mdfString.contains("("))
      newMdf.passVar = extractFromParens(mdfString);
    else
      newMdf.passVar = "";
  }
  else if (mdfString.startsWith("bind"))
  {
    // we need here the original string as we want to don't want to have the lowercase name between the quotes of the name= part
    newMdf.bindVar = extractBind(mdfStringArg);
  }

  (*this) |= newMdf;
  return *this;
}

/*! For debugging purposes. */
//ostream& operator<<(ostream& out, const SymbolModifiers& mdfs)
//{
//  out<<mdfs.protection<<", "<<mdfs.direction<<", "<<mdfs.optional<<
//    ", "<<(mdfs.dimension.isNull() ? "" : mdfs.dimension.latin1())<<
//    ", "<<mdfs.allocatable<<", "<<mdfs.external<<", "<<mdfs.intrinsic;
//
//  return out;
//}

/*! Find argument with given name in \a subprog entry. */
static Argument *findArgument(Entry* subprog, QCString name, bool byTypeName = FALSE)
{
  QCString cname(name.lower());
  for (Argument &arg : subprog->argList)
  {
    if ((!byTypeName && arg.name.lower() == cname) ||
         (byTypeName && arg.type.lower() == cname)
       )
    {
      return &arg;
    }
  }
  return 0;
}


/*! Apply yyextra->modifiers stored in \a mdfs to the \a typeName string. */
static QCString applyModifiers(QCString typeName, const SymbolModifiers& mdfs)
{
  if (!mdfs.dimension.isNull())
  {
    if (!typeName.isEmpty()) typeName += ", ";
    typeName += mdfs.dimension;
  }
  if (mdfs.direction!=SymbolModifiers::NONE_D)
  {
    if (!typeName.isEmpty()) typeName += ", ";
    typeName += directionStrs[mdfs.direction];
  }
  if (mdfs.optional)
  {
    if (!typeName.isEmpty()) typeName += ", ";
    typeName += "optional";
  }
  if (mdfs.allocatable)
  {
    if (!typeName.isEmpty()) typeName += ", ";
    typeName += "allocatable";
  }
  if (mdfs.external)
  {
    if (!typeName.contains("external"))
    {
      if (!typeName.isEmpty()) typeName += ", ";
      typeName += "external";
    }
  }
  if (mdfs.intrinsic)
  {
    if (!typeName.isEmpty()) typeName += ", ";
    typeName += "intrinsic";
  }
  if (mdfs.parameter)
  {
    if (!typeName.isEmpty()) typeName += ", ";
    typeName += "parameter";
  }
  if (mdfs.pointer)
  {
    if (!typeName.isEmpty()) typeName += ", ";
    typeName += "pointer";
  }
  if (mdfs.target)
  {
    if (!typeName.isEmpty()) typeName += ", ";
    typeName += "target";
  }
  if (mdfs.save)
  {
    if (!typeName.isEmpty()) typeName += ", ";
    typeName += "save";
  }
  if (mdfs.deferred)
  {
    if (!typeName.isEmpty()) typeName += ", ";
    typeName += "deferred";
  }
  if (mdfs.nonoverridable)
  {
    if (!typeName.isEmpty()) typeName += ", ";
    typeName += "non_overridable";
  }
  if (mdfs.nopass)
  {
    if (!typeName.isEmpty()) typeName += ", ";
    typeName += "nopass";
  }
  if (mdfs.pass)
  {
    if (!typeName.isEmpty()) typeName += ", ";
    typeName += "pass";
    if (!mdfs.passVar.isEmpty())
      typeName += "(" + mdfs.passVar + ")";
  }
  if (!mdfs.bindVar.isEmpty())
  {
    if (!typeName.isEmpty()) typeName += ", ";
    typeName += mdfs.bindVar;
  }
  if (mdfs.protection == SymbolModifiers::PUBLIC)
  {
    if (!typeName.isEmpty()) typeName += ", ";
    typeName += "public";
  }
  else if (mdfs.protection == SymbolModifiers::PRIVATE)
  {
    if (!typeName.isEmpty()) typeName += ", ";
    typeName += "private";
  }
  if (mdfs.protect)
  {
    if (!typeName.isEmpty()) typeName += ", ";
    typeName += "protected";
  }
  if (mdfs.contiguous)
  {
    if (!typeName.isEmpty()) typeName += ", ";
    typeName += "contiguous";
  }
  if (mdfs.volat)
  {
    if (!typeName.isEmpty()) typeName += ", ";
    typeName += "volatile";
  }
  if (mdfs.value)
  {
    if (!typeName.isEmpty()) typeName += ", ";
    typeName += "value";
  }

  return typeName;
}

/*! Apply yyextra->modifiers stored in \a mdfs to the \a arg argument. */
static void applyModifiers(Argument *arg, const SymbolModifiers& mdfs)
{
  QCString tmp = arg->type;
  arg->type = applyModifiers(tmp, mdfs);
}

/*! Apply yyextra->modifiers stored in \a mdfs to the \a ent entry. */
static void applyModifiers(Entry *ent, const SymbolModifiers& mdfs)
{
  QCString tmp = ent->type;
  ent->type = applyModifiers(tmp, mdfs);

  if (mdfs.protection == SymbolModifiers::PUBLIC)
    ent->protection = Protection::Public;
  else if (mdfs.protection == SymbolModifiers::PRIVATE)
<<<<<<< HEAD
    ent->protection = Protection::Private;
=======
    ent->protection = Private;

  if (mdfs.nonoverridable)
    ent->spec |= Entry::Final;
  if (mdfs.nopass)
    ent->stat = TRUE;
  if (mdfs.deferred)
    ent->virt = Pure;
>>>>>>> dc1fea52
}

/*! Starts the new scope in fortran program. Consider using this function when
 * starting module, interface, function or other program block.
 * \see endScope()
 */
static void startScope(yyscan_t yyscanner,Entry *scope)
{
  struct yyguts_t *yyg = (struct yyguts_t*)yyscanner;
  //cout<<"start scope: "<<scope->name<<endl;
  yyextra->current_root= scope; /* start substructure */

  yyextra->modifiers.insert(std::make_pair(scope, std::map<std::string,SymbolModifiers>()));

  // create new current with possibly different defaults...
  yyextra->current = std::make_shared<Entry>();
  initEntry(yyscanner);
}

/*! Ends scope in fortran program: may update subprogram arguments or module variable attributes.
 * \see startScope()
 */
static bool endScope(yyscan_t yyscanner,Entry *scope, bool isGlobalRoot)
{
  struct yyguts_t *yyg = (struct yyguts_t*)yyscanner;
  if (yyextra->global_scope == scope)
  {
    yyextra->global_scope = 0;
    return TRUE;
  }
  if (yyextra->global_scope == INVALID_ENTRY)
  {
    return TRUE;
  }
  //cout<<"end scope: "<<scope->name<<endl;
  if (yyextra->current_root->parent() || isGlobalRoot)
  {
    yyextra->current_root= yyextra->current_root->parent(); /* end substructure */
  }
  else // if (yyextra->current_root != scope)
  {
    fprintf(stderr,"parse error in end <scopename>\n");
    scanner_abort(yyscanner);
    return FALSE;
  }

  // create new current with possibly different defaults...
  yyextra->current = std::make_shared<Entry>();
  initEntry(yyscanner);

  // update variables or subprogram arguments with yyextra->modifiers
  std::map<std::string,SymbolModifiers>& mdfsMap = yyextra->modifiers[scope];

  if (scope->section == Entry::FUNCTION_SEC)
  {
    // iterate all symbol yyextra->modifiers of the scope
    for (const auto &kv : mdfsMap)
    {
      //cout<<it.key()<<": "<<qPrint(it)<<endl;
      Argument *arg = findArgument(scope, QCString(kv.first));

      if (arg)
      {
        applyModifiers(arg, kv.second);
      }
    }

    // find return type for function
    //cout<<"RETURN NAME "<<yyextra->modifiers[yyextra->current_root][scope->name.lower()].returnName<<endl;
    QCString returnName = yyextra->modifiers[yyextra->current_root][scope->name.lower().str()].returnName.lower();
    if (yyextra->modifiers[scope].find(returnName.str())!=yyextra->modifiers[scope].end())
    {
      scope->type = yyextra->modifiers[scope][returnName.str()].type; // returning type works
      applyModifiers(scope, yyextra->modifiers[scope][returnName.str()]); // returning array works
    }

  }
  if (scope->section == Entry::CLASS_SEC && scope->spec & Entry::Interface) 
  { // was INTERFACE_SEC
    if (scope->parent() && scope->parent()->section == Entry::FUNCTION_SEC) 
    { // interface within function
      // iterate functions of interface and
      // try to find types for dummy(ie. argument) procedures.
      //cout<<"Search in "<<scope->name<<endl;
      for (const auto &ce : scope->children())
      {
        if (ce->section != Entry::FUNCTION_SEC)
          continue;

        // remove prefix
        QCString name = ce->name.lower();
        int ii = name.findRev(":");
        if (ii != -1)
          name.remove(0, ii+1);
        Argument *arg = findArgument(scope->parent(), name);
        if (arg != 0) 
        {
          // set type of dummy procedure argument to interface
          arg->type = "external " + ce->type + "(";
          for (unsigned int i=0; i<ce->argList.size(); i++)
          {
            if (i > 0)
            {
              arg->type = arg->type + ", ";
            }
            const Argument &subarg = ce->argList.at(i);
            arg->type = arg->type + subarg.type + " " + subarg.name;
          }
          arg->type = arg->type + ")";
          arg->name = name;
        }
      }
      // clear all yyextra->modifiers of the scope
      yyextra->modifiers.erase(scope);
      scope->parent()->removeSubEntry(scope);
      scope = 0;
      return TRUE;
    }
  }
  if (scope->section!=Entry::FUNCTION_SEC)
  { // not function section
    // iterate variables: get and apply yyextra->modifiers
    for (const auto &ce : scope->children())
    {
      if (ce->section != Entry::VARIABLE_SEC && ce->section != Entry::FUNCTION_SEC && ce->section != Entry::CLASS_SEC)
        continue;

      //cout<<ce->name<<", "<<mdfsMap.contains(ce->name.lower())<<mdfsMap.count()<<endl;
      if (mdfsMap.find(ce->name.lower().str())!=mdfsMap.end())
        applyModifiers(ce.get(), mdfsMap[ce->name.lower().str()]);

      // remove prefix for variable names
      if (ce->section == Entry::VARIABLE_SEC || ce->section == Entry::FUNCTION_SEC)
      {
        int end = ce->name.findRev(":");
        if (end != -1) 
          ce->name.remove(0, end+1);
      }
    }
  }

  // clear all yyextra->modifiers of the scope
  yyextra->modifiers.erase(scope);

  // resolve procedures in types
  resolveTypeBoundProcedures(scope);

  return TRUE;
}

<<<<<<< HEAD
static int yyread(yyscan_t yyscanner,char *buf,int max_size)
=======
/*! search for types with type bound procedures (e.g. methods)
 *  and try to resolve their arguments
 */
static void resolveTypeBoundProcedures(Entry *scope)
{
  // map of all subroutines/functions
  bool procMapCreated = false;
  std::map<std::string,std::shared_ptr<Entry>> procMap;

  // map of all abstract interfaces
  bool interfMapCreated = false;
  std::map<std::string,std::shared_ptr<Entry>> interfMap;

  // iterate over all types
  for(const auto &ce: scope->children())
  {
    if (ce->section != Entry::CLASS_SEC)
      continue;

    // handle non-"generic" non-"deferred" methods, copying the arguments from the implementation
    std::map<std::string,std::shared_ptr<Entry>> methodMap;
    for(auto &ct: ce->children())
    {
      if (ct->section != Entry::FUNCTION_SEC)
        continue;

      if (ct->type=="generic")
        continue;

      if (ct->virt == Pure)
        continue;

      // set up the procMap
      if (!procMapCreated)
      {
        for(const auto &cf: scope->children())
        {
          if (cf->section == Entry::FUNCTION_SEC)
          {
            procMap.insert(std::make_pair(cf->name.str(), cf));
          }
        }
        procMapCreated = true;
      }

      // found a (non-generic) method
      QCString implName = ct->args;
      if( procMap.find(implName.str()) != procMap.end() )
      {
        std::shared_ptr<Entry> proc = procMap[implName.str()];
        ct->args = proc->args;
        ct->argList = ArgumentList(proc->argList);
        if (ct->brief.isEmpty())
        {
          ct->brief = proc->brief;
          ct->briefLine = proc->briefLine;
          ct->briefFile = proc->briefFile;
        }
        if (ct->doc.isEmpty())
        {
          ct->doc = proc->doc;
          ct->docLine = proc->docLine;
          ct->docFile = proc->docFile;
        }
        methodMap.insert(std::make_pair(ct->name.str(), ct));
      }
    }

    // handle "deferred" methods (pure virtual functions), duplicating with arguments from the target abstract interface
    for(auto &ct: ce->children())
    {
      if (ct->section != Entry::FUNCTION_SEC)
        continue;

      if (ct->virt != Pure)
        continue;

      // set up the procMap
      if (!interfMapCreated)
      {
        for(const auto &cf: scope->children())
        {
          if (cf->section == Entry::CLASS_SEC && cf->spec & Entry::Interface && cf->type == "abstract")
          {
            std::shared_ptr<Entry> ci = cf->children().front();
            interfMap.insert(std::make_pair(ci->name.str(), ci));
          }
        }
        interfMapCreated = true;
      }

      // found a (non-generic) method
      QCString implName = ct->args;
      if( interfMap.find(implName.str())!= interfMap.end() )
      {
        std::shared_ptr<Entry> proc = interfMap[implName.str()];
        ct->args = proc->args;
        ct->argList = ArgumentList(proc->argList);
        if (ct->brief.isEmpty())
        {
          ct->brief = proc->brief;
          ct->briefLine = proc->briefLine;
          ct->briefFile = proc->briefFile;
        }
        if (ct->doc.isEmpty())
        {
          ct->doc = proc->doc;
          ct->docLine = proc->docLine;
          ct->docFile = proc->docFile;
        }

        methodMap.insert(std::make_pair(ct->name.str(), ct));
      }
    }

    // handle "generic" methods (that is function overloading!), duplicating with arguments from the target method of the type
    {
      for(auto &ct: ce->children())
      {
        if (ct->section != Entry::FUNCTION_SEC)
          continue;

        if (ct->type!="generic")
          continue;

        // found a generic method (already duplicated for each entry by the parser)
        QCString methodName = ct->args;
        if( methodMap.find(methodName.str()) != methodMap.end() )
        {
          std::shared_ptr<Entry> method = methodMap[methodName.str()];
          ct->args = method->args;
          ct->argList = ArgumentList(method->argList);
          if (ct->brief.isEmpty())
          {
            ct->brief = method->brief;
            ct->briefLine = method->briefLine;
            ct->briefFile = method->briefFile;
          }
          if (ct->doc.isEmpty())
          {
            ct->doc = method->doc;
            ct->docLine = method->docLine;
            ct->docFile = method->docFile;
          }
        }
      }
    }
  }
}


static yy_size_t yyread(yyscan_t yyscanner,char *buf,yy_size_t max_size)
>>>>>>> dc1fea52
{
  struct yyguts_t *yyg = (struct yyguts_t*)yyscanner;
  int c=0;
  while ( c < max_size && yyextra->inputString[yyextra->inputPosition] )
  {
    *buf = yyextra->inputString[yyextra->inputPosition++] ;
    c++; buf++;
  }
  return c;
}

static void initParser(yyscan_t yyscanner)
{
  struct yyguts_t *yyg = (struct yyguts_t*)yyscanner;
  yyextra->last_entry.reset();
}

static void initEntry(yyscan_t yyscanner)
{
  struct yyguts_t *yyg = (struct yyguts_t*)yyscanner;
  if (yyextra->typeMode)
  {
    yyextra->current->protection = yyextra->typeProtection;
  }
  else if (yyextra->current_root && yyextra->current_root->section == Entry::CLASS_SEC && yyextra->current_root->spec & Entry::Interface)
  {
    yyextra->current->protection = Protection::Public;
  }
  else if (yyextra->current_root && yyextra->current_root->section == Entry::FUNCTION_SEC)
  {
    yyextra->current->protection = Protection::Private;
  }
  else
  {
    yyextra->current->protection = yyextra->defaultProtection;
  }
  yyextra->current->mtype      = MethodTypes::Method;
  yyextra->current->virt       = Specifier::Normal;
  yyextra->current->stat       = false;
  yyextra->current->lang       = SrcLangExt_Fortran;
  yyextra->commentScanner.initGroupInfo(yyextra->current.get());
}

/**
  adds yyextra->current entry to yyextra->current_root and creates new yyextra->current
*/
static void addCurrentEntry(yyscan_t yyscanner,bool case_insens)
{
  struct yyguts_t *yyg = (struct yyguts_t*)yyscanner;
  if (case_insens) yyextra->current->name = yyextra->current->name.lower();
  //printf("===Adding entry %s to %s\n", qPrint(yyextra->current->name), qPrint(yyextra->current_root->name));
  yyextra->last_entry = yyextra->current;
  yyextra->current_root->moveToSubEntryAndRefresh(yyextra->current);
  initEntry(yyscanner);
}

static void addModule(yyscan_t yyscanner,const QCString &name, bool isModule)
{
  struct yyguts_t *yyg = (struct yyguts_t*)yyscanner;
  DBG_CTX((stderr, "0=========> got module %s\n", qPrint(name)));

  if (isModule)
    yyextra->current->section = Entry::NAMESPACE_SEC;
  else
    yyextra->current->section = Entry::FUNCTION_SEC;

  if (!name.isEmpty())
  {
    yyextra->current->name = name;
  }
  else
  {
    QCString fname = yyextra->fileName;
    int index = std::max(fname.findRev('/'), fname.findRev('\\'));
    fname = fname.right(fname.length()-index-1);
    if (yyextra->mainPrograms) fname += "__" + QCString().setNum(yyextra->mainPrograms);
    yyextra->mainPrograms++;
    fname = fname.prepend("__").append("__");
    yyextra->current->name = substitute(fname, ".", "_");
  }
  yyextra->current->type = "program";
  yyextra->current->fileName  = yyextra->fileName;
  yyextra->current->bodyLine  = yyextra->lineNr; // used for source reference
  yyextra->current->startLine  = yyextra->lineNr;
  yyextra->current->protection = Protection::Public ;
  addCurrentEntry(yyscanner,true);
  startScope(yyscanner,yyextra->last_entry.get());
}


static void addSubprogram(yyscan_t yyscanner,const QCString &text)
{
  struct yyguts_t *yyg = (struct yyguts_t*)yyscanner;
  DBG_CTX((stderr,"1=========> got subprog, type: %s\n",qPrint(text)));
  yyextra->subrCurrent.push_back(yyextra->current);
  yyextra->current->section = Entry::FUNCTION_SEC ;
  QCString subtype = text; subtype=subtype.lower().stripWhiteSpace();
  yyextra->functionLine = (subtype.find("function") != -1);
  yyextra->current->type += " " + subtype;
  yyextra->current->type = yyextra->current->type.stripWhiteSpace();
  if (yyextra->ifType == IF_ABSTRACT)
  {
    yyextra->current->virt = Specifier::Virtual;
  }
  yyextra->current->fileName  = yyextra->fileName;
  yyextra->current->bodyLine  = yyextra->lineNr; // used for source reference start of body of routine
  yyextra->current->startLine  = yyextra->lineNr; // used for source reference start of definition
  yyextra->current->args.resize(0);
  yyextra->current->argList.clear();
  yyextra->docBlock.resize(0);
}

/*! Adds interface to the root entry.
 * \note Code was brought to this procedure from the parser,
 * because there was/is idea to use it in several parts of the parser.
 */
static void addInterface(yyscan_t yyscanner,QCString name, InterfaceType type)
{
  struct yyguts_t *yyg = (struct yyguts_t*)yyscanner;
  if (YY_START == Start)
  {
    addModule(yyscanner);
    yy_push_state(ModuleBody,yyscanner); //anon program
  }

  yyextra->current->section = Entry::CLASS_SEC; // was Entry::INTERFACE_SEC;
  yyextra->current->spec = Entry::Interface;
  yyextra->current->name = name;

  switch (type)
  {
    case IF_ABSTRACT:
      yyextra->current->type = "abstract";
      break;

    case IF_GENERIC:
      yyextra->current->type = "generic";
      break;

    case IF_SPECIFIC:
    case IF_NONE:
    default:
      yyextra->current->type = "";
  }

  /* if type is part of a module, mod name is necessary for output */
  if ((yyextra->current_root) &&
      (yyextra->current_root->section ==  Entry::CLASS_SEC ||
       yyextra->current_root->section ==  Entry::NAMESPACE_SEC))
  {
    yyextra->current->name= yyextra->current_root->name + "::" + yyextra->current->name;
  }

  yyextra->current->fileName = yyextra->fileName;
  yyextra->current->bodyLine  = yyextra->lineNr;
  yyextra->current->startLine  = yyextra->lineNr;
  addCurrentEntry(yyscanner,true);
}


//-----------------------------------------------------------------------------

/*! Get the argument \a name.
 */
static Argument *getParameter(yyscan_t yyscanner,const QCString &name)
{
  struct yyguts_t *yyg = (struct yyguts_t*)yyscanner;
  // std::cout<<"addFortranParameter(): "<<name<<" DOCS:"<<(docs.isNull()?QCString("null"):docs)<<"\n";
  Argument *ret = 0;
  for (Argument &a:yyextra->current_root->argList)
  {
    if (a.name.lower()==name.lower())
    {
      ret=&a;
      //printf("parameter found: %s\n",(const char*)name);
      break;
    }
  } // for
  return ret;
}

  //----------------------------------------------------------------------------
static void startCommentBlock(yyscan_t yyscanner,bool brief)
{
  struct yyguts_t *yyg = (struct yyguts_t*)yyscanner;
  if (brief)
  {
    yyextra->current->briefFile = yyextra->fileName;
    yyextra->current->briefLine = yyextra->lineNr;
  }
  else
  {
    yyextra->current->docFile = yyextra->fileName;
    yyextra->current->docLine = yyextra->lineNr;
  }
}

//----------------------------------------------------------------------------

static void handleCommentBlock(yyscan_t yyscanner,const QCString &doc,bool brief)
{
  struct yyguts_t *yyg = (struct yyguts_t*)yyscanner;
  bool hideInBodyDocs = Config_getBool(HIDE_IN_BODY_DOCS);
  if (yyextra->docBlockInBody && hideInBodyDocs)
  {
    yyextra->docBlockInBody = FALSE;
    return;
  }
  DBG_CTX((stderr,"call parseCommentBlock [%s]\n",qPrint(doc)));
  int lineNr = brief ? yyextra->current->briefLine : yyextra->current->docLine;
  int position=0;
  bool needsEntry = FALSE;
  Markdown markdown(yyextra->fileName,lineNr);
  QCString processedDoc = Config_getBool(MARKDOWN_SUPPORT) ? markdown.process(doc,lineNr) : doc;
  while (yyextra->commentScanner.parseCommentBlock(
        yyextra->thisParser,
        yyextra->docBlockInBody ? yyextra->subrCurrent.back().get() : yyextra->current.get(),
        processedDoc, // text
        yyextra->fileName, // file
        lineNr,
        yyextra->docBlockInBody ? FALSE : brief,
        yyextra->docBlockInBody ? FALSE : yyextra->docBlockJavaStyle,
        yyextra->docBlockInBody,
        yyextra->defaultProtection,
        position,
        needsEntry,
        Config_getBool(MARKDOWN_SUPPORT)
        ))
  {
    DBG_CTX((stderr,"parseCommentBlock position=%d [%s]  needsEntry=%d\n",position,doc.data()+position,needsEntry));
    if (needsEntry) addCurrentEntry(yyscanner,false);
  }
  DBG_CTX((stderr,"parseCommentBlock position=%d [%s]  needsEntry=%d\n",position,doc.data()+position,needsEntry));

  if (needsEntry) addCurrentEntry(yyscanner,false);
  yyextra->docBlockInBody = FALSE;
}

//----------------------------------------------------------------------------
/// Handle parameter description as defined after the declaration of the parameter
static void subrHandleCommentBlock(yyscan_t yyscanner,const QCString &doc,bool brief)
{
  struct yyguts_t *yyg = (struct yyguts_t*)yyscanner;
  QCString loc_doc;
  loc_doc = doc.stripWhiteSpace();

  std::shared_ptr<Entry> tmp_entry = yyextra->current;
  yyextra->current = yyextra->subrCurrent.back(); // temporarily switch to the entry of the subroutine / function

  // Still in the specification section so no inbodyDocs yet, but parameter documentation
  yyextra->current->inbodyDocs = "";

  // strip \\param or @param, so we can do some extra checking. We will add it later on again.
  if (!loc_doc.stripPrefix("\\param") &&
      !loc_doc.stripPrefix("@param")
     ) (void)loc_doc; // Do nothing work has been done by stripPrefix; (void)loc_doc: to overcome 'empty controlled statement' warning
  loc_doc.stripWhiteSpace();

  // direction as defined with the declaration of the parameter
  int dir1 = yyextra->modifiers[yyextra->current_root][yyextra->argName.lower().str()].direction;
  // in description [in] is specified
  if (loc_doc.lower().find(directionParam[SymbolModifiers::IN]) == 0)
  {
    // check if with the declaration intent(in) or nothing has been specified
    if ((directionParam[dir1] == directionParam[SymbolModifiers::NONE_D]) ||
        (directionParam[dir1] == directionParam[SymbolModifiers::IN]))
    {
      // strip direction
      loc_doc = loc_doc.right(loc_doc.length()-(int)strlen(directionParam[SymbolModifiers::IN]));
      loc_doc.stripWhiteSpace();
      // in case of empty documentation or (now) just name, consider it as no documentation
      if (!loc_doc.isEmpty() && (loc_doc.lower() != yyextra->argName.lower()))
      {
        handleCommentBlock(yyscanner,QCString("\n\n@param ") + directionParam[SymbolModifiers::IN] + " " +
                         yyextra->argName + " " + loc_doc,brief);
      }
    }
    else
    {
      // something different specified, give warning and leave error.
      warn(yyextra->fileName,yyextra->lineNr, "Routine: %s%s inconsistency between intent attribute and documentation for parameter %s:", 
             qPrint(yyextra->current->name),qPrint(yyextra->current->args),qPrint(yyextra->argName));
      handleCommentBlock(yyscanner,QCString("\n\n@param ") + directionParam[dir1] + " " +
                         yyextra->argName + " " + loc_doc,brief);
    }
  }
  // analogous to the [in] case, here [out] direction specified
  else if (loc_doc.lower().find(directionParam[SymbolModifiers::OUT]) == 0)
  {
    if ((directionParam[dir1] == directionParam[SymbolModifiers::NONE_D]) ||
        (directionParam[dir1] == directionParam[SymbolModifiers::OUT]))
    {
      loc_doc = loc_doc.right(loc_doc.length()-(int)strlen(directionParam[SymbolModifiers::OUT]));
      loc_doc.stripWhiteSpace();
      if (loc_doc.isEmpty() || (loc_doc.lower() == yyextra->argName.lower()))
      {
        yyextra->current = tmp_entry;
        return;
      }
      handleCommentBlock(yyscanner,QCString("\n\n@param ") + directionParam[SymbolModifiers::OUT] + " " +
                         yyextra->argName + " " + loc_doc,brief);
    }
    else
    {
      warn(yyextra->fileName,yyextra->lineNr, "Routine: %s%s inconsistency between intent attribute and documentation for parameter %s:", 
             qPrint(yyextra->current->name),qPrint(yyextra->current->args),qPrint(yyextra->argName));
      handleCommentBlock(yyscanner,QCString("\n\n@param ") + directionParam[dir1] + " " +
                         yyextra->argName + " " + loc_doc,brief);
    }
  }
  // analogous to the [in] case, here [in,out] direction specified
  else if (loc_doc.lower().find(directionParam[SymbolModifiers::INOUT]) == 0)
  {
    if ((directionParam[dir1] == directionParam[SymbolModifiers::NONE_D]) ||
        (directionParam[dir1] == directionParam[SymbolModifiers::INOUT]))
    {
      loc_doc = loc_doc.right(loc_doc.length()-(int)strlen(directionParam[SymbolModifiers::INOUT]));
      loc_doc.stripWhiteSpace();
      if (!loc_doc.isEmpty() && (loc_doc.lower() != yyextra->argName.lower()))
      {
        handleCommentBlock(yyscanner,QCString("\n\n@param ") + directionParam[SymbolModifiers::INOUT] + " " +
                           yyextra->argName + " " + loc_doc,brief);
      }
    }
    else
    {
      warn(yyextra->fileName,yyextra->lineNr, "Routine: %s%s inconsistency between intent attribute and documentation for parameter %s:", 
             qPrint(yyextra->current->name),qPrint(yyextra->current->args),qPrint(yyextra->argName));
      handleCommentBlock(yyscanner,QCString("\n\n@param ") + directionParam[dir1] + " " +
                         yyextra->argName + " " + loc_doc,brief);
    }
  }
  // analogous to the [in] case; here no direction specified
  else if (!loc_doc.isEmpty() && (loc_doc.lower() != yyextra->argName.lower()))
  {
    handleCommentBlock(yyscanner,QCString("\n\n@param ") + directionParam[dir1] + " " +
                       yyextra->argName + " " + loc_doc,brief);
  }

  // reset yyextra->current back to the part inside the routine
  yyextra->current = tmp_entry;
}
//----------------------------------------------------------------------------
/// Handle result description as defined after the declaration of the parameter
static void subrHandleCommentBlockResult(yyscan_t yyscanner,const QCString &doc,bool brief)
{
  struct yyguts_t *yyg = (struct yyguts_t*)yyscanner;
  QCString loc_doc;
  loc_doc = doc.stripWhiteSpace();

  std::shared_ptr<Entry> tmp_entry = yyextra->current;
  yyextra->current = yyextra->subrCurrent.back(); // temporarily switch to the entry of the subroutine / function

  // Still in the specification section so no inbodyDocs yet, but parameter documentation
  yyextra->current->inbodyDocs = "";

  // strip \\returns or @returns. We will add it later on again.
  if (!loc_doc.stripPrefix("\\returns") &&
      !loc_doc.stripPrefix("\\return") &&
      !loc_doc.stripPrefix("@returns") &&
      !loc_doc.stripPrefix("@return")
     ) (void)loc_doc; // Do nothing work has been done by stripPrefix; (void)loc_doc: to overcome 'empty controlled statement' warning
  loc_doc.stripWhiteSpace();

  if (!loc_doc.isEmpty() && (loc_doc.lower() != yyextra->argName.lower()))
  {
    handleCommentBlock(yyscanner,QCString("\n\n@returns ") + loc_doc,brief);
  }

  // reset yyextra->current back to the part inside the routine
  yyextra->current = tmp_entry;
}

//----------------------------------------------------------------------------

static void parseMain(yyscan_t yyscanner, const QCString &fileName,const char *fileBuf,
                      const std::shared_ptr<Entry> &rt, FortranFormat format)
{
  struct yyguts_t *yyg = (struct yyguts_t*)yyscanner;
  char *tmpBuf = nullptr;
  initParser(yyscanner);

  if (fileBuf==0 || fileBuf[0]=='\0') return;

  yyextra->defaultProtection = Protection::Public;
  yyextra->inputString = fileBuf;
  yyextra->inputPosition = 0;
  yyextra->inputStringPrepass = nullptr;
  yyextra->inputPositionPrepass = 0;

  //yyextra->anonCount     = 0;  // don't reset per file
  yyextra->current_root  = rt.get();
  yyextra->global_root   = rt;

  yyextra->isFixedForm = recognizeFixedForm(fileBuf,format);

  if (yyextra->isFixedForm)
  {
    yyextra->fixedCommentAfter = Config_getInt(FORTRAN_COMMENT_AFTER);
    msg("Prepassing fixed form of %s\n", qPrint(fileName));
    //printf("---strlen=%d\n", strlen(fileBuf));
    //clock_t start=clock();

    //printf("Input fixed form string:\n%s\n", fileBuf);
    //printf("===========================\n");
    yyextra->inputString = prepassFixedForm(fileBuf, nullptr,yyextra->fixedCommentAfter);
    Debug::print(Debug::FortranFixed2Free,0,"======== Fixed to Free format  =========\n---- Input fixed form string ------- \n%s\n", fileBuf);
    Debug::print(Debug::FortranFixed2Free,0,"---- Resulting free form string ------- \n%s\n", yyextra->inputString);
    //printf("Resulting free form string:\n%s\n", yyextra->inputString);
    //printf("===========================\n");

    //clock_t end=clock();
    //printf("CPU time used=%f\n", ((double) (end-start))/CLOCKS_PER_SEC);
  }
  else if (yyextra->inputString[strlen(fileBuf)-1] != '\n')
  {
    tmpBuf = (char *)malloc(strlen(fileBuf)+2);
    strcpy(tmpBuf,fileBuf);
    tmpBuf[strlen(fileBuf)]= '\n';
    tmpBuf[strlen(fileBuf)+1]= '\000';
    yyextra->inputString = tmpBuf;
  }

  yyextra->lineNr= 1 ;
  yyextra->fileName = fileName;
  msg("Parsing file %s...\n",qPrint(yyextra->fileName));

  yyextra->global_scope = rt.get();
  startScope(yyscanner,rt.get()); // implies yyextra->current_root = rt
  initParser(yyscanner);
  yyextra->commentScanner.enterFile(yyextra->fileName,yyextra->lineNr);

  // add entry for the file
  yyextra->current          = std::make_shared<Entry>();
  yyextra->current->lang    = SrcLangExt_Fortran;
  yyextra->current->name    = yyextra->fileName;
  yyextra->current->section = Entry::SOURCE_SEC;
  yyextra->file_root        = yyextra->current;
  yyextra->current_root->moveToSubEntryAndRefresh(yyextra->current);
  yyextra->current->lang    = SrcLangExt_Fortran;

  fortranscannerYYrestart( 0, yyscanner );
  {
    BEGIN( Start );
  }

  fortranscannerYYlex(yyscanner);
  yyextra->commentScanner.leaveFile(yyextra->fileName,yyextra->lineNr);

  if (yyextra->global_scope && yyextra->global_scope != INVALID_ENTRY)
  {
    endScope(yyscanner,yyextra->current_root, TRUE); // TRUE - global root
  }

  //debugCompounds(rt); //debug

  rt->program.str(std::string());
  //delete yyextra->current; yyextra->current=0;
  yyextra->moduleProcedures.clear();
  if (tmpBuf)
  {
    free((char*)tmpBuf);
    yyextra->inputString=NULL;
  }
  if (yyextra->isFixedForm)
  {
    free((char*)yyextra->inputString);
    yyextra->inputString=NULL;
  }

}

//----------------------------------------------------------------------------

struct FortranOutlineParser::Private
{
  yyscan_t yyscanner;
  fortranscannerYY_state extra;
  FortranFormat format;
  Private(FortranFormat fmt) : format(fmt)
  {
    fortranscannerYYlex_init_extra(&extra,&yyscanner);
#ifdef FLEX_DEBUG
    fortranscannerYYset_debug(Debug::isFlagSet(Debug::Lex_fortranscanner)?1:0,yyscanner);
#endif
  }
  ~Private()
  {
    fortranscannerYYlex_destroy(yyscanner);
  }
};

FortranOutlineParser::FortranOutlineParser(FortranFormat format)
   : p(std::make_unique<Private>(format))
{
}

FortranOutlineParser::~FortranOutlineParser()
{
}

void FortranOutlineParser::parseInput(const QCString &fileName,
                                      const char *fileBuf,
                                      const std::shared_ptr<Entry> &root,
                                      ClangTUParser * /*clangParser*/)
{
  struct yyguts_t *yyg = (struct yyguts_t*)p->yyscanner;
  yyextra->thisParser = this;

  DebugLex debugLex(Debug::Lex_fortranscanner, __FILE__, qPrint(fileName));

  ::parseMain(p->yyscanner,fileName,fileBuf,root,p->format);
}

bool FortranOutlineParser::needsPreprocessing(const QCString &extension) const
{
  return extension!=extension.lower(); // use preprocessor only for upper case extensions
}

void FortranOutlineParser::parsePrototype(const QCString &text)
{
  struct yyguts_t *yyg = (struct yyguts_t*)p->yyscanner;
  pushBuffer(p->yyscanner,text);
  yyextra->parsingPrototype = TRUE;
  BEGIN(Prototype);
  fortranscannerYYlex(p->yyscanner);
  yyextra->parsingPrototype = FALSE;
  popBuffer(p->yyscanner);
}

//----------------------------------------------------------------------------

static void scanner_abort(yyscan_t yyscanner)
{
  struct yyguts_t *yyg = (struct yyguts_t*)yyscanner;
  fprintf(stderr,"********************************************************************\n");
  fprintf(stderr,"Error in file %s line: %d, state: %d(%s)\n",qPrint(yyextra->fileName),yyextra->lineNr,YY_START,stateToString(YY_START));
  fprintf(stderr,"********************************************************************\n");

  bool start=FALSE;

  for (const auto &ce : yyextra->global_root->children())
  {
     if (ce == yyextra->file_root) start=TRUE;
     if (start) ce->reset();
  }

  // dummy call to avoid compiler warning
  (void)yy_top_state(yyscanner);

  return;
  //exit(-1);
}

static inline void pop_state(yyscan_t yyscanner)
{
  struct yyguts_t *yyg = (struct yyguts_t*)yyscanner;
  if ( yyg->yy_start_stack_ptr <= 0 )
    warn(yyextra->fileName,yyextra->lineNr,"Unexpected statement '%s'",yytext );
  else
    yy_pop_state(yyscanner);
}
//----------------------------------------------------------------------------

#include "fortranscanner.l.h"<|MERGE_RESOLUTION|>--- conflicted
+++ resolved
@@ -761,16 +761,18 @@
 {BS}"=>"[^(\n|\!)]*                     { /* Specific bindings come after the ID. */
                                           QCString tmp = yytext;
                                           int i = tmp.find("=>");
-                                          if( i != -1 )
+                                          if (i!=-1)
+                                          {
                                             tmp.remove(0, i+2);
+                                          }
                                           tmp = tmp.simplifyWhiteSpace().lower();
-                                          if( yyextra->last_entry->type == "generic")
+                                          if (yyextra->last_entry->type == "generic")
                                           {
                                             // duplicate entries for each overloaded variant
                                             // (parse through medhod1,method2, methodN, ...
                                             //printf("Parsing through %s for generic method %s.\n", tmp.data(), last_entry->name.data());
-                                            int i = tmp.find(",");
-                                            while(i > 0)
+                                            i = tmp.find(",");
+                                            while (i>0)
                                             {
                                               copyEntry(yyextra->current, yyextra->last_entry);
                                               yyextra->current->name = yyextra->last_entry->name;
@@ -2300,18 +2302,14 @@
   if (mdfs.protection == SymbolModifiers::PUBLIC)
     ent->protection = Protection::Public;
   else if (mdfs.protection == SymbolModifiers::PRIVATE)
-<<<<<<< HEAD
     ent->protection = Protection::Private;
-=======
-    ent->protection = Private;
 
   if (mdfs.nonoverridable)
     ent->spec |= Entry::Final;
   if (mdfs.nopass)
     ent->stat = TRUE;
   if (mdfs.deferred)
-    ent->virt = Pure;
->>>>>>> dc1fea52
+    ent->virt = Specifier::Pure;
 }
 
 /*! Starts the new scope in fortran program. Consider using this function when
@@ -2462,9 +2460,6 @@
   return TRUE;
 }
 
-<<<<<<< HEAD
-static int yyread(yyscan_t yyscanner,char *buf,int max_size)
-=======
 /*! search for types with type bound procedures (e.g. methods)
  *  and try to resolve their arguments
  */
@@ -2472,35 +2467,35 @@
 {
   // map of all subroutines/functions
   bool procMapCreated = false;
-  std::map<std::string,std::shared_ptr<Entry>> procMap;
+  std::unordered_map<std::string,std::shared_ptr<Entry>> procMap;
 
   // map of all abstract interfaces
   bool interfMapCreated = false;
-  std::map<std::string,std::shared_ptr<Entry>> interfMap;
+  std::unordered_map<std::string,std::shared_ptr<Entry>> interfMap;
 
   // iterate over all types
-  for(const auto &ce: scope->children())
-  {
-    if (ce->section != Entry::CLASS_SEC)
+  for (const auto &ce: scope->children())
+  {
+    if (ce->section!=Entry::CLASS_SEC)
       continue;
 
     // handle non-"generic" non-"deferred" methods, copying the arguments from the implementation
-    std::map<std::string,std::shared_ptr<Entry>> methodMap;
-    for(auto &ct: ce->children())
+    std::unordered_map<std::string,std::shared_ptr<Entry>> methodMap;
+    for (auto &ct: ce->children())
     {
-      if (ct->section != Entry::FUNCTION_SEC)
+      if (ct->section!=Entry::FUNCTION_SEC)
         continue;
 
       if (ct->type=="generic")
         continue;
 
-      if (ct->virt == Pure)
+      if (ct->virt==Specifier::Pure)
         continue;
 
       // set up the procMap
       if (!procMapCreated)
       {
-        for(const auto &cf: scope->children())
+        for (const auto &cf: scope->children())
         {
           if (cf->section == Entry::FUNCTION_SEC)
           {
@@ -2512,7 +2507,7 @@
 
       // found a (non-generic) method
       QCString implName = ct->args;
-      if( procMap.find(implName.str()) != procMap.end() )
+      if (procMap.find(implName.str())!=procMap.end())
       {
         std::shared_ptr<Entry> proc = procMap[implName.str()];
         ct->args = proc->args;
@@ -2534,12 +2529,12 @@
     }
 
     // handle "deferred" methods (pure virtual functions), duplicating with arguments from the target abstract interface
-    for(auto &ct: ce->children())
+    for (auto &ct: ce->children())
     {
       if (ct->section != Entry::FUNCTION_SEC)
         continue;
 
-      if (ct->virt != Pure)
+      if (ct->virt != Specifier::Pure)
         continue;
 
       // set up the procMap
@@ -2558,7 +2553,7 @@
 
       // found a (non-generic) method
       QCString implName = ct->args;
-      if( interfMap.find(implName.str())!= interfMap.end() )
+      if (interfMap.find(implName.str())!= interfMap.end() )
       {
         std::shared_ptr<Entry> proc = interfMap[implName.str()];
         ct->args = proc->args;
@@ -2582,7 +2577,7 @@
 
     // handle "generic" methods (that is function overloading!), duplicating with arguments from the target method of the type
     {
-      for(auto &ct: ce->children())
+      for (auto &ct: ce->children())
       {
         if (ct->section != Entry::FUNCTION_SEC)
           continue;
@@ -2592,7 +2587,7 @@
 
         // found a generic method (already duplicated for each entry by the parser)
         QCString methodName = ct->args;
-        if( methodMap.find(methodName.str()) != methodMap.end() )
+        if (methodMap.find(methodName.str()) != methodMap.end())
         {
           std::shared_ptr<Entry> method = methodMap[methodName.str()];
           ct->args = method->args;
@@ -2615,9 +2610,7 @@
   }
 }
 
-
-static yy_size_t yyread(yyscan_t yyscanner,char *buf,yy_size_t max_size)
->>>>>>> dc1fea52
+static int yyread(yyscan_t yyscanner,char *buf,int max_size)
 {
   struct yyguts_t *yyg = (struct yyguts_t*)yyscanner;
   int c=0;
