--- conflicted
+++ resolved
@@ -2416,11 +2416,8 @@
 					  g_prefixed_with_this_keyword = TRUE;
                                         }
 <Body>{KEYWORD}/([^a-z_A-Z0-9]) 	{
-<<<<<<< HEAD
                                           if (g_insideJava && qstrcmp("internal",yytext) ==0) REJECT;
-=======
                                           if (g_insideCpp && (QCString(yytext) =="set" ||QCString(yytext) =="get")) REJECT;
->>>>>>> 243a3fce
   					  startFontClass("keyword");
   					  codifyLines(yytext);
 					  if (QCString(yytext)=="typedef")
