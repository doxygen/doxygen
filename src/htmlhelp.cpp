/******************************************************************************
 *
 * Copyright (C) 1997-2020 by Dimitri van Heesch.
 *
 * Permission to use, copy, modify, and distribute this software and its
 * documentation under the terms of the GNU General Public License is hereby
 * granted. No representations are made about the suitability of this software
 * for any purpose. It is provided "as is" without express or implied warranty.
 * See the GNU General Public License for more details.
 *
 * Documents produced by Doxygen are derivative works derived from the
 * input used in their production; they are not affected by this license.
 *
 * The original version of this file is largely based on a contribution from
 * Harm van der Heijden.
 */

#include <algorithm>

#include <stdio.h>
#include <stdlib.h>

#include "htmlhelp.h"
#include "config.h"
#include "message.h"
#include "doxygen.h"
#include "language.h"
#include "portable.h"
#include "groupdef.h"
#include "memberdef.h"
#include "filedef.h"
#include "util.h"
#include "linkedmap.h"
#include "regex.h"

//----------------------------------------------------------------------------

/** Helper class to deal with recoding the UTF8 encoded text back to the native encoding
 *  specified by CHM_INDEX_ENCODING.
 */
class HtmlHelpRecoder
{
  public:
    HtmlHelpRecoder() {}
   ~HtmlHelpRecoder() { finalize(); }
    HtmlHelpRecoder(const HtmlHelpRecoder &) = delete;
    HtmlHelpRecoder &operator=(const HtmlHelpRecoder &) = delete;

    void initialize()
    {
      QCString str = Config_getString(CHM_INDEX_ENCODING);
      if (str.isEmpty()) str = "CP1250"; // use safe and likely default
      m_fromUtf8 = portable_iconv_open(str.data(),"UTF-8");
      if (m_fromUtf8==m_iconv_null)
      {
        term("unsupported character conversion for CHM_INDEX_ENCODING: '%s'->'UTF-8'\n", qPrint(str));
      }
    }
    void finalize()
    {
      if (m_fromUtf8!=m_iconv_null)
      {
        portable_iconv_close(m_fromUtf8);
        m_fromUtf8 = m_iconv_null;
      }
    }

    QCString recode(const QCString &s)
    {
      int iSize        = s.length();
      int oSize        = iSize*4+1;
      QCString output(oSize);
      size_t iLeft     = iSize;
      size_t oLeft     = oSize;
      const char *iPtr = s.data();
      char *oPtr       = output.rawData();
      if (!portable_iconv(m_fromUtf8,&iPtr,&iLeft,&oPtr,&oLeft))
      {
        oSize -= (int)oLeft;
        output.resize(oSize+1);
        output.at(oSize)='\0';
        return output;
      }
      else
      {
        return s;
      }
    }
  private:
    void *m_iconv_null = (void*)(-1);
    void *m_fromUtf8 = m_iconv_null;

};

//----------------------------------------------------------------------------

/** Class representing a field in the HTML help index. */
struct IndexField
{
  IndexField(const QCString &k,const QCString &n,const QCString &u,const QCString &a,bool l,bool r) :
    key(k), name(n), url(u), anchor(a), link(l), reversed(r) {}
  QCString key;
  QCString name;
  QCString url;
  QCString anchor;
  bool     link;
  bool     reversed;
};

/** A helper class for HtmlHelp that manages a two level index in
 *  alphabetical order.
 */
class HtmlHelpIndex
{
  public:
    HtmlHelpIndex(HtmlHelpRecoder &recoder);
   ~HtmlHelpIndex();
    void addItem(const QCString &first,const QCString &second,
                 const QCString &url, const QCString &anchor,
                 bool hasLink,bool reversed);
    void writeFields(std::ostream &t);
    size_t size() const { return m_map.size(); }
  private:
    LinkedMap<IndexField> m_map;
    HtmlHelpRecoder &m_recoder;
};

/*! Constructs a new HtmlHelp index */
HtmlHelpIndex::HtmlHelpIndex(HtmlHelpRecoder &recoder) : m_recoder(recoder)
{
}

/*! Destroys the HtmlHelp index */
HtmlHelpIndex::~HtmlHelpIndex()
{
}

/*! Stores an item in the index if it is not already present.
 *  Items are stored in alphabetical order, by sorting on the
 *  concatenation of \a level1 and \a level2 (if present).
 *
 *  \param level1 the string at level 1 in the index.
 *  \param level2 the string at level 2 in the index (or 0 if not applicable).
 *  \param url the url of the documentation (without .html extension).
 *  \param anchor the anchor of the documentation within the page.
 *  \param hasLink if true, the url (without anchor) can be used in the
 *         level1 item, when writing the header of a list of level2 items.
 *  \param reversed TRUE if level1 is the member name and level2 the compound
 *         name.
 */
void HtmlHelpIndex::addItem(const QCString &level1,const QCString &level2,
                       const QCString &url,const QCString &anchor,bool hasLink,
                       bool reversed)
{
  static const reg::Ex re(R"(@\d+)");
  std::string key = level1.str();
  if (!level2.isEmpty()) key+= std::string("?") + level2.str();
  if (reg::search(key,re)) // skip anonymous stuff
  {
    return;
  }
  std::string key_anchor;
  if (!anchor.isEmpty())
  {
    key_anchor = key+anchor.str();
  }
  else
  {
    key_anchor = key;
  }
  m_map.add(key_anchor.c_str(),key.c_str(),url,anchor,hasLink,reversed);
}

static QCString field2URL(const IndexField *f,bool checkReversed)
{
  QCString result = addHtmlExtensionIfMissing(f->url);
  if (!f->anchor.isEmpty() && (!checkReversed || f->reversed))
  {
    // HTML Help needs colons in link anchors to be escaped in the .hhk file.
    result+="#"+substitute(f->anchor,":","%3A");
  }
  return result;
}

/*! Writes the sorted list of index items into a html like list.
 *
 *  An list of calls with <code>name = level1,level2</code> as follows:
 *  <pre>
 *    a1,b1
 *    a1,b2
 *    a2,b1
 *    a2,b2
 *    a3
 *    a4,b1
 *  </pre>
 *
 *  Will result in the following list:
 *
 *  <pre>
 *    a1       -> link to url if hasLink==TRUE
 *      b1     -> link to url#anchor
 *      b2     -> link to url#anchor
 *    a2       -> link to url if hasLink==TRUE
 *      b1     -> link to url#anchor
 *      b2     -> link to url#anchor
 *    a3       -> link to url if hasLink==TRUE
 *    a4       -> link to url if hasLink==TRUE
 *      b1     -> link to url#anchor
 *  </pre>
 */
void HtmlHelpIndex::writeFields(std::ostream &t)
{
  std::sort(std::begin(m_map),
            std::end(m_map),
            [](const auto &e1,const auto &e2) { return e1->name < e2->name; }
           );
  QCString prevLevel1;
  bool level2Started=FALSE;
  for (auto it = std::begin(m_map); it!=std::end(m_map); ++it)
  {
    auto &f = *it;
    QCString level1,level2;
    int i;
    if ((i=f->name.find('?'))!=-1)
    {
      level1 = f->name.left(i);
      level2 = f->name.right(f->name.length()-i-1);
    }
    else
    {
      level1  = f->name;
    }

    { // finish old list at level 2
      if (level2Started) t << "  </UL>\n";
      level2Started=FALSE;

      // <Antony>
      // Added this code so that an item with only one subitem is written
      // without any subitem.
      // For example:
      //   a1, b1 -> will create only a1, not separate subitem for b1
      //   a2, b2
      //   a2, b3
      QCString nextLevel1;
      auto it_next = std::next(it);
      if (it_next!=std::end(m_map))
      {
        auto &fnext = *it_next;
        int j = fnext->name.find('?');
        if (j<0) j=0;
        nextLevel1 = fnext->name.left(j);
      }
      if (!(level1 == prevLevel1 || level1 == nextLevel1))
      {
        level2 = "";
      }
      prevLevel1 = level1;
      // </Antony>

      if (level2.isEmpty())
      {
        t << "  <LI><OBJECT type=\"text/sitemap\">";
        t << "<param name=\"Local\" value=\"" << field2URL(f.get(),FALSE);
        t << "\">";
        t << "<param name=\"Name\" value=\"" << convertToHtml(m_recoder.recode(level1),TRUE) << "\">"
           "</OBJECT>\n";
      }
      else
      {
        if (f->link)
        {
          t << "  <LI><OBJECT type=\"text/sitemap\">";
          t << "<param name=\"Local\" value=\"" << field2URL(f.get(),TRUE);
          t << "\">";
          t << "<param name=\"Name\" value=\"" << convertToHtml(m_recoder.recode(level1),TRUE) << "\">"
               "</OBJECT>\n";
        }
        else
        {
          t << "  <LI><OBJECT type=\"text/sitemap\">";
          t << "<param name=\"See Also\" value=\"" << convertToHtml(m_recoder.recode(level1),TRUE) << "\">";
          t << "<param name=\"Name\" value=\"" << convertToHtml(m_recoder.recode(level1),TRUE) << "\">"
               "</OBJECT>\n";
        }
      }
    }
    if (!level2Started && !level2.isEmpty())
    { // start new list at level 2
      t << "  <UL>\n";
      level2Started=TRUE;
    }
    else if (level2Started && level2.isEmpty())
    { // end list at level 2
      t << "  </UL>\n";
      level2Started=FALSE;
    }
    if (level2Started)
    {
      t << "    <LI><OBJECT type=\"text/sitemap\">";
      t << "<param name=\"Local\" value=\"" << field2URL(f.get(),FALSE);
      t << "\">";
      t << "<param name=\"Name\" value=\"" << convertToHtml(m_recoder.recode(level2),TRUE) << "\">"
         "</OBJECT>\n";
    }
  }
  if (level2Started) t << "  </UL>\n";
}

//----------------------------------------------------------------------------
//
class HtmlHelp::Private
{
  public:
    Private() : index(recoder) {}
    void createProjectFile();
    std::ofstream cts,kts;
    bool ctsItemPresent = false;
    int dc = 0;
    StringSet indexFiles;
    StringSet imageFiles;
    HtmlHelpRecoder recoder;
    HtmlHelpIndex index;
};


/*! Constructs an html object.
 *  The object has to be \link initialize() initialized\endlink before it can
 *  be used.
 */
HtmlHelp::HtmlHelp() : p(std::make_unique<Private>())
{
}

HtmlHelp::~HtmlHelp()
{
}

/* language codes for Html help
   0x405 Czech
   0x406 Danish
   0x413 Dutch
   0xC09 English (Australia)
   0x809 English (Britain)
   0x1009 English (Canada)
   0x1809 English (Ireland)
   0x1409 English (New Zealand)
   0x1C09 English (South Africa)
   0x409 English (United States)
   0x40B Finnish
   0x40C French
   0x407 German
   0x408 Greece
   0x40E Hungarian
   0x410 Italian
   0x814 Norwegian
   0x415 Polish
   0x816 Portuguese(Portugal)
   0x416 Portuguese(Brazil)
   0x419 Russian
   0x80A Spanish(Mexico)
   0xC0A Spanish(Modern Sort)
   0x40A Spanish(Traditional Sort)
   0x41D Swedish
   0x41F Turkey
   0x411 Japanese
   0x412 Korean
   0x804 Chinese (PRC)
   0x404 Chinese (Taiwan)

   New LCIDs:
   0x421 Indonesian
   0x41A Croatian
   0x418 Romanian
   0x424 Slovenian
   0x41B Slovak
   0x422 Ukrainian
   0x81A Serbian (Serbia, Latin)
   0x403 Catalan
   0x426 Latvian
   0x427 Lithuanian
   0x436 Afrikaans
   0x42A Vietnamese
   0x429 Persian (Iran)
   0xC01 Arabic (Egypt) - I don't know which version of arabic is used inside translator_ar.h ,
   so I have chosen Egypt at random

*/
static StringUnorderedMap s_languageDict =
{
  { "czech",       "0x405 Czech"                     },
  { "danish",      "0x406 Danish"                    },
  { "dutch",       "0x413 Dutch"                     },
  { "finnish",     "0x40B Finnish"                   },
  { "french",      "0x40C French"                    },
  { "german",      "0x407 German"                    },
  { "greek",       "0x408 Greece"                    },
  { "hungarian",   "0x40E Hungarian"                 },
  { "italian",     "0x410 Italian"                   },
  { "norwegian",   "0x814 Norwegian"                 },
  { "polish",      "0x415 Polish"                    },
  { "portuguese",  "0x816 Portuguese(Portugal)"      },
  { "brazilian",   "0x416 Portuguese(Brazil)"        },
  { "russian",     "0x419 Russian"                   },
  { "spanish",     "0x40A Spanish(Traditional Sort)" },
  { "swedish",     "0x41D Swedish"                   },
  { "turkish",     "0x41F Turkey"                    },
  { "japanese",    "0x411 Japanese"                  },
  { "japanese-en", "0x411 Japanese"                  },
  { "korean",      "0x412 Korean"                    },
  { "korean-en",   "0x412 Korean"                    },
  { "chinese",     "0x804 Chinese (PRC)"             },
  { "chinese-traditional", "0x404 Chinese (Taiwan)"  },
  { "indonesian",  "0x421 Indonesian"                },
  { "croatian",    "0x41A Croatian"                  },
  { "romanian",    "0x418 Romanian"                  },
  { "slovene",     "0x424 Slovenian"                 },
  { "slovak",      "0x41B Slovak"                    },
  { "ukrainian",   "0x422 Ukrainian"                 },
  { "serbian",     "0x81A Serbian (Serbia, Latin)"   },
  { "catalan",     "0x403 Catalan"                   },
  { "lithuanian",  "0x427 Lithuanian"                },
  { "afrikaans",   "0x436 Afrikaans"                 },
  { "vietnamese",  "0x42A Vietnamese"                },
  { "persian",     "0x429 Persian (Iran)"            },
  { "arabic",      "0xC01 Arabic (Egypt)"            },
  { "latvian",     "0x426 Latvian"                   },
  { "macedonian",  "0x042f Macedonian (Former Yugoslav Republic of Macedonia)" },
  { "armenian",    "0x42b Armenian"                  },
  //Code for Esperanto should be as shown below but the htmlhelp compiler 1.3 does not support this
  // (and no newer version is available).
  //So do a fallback to the default language (see getLanguageString())
  //{ "esperanto",   "0x48f Esperanto" },
  { "serbian-cyrillic", "0xC1A Serbian (Serbia, Cyrillic)" }
};

/*! This will create a contents file (index.hhc) and a index file (index.hhk)
 *  and write the header of those files.
 *  It also creates a project file (index.hhp)
 *  \sa finalize()
 */
void HtmlHelp::initialize()
{
  p->recoder.initialize();

  /* open the contents file */
  QCString fName = Config_getString(HTML_OUTPUT) + "/index.hhc";
  p->cts.open(fName.str(),std::ofstream::out | std::ofstream::binary);
  if (!p->cts.is_open())
  {
    term("Could not open file %s for writing\n",qPrint(fName));
  }
  /* Write the header of the contents file */
  p->cts << "<!DOCTYPE HTML PUBLIC \"-//IETF//DTD HTML//EN\">\n"
         "<HTML><HEAD></HEAD><BODY>\n"
         "<OBJECT type=\"text/site properties\">\n"
         "<param name=\"FrameName\" value=\"right\">\n"
         "</OBJECT>\n"
         "<UL>\n";

  /* open the contents file */
  fName = Config_getString(HTML_OUTPUT) + "/index.hhk";
  p->kts.open(fName.str(),std::ofstream::out | std::ofstream::binary);
  if (!p->kts.is_open())
  {
    term("Could not open file %s for writing\n",qPrint(fName));
  }
  /* Write the header of the contents file */
  p->kts << "<!DOCTYPE HTML PUBLIC \"-//IETF//DTD HTML//EN\">\n"
         "<HTML><HEAD></HEAD><BODY>\n"
         "<OBJECT type=\"text/site properties\">\n"
         "<param name=\"FrameName\" value=\"right\">\n"
         "</OBJECT>\n"
         "<UL>\n";

}


QCString HtmlHelp::getLanguageString()
{
  if (!theTranslator->idLanguage().isEmpty())
  {
    auto it = s_languageDict.find(theTranslator->idLanguage().str());
    if (it!=s_languageDict.end())
    {
      return QCString(it->second);
    }
  }
  // default language
  return "0x409 English (United States)";
}



void HtmlHelp::Private::createProjectFile()
{
  /* Write the project file */
  QCString fName = Config_getString(HTML_OUTPUT) + "/index.hhp";
  std::ofstream t(fName.str(),std::ofstream::out | std::ofstream::binary);
  if (t.is_open())
  {
    const char *hhcFile = "\"index.hhc\"";
    const char *hhkFile = "\"index.hhk\"";
    bool hhkPresent = index.size()>0;
    if (!ctsItemPresent) hhcFile = "";
    if (!hhkPresent) hhkFile = "";

    QCString indexName="index"+Doxygen::htmlFileExtension;
    t << "[OPTIONS]\n";
    if (!Config_getString(CHM_FILE).isEmpty())
    {
      t << "Compiled file=" << Config_getString(CHM_FILE) << "\n";
    }
    t << "Compatibility=1.1\n"
         "Full-text search=Yes\n";
    if (ctsItemPresent) t << "Contents file=index.hhc\n";
    t << "Default Window=main\n"
         "Default topic=" << indexName << "\n";
    if (hhkPresent) t << "Index file=index.hhk\n";
    t << "Language=" << getLanguageString() << "\n";
    if (Config_getBool(BINARY_TOC)) t << "Binary TOC=YES\n";
    if (Config_getBool(GENERATE_CHI)) t << "Create CHI file=YES\n";
    t << "Title=" << recoder.recode(Config_getString(PROJECT_NAME)) << "\n\n";

    t << "[WINDOWS]\n";

    // NOTE: the 0x10387e number is a set of bits specifying the buttons
    //       which should appear in the CHM viewer; that specific value
    //       means "show all buttons including the font-size one";
    //       the font-size one is not normally settable by the HTML Help Workshop
    //       utility but the way to set it is described here:
    //          http://support.microsoft.com/?scid=kb%3Ben-us%3B240062&x=17&y=18
    // NOTE: the 0x70387e number in addition to the above the Next and Prev button
    //       are shown. They can only be shown in case of a binary toc.
    //          dee http://www.mif2go.com/xhtml/htmlhelp_0016_943addingtabsandtoolbarbuttonstohtmlhelp.htm#Rz108x95873
    //       Value has been taken from htmlhelp.h file of the HTML Help Workshop
    if (Config_getBool(BINARY_TOC))
    {
      t << "main=\"" << recoder.recode(Config_getString(PROJECT_NAME)) << "\"," << hhcFile << ","
         << hhkFile << ",\"" << indexName << "\",\"" <<
         indexName << "\",,,,,0x23520,,0x70387e,,,,,,,,0\n\n";
    }
    else
    {
      t << "main=\"" << recoder.recode(Config_getString(PROJECT_NAME)) << "\"," << hhcFile << ","
         << hhkFile << ",\"" << indexName << "\",\"" <<
         indexName << "\",,,,,0x23520,,0x10387e,,,,,,,,0\n\n";
    }

    t << "[FILES]\n";
    for (auto &s : indexFiles)
    {
      t << s.c_str() << "\n";
    }
    for (auto &s : imageFiles)
    {
<<<<<<< HEAD
      t << s << "\n";
=======
      t << s.c_str() << "\n";
>>>>>>> 449de7f9
    }
    t.close();
  }
  else
  {
    err("Could not open file %s for writing\n",qPrint(fName));
  }
}

void HtmlHelp::addIndexFile(const QCString &s)
{
  p->indexFiles.insert(s.str());
}

/*! Finalizes the HTML help. This will finish and close the
 *  contents file (index.hhc) and the index file (index.hhk).
 *  \sa initialize()
 */
void HtmlHelp::finalize()
{
  // end the contents file
  p->cts << "</UL>\n";
  p->cts << "</BODY>\n";
  p->cts << "</HTML>\n";
  p->cts.close();

  p->index.writeFields(p->kts);

  // end the index file
  p->kts << "</UL>\n";
  p->kts << "</BODY>\n";
  p->kts << "</HTML>\n";
  p->kts.close();

  p->createProjectFile();

  p->recoder.finalize();
}

/*! Increase the level of the contents hierarchy.
 *  This will start a new unnumbered HTML list in contents file.
 *  \sa decContentsDepth()
 */
void HtmlHelp::incContentsDepth()
{
  int i; for (i=0;i<p->dc+1;i++) p->cts << "  ";
  p->cts << "<UL>\n";
  ++p->dc;
}

/*! Decrease the level of the contents hierarchy.
 *  This will end the unnumber HTML list.
 *  \sa incContentsDepth()
 */
void HtmlHelp::decContentsDepth()
{
  int i; for (i=0;i<p->dc;i++) p->cts << "  ";
  p->cts << "</UL>\n";
  --p->dc;
}

/*! Add an list item to the contents file.
 *  \param isDir boolean indicating if this is a dir or file entry
 *  \param name the name of the item.
 *  \param ref  the URL of to the item.
 *  \param file the file in which the item is defined.
 *  \param anchor the anchor of the item.
 *  \param separateIndex not used.
 *  \param addToNavIndex not used.
 *  \param def not used.
 */
void HtmlHelp::addContentsItem(bool isDir,
                               const QCString &name,
                               const QCString & /*ref*/,
                               const QCString &file,
                               const QCString &anchor,
                               bool /* separateIndex */,
                               bool /* addToNavIndex */,
                               const Definition * /* def */)
{
  static bool binaryTOC = Config_getBool(BINARY_TOC);
  // If we're using a binary toc then folders cannot have links.
  // Tried this and I didn't see any problems, when not using
  // the resetting of file and anchor the TOC works better
  // (prev / next button)
  //if(Config_getBool(BINARY_TOC) && isDir)
  //{
    //file = 0;
    //anchor = 0;
  //}
  p->ctsItemPresent = true;
  int i; for (i=0;i<p->dc;i++) p->cts << "  ";
  p->cts << "<LI><OBJECT type=\"text/sitemap\">";
  p->cts << "<param name=\"Name\" value=\"" << convertToHtml(p->recoder.recode(name),TRUE) << "\">";
  if (!file.isEmpty())      // made file optional param - KPW
  {
    if (file[0]=='!' || file[0]=='^') // special markers for user defined URLs
    {
      p->cts << "<param name=\"";
      if (file[0]=='^') p->cts << "URL"; else p->cts << "Local";
      p->cts << "\" value=\"";
      p->cts << &file[1];
      p->cts << "\">";
    }
    else
    {
      if (!(binaryTOC && isDir))
      {
        p->cts << "<param name=\"Local\" value=\"";
        p->cts << addHtmlExtensionIfMissing(file);
        if (!anchor.isEmpty()) p->cts << "#" << anchor;
        p->cts << "\">";
      }
    }
  }
  p->cts << "<param name=\"ImageNumber\" value=\"";
  if (isDir)  // added - KPW
  {
    p->cts << (int)BOOK_CLOSED ;
  }
  else
  {
    p->cts << (int)TEXT;
  }
  p->cts << "\">";
  p->cts << "</OBJECT>\n";
}


void HtmlHelp::addIndexItem(const Definition *context,const MemberDef *md,
                            const QCString &sectionAnchor,const QCString &word)
{
  if (md)
  {
    static bool separateMemberPages = Config_getBool(SEPARATE_MEMBER_PAGES);
    if (context==0) // global member
    {
      if (md->getGroupDef())
        context = md->getGroupDef();
      else if (md->getFileDef())
        context = md->getFileDef();
    }
    if (context==0) return; // should not happen

    QCString cfname  = md->getOutputFileBase();
    QCString cfiname = context->getOutputFileBase();
    QCString level1  = context->name();
    QCString level2  = md->name();
    QCString contRef = separateMemberPages ? cfname : cfiname;
    QCString memRef  = cfname;
    QCString anchor  = !sectionAnchor.isEmpty() ? sectionAnchor : md->anchor();
    p->index.addItem(level1,level2,contRef,anchor,TRUE,FALSE);
    p->index.addItem(level2,level1,memRef,anchor,TRUE,TRUE);
  }
  else if (context)
  {
    QCString level1  = !word.isEmpty() ? word : context->name();
    p->index.addItem(level1,QCString(),context->getOutputFileBase(),sectionAnchor,TRUE,FALSE);
  }
}

void HtmlHelp::addImageFile(const QCString &fileName)
{
  p->imageFiles.insert(fileName.str());
}
<|MERGE_RESOLUTION|>--- conflicted
+++ resolved
@@ -554,11 +554,7 @@
     }
     for (auto &s : imageFiles)
     {
-<<<<<<< HEAD
-      t << s << "\n";
-=======
       t << s.c_str() << "\n";
->>>>>>> 449de7f9
     }
     t.close();
   }
