--- conflicted
+++ resolved
@@ -233,16 +233,11 @@
 
     if (!m_sourceFileName.isEmpty())
     {
-<<<<<<< HEAD
       writeCodeLinkLine(nullptr,ref,m_sourceFileName,anchor,lineNumber,QCString());
-      writeCodeLink(nullptr,ref,fileName,anchor,lineNumber,QCString());
-=======
-      writeCodeLinkLine(ref,m_sourceFileName,anchor,lineNumber,QCString());
     }
     if (!fileName.isEmpty())
     {
-      writeCodeLink(ref,fileName,anchor,lineNumber,QCString());
->>>>>>> a4958eb7
+      writeCodeLink(nullptr,ref,fileName,anchor,lineNumber,QCString());
     }
     else
     {
