/******************************************************************************
 *
 * Copyright (C) 1997-2015 by Dimitri van Heesch.
 *
 * Permission to use, copy, modify, and distribute this software and its
 * documentation under the terms of the GNU General Public License is hereby
 * granted. No representations are made about the suitability of this software
 * for any purpose. It is provided "as is" without express or implied warranty.
 * See the GNU General Public License for more details.
 *
 * Documents produced by Doxygen are derivative works derived from the
 * input used in their production; they are not affected by this license.
 *
 */

#include <assert.h>
#include <sstream>

#include "context.h"
#include "config.h"
#include "index.h"
#include "classlist.h"
#include "doxygen.h"
#include "namespacedef.h"
#include "filedef.h"
#include "pagedef.h"
#include "groupdef.h"
#include "util.h"
#include "version.h"
#include "language.h"
#include "message.h"
#include "vhdldocgen.h"
#include "filename.h"
#include "dirdef.h"
#include "docparser.h"
#include "htmlgen.h"
#include "htmldocvisitor.h"
#include "htmlhelp.h"
#include "latexgen.h"
#include "latexdocvisitor.h"
#include "dot.h"
#include "dotcallgraph.h"
#include "dotclassgraph.h"
#include "dotdirdeps.h"
#include "dotgfxhierarchytable.h"
#include "dotgroupcollaboration.h"
#include "dotincldepgraph.h"
#include "diagram.h"
#include "example.h"
#include "membername.h"
#include "parserintf.h"
#include "portable.h"
#include "arguments.h"
#include "groupdef.h"
#include "searchindex.h"
#include "resourcemgr.h"
#include "dir.h"
#include "datetime.h"
#include "outputlist.h"

// TODO: pass the current file to Dot*::writeGraph, so the user can put dot graphs in other
//       files as well

enum ContextOutputFormat
{
  ContextOutputFormat_Unspecified=0,
  ContextOutputFormat_Html,
  ContextOutputFormat_Latex,
  ContextOutputFormat_Rtf,
  ContextOutputFormat_ManPage,
  ContextOutputFormat_DocBook,
  ContextOutputFormat_Xml,
  ContextOutputFormat_TagFile
};

struct ContextGlobals
{
  int                 dynSectionId;
  QCString            outputDir;
  ContextOutputFormat outputFormat;
} g_globals;


/** Wrapper for data that needs to be cached.
 *  The cached data can be accessed via the get() method from multiple threads.
 *  The first thread that calls get() will trigger creation of the data item via
 *  the creator method, blocking other threads until the item is available in the cache.
 *  @tparam T       the type of the data item in the cache.
 *  @tparam TOwner  the class containing the cached item.
 *  @tparam creator the method of TOwner to call in order to create the data item to be cached.
 */
template<typename T, typename TOwner, T(TOwner::*creator)() const>
class CachedItem
{
  public:
    /** Returns a reference to the cached data.
     *  Conceptually this is a const method, i.e. it will always return the same data
     *  The first time it is called, the owner will be asked to create the data.
     */
    T &get(const TOwner *owner) const
    {
      // create a lambda function to create the cached data
      auto creatorFunc = [this,owner]() { m_item = (owner->*creator)(); };
      // use std::call_once to let one thread invoke the creator func
      std::call_once(m_cache_flag, creatorFunc);
      // return the cached results
      return m_item;
    }
  private:
    mutable std::once_flag m_cache_flag; // flag to keep track if the item is already cached
    mutable T              m_item;       // the cached data item
};

//------------------------------------------------------------------------

/** Class representing a mapping of properties and the corresponding getter function.
 *  The map should be initialized at initialization time.
 */
template<class T>
class PropertyMap
{
  public:
    using Map = std::map< std::string, TemplateVariant(T::*)() const >;

    PropertyMap(std::initializer_list<typename Map::value_type> init)
      : m_map(init) {}

    TemplateVariant get(const T *obj,const QCString &n) const
    {
      auto it = m_map.find(n.str());
      return it!=m_map.end() ? (obj->*(it->second))() : TemplateVariant();
    }
    StringVector fields() const
    {
      StringVector result;
      result.reserve(m_map.size());
      for (const auto &imap : m_map) result.push_back(imap.first);
      return result;
    }

    Map &map() { return m_map; }

  private:
    const Map m_map;
};

//------------------------------------------------------------------------

/** @brief Template List iterator support */
class GenericConstIterator : public TemplateListIntf::ConstIterator
{
  public:
    GenericConstIterator(const TemplateVariantList &list) : m_list(list) {}
    void toFirst()
    {
      m_index=0;
    }
    void toLast()
    {
      m_index=static_cast<int>(m_list.size())-1;
    }
    void toNext()
    {
      if (m_index < static_cast<int>(m_list.size())) ++m_index;
    }
    void toPrev()
    {
      if (m_index>=0) --m_index;
    }
    bool current(TemplateVariant &v) const
    {
      if (m_index>=0 && m_index < static_cast<int>(m_list.size()))
      {
        v = m_list[m_index];
        return true;
      }
      else
      {
        v = TemplateVariant();
        return false;
      }
    }
  private:
    const TemplateVariantList &m_list;
    int m_index=0;
};

//------------------------------------------------------------------------

/** @brief standard template list implementation */
class GenericNodeListContext : public TemplateListIntf
{
  public:
    GenericNodeListContext()
    {
    }
    static TemplateListIntfPtr alloc()
    {
      return std::static_pointer_cast<TemplateListIntf>(std::make_shared<GenericNodeListContext>());
    }

    // TemplateListIntf methods
    size_t count() const
    {
      return m_children.size();
    }
    TemplateVariant at(size_t index) const
    {
      TemplateVariant result;
      if (index<count())
      {
        result = m_children[index];
      }
      return result;
    }
    TemplateListIntf::ConstIteratorPtr createIterator() const
    {
      return std::make_unique<GenericConstIterator>(m_children);
    }

    void append(const TemplateVariant &ctn)
    {
      m_children.emplace_back(ctn);
    }
    bool isEmpty() const
    {
      return m_children.empty();
    }
  private:
    std::vector< TemplateVariant > m_children;
};

//------------------------------------------------------------------------

//%% struct Config : configuration options
//%% {
class ConfigContext::Private
{
  public:
    // TemplateStructIntf methods
    StringVector fields() const
    {
      return m_fields.get(this);
    }
    TemplateVariant get(const QCString &name) const
    {
      auto &data = m_configData.get(this);
      auto it = data.find(name.str());
      return (it!=data.end()) ? it->second : TemplateVariant();
    }
  private:
    using ConfigData = std::map<std::string,TemplateVariant>;

    ConfigData createConfigData() const
    {
      std::map<std::string,TemplateVariant> map;
      for (auto name : ConfigValues::instance().fields())
      {
        const ConfigValues::Info *option = ConfigValues::instance().get(QCString(name));
        if (option)
        {
          switch (option->type)
          {
            case ConfigValues::Info::Bool:
              {
                bool b = ConfigValues::instance().*(option->value.b);
                map.insert(std::make_pair(name,TemplateVariant(b)));
              }
              break;
            case ConfigValues::Info::Int:
              {
                int i = ConfigValues::instance().*(option->value.i);
                map.insert(std::make_pair(name,TemplateVariant(i)));
              }
              break;
            case ConfigValues::Info::String:
              {
                QCString s = ConfigValues::instance().*(option->value.s);
                map.insert(std::make_pair(name,TemplateVariant(s)));
              }
              break;
            case ConfigValues::Info::List:
              {
                auto fetchList = [](const StringVector &list) -> TemplateVariant
                {
                  TemplateVariantList elements;
                  elements.reserve(list.size());
                  for (const auto &s : list)
                  {
                    elements.push_back(TemplateVariant(s));
                  }
                  return TemplateImmutableList::alloc(elements);
                };
                const StringVector &l = ConfigValues::instance().*(option->value.l);
                map.insert(std::make_pair(name,fetchList(l)));
              }
              break;
            default:
              break;
          }
        }
      }
      return map;
    }

    StringVector createFields() const
    {
      return ConfigValues::instance().fields();
    }

    CachedItem<StringVector, Private, &Private::createFields    > m_fields;
    CachedItem<ConfigData,   Private, &Private::createConfigData> m_configData;
};
//%% }

ConfigContext::ConfigContext() : p(std::make_unique<Private>())
{
}

ConfigContext::~ConfigContext()
{
}

TemplateVariant ConfigContext::get(const QCString &name) const
{
  return p->get(name);
}

StringVector ConfigContext::fields() const
{
  return p->fields();
}

//------------------------------------------------------------------------

class DoxygenContext::Private
{
  public:
    // TemplateStructIntf methods
    TemplateVariant get(const QCString &n) const { return s_inst.get(this,n); }
    StringVector fields() const                  { return s_inst.fields(); }

  private:
    // Property getters
    TemplateVariant version() const         { return getDoxygenVersion(); }
    TemplateVariant date() const            { return dateToString(DateTimeType::DateTime); }
    TemplateVariant mathJaxCodeFile() const { return m_mathJaxCodeFile.get(this); }
    TemplateVariant mathJaxMacros() const   { return m_mathJaxMacros.get(this); }

  private:
    QCString createMathJaxCodeFile() const { return fileToString(Config_getString(MATHJAX_CODEFILE)); }
    QCString createMathJaxMacros() const   { return HtmlGenerator::getMathJaxMacros(); }
    CachedItem<QCString, Private, &Private::createMathJaxCodeFile> m_mathJaxCodeFile;
    CachedItem<QCString, Private, &Private::createMathJaxMacros>   m_mathJaxMacros;
    static const PropertyMap<DoxygenContext::Private> s_inst;
};

//%% struct Doxygen: global information
//%% {
const PropertyMap<DoxygenContext::Private> DoxygenContext::Private::s_inst {
{
  //%% string version
  { "version",         &Private::version         },
  //%% string date
  { "date",            &Private::date            },
  //%% string maxJaxCodeFile
  { "mathJaxCodeFile", &Private::mathJaxCodeFile },
  //%% string maxJaxMacros
  { "mathJaxMacros",   &Private::mathJaxMacros   }
} };
//%% }

DoxygenContext::DoxygenContext() : p(std::make_unique<Private>())
{
}

DoxygenContext::~DoxygenContext()
{
}

TemplateVariant DoxygenContext::get(const QCString &n) const
{
  return p->get(n);
}

StringVector DoxygenContext::fields() const
{
  return p->fields();
}

//------------------------------------------------------------------------

class TranslateContext::Private
{
  public:

    Private()
    {
      m_javaOpt    = Config_getBool(OPTIMIZE_OUTPUT_JAVA);
      m_fortranOpt = Config_getBool(OPTIMIZE_FOR_FORTRAN);
      m_vhdlOpt    = Config_getBool(OPTIMIZE_OUTPUT_VHDL);
      m_sliceOpt   = Config_getBool(OPTIMIZE_OUTPUT_SLICE);
    }

    // TemplateStructIntf methods
    TemplateVariant get(const QCString &n) const { return s_inst.get(this,n); }
    StringVector fields() const                  { return s_inst.fields(); }
  private:

    // Handlers for properties with parameters
    TemplateVariant handleGeneratedAt(const TemplateVariantList &args) const
    {
      if (args.size()==2)
      {
        return theTranslator->trGeneratedAt(args[0].toString(),args[1].toString());
      }
      else
      {
        err("tr.generateAt should take two arguments, got %zu!\n",args.size());
      }
      return TemplateVariant();
    }
    TemplateVariant handleInheritanceDiagramFor(const TemplateVariantList &args) const
    {
      if (args.size()==1)
      {
        return theTranslator->trClassDiagram(args[0].toString());
      }
      else
      {
        err("tr.inheritanceDiagramFor should take one argument, got %zu!\n",args.size());
      }
      return TemplateVariant();
    }
    TemplateVariant handleCollaborationDiagramFor(const TemplateVariantList &args) const
    {
      if (args.size()==1)
      {
        return theTranslator->trCollaborationDiagram(args[0].toString());
      }
      else
      {
        err("tr.collaborationDiagramFor should take one argument, got %zu!\n",args.size());
      }
      return TemplateVariant();
    }
    TemplateVariant handleDirDependencyGraphFor(const TemplateVariantList &args) const
    {
      if (args.size()==1)
      {
        return theTranslator->trDirDepGraph(args[0].toString());
      }
      else
      {
        err("tr.dirDependencyGraphFor should take one argument, got %zu!\n",args.size());
      }
      return TemplateVariant();
    }
    TemplateVariant handleInheritsList(const TemplateVariantList &args) const
    {
      if (args.size()==1)
      {
        return theTranslator->trInheritsList(args[0].toInt());
      }
      else
      {
        err("tr.inheritsList should take one integer argument, got %zu!\n",args.size());
      }
      return TemplateVariant();
    }
    TemplateVariant handleInheritedByList(const TemplateVariantList &args) const
    {
      if (args.size()==1)
      {
        return theTranslator->trInheritedByList(args[0].toInt());
      }
      else
      {
        err("tr.inheritedByList should take one integer argument, got %zu!\n",args.size());
      }
      return TemplateVariant();
    }
    TemplateVariant handleWriteList(const TemplateVariantList &args) const
    {
      if (args.size()==1)
      {
        return theTranslator->trWriteList(args[0].toInt());
      }
      else
      {
        err("tr.*List should take one integer argument, got %zu!\n",args.size());
      }
      return TemplateVariant();
    }
    TemplateVariant handleImplementedBy(const TemplateVariantList &args) const
    {
      if (args.size()==1)
      {
        return theTranslator->trImplementedInList(args[0].toInt());
      }
      else
      {
        err("tr.implementedBy should take one integer argument, got %zu!\n",args.size());
      }
      return TemplateVariant();
    }
    TemplateVariant handleReimplementedBy(const TemplateVariantList &args) const
    {
      if (args.size()==1)
      {
        return theTranslator->trReimplementedInList(args[0].toInt());
      }
      else
      {
        err("tr.reimplementedBy should take one integer argument, got %zu!\n",args.size());
      }
      return TemplateVariant();
    }
    TemplateVariant handleSourceRefs(const TemplateVariantList &args) const
    {
      if (args.size()==1)
      {
        return theTranslator->trReferences()+" "+theTranslator->trWriteList(args[0].toInt())+".";
      }
      else
      {
        err("tr.sourceRefs should take one integer argument, got %zu\n",args.size());
      }
      return TemplateVariant();
    }
    TemplateVariant handleSourceRefBys(const TemplateVariantList &args) const
    {
      if (args.size()==1)
      {
        return theTranslator->trReferencedBy()+" "+theTranslator->trWriteList(args[0].toInt())+".";
      }
      else
      {
        err("tr.sourceRefBys should take one integer argument, got %zu\n",args.size());
      }
      return TemplateVariant();
    }
    TemplateVariant handleIncludeDependencyGraph(const TemplateVariantList &args) const
    {
      if (args.size()==1)
      {
        return theTranslator->trInclDepGraph(args[0].toString());
      }
      else
      {
        err("tr.includeDependencyGraph should take one string argument, got %zu\n",args.size());
      }
      return TemplateVariant();
    }

    // Property getters
    TemplateVariant generatedBy() const
    {
      return theTranslator->trGeneratedBy();
    }
    TemplateVariant generatedAt() const
    {
      return TemplateVariant(std::bind(&Private::handleGeneratedAt,this,std::placeholders::_1));
    }
    TemplateVariant inheritanceDiagramFor() const
    {
      return TemplateVariant(std::bind(&Private::handleInheritanceDiagramFor,this,std::placeholders::_1));
    }
    TemplateVariant collaborationDiagramFor() const
    {
      return TemplateVariant(std::bind(&Private::handleCollaborationDiagramFor,this,std::placeholders::_1));
    }
    TemplateVariant dirDependencyGraphFor() const
    {
      return TemplateVariant(std::bind(&Private::handleDirDependencyGraphFor,this,std::placeholders::_1));
    }
    TemplateVariant search() const
    {
      return theTranslator->trSearch();
    }
    TemplateVariant mainPage() const
    {
      return theTranslator->trMainPage();
    }
    TemplateVariant classes() const
    {
      return theTranslator->trClasses();
      // TODO: VHDL: theTranslator->trVhdlType(VhdlDocGen::ENTITY,FALSE)
      // TODO: Fortran: trDataTypes()
    }
    TemplateVariant concepts() const
    {
      return theTranslator->trConcept(true,false);
    }
    TemplateVariant conceptDefinition() const
    {
      return theTranslator->trConceptDefinition();
    }
    TemplateVariant classList() const
    {
      return theTranslator->trCompoundList();
    }
    TemplateVariant classListDescription() const
    {
      return theTranslator->trCompoundListDescription();
    }
    TemplateVariant classIndex() const
    {
      return theTranslator->trCompoundIndex();
    }
    TemplateVariant namespaceIndex() const
    {
      return theTranslator->trNamespaceIndex();
    }
    TemplateVariant classHierarchy() const
    {
      return theTranslator->trClassHierarchy();
    }
    TemplateVariant classMembers() const
    {
      return theTranslator->trCompoundMembers();
    }
    TemplateVariant modules() const
    {
      return theTranslator->trModules();
    }
    TemplateVariant moduleIndex() const
    {
      return theTranslator->trModuleIndex();
    }
    TemplateVariant namespaces() const
    {
      if (m_javaOpt || m_vhdlOpt)
      {
        return theTranslator->trPackages();
      }
      else if (m_fortranOpt || m_sliceOpt)
      {
        return theTranslator->trModules();
      }
      else
      {
        return theTranslator->trNamespaces();
      }
    }
    TemplateVariant files() const
    {
      return theTranslator->trFile(TRUE,FALSE);
    }
    TemplateVariant fileIndex() const
    {
      return theTranslator->trFileIndex();
    }
    TemplateVariant pages() const
    {
      return theTranslator->trRelatedPages();
    }
    TemplateVariant examples() const
    {
      return theTranslator->trExamples();
    }
    TemplateVariant namespaceList() const
    {
      if (m_javaOpt || m_vhdlOpt)
      {
        return theTranslator->trPackageList();
      }
      else if (m_fortranOpt || m_sliceOpt)
      {
        return theTranslator->trModulesList();
      }
      else
      {
        return theTranslator->trNamespaceList();
      }
    }
    TemplateVariant namespaceMembers() const
    {
      if (m_javaOpt || m_vhdlOpt)
      {
        return theTranslator->trPackageFunctions();
      }
      else if (m_fortranOpt || m_sliceOpt)
      {
        return theTranslator->trModulesMembers();
      }
      else
      {
        return theTranslator->trNamespaceMembers();
      }
    }
    TemplateVariant moduleDocumentation() const
    {
      return theTranslator->trModuleDocumentation();
    }
    TemplateVariant fileDocumentation() const
    {
      return theTranslator->trFileDocumentation();
    }
    TemplateVariant fileList() const
    {
      return theTranslator->trFileList();
    }
    TemplateVariant fileMembers() const
    {
      return theTranslator->trFileMembers();
    }
    TemplateVariant fileMembersDescription() const
    {
      bool extractAll = Config_getBool(EXTRACT_ALL);
      return theTranslator->trFileMembersDescription(extractAll);
    }
    TemplateVariant namespaceMembersDescription() const
    {
      bool extractAll = Config_getBool(EXTRACT_ALL);
      return theTranslator->trNamespaceMemberDescription(extractAll);
    }
    TemplateVariant classHierarchyDescription() const
    {
      return theTranslator->trClassHierarchyDescription();
    }
    TemplateVariant gotoGraphicalHierarchy() const
    {
      return theTranslator->trGotoGraphicalHierarchy();
    }
    TemplateVariant gotoTextualHierarchy() const
    {
      return theTranslator->trGotoTextualHierarchy();
    }
    TemplateVariant classMembersDescription() const
    {
      bool extractAll = Config_getBool(EXTRACT_ALL);
      bool fortranOpt = Config_getBool(OPTIMIZE_FOR_FORTRAN);
      if (fortranOpt)
      {
        return theTranslator->trCompoundMembersDescriptionFortran(extractAll);
      }
      else
      {
        return theTranslator->trCompoundMembersDescription(extractAll);
      }
    }
    TemplateVariant relatedPagesDesc() const
    {
      return theTranslator->trRelatedPagesDescription();
    }
    TemplateVariant more() const
    {
      return theTranslator->trMore();
    }
    TemplateVariant detailedDesc() const
    {
      return theTranslator->trDetailedDescription();
    }
    TemplateVariant inheritsList() const
    {
      return TemplateVariant(std::bind(&Private::handleInheritsList,this,std::placeholders::_1));
    }
    TemplateVariant inheritedByList() const
    {
      return TemplateVariant(std::bind(&Private::handleInheritedByList,this,std::placeholders::_1));
    }
    TemplateVariant definedAtLineInSourceFile() const
    {
      return theTranslator->trDefinedAtLineInSourceFile();
    }
    TemplateVariant typeConstraints() const
    {
      return theTranslator->trTypeConstraints();
    }
    TemplateVariant exampleList() const
    {
      return TemplateVariant(std::bind(&Private::handleWriteList,this,std::placeholders::_1));
    }
    TemplateVariant listOfAllMembers() const
    {
      return theTranslator->trListOfAllMembers();
    }
    TemplateVariant memberList() const
    {
      return theTranslator->trMemberList();
    }
    TemplateVariant theListOfAllMembers() const
    {
      return theTranslator->trThisIsTheListOfAllMembers();
    }
    TemplateVariant incInheritedMembers() const
    {
      return theTranslator->trIncludingInheritedMembers();
    }
    TemplateVariant defineValue() const
    {
      return theTranslator->trDefineValue();
    }
    TemplateVariant initialValue() const
    {
      return theTranslator->trInitialValue();
    }
    TemplateVariant enumerationValues() const
    {
      return theTranslator->trEnumerationValues();
    }
    TemplateVariant implements() const
    {
      return theTranslator->trImplementedFromList(1);
    }
    TemplateVariant reimplements() const
    {
      return theTranslator->trReimplementedFromList(1);
    }
    TemplateVariant implementedBy() const
    {
      return TemplateVariant(std::bind(&Private::handleImplementedBy,this,std::placeholders::_1));
    }
    TemplateVariant reimplementedBy() const
    {
      return TemplateVariant(std::bind(&Private::handleReimplementedBy,this,std::placeholders::_1));
    }
    TemplateVariant sourceRefs() const
    {
      return TemplateVariant(std::bind(&Private::handleSourceRefs,this,std::placeholders::_1));
    }
    TemplateVariant sourceRefBys() const
    {
      return TemplateVariant(std::bind(&Private::handleSourceRefBys,this,std::placeholders::_1));
    }
    TemplateVariant callGraph() const
    {
      return theTranslator->trCallGraph();
    }
    TemplateVariant callerGraph() const
    {
      return theTranslator->trCallerGraph();
    }
    TemplateVariant referencedByRelation() const
    {
      return theTranslator->trReferencedBy();
    }
    TemplateVariant referencesRelation() const
    {
      return theTranslator->trReferences();
    }
    TemplateVariant inheritedFrom() const
    {
      return theTranslator->trInheritedFrom("@0","@1");
    }
    TemplateVariant additionalInheritedMembers() const
    {
      return theTranslator->trAdditionalInheritedMembers();
    }
    TemplateVariant includeDependencyGraph() const
    {
      return TemplateVariant(std::bind(&Private::handleIncludeDependencyGraph,this,std::placeholders::_1));
    }
    TemplateVariant includedByDependencyGraph() const
    {
      return theTranslator->trInclByDepGraph();
    }
    TemplateVariant gotoSourceCode() const
    {
      return theTranslator->trGotoSourceCode();
    }
    TemplateVariant gotoDocumentation() const
    {
      return theTranslator->trGotoDocumentation();
    }
    TemplateVariant constantgroups() const
    {
      return theTranslator->trConstantGroups();
    }
    TemplateVariant classDocumentation() const
    {
      return theTranslator->trClassDocumentation();
    }
    TemplateVariant namespaceDocumentation() const
    {
      return theTranslator->trNamespaceDocumentation();
    }
    TemplateVariant compoundMembers() const
    {
      return theTranslator->trCompoundMembers();
    }
    TemplateVariant detailLevel() const
    {
      return theTranslator->trDetailLevel();
    }
    TemplateVariant fileListDescription() const
    {
      bool extractAll = Config_getBool(EXTRACT_ALL);
      return theTranslator->trFileListDescription(extractAll);
    }
    TemplateVariant modulesDescription() const
    {
      bool extractAll = Config_getBool(EXTRACT_ALL);
      return theTranslator->trModulesListDescription(extractAll);
    }
    TemplateVariant namespaceListDescription() const
    {
      bool extractAll = Config_getBool(EXTRACT_ALL);
      return theTranslator->trNamespaceListDescription(extractAll);
    }
    TemplateVariant conceptListDescription() const
    {
      bool extractAll = Config_getBool(EXTRACT_ALL);
      return theTranslator->trConceptListDescription(extractAll);
    }
    TemplateVariant directories() const
    {
      return theTranslator->trDirectories();
    }
    TemplateVariant all() const
    {
      return theTranslator->trAll();
    }
    TemplateVariant functions() const
    {
      bool fortranOpt = Config_getBool(OPTIMIZE_FOR_FORTRAN);
      bool vhdlOpt    = Config_getBool(OPTIMIZE_OUTPUT_VHDL);
      return fortranOpt ? theTranslator->trSubprograms()     :
             vhdlOpt    ? theTranslator->trFunctionAndProc() :
                          theTranslator->trFunctions();
    }
    TemplateVariant variables() const
    {
      bool sliceOpt   = Config_getBool(OPTIMIZE_OUTPUT_SLICE);
      return sliceOpt ? theTranslator->trConstants() : theTranslator->trVariables();
    }
    TemplateVariant typedefs() const
    {
      return theTranslator->trTypedefs();
    }
    TemplateVariant enums() const
    {
      return theTranslator->trEnumerations();
    }
    TemplateVariant properties() const
    {
      return theTranslator->trProperties();
    }
    TemplateVariant events() const
    {
      return theTranslator->trEvents();
    }
    TemplateVariant related() const
    {
      return theTranslator->trRelatedSymbols();
    }
    TemplateVariant macros() const
    {
      return theTranslator->trDefines();
    }
    TemplateVariant loading() const
    {
      return theTranslator->trLoading();
    }
    TemplateVariant searching() const
    {
      return theTranslator->trSearching();
    }
    TemplateVariant noMatches() const
    {
      return theTranslator->trNoMatches();
    }
    TemplateVariant enumName() const
    {
      return theTranslator->trEnumName();
    }
    TemplateVariant enumValue() const
    {
      return theTranslator->trEnumValue();
    }
    TemplateVariant referenceManual() const
    {
      return theTranslator->trReferenceManual();
    }
    TemplateVariant index() const
    {
      return theTranslator->trRTFGeneralIndex();
    }
    TemplateVariant panelSyncOn() const
    {
      return theTranslator->trPanelSynchronisationTooltip(FALSE);
    }
    TemplateVariant panelSyncOff() const
    {
      return theTranslator->trPanelSynchronisationTooltip(TRUE);
    }
    TemplateVariant providedByCategory() const
    {
      return theTranslator->trProvidedByCategory();
    }
    TemplateVariant extendsClass() const
    {
      return theTranslator->trExtendsClass();
    }
    TemplateVariant examplesDescription() const
    {
      return theTranslator->trExamplesDescription();
    }
    TemplateVariant langString() const
    {
      return theTranslator->getLanguageString();
    }
    TemplateVariant code() const
    {
      return theTranslator->trCode();
    }

  private:
    bool m_javaOpt;
    bool m_fortranOpt;
    bool m_vhdlOpt;
    bool m_sliceOpt;
    static const PropertyMap<TranslateContext::Private> s_inst;
};

//%% struct Translator: translation methods
//%% {
const PropertyMap<TranslateContext::Private> TranslateContext::Private::s_inst {
{
  //%% string generatedBy
  {  "generatedBy",       &Private::generatedBy },
  //%% string generatedAt
  {  "generatedAt",       &Private::generatedAt },
  //%% string search
  {  "search",            &Private::search },
  //%% string mainPage
  {  "mainPage",          &Private::mainPage },
  //%% string classes
  {  "classes",           &Private::classes },
  //%% string classList
  {  "classList",         &Private::classList },
  //%% string classListDescription
  {  "classListDescription", &Private::classListDescription },
  //%% string classIndex
  {  "classIndex",        &Private::classIndex },
  //%% string concepts
  {  "concepts",          &Private::concepts },
  //%% string conceptDefinition
  {  "conceptDefinition", &Private::conceptDefinition },
  //%% string namespaceIndex
  {  "namespaceIndex",    &Private::namespaceIndex },
  //%% string classHierarchy
  {  "classHierarchy",    &Private::classHierarchy },
  //%% string classMembers
  {  "classMembers",      &Private::classMembers },
  //%% string classMembersDescription
  {  "classMembersDescription",&Private::classMembersDescription },
  //%% string modules
  {  "modules",           &Private::modules },
  //%% string moduleIndex
  {  "moduleIndex",       &Private::moduleIndex },
  //%% string namespaces
  {  "namespaces",        &Private::namespaces },
  //%% string fileIndex
  {  "fileIndex",         &Private::fileIndex },
  //%% string files
  {  "files",             &Private::files },
  //%% string pages
  {  "pages",             &Private::pages },
  //%% string examples
  {  "examples",          &Private::examples },
  //%% string namespaceList
  {  "namespaceList",     &Private::namespaceList },
  //%% string namespaceMembers
  {  "namespaceMembers",  &Private::namespaceMembers },
  //%% string fileList
  {  "fileList",          &Private::fileList },
  //%% string fileMembers
  {  "fileMembers",       &Private::fileMembers },
  //%% string fileMembersDescription
  {  "fileMembersDescription", &Private::fileMembersDescription },
  //%% string relatedPagesDescription
  {  "relatedPagesDesc",  &Private::relatedPagesDesc },
  //%% string more
  {  "more",              &Private::more },
  //%% string detailedDescription
  {  "detailedDesc",      &Private::detailedDesc },
  //%% string inheritanceDiagramFor
  {  "inheritanceDiagramFor", &Private::inheritanceDiagramFor },
  //%% string collaborationDiagramFor
  {  "collaborationDiagramFor", &Private::collaborationDiagramFor },
  //%% markerstring inheritsList
  {  "inheritsList",      &Private::inheritsList },
  //%% markerstring inheritedByList
  {  "inheritedByList",   &Private::inheritedByList },
  //%% markerstring definedAtLineInSourceFile
  {  "definedAtLineInSourceFile", &Private::definedAtLineInSourceFile },
  //%% string typeConstraints
  {  "typeConstraints",   &Private::typeConstraints },
  //%% string exampleList
  {  "exampleList",       &Private::exampleList },
  //%% string listOfAllMembers
  {  "listOfAllMembers",  &Private::listOfAllMembers },
  //%% string memberList
  {  "memberList",        &Private::memberList },
  //%% string theListOfAllMembers
  {  "theListOfAllMembers",&Private::theListOfAllMembers },
  //%% string incInheritedMembers
  {  "incInheritedMembers",&Private::incInheritedMembers },
  //%% string defineValue
  {  "defineValue",        &Private::defineValue },
  //%% string initialValue
  {  "initialValue",       &Private::initialValue },
  //%% markerstring implements
  {  "implements",         &Private::implements },
  //%% markerstring reimplements
  {  "reimplements",       &Private::reimplements },
  //%% markerstring implementedBy
  {  "implementedBy",      &Private::implementedBy },
  //%% markerstring reimplementedBy
  {  "reimplementedBy",    &Private::reimplementedBy },
  //%% markerstring sourceRefs
  {  "sourceRefs",         &Private::sourceRefs },
  //%% markerstring sourceRefBys
  {  "sourceRefBys",       &Private::sourceRefBys },
  //%% string callGraph
  {  "callGraph",          &Private::callGraph },
  //%% string callerGraph
  {  "callerGraph",        &Private::callerGraph },
  //%% string referencedByRelation
  {  "referencedByRelation", &Private::referencedByRelation },
  //%% string referencesRelation
  {  "referencesRelation",   &Private::referencesRelation },
  //%% markerstring inheritedFrom
  {  "inheritedFrom",      &Private::inheritedFrom },
  //%% string additionalInheritedMembers
  {  "additionalInheritedMembers",&Private::additionalInheritedMembers },
  //%% string includeDependencyGraph:container_name
  {  "includeDependencyGraph",&Private::includeDependencyGraph },
  //%% string includedByDependencyGraph
  {  "includedByDependencyGraph",&Private::includedByDependencyGraph },
  //%% string gotoSourceCode
  {  "gotoSourceCode",     &Private::gotoSourceCode },
  //%% string gotoDocumentation
  {  "gotoDocumentation",  &Private::gotoDocumentation },
  //%% string constantgroups
  {  "constantgroups",     &Private::constantgroups },
  //%% string classDocumentation
  {  "classDocumentation", &Private::classDocumentation },
  //%% string namespaceDocumentation
  {  "namespaceDocumentation", &Private::namespaceDocumentation },
  //%% string moduleDocumentation
  {  "moduleDocumentation",&Private::moduleDocumentation },
  //%% string fileDocumentation
  {  "fileDocumentation",  &Private::fileDocumentation },
  //%% string compoundMembers
  {  "compoundMembers",    &Private::compoundMembers },
  //%% string detailLevel
  {  "detailLevel",        &Private::detailLevel },
  //%% string fileListDescription
  {  "fileListDescription",&Private::fileListDescription },
  //%% string namespaceListDescription
  {  "namespaceListDescription",&Private::namespaceListDescription },
  //%% string conceptListDescription
  {  "conceptListDescription",&Private::conceptListDescription },
  //%% string directories
  {  "directories",        &Private::directories },
  //%% string moduleDescription
  {  "modulesDescription", &Private::modulesDescription },
  //%% string all
  {  "all",                &Private::all },
  //%% string functions
  {  "functions",          &Private::functions },
  //%% string variables
  {  "variables",          &Private::variables },
  //%% string typedefs
  {  "typedefs",           &Private::typedefs },
  //%% string enums
  {  "enums",              &Private::enums },
  //%% string enumValues
  {  "enumValues",         &Private::enumerationValues },
  //%% string properties
  {  "properties",         &Private::properties },
  //%% string events
  {  "events",             &Private::events },
  //%% string related
  {  "related",            &Private::related },
  //%% string macros
  {  "macros",             &Private::macros },
  //%% string namespaceMembersDescription
  {  "namespaceMembersDescription",&Private::namespaceMembersDescription },
  //%% string classHierarchyDescription
  {  "classHierarchyDescription",&Private::classHierarchyDescription },
  //%% string gotoGraphicalHierarchy
  {  "gotoGraphicalHierarchy",&Private::gotoGraphicalHierarchy },
  //%% string gotoTextualHierarchy
  {  "gotoTextualHierarchy",&Private::gotoTextualHierarchy },
  //%% string loading
  {  "loading",            &Private::loading },
  //%% string searching
  {  "searching",          &Private::searching },
  //%% string noMatches
  {  "noMatches",          &Private::noMatches },
  //%% string enumValue
  {  "enumValue",          &Private::enumValue },
  //%% string enumName
  {  "enumName",           &Private::enumName },
  //%% string referenceManual
  {  "referenceManual",    &Private::referenceManual },
  //%% string index
  {  "index",              &Private::index },
  //%% string panelSyncOn
  {  "panelSyncOn",        &Private::panelSyncOn },
  //%% string panelSyncOff
  {  "panelSyncOff",       &Private::panelSyncOff },
  //%% string dirDependencyGraph
  {  "dirDependencyGraphFor", &Private::dirDependencyGraphFor },
  //%% string providedByCategory
  {  "providedByCategory", &Private::providedByCategory },
  //%% string extendsClass
  {  "extendsClass",       &Private::extendsClass },
  //%% string examplesDescription
  {  "examplesDescription",&Private::examplesDescription },
  //%% string langstring
  {  "langString",         &Private::langString },
  //%% string code
  {  "code",               &Private::code }
} };
//%% }

TranslateContext::TranslateContext() : p(std::make_unique<Private>())
{
}

TranslateContext::~TranslateContext()
{
}

TemplateVariant TranslateContext::get(const QCString &n) const
{
  return p->get(n);
}

StringVector TranslateContext::fields() const
{
  return p->fields();
}

//------------------------------------------------------------------------------------------

static TemplateVariant parseDoc(const Definition *def,const QCString &file,int line,
                                const QCString &relPath,const QCString &docStr,bool isBrief)
{
  TemplateVariant result;
  auto parser { createDocParser() };
  auto ast    { validatingParseDoc(*parser.get(),file,line,def,0,docStr,TRUE,FALSE,
                                   QCString(),isBrief,FALSE,Config_getBool(MARKDOWN_SUPPORT))
              };
  const DocNodeAST *astImpl = dynamic_cast<DocNodeAST*>(ast.get());
  if (astImpl)
  {
    TextStream ts;
    switch (g_globals.outputFormat)
    {
      case ContextOutputFormat_Html:
        {
          OutputCodeList codeList;
          codeList.add<HtmlCodeGenerator>(&ts,relPath);
          HtmlDocVisitor visitor(ts,codeList,def);
          std::visit(visitor,astImpl->root);
        }
        break;
      case ContextOutputFormat_Latex:
        {
          OutputCodeList codeList;
          codeList.add<LatexCodeGenerator>(&ts,relPath,file);
          LatexDocVisitor visitor(ts,codeList,*codeList.get<LatexCodeGenerator>(),def->getDefFileExtension());
          std::visit(visitor,astImpl->root);
        }
        break;
        // TODO: support other generators
      default:
        err("context.cpp: output format not yet supported\n");
        break;
    }
    bool isEmpty = astImpl->isEmpty();
    if (isEmpty)
      result = "";
    else
      result = TemplateVariant(ts.str().c_str(),TRUE);
  }
  return result;
}

static TemplateVariant parseCode(const Definition *d,const QCString &scopeName,const QCString &relPath,
                                 const QCString &code,int startLine=-1,int endLine=-1,bool showLineNumbers=FALSE)
{
  auto intf = Doxygen::parserManager->getCodeParser(d->getDefFileExtension());
  intf->resetCodeParserState();
  TextStream t;
  switch (g_globals.outputFormat)
  {
    case ContextOutputFormat_Html:
      {
        OutputCodeList codeList;
        codeList.add<HtmlCodeGenerator>(&t,relPath);
        intf->parseCode(codeList,scopeName,code,d->getLanguage(),FALSE,QCString(),d->getBodyDef(),
            startLine,endLine,TRUE,toMemberDef(d),showLineNumbers,d);
      }
      break;
    case ContextOutputFormat_Latex:
      {
        OutputCodeList codeList;
        codeList.add<LatexCodeGenerator>(&t,relPath,d->docFile());
        intf->parseCode(codeList,scopeName,code,d->getLanguage(),FALSE,QCString(),d->getBodyDef(),
            startLine,endLine,TRUE,toMemberDef(d),showLineNumbers,d);
      }
      break;
    // TODO: support other generators
    default:
      err("context.cpp: output format not yet supported\n");
      break;
  }
  return TemplateVariant(t.str(),TRUE);
}

static TemplateVariant parseCode(const FileDef *fd,const QCString &relPath)
{
  bool filterSourceFiles = Config_getBool(FILTER_SOURCE_FILES);
  auto intf = Doxygen::parserManager->getCodeParser(fd->getDefFileExtension());
  intf->resetCodeParserState();
  TextStream t;
  switch (g_globals.outputFormat)
  {
    case ContextOutputFormat_Html:
      {
        OutputCodeList codeList;
        codeList.add<HtmlCodeGenerator>(&t,relPath);
        intf->parseCode(codeList,QCString(),
              fileToString(fd->absFilePath(),filterSourceFiles,TRUE), // the sources
              fd->getLanguage(),  // lang
              FALSE,              // isExampleBlock
              QCString(),         // exampleName
              const_cast<FileDef*>(fd),  // fileDef, TODO: should be const
              -1,                 // startLine
              -1,                 // endLine
              FALSE,              // inlineFragment
              0,                  // memberDef
              TRUE,               // showLineNumbers
              0,                  // searchCtx
              TRUE                // collectXRefs, TODO: should become FALSE
              );
      }
      break;
    case ContextOutputFormat_Latex:
      {
        OutputCodeList codeList;
        codeList.add<LatexCodeGenerator>(&t,relPath,fd->docFile());
        intf->parseCode(codeList,QCString(),
              fileToString(fd->absFilePath(),filterSourceFiles,TRUE), // the sources
              fd->getLanguage(),  // lang
              FALSE,              // isExampleBlock
              QCString(),         // exampleName
              const_cast<FileDef*>(fd),  // fileDef, TODO: should be const
              -1,                 // startLine
              -1,                 // endLine
              FALSE,              // inlineFragment
              0,                  // memberDef
              TRUE,               // showLineNumbers
              0,                  // searchCtx
              TRUE                // collectXRefs, TODO: should become FALSE
              );
      }
      break;
    // TODO: support other generators
    default:
      err("context.cpp: output format not yet supported\n");
      break;
  }
  return TemplateVariant(t.str().c_str(),TRUE);
}

//------------------------------------------------------------------------

template<typename T>
class DefinitionContext
{
  public:
    DefinitionContext(const Definition *d) : m_def(d)
    {
      assert(d!=0);

      if (m_def && !m_def->getSourceFileBase().isEmpty())
      {
        TemplateStructIntfPtr lineLink = TemplateImmutableStruct::alloc(
        {
          { "text",              TemplateVariant(m_def->getStartBodyLine())  },
          { "isLinkable",        TemplateVariant(TRUE)                       },
          { "fileName",          TemplateVariant(m_def->getSourceFileBase()) },
          { "anchor",            TemplateVariant(m_def->getSourceAnchor())   },
          { "isReference",       TemplateVariant(FALSE)                      },
          { "externalReference", TemplateVariant("")                         }
        });

        QCString text = m_def->definitionType()==Definition::TypeFile ? m_def->name() :
                                                  m_def->getBodyDef() ? m_def->getBodyDef()->name() :
                                                                        m_def->displayName(TRUE);

        TemplateStructIntfPtr fileLink = TemplateImmutableStruct::alloc(
        {
          { "text",              TemplateVariant(text)                       },
          { "isLinkable",        TemplateVariant(TRUE)                       },
          { "fileName",          TemplateVariant(m_def->getSourceFileBase()) },
          { "anchor",            TemplateVariant("")                         },
          { "isReference",       TemplateVariant(FALSE)                      },
          { "externalReference", TemplateVariant("")                         }
        });

        m_sourceDef = TemplateImmutableList::alloc( { lineLink, fileLink });
      }
      else
      {
        m_sourceDef = TemplateImmutableList::alloc( {} );
      }
    }
    virtual ~DefinitionContext() = default;

  protected:
    // Property getters
    TemplateVariant fileName() const            { return m_def->getOutputFileBase(); }
    TemplateVariant anchor() const              { return m_def->anchor(); }
    TemplateVariant sourceFileName() const      { return m_def->getSourceFileBase(); }
    TemplateVariant isLinkable() const          { return m_def->isLinkable(); }
    TemplateVariant isLinkableInProject() const { return m_def->isLinkableInProject(); }
    TemplateVariant name() const                { return m_def->displayName(TRUE); }
    TemplateVariant bareName() const            { return m_def->displayName(FALSE); }
    TemplateVariant details() const             { return m_cachable.details.get(this); }
    TemplateVariant brief() const               { return m_cachable.brief.get(this); }
    TemplateVariant inbodyDocs() const          { return m_cachable.inbodyDocs.get(this); }
    TemplateVariant dynSectionId() const        { return g_globals.dynSectionId; }
    TemplateVariant sourceDef() const           { return std::static_pointer_cast<TemplateListIntf>(m_sourceDef); }
    TemplateVariant navigationPath() const      { return m_cachable.navPath.get(this); }
    TemplateVariant partOfGroups() const        { return m_cachable.partOfGroups.get(this); }
    TemplateVariant isReference() const         { return m_def->isReference(); }
    TemplateVariant externalReference() const   { return m_def->externalReference(relPathAsString()); }
    TemplateVariant language() const
    {
      SrcLangExt lang = m_def->getLanguage();
      QCString result = "unknown";
      switch (lang)
      {
        case SrcLangExt_Unknown:  break;
        case SrcLangExt_IDL:      result="idl";      break;
        case SrcLangExt_Java:     result="java";     break;
        case SrcLangExt_CSharp:   result="csharp";   break;
        case SrcLangExt_D:        result="d";        break;
        case SrcLangExt_PHP:      result="php";      break;
        case SrcLangExt_ObjC:     result="objc";     break;
        case SrcLangExt_Cpp:      result="cpp";      break;
        case SrcLangExt_JS:       result="js";       break;
        case SrcLangExt_Python:   result="python";   break;
        case SrcLangExt_Fortran:  result="fortran";  break;
        case SrcLangExt_VHDL:     result="vhdl";     break;
        case SrcLangExt_XML:      result="xml";      break;
        case SrcLangExt_SQL:      result="sql";      break;
        case SrcLangExt_Markdown: result="markdown"; break;
        case SrcLangExt_Slice:    result="slice";    break;
        case SrcLangExt_Lex:      result="lex";      break;
      }
      return result;
    }
    TemplateVariant compoundKind() const
    {
      QCString result = "unspecified";
      switch (m_def->definitionType())
      {
        case Definition::TypeClass:     result="class";     break;
        case Definition::TypeFile:      result="file";      break;
        case Definition::TypeNamespace: result="namespace"; break;
        case Definition::TypeGroup:     result="module";    break;
        case Definition::TypePackage:   result="package";   break;
        case Definition::TypePage:      result="page";      break;
        case Definition::TypeDir:       result="dir";       break;
        case Definition::TypeConcept:   result="concept";   break;
        case Definition::TypeMember:                        break;
      }
      return result;
    }

  protected:

    QCString relPathAsString() const
    {
      bool createSubdirs = Config_getBool(CREATE_SUBDIRS);
      return createSubdirs ? QCString("../../") : QCString("");
    }
    virtual TemplateVariant relPath() const     { return relPathAsString(); }


  private:

    TemplateVariant createDetails() const
    {
      return TemplateVariant(parseDoc(m_def,m_def->docFile(),m_def->docLine(),
                                      relPathAsString(),m_def->documentation(),FALSE));
    }
    TemplateVariant createBrief() const
    {
      if (m_def->hasBriefDescription())
      {
        return TemplateVariant(parseDoc(m_def,m_def->briefFile(),m_def->briefLine(),
                               relPathAsString(),m_def->briefDescription(),TRUE));
      }
      else
      {
        return TemplateVariant("");
      }
    }
    TemplateVariant createInbodyDocs() const
    {
      if (!m_def->inbodyDocumentation().isEmpty())
      {
        return TemplateVariant(parseDoc(m_def,m_def->inbodyFile(),m_def->inbodyLine(),
                                        relPathAsString(),m_def->inbodyDocumentation(),FALSE));
      }
      else
      {
        return TemplateVariant("");
      }
    }
    void fillPath(const Definition *def,TemplateVariantList &list) const
    {
      const Definition *outerScope = def->getOuterScope();
      Definition::DefType type = def->definitionType();
      if (outerScope && outerScope!=Doxygen::globalScope)
      {
        fillPath(outerScope,list);
      }
      else if (type==Definition::TypeFile && (toFileDef(def))->getDirDef())
      {
        fillPath((toFileDef(def))->getDirDef(),list);
      }
      list.push_back(NavPathElemContext::alloc(def));
    }
    TemplateListIntfPtr createNavigationPath() const
    {
      TemplateVariantList list;
      if (m_def->getOuterScope() && m_def->getOuterScope()!=Doxygen::globalScope)
      {
        fillPath(m_def,list);
      }
      else if (m_def->definitionType()==Definition::TypeFile && (toFileDef(m_def))->getDirDef())
      {
        fillPath((toFileDef(m_def))->getDirDef(),list);
      }
      return TemplateImmutableList::alloc(list);
    }
    TemplateListIntfPtr createPartOfGroups() const
    {
      TemplateVariantList list;
      list.reserve(m_def->partOfGroups().size());
      for (const auto &gd : m_def->partOfGroups())
      {
        list.push_back(ModuleContext::alloc(gd));
      }
      return TemplateImmutableList::alloc(list);
    }

  protected:
    struct Cachable
    {
      using DC = DefinitionContext<T>;
      CachedItem<TemplateVariant,     DC, &DC::createDetails>        details;
      CachedItem<TemplateVariant,     DC, &DC::createBrief>          brief;
      CachedItem<TemplateVariant,     DC, &DC::createInbodyDocs>     inbodyDocs;
      CachedItem<TemplateListIntfPtr, DC, &DC::createNavigationPath> navPath;
      CachedItem<TemplateListIntfPtr, DC, &DC::createPartOfGroups>   partOfGroups;
    };

  private:
    Cachable m_cachable;
    const Definition *m_def;
    TemplateListIntfPtr m_sourceDef;
    static const PropertyMap< DefinitionContext<T> > s_baseProperties;
};

//%% struct Definition: shared info for all symbols
//%% {
#define BASE_PROPERTIES                                     \
  {  "name",               &Private::name                }, \
  {  "bareName",           &Private::bareName            }, \
  {  "relPath",            &Private::relPath             }, \
  {  "fileName",           &Private::fileName            }, \
  {  "anchor",             &Private::anchor              }, \
  {  "details",            &Private::details             }, \
  {  "brief",              &Private::brief               }, \
  {  "inbodyDocs",         &Private::inbodyDocs          }, \
  {  "sourceFileName",     &Private::sourceFileName      }, \
  {  "isLinkable",         &Private::isLinkable          }, \
  {  "isLinkableInProject",&Private::isLinkableInProject }, \
  {  "dynSectionId",       &Private::dynSectionId        }, \
  {  "language",           &Private::language            }, \
  {  "sourceDef",          &Private::sourceDef           }, \
  {  "navigationPath",     &Private::navigationPath      }, \
  {  "partOfGroups",       &Private::partOfGroups        }, \
  {  "compoundKind",       &Private::compoundKind        }, \
  {  "isReference",        &Private::isReference         }, \
  {  "externalReference",  &Private::externalReference   }
//%% }


//------------------------------------------------------------------------

class IncludeInfoContext::Private
{
  public:
    Private(const IncludeInfo *info,SrcLangExt lang) :
      m_info(info),
      m_lang(lang)
    {
    }
    TemplateVariant get(const QCString &n) const
    {
      return s_inst.get(this,n);
    }
    StringVector fields() const
    {
      return s_inst.fields();
    }
    TemplateVariant isLocal() const
    {
      bool isIDLorJava = m_lang==SrcLangExt_IDL || m_lang==SrcLangExt_Java;
      return m_info->local || isIDLorJava;
    }
    TemplateVariant isImport() const
    {
      return m_info->imported || m_lang==SrcLangExt_ObjC;
    }
    TemplateVariant file() const
    {
      return m_fileContext.get(this);
    }
    TemplateVariant name() const
    {
      return m_info->includeName;
    }
  private:
    const IncludeInfo *m_info;
    TemplateVariant createFileContext() const
    {
      return m_info && m_info->fileDef ?
             TemplateVariant(FileContext::alloc(m_info->fileDef)) :
             TemplateVariant(false);
    }
    CachedItem<TemplateVariant, Private, &Private::createFileContext> m_fileContext;
    SrcLangExt m_lang;
    static const PropertyMap<IncludeInfoContext::Private> s_inst;
};

//%% struct IncludeInfo: include file information
//%% {
const PropertyMap<IncludeInfoContext::Private> IncludeInfoContext::Private::s_inst {
  {  "file",&Private::file },
  {  "name",&Private::name },
  {  "isImport",&Private::isImport },
  {  "isLocal",&Private::isLocal }
};
//%% }

IncludeInfoContext::IncludeInfoContext(const IncludeInfo *info,SrcLangExt lang) : p(std::make_unique<Private>(info,lang))
{
}

IncludeInfoContext::~IncludeInfoContext()
{
}

TemplateVariant IncludeInfoContext::get(const QCString &n) const
{
  return p->get(n);
}

StringVector IncludeInfoContext::fields() const
{
  return p->fields();
}

//%% }

//------------------------------------------------------------------------

//%% list IncludeInfoList[Class] : list of nested classes
class IncludeInfoListContext::Private : public GenericNodeListContext
{
  public:
    Private(const IncludeInfoList &list,SrcLangExt lang)
    {
      for (const auto &ii : list)
      {
        append(IncludeInfoContext::alloc(&ii,lang));
      }
    }
};

IncludeInfoListContext::IncludeInfoListContext(const IncludeInfoList &list,SrcLangExt lang) : p(std::make_unique<Private>(list,lang))
{
}

IncludeInfoListContext::~IncludeInfoListContext()
{
}

// TemplateListIntf
size_t IncludeInfoListContext::count() const
{
  return p->count();
}

TemplateVariant IncludeInfoListContext::at(size_t index) const
{
  return p->at(index);
}

TemplateListIntf::ConstIteratorPtr IncludeInfoListContext::createIterator() const
{
  return p->createIterator();
}

//------------------------------------------------------------------------

class ClassContext::Private : public DefinitionContext<ClassContext::Private>
{
  public:
    Private(const ClassDef *cd) : DefinitionContext<ClassContext::Private>(cd),
       m_classDef(cd)
    {
    }

    // TemplateStructIntf methods
    TemplateVariant get(const QCString &n) const       { return s_inst.get(this,n); }
    StringVector fields() const                        { return s_inst.fields(); }

  private:
    // Property getters
    TemplateVariant title() const                      { return TemplateVariant(m_classDef->title()); }
    TemplateVariant highlight() const                  { return TemplateVariant("classes"); }
    TemplateVariant subHighlight() const               { return TemplateVariant(""); }
    TemplateVariant hasDetails() const                 { return m_classDef->hasDetailedDescription(); }
    TemplateVariant generatedFromFiles() const         { return m_classDef->generatedFromFiles(); }
    TemplateVariant usedFiles() const                  { return m_cachable.usedFiles.get(this); }
    DotClassGraphPtr getClassGraph() const             { return m_cachable.classGraph.get(this); }
    int numInheritanceNodes() const                    { return m_cachable.numInheritanceNodes.get(this); }
    TemplateVariant includeInfo() const                { return m_cachable.includeInfo.get(this); }
    TemplateVariant inherits() const                   { return m_cachable.inheritsList.get(this); }
    TemplateVariant inheritedBy() const                { return m_cachable.inheritedByList.get(this); }
    TemplateVariant unoIDLServices() const             { return m_cachable.unoIDLServices.get(this); }
    TemplateVariant unoIDLInterfaces() const           { return m_cachable.unoIDLInterfaces.get(this); }
    TemplateVariant signals() const                    { return m_cachable.signals.get(this); }
    TemplateVariant publicTypes() const                { return m_cachable.publicTypes.get(this); }
    TemplateVariant publicMethods() const              { return m_cachable.publicMethods.get(this); }
    TemplateVariant publicStaticMethods() const        { return m_cachable.publicStaticMethods.get(this); }
    TemplateVariant publicAttributes() const           { return m_cachable.publicAttributes.get(this); }
    TemplateVariant publicStaticAttributes() const     { return m_cachable.publicStaticAttributes.get(this); }
    TemplateVariant publicSlots() const                { return m_cachable.publicSlots.get(this); }
    TemplateVariant protectedTypes() const             { return m_cachable.protectedTypes.get(this); }
    TemplateVariant protectedMethods() const           { return m_cachable.protectedMethods.get(this); }
    TemplateVariant protectedStaticMethods() const     { return m_cachable.protectedStaticMethods.get(this); }
    TemplateVariant protectedAttributes() const        { return m_cachable.protectedAttributes.get(this); }
    TemplateVariant protectedStaticAttributes() const  { return m_cachable.protectedStaticAttributes.get(this); }
    TemplateVariant protectedSlots() const             { return m_cachable.protectedSlots.get(this); }
    TemplateVariant privateTypes() const               { return m_cachable.privateTypes.get(this); }
    TemplateVariant privateSlots() const               { return m_cachable.privateSlots.get(this); }
    TemplateVariant privateMethods() const             { return m_cachable.privateMethods.get(this); }
    TemplateVariant privateStaticMethods() const       { return m_cachable.privateStaticMethods.get(this); }
    TemplateVariant privateAttributes() const          { return m_cachable.privateAttributes.get(this); }
    TemplateVariant privateStaticAttributes() const    { return m_cachable.privateStaticAttributes.get(this); }
    TemplateVariant packageTypes() const               { return m_cachable.packageTypes.get(this); }
    TemplateVariant packageMethods() const             { return m_cachable.packageMethods.get(this); }
    TemplateVariant packageStaticMethods() const       { return m_cachable.packageStaticMethods.get(this); }
    TemplateVariant packageAttributes() const          { return m_cachable.packageAttributes.get(this); }
    TemplateVariant packageStaticAttributes() const    { return m_cachable.packageStaticAttributes.get(this); }
    TemplateVariant properties() const                 { return m_cachable.properties.get(this); }
    TemplateVariant events() const                     { return m_cachable.events.get(this); }
    TemplateVariant friends() const                    { return m_cachable.friends.get(this); }
    TemplateVariant related() const                    { return m_cachable.related.get(this); }
    TemplateVariant detailedTypedefs() const           { return m_cachable.detailedTypedefs.get(this); }
    TemplateVariant detailedEnums() const              { return m_cachable.detailedEnums.get(this); }
    TemplateVariant detailedServices() const           { return m_cachable.detailedServices.get(this); }
    TemplateVariant detailedInterfaces() const         { return m_cachable.detailedInterfaces.get(this); }
    TemplateVariant detailedConstructors() const       { return m_cachable.detailedConstructors.get(this); }
    TemplateVariant detailedMethods() const            { return m_cachable.detailedMethods.get(this); }
    TemplateVariant detailedRelated() const            { return m_cachable.detailedRelated.get(this); }
    TemplateVariant detailedVariables() const          { return m_cachable.detailedVariables.get(this); }
    TemplateVariant detailedProperties() const         { return m_cachable.detailedProperties.get(this); }
    TemplateVariant detailedEvents() const             { return m_cachable.detailedEvents.get(this); }
    TemplateVariant classes() const                    { return m_cachable.classes.get(this); }
    TemplateVariant innerClasses() const               { return m_cachable.innerClasses.get(this); }
    TemplateVariant compoundType() const               { return m_classDef->compoundTypeString(); }
    TemplateVariant templateDecls() const              { return m_cachable.templateDecls.get(this); }
    TemplateVariant typeConstraints() const            { return m_cachable.typeConstraints.get(this); }
    TemplateVariant examples() const                   { return m_cachable.examples.get(this); }
    TemplateVariant members() const                    { return m_cachable.members.get(this); }
    TemplateVariant allMembersList() const             { return m_cachable.allMembersList.get(this); }
    TemplateVariant allMembersFileName() const         { return m_classDef->getMemberListFileName(); }
    TemplateVariant memberGroups() const               { return m_cachable.memberGroups.get(this); }
    TemplateVariant additionalInheritedMembers() const { return m_cachable.additionalInheritedMembers.get(this); }
    TemplateVariant isSimple() const                   { return m_classDef->isSimple(); }
    TemplateVariant categoryOf() const                 { return m_cachable.categoryOf.get(this); }

    TemplateVariant hasInheritanceDiagram() const
    {
      bool result=FALSE;
      bool haveDot    = Config_getBool(HAVE_DOT);
      auto classGraph = Config_getEnum(CLASS_GRAPH);
      bool classGraphEnabled = classGraph==CLASS_GRAPH_t::YES || classGraph==CLASS_GRAPH_t::GRAPH;

      if (haveDot && classGraphEnabled)
      {
        DotClassGraphPtr cg = getClassGraph();
        result = !cg->isTrivial() && !cg->isTooBig();
      }
      else if (classGraphEnabled || classGraph==CLASS_GRAPH_t::BUILTIN)
      {
        result = numInheritanceNodes()>0;
      }
      return result;
    }
    TemplateVariant inheritanceDiagram() const
    {
      TextStream t;
      bool haveDot    = Config_getBool(HAVE_DOT);
      auto classGraph = Config_getEnum(CLASS_GRAPH);
      bool classGraphEnabled = classGraph==CLASS_GRAPH_t::YES || classGraph==CLASS_GRAPH_t::GRAPH;

      if (haveDot && classGraphEnabled)
      {
        DotClassGraphPtr cg = getClassGraph();
        QCString fn = m_classDef->getOutputFileBase();
        addHtmlExtensionIfMissing(fn);
        switch (g_globals.outputFormat)
        {
          case ContextOutputFormat_Html:
            {
              cg->writeGraph(t,GOF_BITMAP,EOF_Html,
                             g_globals.outputDir,
<<<<<<< HEAD

                             g_globals.outputDir+Portable::pathSeparator()+addHtmlExtensionIfMissing(m_classDef->getOutputFileBase()),
                             relPathAsString(),true,TRUE,TRUE,g_globals.dynSectionId
=======
                             g_globals.outputDir+Portable::pathSeparator()+fn,
                             relPathAsString(),TRUE,TRUE,g_globals.dynSectionId
>>>>>>> 5b5f1534
                            );
            }
            break;
          case ContextOutputFormat_Latex:
            {
              cg->writeGraph(t,GOF_EPS,EOF_LaTeX,
                             g_globals.outputDir,
                             g_globals.outputDir+Portable::pathSeparator()+m_classDef->getOutputFileBase()+".tex",
                             relPathAsString(),false,TRUE,TRUE,g_globals.dynSectionId
                            );
            }
            break;
            // TODO: support other generators
          default:
            err("context.cpp: output format not yet supported\n");
            break;
        }
        g_globals.dynSectionId++;
      }
      else if (classGraphEnabled || classGraph==CLASS_GRAPH_t::BUILTIN)
      {
        ClassDiagram d(m_classDef);
        switch (g_globals.outputFormat)
        {
          case ContextOutputFormat_Html:
            {
              TextStream tt;

              QCString name = convertToHtml(m_classDef->displayName());
              d.writeImage(tt,g_globals.outputDir,
                           relPathAsString(),
                           m_classDef->getOutputFileBase(),true);
              if (!tt.empty())
              {
                t << "<div class=\"center\">\n";
                t << "  <img src=\"";
                t << relPathAsString() << m_classDef->getOutputFileBase();
                t << ".png\" usemap=\"#" << convertToId(name) << "_map\" alt=\"\"/>\n";
                t << "  <map id=\"" << convertToId(name) << "_map\" name=\"" << convertToId(name) << "_map\">\n";
	        t << tt.str();
	        t << "  </map>\n";
                t << "</div>";
              }
              else
              {
                t << "<div class=\"center\">\n";
                t << "  <img src=\"";
                t << relPathAsString() << m_classDef->getOutputFileBase();
                t << ".png\" alt=\"\"/>\n";
                t << "</div>";
              }
            }
            break;
          case ContextOutputFormat_Latex:
            {
              d.writeFigure(t,g_globals.outputDir,m_classDef->getOutputFileBase());
            }
            break;
            // TODO: support other generators
          default:
            err("context.cpp: output format not yet supported\n");
            break;
        }
        g_globals.dynSectionId++;
      }
      return TemplateVariant(t.str().c_str(),TRUE);
    }
    DotClassGraphPtr getCollaborationGraph() const
    {
      return m_cachable.collaborationGraph.get(this);
    }
    TemplateVariant hasCollaborationDiagram() const
    {
      bool haveDot = Config_getBool(HAVE_DOT);
      return haveDot && !getCollaborationGraph()->isTrivial();
    }
    TemplateVariant collaborationDiagram() const
    {
      bool haveDot = Config_getBool(HAVE_DOT);
      TextStream t;
      if (haveDot)
      {
        DotClassGraphPtr cg = getCollaborationGraph();
        QCString fn = m_classDef->getOutputFileBase();
        addHtmlExtensionIfMissing(fn);
        switch (g_globals.outputFormat)
        {
          case ContextOutputFormat_Html:
            {
              cg->writeGraph(t,GOF_BITMAP,EOF_Html,
                             g_globals.outputDir,
<<<<<<< HEAD
                             g_globals.outputDir+Portable::pathSeparator()+addHtmlExtensionIfMissing(m_classDef->getOutputFileBase()),
                             relPathAsString(),true,TRUE,TRUE,g_globals.dynSectionId
=======
                             g_globals.outputDir+Portable::pathSeparator()+fn,
                             relPathAsString(),TRUE,TRUE,g_globals.dynSectionId
>>>>>>> 5b5f1534
                            );
            }
            break;
          case ContextOutputFormat_Latex:
            {
              cg->writeGraph(t,GOF_EPS,EOF_LaTeX,
                             g_globals.outputDir,
                             g_globals.outputDir+Portable::pathSeparator()+m_classDef->getOutputFileBase()+".tex",
                             relPathAsString(),false,TRUE,TRUE,g_globals.dynSectionId
                            );
            }
            break;
            // TODO: support other generators
          default:
            err("context.cpp: output format not yet supported\n");
            break;
        }
        g_globals.dynSectionId++;
      }
      return TemplateVariant(t.str().c_str(),TRUE);
    }


  private:

    TemplateVariant createIncludeInfo() const
    {
      return m_classDef->includeInfo() ?
             IncludeInfoContext::alloc(m_classDef->includeInfo(),m_classDef->getLanguage()) :
             TemplateVariant(false);
    }
    TemplateVariant createInheritsList() const
    {
      return InheritanceListContext::alloc(m_classDef->baseClasses(),TRUE);
    }
    TemplateVariant createInheritedByList() const
    {
      return InheritanceListContext::alloc(m_classDef->subClasses(),FALSE);
    }
    DotClassGraphPtr createClassGraph() const
    {
      return std::make_shared<DotClassGraph>(m_classDef,Inheritance);
    }
    DotClassGraphPtr createCollaborationGraph() const
    {
      return std::make_shared<DotClassGraph>(m_classDef,Collaboration);
    }
    TemplateVariant createClasses() const
    {
      TemplateVariantList classList;
      classList.reserve(m_classDef->getClasses().size());
      for (const auto &cd : m_classDef->getClasses())
      {
        if (cd->visibleInParentsDeclList())
        {
          classList.push_back(ClassContext::alloc(cd));
        }
      }
      return TemplateImmutableList::alloc(classList);
    }
    TemplateVariant createInnerClasses() const
    {
      TemplateVariantList classList;
      classList.reserve(m_classDef->getClasses().size());
      for (const auto &cd : m_classDef->getClasses())
      {
        if (!cd->isAnonymous() &&
            cd->isLinkableInProject() &&
            cd->isEmbeddedInOuterScope() &&
            cd->partOfGroups().empty()
           )
        {
          classList.push_back(ClassContext::alloc(cd));
        }
      }
      return TemplateImmutableList::alloc(classList);
    }
    TemplateVariant createMemberList(MemberListType type,const QCString &title) const
    {
      const MemberList *ml = m_classDef->getMemberList(type);
      return ml ? TemplateVariant(MemberListInfoContext::alloc(m_classDef,relPathAsString(),ml,title,""))
                : TemplateVariant(false);
    }
    TemplateVariant createPublicTypes() const
    {
      return createMemberList(MemberListType_pubTypes,theTranslator->trPublicTypes());
    }
    TemplateVariant createPublicMethods() const
    {
      return createMemberList(MemberListType_pubMethods,
          m_classDef->getLanguage()==SrcLangExt_ObjC ? theTranslator->trInstanceMethods()
                                                     : theTranslator->trPublicMembers());
    }
    TemplateVariant createPublicStaticMethods() const
    {
      return createMemberList(MemberListType_pubStaticMethods,
          m_classDef->getLanguage()==SrcLangExt_ObjC ? theTranslator->trClassMethods()
                                                     : theTranslator->trStaticPublicMembers());
    }
    TemplateVariant createPublicAttributes() const
    {
      return createMemberList(MemberListType_pubAttribs,theTranslator->trPublicAttribs());
    }
    TemplateVariant createPublicStaticAttributes() const
    {
      return createMemberList(MemberListType_pubStaticAttribs,theTranslator->trStaticPublicAttribs());
    }
    TemplateVariant createPublicSlots() const
    {
      return createMemberList(MemberListType_pubSlots,theTranslator->trPublicSlots());
    }
    TemplateVariant createUnoIDLServices() const
    {
      return createMemberList(MemberListType_services,theTranslator->trServices());
    }
    TemplateVariant createUnoIDLInterfaces() const
    {
      return createMemberList(MemberListType_interfaces,theTranslator->trInterfaces());
    }
    TemplateVariant createSignals() const
    {
      return createMemberList(MemberListType_signals,theTranslator->trSignals());
    }
    TemplateVariant createProtectedTypes() const
    {
      return createMemberList(MemberListType_proTypes,theTranslator->trProtectedTypes());
    }
    TemplateVariant createProtectedMethods() const
    {
      return createMemberList(MemberListType_proMethods,theTranslator->trProtectedMembers());
    }
    TemplateVariant createProtectedStaticMethods() const
    {
      return createMemberList(MemberListType_proStaticMethods,theTranslator->trStaticProtectedMembers());
    }
    TemplateVariant createProtectedAttributes() const
    {
      return createMemberList(MemberListType_proAttribs,theTranslator->trProtectedAttribs());
    }
    TemplateVariant createProtectedStaticAttributes() const
    {
      return createMemberList(MemberListType_proStaticAttribs,theTranslator->trStaticProtectedAttribs());
    }
    TemplateVariant createProtectedSlots() const
    {
      return createMemberList(MemberListType_proSlots,theTranslator->trProtectedSlots());
    }
    TemplateVariant createPrivateTypes() const
    {
      return createMemberList(MemberListType_priTypes,theTranslator->trPrivateTypes());
    }
    TemplateVariant createPrivateSlots() const
    {
      return createMemberList(MemberListType_priSlots,theTranslator->trPrivateSlots());
    }
    TemplateVariant createPrivateMethods() const
    {
      return createMemberList(MemberListType_priMethods,theTranslator->trPrivateMembers());
    }
    TemplateVariant createPrivateStaticMethods() const
    {
      return createMemberList(MemberListType_priStaticMethods,theTranslator->trStaticPrivateMembers());
    }
    TemplateVariant createPrivateAttributes() const
    {
      return createMemberList(MemberListType_priAttribs,theTranslator->trPrivateAttribs());
    }
    TemplateVariant createPrivateStaticAttributes() const
    {
      return createMemberList(MemberListType_priStaticAttribs,theTranslator->trStaticPrivateAttribs());
    }
    TemplateVariant createPackageTypes() const
    {
      return createMemberList(MemberListType_pacTypes,theTranslator->trPackageTypes());
    }
    TemplateVariant createPackageMethods() const
    {
      return createMemberList(MemberListType_pacMethods,theTranslator->trPackageFunctions());
    }
    TemplateVariant createPackageStaticMethods() const
    {
      return createMemberList(MemberListType_pacStaticMethods,theTranslator->trStaticPackageFunctions());
    }
    TemplateVariant createPackageAttributes() const
    {
      return createMemberList(MemberListType_pacAttribs,theTranslator->trPackageAttribs());
    }
    TemplateVariant createPackageStaticAttributes() const
    {
      return createMemberList(MemberListType_pacStaticAttribs,theTranslator->trStaticPackageAttribs());
    }
    TemplateVariant createProperties() const
    {
      return createMemberList(MemberListType_properties,theTranslator->trProperties());
    }
    TemplateVariant createEvents() const
    {
      return createMemberList(MemberListType_events,theTranslator->trEvents());
    }
    TemplateVariant createFriends() const
    {
      return createMemberList(MemberListType_friends,theTranslator->trFriends());
    }
    TemplateVariant createRelated() const
    {
      return createMemberList(MemberListType_related,theTranslator->trRelatedSymbols());
    }
    TemplateVariant createDetailedTypedefs() const
    {
      return createMemberList(MemberListType_typedefMembers,theTranslator->trMemberTypedefDocumentation());
    }
    TemplateVariant createDetailedEnums() const
    {
      return createMemberList(MemberListType_enumMembers,theTranslator->trMemberEnumerationDocumentation());
    }
    TemplateVariant createDetailedServices() const
    {
      return createMemberList(MemberListType_serviceMembers,theTranslator->trServices());
    }
    TemplateVariant createDetailedInterfaces() const
    {
      return createMemberList(MemberListType_interfaceMembers,theTranslator->trInterfaces());
    }
    TemplateVariant createDetailedConstructors() const
    {
      return createMemberList(MemberListType_constructors,theTranslator->trConstructorDocumentation());
    }
    TemplateVariant createDetailedMethods() const
    {
      return createMemberList(MemberListType_functionMembers,theTranslator->trMemberFunctionDocumentation());
    }
    TemplateVariant createDetailedRelated() const
    {
      return createMemberList(MemberListType_relatedMembers,theTranslator->trRelatedSymbolDocumentation());
    }
    TemplateVariant createDetailedVariables() const
    {
      return createMemberList(MemberListType_variableMembers,theTranslator->trMemberDataDocumentation());
    }
    TemplateVariant createDetailedProperties() const
    {
      return createMemberList(MemberListType_propertyMembers,theTranslator->trPropertyDocumentation());
    }
    TemplateVariant createDetailedEvents() const
    {
      return createMemberList(MemberListType_eventMembers,theTranslator->trEventDocumentation());
    }
    TemplateVariant createMemberGroups() const
    {
      return !m_classDef->getMemberGroups().empty() ?
        MemberGroupListContext::alloc(m_classDef,relPathAsString(),m_classDef->getMemberGroups(),m_classDef->subGrouping()) :
        MemberGroupListContext::alloc();
    }
    TemplateVariant createAllMembersList() const
    {
       return AllMembersListContext::alloc(m_classDef->memberNameInfoLinkedMap());
    }
    TemplateVariant createTypeConstraints() const
    {
      return !m_classDef->typeConstraints().empty() ?
          TemplateVariant(ArgumentListContext::alloc(m_classDef->typeConstraints(),m_classDef,relPathAsString())) :
          TemplateVariant(false);
    }
    TemplateVariant createExamples() const
    {
      TemplateVariantList list;
      list.reserve(m_classDef->getExamples().size());
      if (m_classDef->hasExamples())
      {
        for (const auto &ex : m_classDef->getExamples())
        {
          TemplateStructIntfPtr s = TemplateImmutableStruct::alloc(
          {
            { "text",              TemplateVariant(ex.name)   },
            { "isLinkable",        TemplateVariant(TRUE)      },
            { "anchor",            TemplateVariant(ex.anchor) },
            { "fileName",          TemplateVariant(ex.file)   },
            { "isReference",       TemplateVariant(FALSE)     },
            { "externalReference", TemplateVariant("")        }
          });
          list.push_back(s);
        }
      }
      return TemplateImmutableList::alloc(list);
    }
    void addTemplateDecls(const Definition *d,TemplateVariantList &tl) const
    {
      if (d->definitionType()==Definition::TypeClass)
      {
        const Definition *parent = d->getOuterScope();
        if (parent)
        {
          addTemplateDecls(parent,tl);
        }
        const ClassDef *cd=toClassDef(d);
        if (!cd->templateArguments().empty())
        {
          TemplateListIntfPtr al = ArgumentListContext::alloc(cd->templateArguments(),cd,relPathAsString());
          // since a TemplateVariant does take ownership of the object, we add it
          // a separate list just to be able to delete it and avoid a memory leak
          tl.push_back(al);
        }
      }
    }
    TemplateVariant createTemplateDecls() const
    {
      TemplateVariantList tl;
      addTemplateDecls(m_classDef,tl);
      return TemplateImmutableList::alloc(tl);
    }
    TemplateVariant createAdditionalInheritedMembers() const
    {
      TemplateListIntfPtr list = InheritedMemberInfoListContext::alloc();
      auto ctx = std::dynamic_pointer_cast<InheritedMemberInfoListContext>(list);
      ctx->addMemberList(m_classDef,MemberListType_pubTypes,theTranslator->trPublicTypes());
      ctx->addMemberList(m_classDef,MemberListType_services,theTranslator->trServices());
      ctx->addMemberList(m_classDef,MemberListType_interfaces,theTranslator->trInterfaces());
      ctx->addMemberList(m_classDef,MemberListType_pubSlots,theTranslator->trPublicSlots());
      ctx->addMemberList(m_classDef,MemberListType_signals,theTranslator->trSignals());
      ctx->addMemberList(m_classDef,MemberListType_pubMethods,
        m_classDef->getLanguage()==SrcLangExt_ObjC ? theTranslator->trInstanceMethods()
                                                   : theTranslator->trPublicMembers());
      ctx->addMemberList(m_classDef,MemberListType_pubStaticMethods,
        m_classDef->getLanguage()==SrcLangExt_ObjC ? theTranslator->trClassMethods()
                                                   : theTranslator->trStaticPublicMembers());
      ctx->addMemberList(m_classDef,MemberListType_pubAttribs,theTranslator->trPublicAttribs());
      ctx->addMemberList(m_classDef,MemberListType_pubStaticAttribs,theTranslator->trStaticPublicAttribs());
      ctx->addMemberList(m_classDef,MemberListType_proTypes,theTranslator->trProtectedTypes());
      ctx->addMemberList(m_classDef,MemberListType_proSlots,theTranslator->trProtectedSlots());
      ctx->addMemberList(m_classDef,MemberListType_proMethods,theTranslator->trProtectedMembers());
      ctx->addMemberList(m_classDef,MemberListType_proStaticMethods,theTranslator->trStaticProtectedMembers());
      ctx->addMemberList(m_classDef,MemberListType_proAttribs,theTranslator->trProtectedAttribs());
      ctx->addMemberList(m_classDef,MemberListType_proStaticAttribs,theTranslator->trStaticProtectedAttribs());
      ctx->addMemberList(m_classDef,MemberListType_pacTypes,theTranslator->trPackageTypes());
      ctx->addMemberList(m_classDef,MemberListType_pacMethods,theTranslator->trPackageFunctions());
      ctx->addMemberList(m_classDef,MemberListType_pacStaticMethods,theTranslator->trStaticPackageFunctions());
      ctx->addMemberList(m_classDef,MemberListType_pacAttribs,theTranslator->trPackageAttribs());
      ctx->addMemberList(m_classDef,MemberListType_pacStaticAttribs,theTranslator->trStaticPackageAttribs());
      ctx->addMemberList(m_classDef,MemberListType_properties,theTranslator->trProperties());
      ctx->addMemberList(m_classDef,MemberListType_events,theTranslator->trEvents());
      ctx->addMemberList(m_classDef,MemberListType_priTypes,theTranslator->trPrivateTypes());
      ctx->addMemberList(m_classDef,MemberListType_priSlots,theTranslator->trPrivateSlots());
      ctx->addMemberList(m_classDef,MemberListType_priMethods,theTranslator->trPrivateMembers());
      ctx->addMemberList(m_classDef,MemberListType_priStaticMethods,theTranslator->trStaticPrivateMembers());
      ctx->addMemberList(m_classDef,MemberListType_priAttribs,theTranslator->trPrivateAttribs());
      ctx->addMemberList(m_classDef,MemberListType_priStaticAttribs,theTranslator->trStaticPrivateAttribs());
      ctx->addMemberList(m_classDef,MemberListType_related,theTranslator->trRelatedSymbols());
      return list;
    }
    void addMembers(MemberList &list,const ClassDef *cd,MemberListType lt) const
    {
      const MemberList *ml = cd->getMemberList(lt);
      if (ml)
      {
        for (const auto &md : *ml)
        {
          if (md->isBriefSectionVisible())
          {
            list.push_back(md);
          }
        }
      }
    }
    TemplateVariant createMembers() const
    {
      MemberList list(MemberListType_allMembersList,MemberListContainer::Class);
      addMembers(list,m_classDef,MemberListType_pubTypes);
      addMembers(list,m_classDef,MemberListType_services);
      addMembers(list,m_classDef,MemberListType_interfaces);
      addMembers(list,m_classDef,MemberListType_pubSlots);
      addMembers(list,m_classDef,MemberListType_signals);
      addMembers(list,m_classDef,MemberListType_pubMethods);
      addMembers(list,m_classDef,MemberListType_pubStaticMethods);
      addMembers(list,m_classDef,MemberListType_pubAttribs);
      addMembers(list,m_classDef,MemberListType_pubStaticAttribs);
      addMembers(list,m_classDef,MemberListType_proTypes);
      addMembers(list,m_classDef,MemberListType_proSlots);
      addMembers(list,m_classDef,MemberListType_proMethods);
      addMembers(list,m_classDef,MemberListType_proStaticMethods);
      addMembers(list,m_classDef,MemberListType_proAttribs);
      addMembers(list,m_classDef,MemberListType_proStaticAttribs);
      addMembers(list,m_classDef,MemberListType_pacTypes);
      addMembers(list,m_classDef,MemberListType_pacMethods);
      addMembers(list,m_classDef,MemberListType_pacStaticMethods);
      addMembers(list,m_classDef,MemberListType_pacAttribs);
      addMembers(list,m_classDef,MemberListType_pacStaticAttribs);
      addMembers(list,m_classDef,MemberListType_properties);
      addMembers(list,m_classDef,MemberListType_events);
      addMembers(list,m_classDef,MemberListType_priTypes);
      addMembers(list,m_classDef,MemberListType_priSlots);
      addMembers(list,m_classDef,MemberListType_priMethods);
      addMembers(list,m_classDef,MemberListType_priStaticMethods);
      addMembers(list,m_classDef,MemberListType_priAttribs);
      addMembers(list,m_classDef,MemberListType_priStaticAttribs);
      addMembers(list,m_classDef,MemberListType_related);
      return MemberListContext::alloc(list);
    }
    TemplateVariant createUsedFiles() const
    {
      return UsedFilesContext::alloc(m_classDef);
    }
    TemplateVariant createCategoryOf() const
    {
      return m_classDef->categoryOf() ?
         TemplateVariant(ClassContext::alloc(m_classDef->categoryOf())) :
         TemplateVariant(FALSE);
    }
    int createNumInheritanceNodes() const
    {
      return m_classDef->countInheritanceNodes();
    }

    const ClassDef *m_classDef;
    struct Cachable : public DefinitionContext<ClassContext::Private>::Cachable
    {
      CachedItem<TemplateVariant,  Private, &Private::createIncludeInfo>                includeInfo;
      CachedItem<TemplateVariant,  Private, &Private::createInheritsList>               inheritsList;
      CachedItem<TemplateVariant,  Private, &Private::createInheritedByList>            inheritedByList;
      CachedItem<DotClassGraphPtr, Private, &Private::createClassGraph>                 classGraph;
      CachedItem<DotClassGraphPtr, Private, &Private::createCollaborationGraph>         collaborationGraph;
      CachedItem<TemplateVariant,  Private, &Private::createClasses>                    classes;
      CachedItem<TemplateVariant,  Private, &Private::createInnerClasses>               innerClasses;
      CachedItem<TemplateVariant,  Private, &Private::createPublicTypes>                publicTypes;
      CachedItem<TemplateVariant,  Private, &Private::createPublicMethods>              publicMethods;
      CachedItem<TemplateVariant,  Private, &Private::createPublicStaticMethods>        publicStaticMethods;
      CachedItem<TemplateVariant,  Private, &Private::createPublicAttributes>           publicAttributes;
      CachedItem<TemplateVariant,  Private, &Private::createPublicStaticAttributes>     publicStaticAttributes;
      CachedItem<TemplateVariant,  Private, &Private::createPublicSlots>                publicSlots;
      CachedItem<TemplateVariant,  Private, &Private::createProtectedTypes>             protectedTypes;
      CachedItem<TemplateVariant,  Private, &Private::createProtectedMethods>           protectedMethods;
      CachedItem<TemplateVariant,  Private, &Private::createProtectedStaticMethods>     protectedStaticMethods;
      CachedItem<TemplateVariant,  Private, &Private::createProtectedAttributes>        protectedAttributes;
      CachedItem<TemplateVariant,  Private, &Private::createProtectedStaticAttributes>  protectedStaticAttributes;
      CachedItem<TemplateVariant,  Private, &Private::createProtectedSlots>             protectedSlots;
      CachedItem<TemplateVariant,  Private, &Private::createPrivateTypes>               privateTypes;
      CachedItem<TemplateVariant,  Private, &Private::createPrivateMethods>             privateMethods;
      CachedItem<TemplateVariant,  Private, &Private::createPrivateStaticMethods>       privateStaticMethods;
      CachedItem<TemplateVariant,  Private, &Private::createPrivateAttributes>          privateAttributes;
      CachedItem<TemplateVariant,  Private, &Private::createPrivateStaticAttributes>    privateStaticAttributes;
      CachedItem<TemplateVariant,  Private, &Private::createPrivateSlots>               privateSlots;
      CachedItem<TemplateVariant,  Private, &Private::createPackageTypes>               packageTypes;
      CachedItem<TemplateVariant,  Private, &Private::createPackageMethods>             packageMethods;
      CachedItem<TemplateVariant,  Private, &Private::createPackageStaticMethods>       packageStaticMethods;
      CachedItem<TemplateVariant,  Private, &Private::createPackageAttributes>          packageAttributes;
      CachedItem<TemplateVariant,  Private, &Private::createPackageStaticAttributes>    packageStaticAttributes;
      CachedItem<TemplateVariant,  Private, &Private::createUnoIDLServices>             unoIDLServices;
      CachedItem<TemplateVariant,  Private, &Private::createUnoIDLInterfaces>           unoIDLInterfaces;
      CachedItem<TemplateVariant,  Private, &Private::createSignals>                    signals;
      CachedItem<TemplateVariant,  Private, &Private::createProperties>                 properties;
      CachedItem<TemplateVariant,  Private, &Private::createEvents>                     events;
      CachedItem<TemplateVariant,  Private, &Private::createFriends>                    friends;
      CachedItem<TemplateVariant,  Private, &Private::createRelated>                    related;
      CachedItem<TemplateVariant,  Private, &Private::createDetailedTypedefs>           detailedTypedefs;
      CachedItem<TemplateVariant,  Private, &Private::createDetailedEnums>              detailedEnums;
      CachedItem<TemplateVariant,  Private, &Private::createDetailedServices>           detailedServices;
      CachedItem<TemplateVariant,  Private, &Private::createDetailedInterfaces>         detailedInterfaces;
      CachedItem<TemplateVariant,  Private, &Private::createDetailedConstructors>       detailedConstructors;
      CachedItem<TemplateVariant,  Private, &Private::createDetailedMethods>            detailedMethods;
      CachedItem<TemplateVariant,  Private, &Private::createDetailedRelated>            detailedRelated;
      CachedItem<TemplateVariant,  Private, &Private::createDetailedVariables>          detailedVariables;
      CachedItem<TemplateVariant,  Private, &Private::createDetailedProperties>         detailedProperties;
      CachedItem<TemplateVariant,  Private, &Private::createDetailedEvents>             detailedEvents;
      CachedItem<TemplateVariant,  Private, &Private::createMemberGroups>               memberGroups;
      CachedItem<TemplateVariant,  Private, &Private::createAllMembersList>             allMembersList;
      CachedItem<TemplateVariant,  Private, &Private::createTypeConstraints>            typeConstraints;
      CachedItem<TemplateVariant,  Private, &Private::createExamples>                   examples;
      CachedItem<TemplateVariant,  Private, &Private::createTemplateDecls>              templateDecls;
      CachedItem<TemplateVariant,  Private, &Private::createAdditionalInheritedMembers> additionalInheritedMembers;
      CachedItem<TemplateVariant,  Private, &Private::createMembers>                    members;
      CachedItem<TemplateVariant,  Private, &Private::createUsedFiles>                  usedFiles;
      CachedItem<TemplateVariant,  Private, &Private::createCategoryOf>                 categoryOf;
      CachedItem<int,              Private, &Private::createNumInheritanceNodes>        numInheritanceNodes;
    };
    Cachable m_cachable;
   static const PropertyMap<ClassContext::Private> s_inst;
};

//%% struct Class(Symbol): class information
//%% {
const PropertyMap<ClassContext::Private> ClassContext::Private::s_inst {
  BASE_PROPERTIES,
  {  "title",                     &Private::title },
  {  "highlight",                 &Private::highlight },
  {  "subhighlight",              &Private::subHighlight },
  {  "hasDetails",                &Private::hasDetails },
  {  "generatedFromFiles",        &Private::generatedFromFiles },
  {  "usedFiles",                 &Private::usedFiles },
  {  "hasInheritanceDiagram",     &Private::hasInheritanceDiagram },
  {  "inheritanceDiagram",        &Private::inheritanceDiagram },
  {  "hasCollaborationDiagram",   &Private::hasCollaborationDiagram },
  {  "collaborationDiagram",      &Private::collaborationDiagram },
  {  "includeInfo",               &Private::includeInfo },
  {  "inherits",                  &Private::inherits },
  {  "inheritedBy",               &Private::inheritedBy },
  {  "unoIDLServices",            &Private::unoIDLServices },
  {  "unoIDLInterfaces",          &Private::unoIDLInterfaces },
  {  "signals",                   &Private::signals },
  {  "publicTypes",               &Private::publicTypes },
  {  "publicMethods",             &Private::publicMethods },
  {  "publicStaticMethods",       &Private::publicStaticMethods },
  {  "publicAttributes",          &Private::publicAttributes },
  {  "publicStaticAttributes",    &Private::publicStaticAttributes },
  {  "publicSlots",               &Private::publicSlots },
  {  "protectedTypes",            &Private::protectedTypes },
  {  "protectedMethods",          &Private::protectedMethods },
  {  "protectedStaticMethods",    &Private::protectedStaticMethods },
  {  "protectedAttributes",       &Private::protectedAttributes },
  {  "protectedStaticAttributes", &Private::protectedStaticAttributes },
  {  "protectedSlots",            &Private::protectedSlots },
  {  "privateTypes",              &Private::privateTypes },
  {  "privateMethods",            &Private::privateMethods },
  {  "privateStaticMethods",      &Private::privateStaticMethods },
  {  "privateAttributes",         &Private::privateAttributes },
  {  "privateStaticAttributes",   &Private::privateStaticAttributes },
  {  "privateSlots",              &Private::privateSlots },
  {  "packageTypes",              &Private::packageTypes },
  {  "packageMethods",            &Private::packageMethods },
  {  "packageStaticMethods",      &Private::packageStaticMethods },
  {  "packageAttributes",         &Private::packageAttributes },
  {  "packageStaticAttributes",   &Private::packageStaticAttributes },
  {  "properties",                &Private::properties },
  {  "events",                    &Private::events },
  {  "friends",                   &Private::friends },
  {  "related",                   &Private::related },
  {  "detailedTypedefs",          &Private::detailedTypedefs },
  {  "detailedEnums",             &Private::detailedEnums },
  {  "detailedServices",          &Private::detailedServices },
  {  "detailedInterfaces",        &Private::detailedInterfaces },
  {  "detailedConstructors",      &Private::detailedConstructors },
  {  "detailedMethods",           &Private::detailedMethods },
  {  "detailedRelated",           &Private::detailedRelated },
  {  "detailedVariables",         &Private::detailedVariables },
  {  "detailedProperties",        &Private::detailedProperties },
  {  "detailedEvents",            &Private::detailedEvents },
  {  "classes",                   &Private::classes },
  {  "innerClasses",              &Private::innerClasses },
  {  "compoundType",              &Private::compoundType },
  {  "templateDecls",             &Private::templateDecls },
  {  "typeConstraints",           &Private::typeConstraints },
  {  "examples",                  &Private::examples },
  {  "members",                   &Private::members },
  {  "allMembersList",            &Private::allMembersList },
  {  "allMembersFileName",        &Private::allMembersFileName },
  {  "memberGroups",              &Private::memberGroups },
  {  "additionalInheritedMembers",&Private::additionalInheritedMembers },
  {  "isSimple",                  &Private::isSimple },
  {  "categoryOf",                &Private::categoryOf }
};
//%% }

//PropertyMapper<ClassContext::Private> ClassContext::Private::s_inst;

ClassContext::ClassContext(const ClassDef *cd) : p(std::make_unique<Private>(cd))
{
}

ClassContext::~ClassContext()
{
}

TemplateVariant ClassContext::get(const QCString &n) const
{
  return p->get(n);
}

StringVector ClassContext::fields() const
{
  return p->fields();
}

//------------------------------------------------------------------------

class NamespaceContext::Private : public DefinitionContext<NamespaceContext::Private>
{
  public:
    Private(const NamespaceDef *nd) : DefinitionContext<NamespaceContext::Private>(nd),
                                m_namespaceDef(nd)
    {
    }

    // TemplateStructIntf methods
    TemplateVariant get(const QCString &n) const { return s_inst.get(this,n); }
    StringVector fields() const                  { return s_inst.fields(); }

  private:
    // Property getters
    TemplateVariant title() const                { return TemplateVariant(m_namespaceDef->title()); }
    TemplateVariant highlight() const            { return TemplateVariant("namespaces"); }
    TemplateVariant subHighlight() const         { return TemplateVariant(""); }
    TemplateVariant compoundType() const         { return m_namespaceDef->compoundTypeString(); }
    TemplateVariant hasDetails() const           { return m_namespaceDef->hasDetailedDescription(); }
    TemplateVariant classes() const              { return m_cachable.classes.get(this); }
    TemplateVariant namespaces() const           { return m_cachable.namespaces.get(this); }
    TemplateVariant constantgroups() const       { return m_cachable.constantgroups.get(this); }
    TemplateVariant typedefs() const             { return m_cachable.typedefs.get(this); }
    TemplateVariant sequences() const            { return m_cachable.sequences.get(this); }
    TemplateVariant dictionaries() const         { return m_cachable.dictionaries.get(this); }
    TemplateVariant enums() const                { return m_cachable.enums.get(this); }
    TemplateVariant functions() const            { return m_cachable.functions.get(this); }
    TemplateVariant variables() const            { return m_cachable.variables.get(this); }
    TemplateVariant memberGroups() const         { return m_cachable.memberGroups.get(this); }
    TemplateVariant detailedTypedefs() const     { return m_cachable.detailedTypedefs.get(this); }
    TemplateVariant detailedSequences() const    { return m_cachable.detailedSequences.get(this); }
    TemplateVariant detailedDictionaries() const { return m_cachable.detailedDictionaries.get(this); }
    TemplateVariant detailedEnums() const        { return m_cachable.detailedEnums.get(this); }
    TemplateVariant detailedFunctions() const    { return m_cachable.detailedFunctions.get(this); }
    TemplateVariant detailedVariables() const    { return m_cachable.detailedVariables.get(this); }
    TemplateVariant inlineClasses() const        { return m_cachable.inlineClasses.get(this); }

  private:
    TemplateVariant createClasses() const
    {
      bool sliceOpt = Config_getBool(OPTIMIZE_OUTPUT_SLICE);
      TemplateVariantList classList;
      classList.reserve(m_namespaceDef->getClasses().size());
      for (const auto &cd : m_namespaceDef->getClasses())
      {
        if (sliceOpt && (cd->compoundType()==ClassDef::Struct    ||
                         cd->compoundType()==ClassDef::Interface ||
                         cd->compoundType()==ClassDef::Exception))
        {
          continue; // These types appear in their own sections.
        }
        if (cd->visibleInParentsDeclList())
        {
          classList.push_back(ClassContext::alloc(cd));
        }
      }
      return TemplateImmutableList::alloc(classList);
    }
    TemplateVariant createNamespaces() const
    {
      TemplateVariantList list;
      list.reserve(m_namespaceDef->getNamespaces().size());
      for (const auto &nd : m_namespaceDef->getNamespaces())
      {
        if (nd->isLinkable() && !nd->isConstantGroup())
        {
          list.push_back(NamespaceContext::alloc(nd));
        }
      }
      return TemplateImmutableList::alloc(list);
    }
    TemplateVariant createConstantgroups() const
    {
      TemplateVariantList list;
      list.reserve(m_namespaceDef->getNamespaces().size());
      for (const auto &nd : m_namespaceDef->getNamespaces())
      {
        if (nd->isLinkable() && nd->isConstantGroup())
        {
          list.push_back(NamespaceContext::alloc(nd));
        }
      }
      return TemplateImmutableList::alloc(list);
    }
    TemplateVariant createMemberList(MemberListType type,const QCString &title) const
    {
      const MemberList *ml = m_namespaceDef->getMemberList(type);
      return ml ? TemplateVariant(MemberListInfoContext::alloc(m_namespaceDef,relPathAsString(),ml,title,""))
                : TemplateVariant(false);
    }
    TemplateVariant createTypedefs() const
    {
      return createMemberList(MemberListType_decTypedefMembers,theTranslator->trTypedefs());
    }
    TemplateVariant createSequences() const
    {
      return createMemberList(MemberListType_decSequenceMembers,theTranslator->trSequences());
    }
    TemplateVariant createDictionaries() const
    {
      return createMemberList(MemberListType_decDictionaryMembers,theTranslator->trDictionaries());
    }
    TemplateVariant createEnums() const
    {
      return createMemberList(MemberListType_decEnumMembers,theTranslator->trEnumerations());
    }
    TemplateVariant createFunctions() const
    {
      SrcLangExt lang = m_namespaceDef->getLanguage();
      return createMemberList(MemberListType_decFuncMembers,lang==SrcLangExt_Fortran ? theTranslator->trSubprograms() :
                                                            lang==SrcLangExt_VHDL    ? theTranslator->trFunctionAndProc() :
                                                                                       theTranslator->trFunctions());
    }
    TemplateVariant createVariables() const
    {
      bool sliceOpt   = Config_getBool(OPTIMIZE_OUTPUT_SLICE);
      return createMemberList(MemberListType_decVarMembers, sliceOpt ? theTranslator->trConstants() :
                                                                       theTranslator->trVariables());
    }
    TemplateVariant createDetailedTypedefs() const
    {
      return createMemberList(MemberListType_docTypedefMembers,theTranslator->trTypedefDocumentation());
    }
    TemplateVariant createDetailedSequences() const
    {
      return createMemberList(MemberListType_docSequenceMembers,theTranslator->trSequenceDocumentation());
    }
    TemplateVariant createDetailedDictionaries() const
    {
      return createMemberList(MemberListType_docDictionaryMembers,theTranslator->trDictionaryDocumentation());
    }
    TemplateVariant createDetailedEnums() const
    {
      return createMemberList(MemberListType_docEnumMembers,theTranslator->trEnumerationTypeDocumentation());
    }
    TemplateVariant createDetailedFunctions() const
    {
      SrcLangExt lang = m_namespaceDef->getLanguage();
      return createMemberList(MemberListType_docFuncMembers, lang==SrcLangExt_Fortran ? theTranslator->trSubprogramDocumentation() :
                                                                                        theTranslator->trFunctionDocumentation());
    }
    TemplateVariant createDetailedVariables() const
    {
      bool sliceOpt   = Config_getBool(OPTIMIZE_OUTPUT_SLICE);
      return createMemberList(MemberListType_docVarMembers, sliceOpt ? theTranslator->trConstantDocumentation() :
                                                                       theTranslator->trVariableDocumentation());
    }
    TemplateVariant createMemberGroups() const
    {
      return !m_namespaceDef->getMemberGroups().empty() ?
              MemberGroupListContext::alloc(m_namespaceDef,relPathAsString(),
                                                            m_namespaceDef->getMemberGroups(),
                                                            m_namespaceDef->subGrouping()) :
              MemberGroupListContext::alloc();
    }
    TemplateVariant createInlineClasses() const
    {
      TemplateVariantList list;
      list.reserve(m_namespaceDef->getClasses().size());
      for (const auto &cd : m_namespaceDef->getClasses())
      {
        if (!cd->isAnonymous() &&
            cd->isLinkableInProject() &&
            cd->isEmbeddedInOuterScope() &&
            cd->partOfGroups().empty())
        {
          list.push_back(ClassContext::alloc(cd));
        }
      }
      return TemplateImmutableList::alloc(list);
    }

    const NamespaceDef *m_namespaceDef;
    struct Cachable : public DefinitionContext<NamespaceContext::Private>::Cachable
    {
      CachedItem<TemplateVariant,  Private, &Private::createClasses>              classes;
      CachedItem<TemplateVariant,  Private, &Private::createNamespaces>           namespaces;
      CachedItem<TemplateVariant,  Private, &Private::createConstantgroups>       constantgroups;
      CachedItem<TemplateVariant,  Private, &Private::createTypedefs>             typedefs;
      CachedItem<TemplateVariant,  Private, &Private::createSequences>            sequences;
      CachedItem<TemplateVariant,  Private, &Private::createDictionaries>         dictionaries;
      CachedItem<TemplateVariant,  Private, &Private::createEnums>                enums;
      CachedItem<TemplateVariant,  Private, &Private::createFunctions>            functions;
      CachedItem<TemplateVariant,  Private, &Private::createVariables>            variables;
      CachedItem<TemplateVariant,  Private, &Private::createMemberGroups>         memberGroups;
      CachedItem<TemplateVariant,  Private, &Private::createDetailedTypedefs>     detailedTypedefs;
      CachedItem<TemplateVariant,  Private, &Private::createDetailedSequences>    detailedSequences;
      CachedItem<TemplateVariant,  Private, &Private::createDetailedDictionaries> detailedDictionaries;
      CachedItem<TemplateVariant,  Private, &Private::createDetailedEnums>        detailedEnums;
      CachedItem<TemplateVariant,  Private, &Private::createDetailedFunctions>    detailedFunctions;
      CachedItem<TemplateVariant,  Private, &Private::createDetailedVariables>    detailedVariables;
      CachedItem<TemplateVariant,  Private, &Private::createInlineClasses>        inlineClasses;
    };
    Cachable m_cachable;
    static const PropertyMap<NamespaceContext::Private> s_inst;
};

//%% struct Namespace(Symbol): namespace information
//%% {
const PropertyMap<NamespaceContext::Private> NamespaceContext::Private::s_inst {
  BASE_PROPERTIES,
  {  "title",                &Private::title },
  {  "highlight",            &Private::highlight },
  {  "subhighlight",         &Private::subHighlight },
  {  "compoundType",         &Private::compoundType },
  {  "hasDetails",           &Private::hasDetails },
  {  "classes",              &Private::classes },
  {  "namespaces",           &Private::namespaces },
  {  "constantgroups",       &Private::constantgroups },
  {  "typedefs",             &Private::typedefs },
  {  "sequences",            &Private::sequences },
  {  "dictionaries",         &Private::dictionaries },
  {  "enums",                &Private::enums },
  {  "functions",            &Private::functions },
  {  "variables",            &Private::variables },
  {  "memberGroups",         &Private::memberGroups },
  {  "detailedTypedefs",     &Private::detailedTypedefs },
  {  "detailedSequences",    &Private::detailedSequences },
  {  "detailedDictionaries", &Private::detailedDictionaries },
  {  "detailedEnums",        &Private::detailedEnums },
  {  "detailedFunctions",    &Private::detailedFunctions },
  {  "detailedVariables",    &Private::detailedVariables },
  {  "inlineClasses",        &Private::inlineClasses }
};
//%% }

NamespaceContext::NamespaceContext(const NamespaceDef *nd) : p(std::make_unique<Private>(nd))
{
}

NamespaceContext::~NamespaceContext()
{
}

TemplateVariant NamespaceContext::get(const QCString &n) const
{
  return p->get(n);
}

StringVector NamespaceContext::fields() const
{
  return p->fields();
}

//------------------------------------------------------------------------

class FileContext::Private : public DefinitionContext<FileContext::Private>
{
  public:
    Private(const FileDef *fd) : DefinitionContext<FileContext::Private>(fd) , m_fileDef(fd)
    {
      if (fd==0) abort();
    }

    // TemplateStructIntf methods
    TemplateVariant get(const QCString &n) const { return s_inst.get(this,n); }
    StringVector fields() const { return s_inst.fields(); }

    // Property getters
    TemplateVariant title() const                 { return m_fileDef->title(); }
    TemplateVariant highlight() const             { return TemplateVariant("files"); }
    TemplateVariant subHighlight() const          { return TemplateVariant(""); }
    TemplateVariant versionInfo() const           { return m_fileDef->getVersion(); }
    TemplateVariant includeList() const           { return m_cachable.includeList.get(this); }
    TemplateVariant hasDetails() const            { return m_fileDef->hasDetailedDescription(); }
    TemplateVariant hasSourceFile() const         { return m_fileDef->generateSourceFile(); }
    TemplateVariant sources() const               { return m_cachable.sources.get(this); }
    TemplateVariant version() const               { return m_fileDef->fileVersion(); }
    TemplateVariant classes() const               { return m_cachable.classes.get(this); }
    TemplateVariant namespaces() const            { return m_cachable.namespaces.get(this); }
    TemplateVariant constantgroups() const        { return m_cachable.constantgroups.get(this); }
    TemplateVariant macros() const                { return m_cachable.macros.get(this); }
    TemplateVariant typedefs() const              { return m_cachable.typedefs.get(this); }
    TemplateVariant sequences() const             { return m_cachable.sequences.get(this); }
    TemplateVariant dictionaries() const          { return m_cachable.dictionaries.get(this); }
    TemplateVariant enums() const                 { return m_cachable.enums.get(this); }
    TemplateVariant functions() const             { return m_cachable.functions.get(this); }
    TemplateVariant variables() const             { return m_cachable.variables.get(this); }
    TemplateVariant memberGroups() const          { return m_cachable.memberGroups.get(this); }
    TemplateVariant detailedMacros() const        { return m_cachable.detailedMacros.get(this); }
    TemplateVariant detailedTypedefs() const      { return m_cachable.detailedTypedefs.get(this); }
    TemplateVariant detailedSequences() const     { return m_cachable.detailedSequences.get(this); }
    TemplateVariant detailedDictionaries() const  { return m_cachable.detailedDictionaries.get(this); }
    TemplateVariant detailedEnums() const         { return m_cachable.detailedEnums.get(this); }
    TemplateVariant detailedFunctions() const     { return m_cachable.detailedFunctions.get(this); }
    TemplateVariant detailedVariables() const     { return m_cachable.detailedVariables.get(this); }
    TemplateVariant inlineClasses() const         { return m_cachable.inlineClasses.get(this); }
    TemplateVariant compoundType() const          { return theTranslator->trFile(FALSE,TRUE); }
    DotInclDepGraphPtr getIncludeGraph() const    { return m_cachable.includeGraph.get(this); }
    DotInclDepGraphPtr getIncludedByGraph() const { return m_cachable.includedByGraph.get(this); }

    TemplateVariant hasIncludeGraph() const
    {
      bool haveDot = Config_getBool(HAVE_DOT);
      DotInclDepGraphPtr incGraph = getIncludeGraph();
      return (haveDot && !incGraph->isTooBig() && !incGraph->isTrivial());
    }
    TemplateVariant includeGraph() const
    {
      bool haveDot = Config_getBool(HAVE_DOT);
      TextStream t;
      if (haveDot)
      {
        DotInclDepGraphPtr cg = getIncludeGraph();
        QCString fn = m_fileDef->getOutputFileBase();
        addHtmlExtensionIfMissing(fn);
        switch (g_globals.outputFormat)
        {
          case ContextOutputFormat_Html:
            {
              cg->writeGraph(t,GOF_BITMAP,EOF_Html,
                  g_globals.outputDir,
<<<<<<< HEAD
                  g_globals.outputDir+Portable::pathSeparator()+addHtmlExtensionIfMissing(m_fileDef->getOutputFileBase()),
                  relPathAsString(),true,TRUE,g_globals.dynSectionId
=======
                  g_globals.outputDir+Portable::pathSeparator()+fn,
                  relPathAsString(),TRUE,g_globals.dynSectionId
>>>>>>> 5b5f1534
                  );
            }
            break;
          case ContextOutputFormat_Latex:
            {
              cg->writeGraph(t,GOF_EPS,EOF_LaTeX,
                  g_globals.outputDir,
                  g_globals.outputDir+Portable::pathSeparator()+m_fileDef->getOutputFileBase()+".tex",
                  relPathAsString(),false,TRUE,g_globals.dynSectionId
                  );
            }
            break;
            // TODO: support other generators
          default:
            err("context.cpp: output format not yet supported\n");
            break;
        }
        g_globals.dynSectionId++;
      }
      return TemplateVariant(t.str().c_str(),TRUE);
    }
    TemplateVariant hasIncludedByGraph() const
    {
      bool haveDot = Config_getBool(HAVE_DOT);
      DotInclDepGraphPtr incGraph = getIncludedByGraph();
      return (haveDot && !incGraph->isTooBig() && !incGraph->isTrivial());
    }
    TemplateVariant includedByGraph() const
    {
      bool haveDot = Config_getBool(HAVE_DOT);
      TextStream t;
      if (haveDot)
      {
        DotInclDepGraphPtr cg = getIncludedByGraph();
        QCString fn = m_fileDef->getOutputFileBase();
        addHtmlExtensionIfMissing(fn);
        switch (g_globals.outputFormat)
        {
          case ContextOutputFormat_Html:
            {
              cg->writeGraph(t,GOF_BITMAP,EOF_Html,
                  g_globals.outputDir,
<<<<<<< HEAD
                  g_globals.outputDir+Portable::pathSeparator()+addHtmlExtensionIfMissing(m_fileDef->getOutputFileBase()),
                  relPathAsString(),true,TRUE,g_globals.dynSectionId
=======
                  g_globals.outputDir+Portable::pathSeparator()+fn,
                  relPathAsString(),TRUE,g_globals.dynSectionId
>>>>>>> 5b5f1534
                  );
            }
            break;
          case ContextOutputFormat_Latex:
            {
              cg->writeGraph(t,GOF_EPS,EOF_LaTeX,
                  g_globals.outputDir,
                  g_globals.outputDir+Portable::pathSeparator()+m_fileDef->getOutputFileBase()+".tex",
                  relPathAsString(),false,TRUE,g_globals.dynSectionId
                  );
            }
            break;
            // TODO: support other generators
          default:
            err("context.cpp: output format not yet supported\n");
            break;
        }
        g_globals.dynSectionId++;
      }
      return TemplateVariant(t.str().c_str(),TRUE);
    }

  private:

    TemplateVariant createIncludeList() const
    {
      return !m_fileDef->includeFileList().empty() ?
        TemplateVariant(IncludeInfoListContext::alloc(m_fileDef->includeFileList(),m_fileDef->getLanguage())) :
        TemplateVariant(false);
    }
    DotInclDepGraphPtr createIncludeGraph() const
    {
      return std::make_shared<DotInclDepGraph>(m_fileDef,FALSE);
    }
    DotInclDepGraphPtr createIncludedByGraph() const
    {
      return std::make_shared<DotInclDepGraph>(m_fileDef,TRUE);
    }
    TemplateVariant createSources() const
    {
      return m_fileDef->generateSourceFile() ?
          TemplateVariant(parseCode(m_fileDef,relPathAsString())) :
          TemplateVariant("");
    }
    TemplateVariant createClasses() const
    {
      TemplateVariantList list;
      list.reserve(m_fileDef->getClasses().size());
      for (const auto &cd : m_fileDef->getClasses())
      {
        if (cd->visibleInParentsDeclList())
        {
          list.push_back(ClassContext::alloc(cd));
        }
      }
      return TemplateImmutableList::alloc(list);
    }
    TemplateVariant createNamespaces() const
    {
      TemplateVariantList list;
      list.reserve(m_fileDef->getNamespaces().size());
      for (const auto &nd : m_fileDef->getNamespaces())
      {
        if (nd->isLinkable() && !nd->isConstantGroup())
        {
          list.push_back(NamespaceContext::alloc(nd));
        }
      }
      return TemplateImmutableList::alloc(list);
    }
    TemplateVariant createConstantgroups() const
    {
      TemplateVariantList list;
      list.reserve(m_fileDef->getNamespaces().size());
      for (const auto &nd : m_fileDef->getNamespaces())
      {
        if (nd->isLinkable() && nd->isConstantGroup())
        {
          list.push_back(NamespaceContext::alloc(nd));
        }
      }
      return TemplateImmutableList::alloc(list);
    }
    TemplateVariant createMemberList(MemberListType type,const QCString &title) const
    {
      const MemberList *ml = m_fileDef->getMemberList(type);
      return ml ? TemplateVariant(MemberListInfoContext::alloc(m_fileDef,relPathAsString(),ml,title,""))
                : TemplateVariant(false);
    }
    TemplateVariant createMacros() const
    {
      return createMemberList(MemberListType_decDefineMembers,theTranslator->trDefines());
    }
    TemplateVariant createTypedefs() const
    {
      return createMemberList(MemberListType_decTypedefMembers,theTranslator->trTypedefs());
    }
    TemplateVariant createSequences() const
    {
      return createMemberList(MemberListType_decSequenceMembers,theTranslator->trSequences());
    }
    TemplateVariant createDictionaries() const
    {
      return createMemberList(MemberListType_decDictionaryMembers,theTranslator->trDictionaries());
    }
    TemplateVariant createEnums() const
    {
      return createMemberList(MemberListType_decEnumMembers,theTranslator->trEnumerations());
    }
    TemplateVariant createFunctions() const
    {
      SrcLangExt lang = m_fileDef->getLanguage();
      return createMemberList(MemberListType_decFuncMembers, lang==SrcLangExt_Fortran ? theTranslator->trSubprograms() :
                                                             lang==SrcLangExt_VHDL    ? theTranslator->trFunctionAndProc() :
                                                                                        theTranslator->trFunctions());
    }
    TemplateVariant createVariables() const
    {
      bool sliceOpt   = Config_getBool(OPTIMIZE_OUTPUT_SLICE);
      return createMemberList(MemberListType_decVarMembers, sliceOpt ? theTranslator->trConstants() :
                                                                       theTranslator->trVariables());
    }
    TemplateVariant createDetailedMacros() const
    {
      return createMemberList(MemberListType_docDefineMembers,theTranslator->trDefineDocumentation());
    }
    TemplateVariant createDetailedTypedefs() const
    {
      return createMemberList(MemberListType_docTypedefMembers,theTranslator->trTypedefDocumentation());
    }
    TemplateVariant createDetailedSequences() const
    {
      return createMemberList(MemberListType_docSequenceMembers,theTranslator->trSequenceDocumentation());
    }
    TemplateVariant createDetailedDictionaries() const
    {
      return createMemberList(MemberListType_docDictionaryMembers,theTranslator->trDictionaryDocumentation());
    }
    TemplateVariant createDetailedEnums() const
    {
      return createMemberList(MemberListType_docEnumMembers,theTranslator->trEnumerationTypeDocumentation());
    }
    TemplateVariant createDetailedFunctions() const
    {
      SrcLangExt lang = m_fileDef->getLanguage();
      return createMemberList(MemberListType_docFuncMembers, lang==SrcLangExt_Fortran ? theTranslator->trSubprogramDocumentation() :
                                                                                        theTranslator->trFunctionDocumentation());
    }
    TemplateVariant createDetailedVariables() const
    {
      return createMemberList(MemberListType_docVarMembers,theTranslator->trVariableDocumentation());
    }
    TemplateVariant createMemberGroups() const
    {
      return !m_fileDef->getMemberGroups().empty() ?
          MemberGroupListContext::alloc(m_fileDef,relPathAsString(),m_fileDef->getMemberGroups(),m_fileDef->subGrouping()) :
          MemberGroupListContext::alloc();
    }
    TemplateVariant createInlineClasses() const
    {
      TemplateVariantList list;
      list.reserve(m_fileDef->getClasses().size());
      for (const auto &cd : m_fileDef->getClasses())
      {
        if (!cd->isAnonymous() &&
            cd->isLinkableInProject() &&
            cd->isEmbeddedInOuterScope() &&
            cd->partOfGroups().empty())
        {
          list.push_back(ClassContext::alloc(cd));
        }
      }
      return TemplateImmutableList::alloc(list);
    }

    const FileDef *m_fileDef;
    struct Cachable : public DefinitionContext<FileContext::Private>::Cachable
    {
      CachedItem<TemplateVariant,    Private, &Private::createIncludeList>          includeList;
      CachedItem<DotInclDepGraphPtr, Private, &Private::createIncludeGraph>         includeGraph;
      CachedItem<DotInclDepGraphPtr, Private, &Private::createIncludedByGraph>      includedByGraph;
      CachedItem<TemplateVariant,    Private, &Private::createSources>              sources;
      CachedItem<TemplateVariant,    Private, &Private::createClasses>              classes;
      CachedItem<TemplateVariant,    Private, &Private::createNamespaces>           namespaces;
      CachedItem<TemplateVariant,    Private, &Private::createConstantgroups>       constantgroups;
      CachedItem<TemplateVariant,    Private, &Private::createMacros>               macros;
      CachedItem<TemplateVariant,    Private, &Private::createTypedefs>             typedefs;
      CachedItem<TemplateVariant,    Private, &Private::createSequences>            sequences;
      CachedItem<TemplateVariant,    Private, &Private::createDictionaries>         dictionaries;
      CachedItem<TemplateVariant,    Private, &Private::createEnums>                enums;
      CachedItem<TemplateVariant,    Private, &Private::createFunctions>            functions;
      CachedItem<TemplateVariant,    Private, &Private::createVariables>            variables;
      CachedItem<TemplateVariant,    Private, &Private::createMemberGroups>         memberGroups;
      CachedItem<TemplateVariant,    Private, &Private::createDetailedMacros>       detailedMacros;
      CachedItem<TemplateVariant,    Private, &Private::createDetailedTypedefs>     detailedTypedefs;
      CachedItem<TemplateVariant,    Private, &Private::createDetailedSequences>    detailedSequences;
      CachedItem<TemplateVariant,    Private, &Private::createDetailedDictionaries> detailedDictionaries;
      CachedItem<TemplateVariant,    Private, &Private::createDetailedEnums>        detailedEnums;
      CachedItem<TemplateVariant,    Private, &Private::createDetailedFunctions>    detailedFunctions;
      CachedItem<TemplateVariant,    Private, &Private::createDetailedVariables>    detailedVariables;
      CachedItem<TemplateVariant,    Private, &Private::createInlineClasses>        inlineClasses;
    };
    Cachable m_cachable;
    static const PropertyMap<FileContext::Private> s_inst;
};

//%% struct File(Symbol): file information
//%% {
const PropertyMap<FileContext::Private> FileContext::Private::s_inst {
  BASE_PROPERTIES,
  {  "title",                     &Private::title },
  {  "highlight",                 &Private::highlight },
  {  "subhighlight",              &Private::subHighlight },
  {  "versionInfo",               &Private::versionInfo },
  {  "includeList",               &Private::includeList },
  {  "hasIncludeGraph",           &Private::hasIncludeGraph },
  {  "hasIncludedByGraph",        &Private::hasIncludedByGraph },
  {  "includeGraph",              &Private::includeGraph },
  {  "includedByGraph",           &Private::includedByGraph },
  {  "hasDetails",                &Private::hasDetails },
  {  "hasSourceFile",             &Private::hasSourceFile },
  {  "sources",                   &Private::sources },
  {  "version",                   &Private::version },
  {  "classes",                   &Private::classes },
  {  "namespaces",                &Private::namespaces },
  {  "constantgroups",            &Private::constantgroups },
  {  "macros",                    &Private::macros },
  {  "typedefs",                  &Private::typedefs },
  {  "sequences",                 &Private::sequences },
  {  "dictionaries",              &Private::dictionaries },
  {  "enums",                     &Private::enums },
  {  "functions",                 &Private::functions },
  {  "variables",                 &Private::variables },
  {  "memberGroups",              &Private::memberGroups },
  {  "detailedMacros",            &Private::detailedMacros },
  {  "detailedTypedefs",          &Private::detailedTypedefs },
  {  "detailedSequences",         &Private::detailedSequences },
  {  "detailedDictionaries",      &Private::detailedDictionaries },
  {  "detailedEnums",             &Private::detailedEnums },
  {  "detailedFunctions",         &Private::detailedFunctions },
  {  "detailedVariables",         &Private::detailedVariables },
  {  "inlineClasses",             &Private::inlineClasses },
  {  "compoundType",              &Private::compoundType }
};
//%% }

//PropertyMapper<FileContext::Private> FileContext::Private::s_inst;

FileContext::FileContext(const FileDef *fd) : p(std::make_unique<Private>(fd))
{
}

FileContext::~FileContext()
{
}

TemplateVariant FileContext::get(const QCString &n) const
{
  return p->get(n);
}

StringVector FileContext::fields() const
{
  return p->fields();
}

//------------------------------------------------------------------------

class DirContext::Private : public DefinitionContext<DirContext::Private>
{
  public:
    Private(const DirDef *dd) : DefinitionContext<DirContext::Private>(dd) , m_dirDef(dd)
    {
    }

    // TemplateStructIntf methods
    TemplateVariant get(const QCString &n) const { return s_inst.get(this,n); }
    StringVector fields() const                  { return s_inst.fields(); }

    // Property getters
    TemplateVariant title() const                { return TemplateVariant(m_dirDef->shortTitle()); }
    TemplateVariant highlight() const            { return TemplateVariant("files"); }
    TemplateVariant subHighlight() const         { return TemplateVariant(""); }
    TemplateVariant dirName() const              { return TemplateVariant(m_dirDef->shortName()); }
    TemplateVariant dirs() const                 { return m_cachable.dirs.get(this); }
    TemplateVariant files() const                { return m_cachable.files.get(this); }
    TemplateVariant hasDetails() const           { return m_dirDef->hasDetailedDescription(); }
    TemplateVariant compoundType() const         { return theTranslator->trDir(FALSE,TRUE); }
    TemplateVariant relPath() const              { return ""; }
    DotDirDepsPtr   getDirDepsGraph() const      { return m_cachable.dirDepsGraph.get(this); }

    TemplateVariant hasDirGraph() const
    {
      bool result=FALSE;
      bool haveDot  = Config_getBool(HAVE_DOT);
      bool dirGraph = Config_getBool(DIRECTORY_GRAPH);
      if (haveDot && dirGraph)
      {
        DotDirDepsPtr graph = getDirDepsGraph();
        result = !graph->isTrivial();
      }
      return result;
    }
    TemplateVariant dirGraph() const
    {
      TextStream t;
      bool haveDot  = Config_getBool(HAVE_DOT);
      bool dirGraph = Config_getBool(DIRECTORY_GRAPH);
      if (haveDot && dirGraph)
      {
        DotDirDepsPtr graph = getDirDepsGraph();
        QCString fn = m_dirDef->getOutputFileBase();
        addHtmlExtensionIfMissing(fn);
        switch (g_globals.outputFormat)
        {
          case ContextOutputFormat_Html:
            {
              graph->writeGraph(t,GOF_BITMAP,
                                EOF_Html,
                                g_globals.outputDir,
                                g_globals.outputDir+Portable::pathSeparator()+fn,
                                relPathAsString(),
                                true,
                                TRUE,
                                g_globals.dynSectionId,
                                FALSE);
            }
            break;
          case ContextOutputFormat_Latex:
            {
              graph->writeGraph(t,GOF_EPS,
                                EOF_LaTeX,
                                g_globals.outputDir,
                                g_globals.outputDir+Portable::pathSeparator()+m_dirDef->getOutputFileBase()+".tex",
                                relPathAsString(),
                                false,
                                TRUE,
                                g_globals.dynSectionId,
                                FALSE);
            }
            break;
            // TODO: support other generators
          default:
            err("context.cpp: output format not yet supported\n");
            break;
        }
        g_globals.dynSectionId++;
      }
      return TemplateVariant(t.str().c_str(),TRUE);
    }

  private:
    TemplateVariant createDirs() const
    {
      TemplateVariantList list;
      list.reserve(m_dirDef->subDirs().size());
      for(const auto dd : m_dirDef->subDirs())
      {
        list.push_back(DirContext::alloc(dd));
      }
      return TemplateImmutableList::alloc(list);
    }
    TemplateVariant createFiles() const
    {
      TemplateVariantList list;
      list.reserve(m_dirDef->getFiles().size());
      for (const auto &fd : m_dirDef->getFiles())
      {
        list.push_back(FileContext::alloc(fd));
      }
      return TemplateImmutableList::alloc(list);
    }
    DotDirDepsPtr createDirDepsGraph() const
    {
      return std::make_shared<DotDirDeps>(m_dirDef);
    }
    const DirDef *m_dirDef;
    struct Cachable : public DefinitionContext<DirContext::Private>::Cachable
    {
      CachedItem<TemplateVariant,  Private, &Private::createDirs>         dirs;
      CachedItem<TemplateVariant,  Private, &Private::createFiles>        files;
      CachedItem<DotDirDepsPtr,    Private, &Private::createDirDepsGraph> dirDepsGraph;
    };
    Cachable m_cachable;
    static const PropertyMap<DirContext::Private> s_inst;
};

//%% struct Dir(Symbol): directory information
//%% {
const PropertyMap<DirContext::Private> DirContext::Private::s_inst {
  BASE_PROPERTIES,
  {  "title",         &Private::title },
  {  "highlight",     &Private::highlight },
  {  "subhighlight",  &Private::subHighlight },
  {  "dirName",       &Private::dirName },
  {  "dirs",          &Private::dirs },
  {  "files",         &Private::files },
  {  "hasDetails",    &Private::hasDetails },
  {  "hasDirGraph",   &Private::hasDirGraph },
  {  "dirGraph",      &Private::dirGraph },
  {  "compoundType",  &Private::compoundType }
};
//%% }

//PropertyMapper<DirContext::Private> DirContext::Private::s_inst;

DirContext::DirContext(const DirDef *fd) : p(std::make_unique<Private>(fd))
{
}

DirContext::~DirContext()
{
}

TemplateVariant DirContext::get(const QCString &n) const
{
  return p->get(n);
}

StringVector DirContext::fields() const
{
  return p->fields();
}

//------------------------------------------------------------------------

class PageContext::Private : public DefinitionContext<PageContext::Private>
{
  public:
    Private(const PageDef *pd,bool isMainPage,bool isExample)
      : DefinitionContext<PageContext::Private>(pd) , m_pageDef(pd), m_isMainPage(isMainPage),
        m_isExample(isExample)
    {
    }

    // TemplateStructIntf methods
    TemplateVariant get(const QCString &n) const { return s_inst.get(this,n); }
    StringVector fields() const                  { return s_inst.fields(); }

    // Property getters
    TemplateVariant title() const
    {
      if (m_isMainPage)
      {
        QCString projectName = Config_getString(PROJECT_NAME);
        if (Doxygen::mainPage && !Doxygen::mainPage->title().isEmpty())
        {
          if (Doxygen::mainPage->title().lower()!="notitle")
          {
            return m_pageDef->title();
          }
          else
          {
            return "";
          }
        }
        else if (!projectName.isEmpty())
        {
          return projectName+" "+theTranslator->trDocumentation();
        }
        else
        {
          return theTranslator->trMainPage();
        }
      }
      else if (m_isExample)
      {
        return m_pageDef->name();
      }
      else
      {
        return m_pageDef->title();
      }
    }
    TemplateVariant relPath() const
    {
      return m_isMainPage ? TemplateVariant("") :
                            TemplateVariant(DefinitionContext<PageContext::Private>::relPath());
    }
    TemplateVariant highlight() const
    {
      if (m_isMainPage)
      {
        return "main";
      }
      else
      {
        return "pages";
      }
    }
    TemplateVariant subHighlight() const
    {
      return "";
    }
    TemplateVariant example() const
    {
      return m_cachable.example.get(this);
    }
  private:
    TemplateVariant createExample() const
    {
      return m_isExample ?
          TemplateVariant(parseDoc(m_pageDef,m_pageDef->docFile(),m_pageDef->docLine(),
                  relPathAsString(),"\\include "+m_pageDef->name(),FALSE)) :
          TemplateVariant("");
    }

    const PageDef *m_pageDef;
    struct Cachable : public DefinitionContext<PageContext::Private>::Cachable
    {
      CachedItem<TemplateVariant,  Private, &Private::createExample> example;
    };
    Cachable m_cachable;
    bool m_isMainPage;
    bool m_isExample;
    static const PropertyMap<PageContext::Private> s_inst;
};

//%% struct Page(Symbol): page information
//%% {
const PropertyMap<PageContext::Private> PageContext::Private::s_inst {
  BASE_PROPERTIES,
  {  "title",       &Private::title },
  {  "highlight",   &Private::highlight },
  {  "subhighlight",&Private::subHighlight },
  {  "example",     &Private::example }
};
//%% }

PageContext::PageContext(const PageDef *pd,bool isMainPage,bool isExample) : p(std::make_unique<Private>(pd,isMainPage,isExample))
{
}

PageContext::~PageContext()
{
}

TemplateVariant PageContext::get(const QCString &n) const
{
  return p->get(n);
}

StringVector PageContext::fields() const
{
  return p->fields();
}

//------------------------------------------------------------------------

class TextGeneratorHtml : public TextGeneratorIntf
{
  public:
    TextGeneratorHtml(TextStream &ts,const QCString &relPath)
       : m_ts(ts), m_relPath(relPath) {}
    void writeString(const QCString &s,bool keepSpaces) const
    {
      static const char *hex="0123456789ABCDEF";
      if (s.isEmpty()) return;
      if (keepSpaces)
      {
        const char *p=s.data();
        char c;
        while ((c=*p++))
        {
          switch(c)
          {
            case '<':  m_ts << "&lt;"; break;
            case '>':  m_ts << "&gt;"; break;
            case '\'': m_ts << "&#39;"; break;
            case '"':  m_ts << "&quot;"; break;
            case '&':  m_ts << "&amp;"; break;
            case ' ':  m_ts << "&#160;"; break;
            default:
              {
                uint8_t uc = static_cast<uint8_t>(c);
                if (uc<32 && !isspace(c)) // non-printable control characters
                {
                  m_ts << "&#x24" << hex[uc>>4] << hex[uc&0xF] << ";";
                }
                else
                {
                  m_ts << c;
                }
              }
              break;
          }
        }
      }
      else
      {
        m_ts << convertToHtml(s);
      }
    }

    void writeBreak(int indent) const
    {
      m_ts << "<br />";
      for (int i=0;i<indent;i++)
      {
        m_ts << "&#160;";
      }
    }

    void writeLink(const QCString &ref,const QCString &f,
                   const QCString &anchor,const QCString &name
                  ) const
    {
      if (!ref.isEmpty())
      {
        m_ts << "<a class=\"elRef\" ";
        m_ts << externalLinkTarget();
      }
      else
      {
        m_ts << "<a class=\"el\" ";
      }
      m_ts << "href=\"";
      m_ts << externalRef(m_relPath,ref,TRUE);
      if (!f.isEmpty())
      {
        QCString fn = f;
        addHtmlExtensionIfMissing(fn);
        m_ts << fn;
      }
      if (!anchor.isEmpty()) m_ts << "#" << anchor;
      m_ts << "\">";
      m_ts << convertToHtml(name);
      m_ts << "</a>";
    }

  private:
    TextStream &m_ts;
    QCString m_relPath;
};

//------------------------------------------------------------------------

class TextGeneratorLatex : public TextGeneratorIntf
{
  public:
    TextGeneratorLatex(TextStream &ts) : m_ts(ts) {}
    void writeString(const QCString &s,bool keepSpaces) const
    {
      if (s==0) return;
      m_ts << convertToLaTeX(s,FALSE,keepSpaces);
    }
    void writeBreak(int indent) const
    {
      m_ts << "\\\\*\n";
      for (int i=0;i<indent;i++)
      {
        m_ts << "~";
      }
    }
    void writeLink(const QCString &ref,const QCString &f,
                   const QCString &anchor,const QCString &text
                  ) const
    {
      bool pdfHyperlinks = Config_getBool(PDF_HYPERLINKS);
      if (ref.isEmpty() && pdfHyperlinks)
      {
        m_ts << "\\mbox{\\hyperlink{";
        if (!f.isEmpty()) m_ts << stripPath(f);
        if (!f.isEmpty() && !anchor.isEmpty()) m_ts << "_";
        if (!anchor.isEmpty()) m_ts << anchor;
        m_ts << "}{";
        filterLatexString(m_ts,text,
                          false, // insideTabbing
                          false, // insidePre
                          false, // insideItem
                          false, // insideTable
                          false  // keepSpaces
                         );
        m_ts << "}}";
      }
      else
      {
        m_ts << "\\textbf{ ";
        filterLatexString(m_ts,text,
                          false, // insideTabbing
                          false, // insidePre
                          false, // insideItem
                          false, // insideTable
                          false  // keepSpaces
                         );
        m_ts << "}";
      }
    }

  private:
    TextStream &m_ts;
};

//------------------------------------------------------------------------

class TextGeneratorFactory
{
  public:
    static TextGeneratorFactory *instance()
    {
      static TextGeneratorFactory *instance = new TextGeneratorFactory;
      return instance;
    }
    TextGeneratorIntf *create(TextStream &ts,const QCString &relPath)
    {
      switch (g_globals.outputFormat)
      {
        case ContextOutputFormat_Html:
          return new TextGeneratorHtml(ts,relPath);
        case ContextOutputFormat_Latex:
          return new TextGeneratorLatex(ts);
        default:
          break;
      }
      return 0;
    }
  private:
    TextGeneratorFactory() = default;
    virtual ~TextGeneratorFactory() = default;
};

TemplateVariant createLinkedText(const Definition *def,const QCString &relPath,const QCString &text)
{
  TextStream ts;
  TextGeneratorIntf *tg = TextGeneratorFactory::instance()->create(ts,relPath);
  if (tg)
  {
    linkifyText(*tg,def->getOuterScope(),def->getBodyDef(),def,text);
    delete tg;
    return TemplateVariant(ts.str().c_str(),true);
  }
  else
  {
    return text;
  }
}

class MemberContext::Private : public DefinitionContext<MemberContext::Private>
{
  public:
    Private(const MemberDef *md) : DefinitionContext<MemberContext::Private>(md) , m_memberDef(md)
    {
    }

    // TemplateStructIntf methods
    TemplateVariant get(const QCString &n) const { return s_inst.get(this,n); }
    StringVector fields() const                  { return s_inst.fields(); }

    // Property getters
    TemplateVariant isStatic() const                 { return m_memberDef->isStatic(); }
    TemplateVariant isObjCMethod() const             { return m_memberDef->isObjCMethod(); }
    TemplateVariant isObjCProperty() const           { return m_memberDef->isObjCProperty(); }
    TemplateVariant isCSharpProperty() const         { return m_memberDef->isCSharpProperty(); }
    TemplateVariant isImplementation() const         { return m_memberDef->isImplementation(); }
    TemplateVariant isSignal() const                 { return m_memberDef->isSignal(); }
    TemplateVariant isSlot() const                   { return m_memberDef->isSlot(); }
    TemplateVariant isTypedef() const                { return m_memberDef->isTypedef(); }
    TemplateVariant isFunction() const               { return m_memberDef->isFunction(); }
    TemplateVariant isFunctionPtr() const            { return m_memberDef->isFunctionPtr(); }
    TemplateVariant isFriend() const                 { return m_memberDef->isFriend(); }
    TemplateVariant isForeign() const                { return m_memberDef->isForeign(); }
    TemplateVariant isEvent() const                  { return m_memberDef->isEvent(); }
    TemplateVariant isInline() const                 { return m_memberDef->isInline(); }
    TemplateVariant isExplicit() const               { return m_memberDef->isExplicit(); }
    TemplateVariant isMutable() const                { return m_memberDef->isMutable(); }
    TemplateVariant isGettable() const               { return m_memberDef->isGettable(); }
    TemplateVariant isPrivateGettable() const        { return m_memberDef->isPrivateGettable(); }
    TemplateVariant isProtectedGettable() const      { return m_memberDef->isProtectedGettable(); }
    TemplateVariant isSettable() const               { return m_memberDef->isSettable(); }
    TemplateVariant isPrivateSettable() const        { return m_memberDef->isPrivateSettable(); }
    TemplateVariant isProtectedSettable() const      { return m_memberDef->isProtectedSettable(); }
    TemplateVariant isReadable() const               { return m_memberDef->isReadable(); }
    TemplateVariant isWritable() const               { return m_memberDef->isWritable(); }
    TemplateVariant isAddable() const                { return m_memberDef->isAddable(); }
    TemplateVariant isRemovable() const              { return m_memberDef->isRemovable(); }
    TemplateVariant isRaisable() const               { return m_memberDef->isRaisable(); }
    TemplateVariant isFinal() const                  { return m_memberDef->isFinal(); }
    TemplateVariant isAbstract() const               { return m_memberDef->isAbstract(); }
    TemplateVariant isOverride() const               { return m_memberDef->isOverride(); }
    TemplateVariant isInitonly() const               { return m_memberDef->isInitonly(); }
    TemplateVariant isOptional() const               { return m_memberDef->isOptional(); }
    TemplateVariant isRequired() const               { return m_memberDef->isRequired(); }
    TemplateVariant isNonAtomic() const              { return m_memberDef->isNonAtomic(); }
    TemplateVariant isCopy() const                   { return m_memberDef->isCopy(); }
    TemplateVariant isAssign() const                 { return m_memberDef->isAssign(); }
    TemplateVariant isRetain() const                 { return m_memberDef->isRetain(); }
    TemplateVariant isWeak() const                   { return m_memberDef->isWeak(); }
    TemplateVariant isStrong() const                 { return m_memberDef->isStrong(); }
    TemplateVariant isEnumStruct() const             { return m_memberDef->isEnumStruct(); }
    TemplateVariant isUnretained() const             { return m_memberDef->isUnretained(); }
    TemplateVariant isNew() const                    { return m_memberDef->isNew(); }
    TemplateVariant isSealed() const                 { return m_memberDef->isSealed(); }
    TemplateVariant isExternal() const               { return m_memberDef->isExternal(); }
    TemplateVariant isTypeAlias() const              { return m_memberDef->isTypeAlias(); }
    TemplateVariant isDefault() const                { return m_memberDef->isDefault(); }
    TemplateVariant isDelete() const                 { return m_memberDef->isDelete(); }
    TemplateVariant isNoExcept() const               { return m_memberDef->isNoExcept(); }
    TemplateVariant isAttribute() const              { return m_memberDef->isAttribute(); }
    TemplateVariant isUNOProperty() const            { return m_memberDef->isUNOProperty(); }
    TemplateVariant isReadonly() const               { return m_memberDef->isReadonly(); }
    TemplateVariant isBound() const                  { return m_memberDef->isBound(); }
    TemplateVariant isConstrained() const            { return m_memberDef->isConstrained(); }
    TemplateVariant isTransient() const              { return m_memberDef->isTransient(); }
    TemplateVariant isMaybeVoid() const              { return m_memberDef->isMaybeVoid(); }
    TemplateVariant isMaybeDefault() const           { return m_memberDef->isMaybeDefault(); }
    TemplateVariant isMaybeAmbiguous() const         { return m_memberDef->isMaybeAmbiguous(); }
    TemplateVariant isPublished() const              { return m_memberDef->isPublished(); }
    TemplateVariant isTemplateSpecialization() const { return m_memberDef->isTemplateSpecialization(); }
    TemplateVariant isProperty() const               { return m_memberDef->isProperty(); }
    TemplateVariant isEnumValue() const              { return m_memberDef->isEnumValue(); }
    TemplateVariant isVariable() const               { return m_memberDef->isVariable(); }
    TemplateVariant isEnumeration() const            { return m_memberDef->isEnumerate(); }
    TemplateVariant hasDetails() const               { return m_memberDef->hasDetailedDescription(); }
    TemplateVariant isDefine() const                 { return m_memberDef->isDefine(); }
    TemplateVariant isAnonymous() const              { return m_memberDef->isAnonymous(); }
    TemplateVariant isRelated() const                { return m_memberDef->isRelated(); }
    TemplateVariant enumBaseType() const             { return m_memberDef->enumBaseType(); }
    TemplateVariant hasOneLineInitializer() const    { return m_memberDef->hasOneLineInitializer(); }
    TemplateVariant hasMultiLineInitializer() const  { return m_memberDef->hasMultiLineInitializer(); }
    TemplateVariant extraTypeChars() const           { return m_memberDef->extraTypeChars(); }
    TemplateVariant type() const                     { return m_memberDef->typeString(); }
    TemplateVariant fieldType() const                { return m_cachable.fieldType.get(this); }
    TemplateVariant declType() const                 { return m_cachable.declType.get(this); }
    TemplateVariant declArgs() const                 { return m_cachable.declArgs.get(this); }
    TemplateVariant exception() const                { return m_cachable.exception.get(this); }
    TemplateVariant bitfields() const                { return m_cachable.bitfields.get(this); }
    TemplateVariant initializer() const              { return m_cachable.initializer.get(this); }
    TemplateVariant initializerAsCode() const        { return m_cachable.initializerAsCode.get(this); }
    TemplateVariant anonymousType() const            { return m_cachable.anonymousType.get(this); }
    TemplateVariant anonymousMember() const          { return m_cachable.anonymousMember.get(this); }
    TemplateVariant enumValues() const               { return m_cachable.enumValues.get(this); }
    TemplateVariant templateArgs() const             { return m_cachable.templateArgs.get(this); }
    TemplateVariant templateAlias() const            { return m_cachable.templateAlias.get(this); }
    TemplateVariant propertyAttrs() const            { return m_cachable.propertyAttrs.get(this); }
    TemplateVariant eventAttrs() const               { return m_cachable.eventAttrs.get(this); }
    TemplateVariant getClass() const                 { return m_cachable.classDef.get(this); }
    TemplateVariant category() const                 { return m_cachable.category.get(this); }
    TemplateVariant categoryRelation() const         { return m_cachable.categoryRelation.get(this); }
    TemplateVariant getFile() const                  { return m_cachable.fileDef.get(this); }
    TemplateVariant getNamespace() const             { return m_cachable.namespaceDef.get(this); }
    TemplateVariant definition() const               { return m_cachable.definition.get(this); }
    TemplateVariant parameters() const               { return m_cachable.parameters.get(this); }
    TemplateVariant hasParameters() const            { return !getDefArgList().empty(); }
    TemplateVariant hasConstQualifier() const        { return getDefArgList().constSpecifier(); }
    TemplateVariant hasVolatileQualifier() const     { return getDefArgList().volatileSpecifier(); }
    TemplateVariant hasRefQualifierLValue() const    { return getDefArgList().refQualifier()==RefQualifierLValue; }
    TemplateVariant hasRefQualifierRValue() const    { return getDefArgList().refQualifier()==RefQualifierRValue; }
    TemplateVariant trailingReturnType() const       { return m_cachable.trailingReturnType.get(this); }
    TemplateVariant templateDecls() const            { return m_cachable.templateDecls.get(this); }
    TemplateVariant labels() const                   { return m_cachable.labels.get(this); }
    TemplateVariant paramDocs() const                { return m_cachable.paramDocs.get(this); }
    TemplateVariant implements() const               { return m_cachable.implements.get(this); }
    TemplateVariant reimplements() const             { return m_cachable.reimplements.get(this); }
    TemplateVariant implementedBy() const            { return m_cachable.implementedBy.get(this); }
    TemplateVariant reimplementedBy() const          { return m_cachable.reimplementedBy.get(this); }
    TemplateVariant examples() const                 { return m_cachable.examples.get(this); }
    TemplateVariant typeConstraints() const          { return m_cachable.typeConstraints.get(this); }
    TemplateVariant sourceRefs() const               { return m_cachable.sourceRefs.get(this); }
    TemplateVariant sourceRefBys() const             { return m_cachable.sourceRefBys.get(this); }
    TemplateVariant sourceCode() const               { return m_cachable.sourceCode.get(this); }
    DotCallGraphPtr getCallGraph() const             { return m_cachable.callGraph.get(this); }
    DotCallGraphPtr getCallerGraph() const           { return m_cachable.callerGraph.get(this); }
    TemplateVariant hasSources() const               { return TemplateVariant(m_memberDef->hasSources()); }
    TemplateVariant hasReferencedByRelation() const  { return TemplateVariant(m_memberDef->hasReferencedByRelation()); }
    TemplateVariant hasReferencesRelation() const    { return TemplateVariant(m_memberDef->hasReferencesRelation()); }

    const ArgumentList &getDefArgList() const
    {
      return (m_memberDef->isDocsForDefinition()) ?
              m_memberDef->argumentList() : m_memberDef->declArgumentList();
    }

    TemplateVariant functionQualifier() const
    {
      if (!m_memberDef->isObjCMethod() &&
          (m_memberDef->isFunction()  || m_memberDef->isSlot() ||
           m_memberDef->isPrototype() || m_memberDef->isSignal()
          )
         )
      {
        return "()";
      }
      else
      {
        return "";
      }
    }
    TemplateVariant hasCallGraph() const
    {
      bool haveDot = Config_getBool(HAVE_DOT);
      if (m_memberDef->hasCallGraph() && haveDot &&
          (m_memberDef->isFunction() || m_memberDef->isSlot() || m_memberDef->isSignal()))
      {
        DotCallGraphPtr cg = getCallGraph();
        return !cg->isTooBig() && !cg->isTrivial();
      }
      return TemplateVariant(FALSE);
    }
    TemplateVariant callGraph() const
    {
      if (hasCallGraph().toBool())
      {
        DotCallGraphPtr cg = getCallGraph();
        QCString fn = m_memberDef->getOutputFileBase();
        addHtmlExtensionIfMissing(fn);
        TextStream t;
        switch (g_globals.outputFormat)
        {
          case ContextOutputFormat_Html:
            {
              cg->writeGraph(t,GOF_BITMAP,EOF_Html,
                  g_globals.outputDir,
<<<<<<< HEAD
                  g_globals.outputDir+Portable::pathSeparator()+addHtmlExtensionIfMissing(m_memberDef->getOutputFileBase()),
                  relPathAsString(),true,TRUE,g_globals.dynSectionId
=======
                  g_globals.outputDir+Portable::pathSeparator()+fn,
                  relPathAsString(),TRUE,g_globals.dynSectionId
>>>>>>> 5b5f1534
                  );
            }
            break;
          case ContextOutputFormat_Latex:
            {
              cg->writeGraph(t,GOF_EPS,EOF_LaTeX,
                  g_globals.outputDir,
                  g_globals.outputDir+Portable::pathSeparator()+m_memberDef->getOutputFileBase()+".tex",
                  relPathAsString(),false,TRUE,g_globals.dynSectionId
                  );
            }
            break;
            // TODO: support other generators
          default:
            err("context.cpp: output format not yet supported\n");
            break;
        }
        g_globals.dynSectionId++;
        return TemplateVariant(t.str().c_str(),TRUE);
      }
      else
      {
        return TemplateVariant("");
      }
    }
    TemplateVariant referencedByRelation() const
    {
      if (hasReferencedByRelation().toBool())
      {
        err("context.cpp: referencedByRelation not yet implemented\n");
      }
      return TemplateVariant("");
    }
    TemplateVariant hasCallerGraph() const
    {
      bool haveDot = Config_getBool(HAVE_DOT);
      if (m_memberDef->hasCallerGraph() && haveDot &&
          (m_memberDef->isFunction() || m_memberDef->isSlot() || m_memberDef->isSignal()))
      {
        DotCallGraphPtr cg = getCallerGraph();
        return !cg->isTooBig() && !cg->isTrivial();
      }
      return TemplateVariant(FALSE);
    }
    TemplateVariant callerGraph() const
    {
      if (hasCallerGraph().toBool())
      {
        DotCallGraphPtr cg = getCallerGraph();
        QCString fn = m_memberDef->getOutputFileBase();
        addHtmlExtensionIfMissing(fn);
        TextStream t;
        switch (g_globals.outputFormat)
        {
          case ContextOutputFormat_Html:
            {
              cg->writeGraph(t,GOF_BITMAP,EOF_Html,
                  g_globals.outputDir,
<<<<<<< HEAD
                  g_globals.outputDir+Portable::pathSeparator()+addHtmlExtensionIfMissing(m_memberDef->getOutputFileBase()),
                  relPathAsString(),true,TRUE,g_globals.dynSectionId
=======
                  g_globals.outputDir+Portable::pathSeparator()+fn,
                  relPathAsString(),TRUE,g_globals.dynSectionId
>>>>>>> 5b5f1534
                  );
            }
            break;
          case ContextOutputFormat_Latex:
            {
              cg->writeGraph(t,GOF_EPS,EOF_LaTeX,
                  g_globals.outputDir,
                  g_globals.outputDir+Portable::pathSeparator()+m_memberDef->getOutputFileBase()+".tex",
                  relPathAsString(),false,TRUE,g_globals.dynSectionId
                  );
            }
            break;
            // TODO: support other generators
          default:
            err("context.cpp: output format not yet supported\n");
            break;
        }
        g_globals.dynSectionId++;
        return TemplateVariant(t.str().c_str(),TRUE);
      }
      else
      {
        return TemplateVariant("");
      }
    }
    TemplateVariant referencesRelation() const
    {
      if (hasReferencesRelation().toBool())
      {
         err("context.cpp: referencesRelation not yet implemented\n");
      }
      return TemplateVariant("");
    }
    TemplateVariant handleDetailsVisibleFor(const TemplateVariantList &args) const
    {
      if (args.size()==1)
      {
        QCString containerStr = args[0].toString();
        MemberListContainer                 container = MemberListContainer::Class;
        if      (containerStr=="module")    container = MemberListContainer::Group;
        else if (containerStr=="file")      container = MemberListContainer::File;
        else if (containerStr=="namespace") container = MemberListContainer::Namespace;
        return m_memberDef->isDetailedSectionVisible(container);
      }
      else
      {
        err(".detailsVisibleFor should take one string argument, got %zu\n",args.size());
      }
      return TemplateVariant();
    }
    TemplateVariant detailsVisibleFor() const
    {
      return TemplateVariant(std::bind(&Private::handleDetailsVisibleFor,this,std::placeholders::_1));
    }
    TemplateVariant handleNameWithContextFor(const TemplateVariantList &args) const
    {
      if (args.size()==1)
      {
        SrcLangExt lang = m_memberDef->getLanguage();
        QCString n = m_memberDef->name();
        QCString ctx = args[0].toString();
        QCString sep = getLanguageSpecificSeparator(lang,TRUE);
        if (m_memberDef->getEnumScope() && m_memberDef->livesInsideEnum())
        {
          n.prepend(m_memberDef->getEnumScope()->displayName()+sep);
        }
        if (ctx=="module" && m_memberDef->getClassDef() && !m_memberDef->isRelated())
        {
          n.prepend(m_memberDef->getClassDef()->displayName()+sep);
        }
        else if ((ctx=="module" || ctx=="file") && m_memberDef->getNamespaceDef())
        {
          n.prepend(m_memberDef->getNamespaceDef()->displayName()+sep);
        }
        return n;
      }
      else
      {
        err(".nameWithContextFor should take one string argument, got %zu\n",args.size());
      }
      return TemplateVariant();
    }
    TemplateVariant nameWithContextFor() const
    {
      return TemplateVariant(std::bind(&Private::handleNameWithContextFor,this,std::placeholders::_1));
    }

  private:

    TemplateVariant createTemplateArgs() const
    {
      return !m_memberDef->templateArguments().empty() ?
         TemplateVariant(ArgumentListContext::alloc(m_memberDef->templateArguments(),m_memberDef,relPathAsString())) :
         TemplateVariant(false);
    }
    TemplateVariant createTemplateAlias() const
    {
      return m_memberDef->isTypeAlias() ?
         TemplateVariant(createLinkedText(m_memberDef,relPathAsString(),
                                QCString(" = ")+m_memberDef->typeString())) :
         TemplateVariant("");
    }
    TemplateVariant createPropertyAttrs() const
    {
      TemplateVariantList list;
      list.reserve(6);
      if (m_memberDef->isProperty())
      {
        if (m_memberDef->isGettable())           list.push_back("get");
        if (m_memberDef->isPrivateGettable())    list.push_back("private get");
        if (m_memberDef->isProtectedGettable())  list.push_back("protected get");
        if (m_memberDef->isSettable())           list.push_back("set");
        if (m_memberDef->isPrivateSettable())    list.push_back("private set");
        if (m_memberDef->isProtectedSettable())  list.push_back("protected set");
      }
      return TemplateImmutableList::alloc(list);
    }
    TemplateVariant createEventAttrs() const
    {
      TemplateVariantList list;
      list.reserve(3);
      if (m_memberDef->isEvent())
      {
        if (m_memberDef->isAddable())   list.push_back("add");
        if (m_memberDef->isRemovable()) list.push_back("remove");
        if (m_memberDef->isRaisable())  list.push_back("raise");
      }
      return TemplateImmutableList::alloc(list);
    }
    TemplateVariant createParameters() const
    {
      const ArgumentList &defArgList = getDefArgList();
      return !m_memberDef->isProperty() ?
          ArgumentListContext::alloc(defArgList,m_memberDef,relPathAsString()) :
          ArgumentListContext::alloc();
    }
    TemplateVariant createEnumValues() const
    {
      return m_memberDef->isEnumerate() ?
          TemplateVariant(MemberListContext::alloc(m_memberDef->enumFieldList())) :
          TemplateVariant(false);
    }
    TemplateVariant createFileDef() const
    {
      return m_memberDef->getFileDef() ?
          TemplateVariant(FileContext::alloc(m_memberDef->getFileDef())) :
          TemplateVariant(false);
    }
    TemplateVariant createNamespaceDef() const
    {
      return m_memberDef->getNamespaceDef() ?
          TemplateVariant(NamespaceContext::alloc(m_memberDef->getNamespaceDef())) :
          TemplateVariant(false);
    }
    TemplateVariant createClassDef() const
    {
      return m_memberDef->getClassDef() ?
          TemplateVariant(ClassContext::alloc(m_memberDef->getClassDef())) :
          TemplateVariant(false);
    }
    TemplateVariant createCategory() const
    {
      return m_memberDef->category() ?
          TemplateVariant(ClassContext::alloc(m_memberDef->category())) :
          TemplateVariant(false);
    }
    TemplateVariant createCategoryRelation() const
    {
      return m_memberDef->categoryRelation() ?
          TemplateVariant(MemberContext::alloc(m_memberDef->categoryRelation())) :
          TemplateVariant(false);
    }
    TemplateVariant createDefinition() const
    {
      return createLinkedText(m_memberDef,relPathAsString(),
                              m_memberDef->displayDefinition());
    }
    TemplateVariant createTrailingReturnType() const
    {
      const ArgumentList &al = getDefArgList();
      return !al.trailingReturnType().isEmpty() ?
          TemplateVariant(createLinkedText(m_memberDef,relPathAsString(), al.trailingReturnType())) :
          TemplateVariant("");
    }
    TemplateVariant createTemplateDecls() const
    {
      TemplateVariantList list;
      const ClassDef *cd=m_memberDef->getClassDef();
      if (!m_memberDef->definitionTemplateParameterLists().empty())
      {
        for (const ArgumentList &tal : m_memberDef->definitionTemplateParameterLists())
        {
          if (!tal.empty())
          {
            list.push_back(ArgumentListContext::alloc(tal,m_memberDef,relPathAsString()));
          }
        }
      }
      else
      {
        if (cd && !m_memberDef->isRelated() && !m_memberDef->isTemplateSpecialization())
        {
          for (const ArgumentList &tal : cd->getTemplateParameterLists())
          {
            if (!tal.empty())
            {
              list.push_back(ArgumentListContext::alloc(tal,m_memberDef,relPathAsString()));
            }
          }
        }
        if (!m_memberDef->templateArguments().empty()) // function template prefix
        {
          list.push_back(ArgumentListContext::alloc(
                       m_memberDef->templateArguments(),m_memberDef,relPathAsString()));
        }
      }
      return TemplateImmutableList::alloc(list);
    }
    TemplateVariant createAnonymousType() const
    {
      const ClassDef *cd = m_memberDef->getClassDefOfAnonymousType();
      return cd ? TemplateVariant(ClassContext::alloc(cd)) : TemplateVariant(false);
    }
    TemplateVariant createParamDocs() const
    {
      if (m_memberDef->argumentList().hasDocumentation())
      {
        QCString paramDocs;
        for (const Argument &a : m_memberDef->argumentList())
        {
          if (a.hasDocumentation())
          {
            QCString docs = a.docs;
            QCString direction = extractDirection(docs);
            paramDocs+="@param"+direction+" "+a.name+" "+docs;
          }
        }
        return TemplateVariant(parseDoc(m_memberDef,
                                        m_memberDef->docFile(),m_memberDef->docLine(),
                                        relPathAsString(),paramDocs,FALSE));
      }
      return TemplateVariant("");
    }
    TemplateVariant createImplements() const
    {
      const MemberDef *md = m_memberDef->reimplements();
      TemplateVariantList list;
      if (md)
      {
        const ClassDef *cd = md->getClassDef();
        // filter on pure virtual/interface methods
        if (cd && (md->virtualness()==Specifier::Pure || cd->compoundType()==ClassDef::Interface))
        {
          list.push_back(MemberContext::alloc(md));
        }
      }
      return TemplateImmutableList::alloc(list);
    }
    TemplateVariant createReimplements() const
    {
      const MemberDef *md = m_memberDef->reimplements();
      TemplateVariantList list;
      if (md)
      {
        const ClassDef *cd = md->getClassDef();
        // filter on non-pure virtual & non interface methods
        if (cd && md->virtualness()!=Specifier::Pure && cd->compoundType()!=ClassDef::Interface)
        {
          list.push_back(MemberContext::alloc(md));
        }
      }
      return TemplateImmutableList::alloc(list);
    }
    TemplateVariant createImplementedBy() const
    {
      TemplateVariantList list;
      list.reserve(m_memberDef->reimplementedBy().size());
      for (const auto &md : m_memberDef->reimplementedBy())
      {
        const ClassDef *cd = md->getClassDef();
        // filter on pure virtual/interface methods
        if (cd && md->virtualness()==Specifier::Pure && cd->compoundType()==ClassDef::Interface)
        {
          list.push_back(MemberContext::alloc(md));
        }
      }
      return TemplateImmutableList::alloc(list);
    }
    TemplateVariant createReimplementedBy() const
    {
      TemplateVariantList list;
      list.reserve(m_memberDef->reimplementedBy().size());
      for (const auto &md : m_memberDef->reimplementedBy())
      {
        const ClassDef *cd = md->getClassDef();
        // filter on non-pure virtual & non interface methods
        if (cd && md->virtualness()!=Specifier::Pure && cd->compoundType()!=ClassDef::Interface)
        {
          list.push_back(MemberContext::alloc(md));
        }
      }
      return TemplateImmutableList::alloc(list);
    }
    TemplateVariant createExamples() const
    {
      TemplateVariantList list;
      if (m_memberDef->hasExamples())
      {
        list.reserve(m_memberDef->getExamples().size());
        for (const auto &ex : m_memberDef->getExamples())
        {
          TemplateStructIntfPtr s = TemplateImmutableStruct::alloc(
          {
            { "text",             TemplateVariant(ex.name)   },
            { "isLinkable",       TemplateVariant(TRUE)      },
            { "anchor",           TemplateVariant(ex.anchor) },
            { "fileName",         TemplateVariant(ex.file)   },
            { "isReference",      TemplateVariant(FALSE)     },
            { "externalReference",TemplateVariant("")        }
          });
          list.push_back(s);
        }
      }
      return TemplateImmutableList::alloc(list);
    }
    TemplateVariant createSourceRefs() const
    {
      return MemberListContext::alloc(m_memberDef->getReferencesMembers());
    }
    TemplateVariant createSourceRefBys() const
    {
      return MemberListContext::alloc(m_memberDef->getReferencedByMembers());
    }
    DotCallGraphPtr createCallGraph() const
    {
      return std::make_shared<DotCallGraph>(m_memberDef,FALSE);
    }
    DotCallGraphPtr createCallerGraph() const
    {
      return std::make_shared<DotCallGraph>(m_memberDef,TRUE);
    }
    TemplateVariant createAnonymousMember() const
    {
      return m_memberDef->fromAnonymousMember() ?
          TemplateVariant(MemberContext::alloc(m_memberDef)) :
          TemplateVariant(false);
    }
    TemplateVariant createLabels() const
    {
      StringVector sl = m_memberDef->getLabels(m_memberDef->getOuterScope());
      TemplateVariantList list;
      list.reserve(sl.size());
      for (const auto &s : sl)
      {
        list.push_back(s.c_str());
      }
      return TemplateImmutableList::alloc(list);
    }
    TemplateVariant createTypeConstraints() const
    {
      return !m_memberDef->typeConstraints().empty() ?
          TemplateVariant(ArgumentListContext::alloc(m_memberDef->typeConstraints(),m_memberDef,relPathAsString())) :
          TemplateVariant(ArgumentListContext::alloc());
    }
    TemplateVariant createInitializerAsCode() const
    {
      QCString scopeName;
      if (m_memberDef->getClassDef())
      {
        scopeName = m_memberDef->getClassDef()->name();
      }
      else if (m_memberDef->getNamespaceDef())
      {
        scopeName = m_memberDef->getNamespaceDef()->name();
      }
      return TemplateVariant(parseCode(m_memberDef,
                                       scopeName,relPathAsString(),
                                       m_memberDef->initializer()));
    }
    TemplateVariant createInitializer() const
    {
      return createLinkedText(m_memberDef,relPathAsString(),m_memberDef->initializer());
    }
    TemplateVariant createSourceCode() const
    {
      QCString codeFragment;
      const FileDef *fd = m_memberDef->getBodyDef();
      int startLine = m_memberDef->getStartBodyLine();
      int endLine   = m_memberDef->getEndBodyLine();
      if (fd && readCodeFragment(fd->absFilePath(),startLine,endLine,codeFragment))
      {
        QCString scopeName;
        if (m_memberDef->getClassDef())
        {
          scopeName = m_memberDef->getClassDef()->name();
        }
        else if (m_memberDef->getNamespaceDef())
        {
          scopeName = m_memberDef->getNamespaceDef()->name();
        }
        return parseCode(m_memberDef,
                         scopeName,relPathAsString(),
                         codeFragment,startLine,endLine,TRUE);
      }
      return TemplateVariant("");
    }
    TemplateVariant createDeclType() const
    {
      return createLinkedText(m_memberDef,relPathAsString(),m_memberDef->getDeclType());
    }
    TemplateVariant createDeclArgs() const
    {
      return createLinkedText(m_memberDef,relPathAsString(),m_memberDef->argsString());
    }
    TemplateVariant createFieldType() const
    {
      return createLinkedText(m_memberDef,relPathAsString(),m_memberDef->fieldType());
    }
    TemplateVariant createException() const
    {
      return createLinkedText(m_memberDef,relPathAsString(),m_memberDef->excpString());
    }
    TemplateVariant createBitfields() const
    {
      return createLinkedText(m_memberDef,relPathAsString(),m_memberDef->bitfieldString());
    }

    const MemberDef *m_memberDef;
    struct Cachable : public DefinitionContext<MemberContext::Private>::Cachable
    {
      CachedItem<TemplateVariant,  Private, &Private::createTemplateArgs>       templateArgs;
      CachedItem<TemplateVariant,  Private, &Private::createTemplateAlias>      templateAlias;
      CachedItem<TemplateVariant,  Private, &Private::createPropertyAttrs>      propertyAttrs;
      CachedItem<TemplateVariant,  Private, &Private::createEventAttrs>         eventAttrs;
      CachedItem<TemplateVariant,  Private, &Private::createParameters>         parameters;
      CachedItem<TemplateVariant,  Private, &Private::createEnumValues>         enumValues;
      CachedItem<TemplateVariant,  Private, &Private::createFileDef>            fileDef;
      CachedItem<TemplateVariant,  Private, &Private::createNamespaceDef>       namespaceDef;
      CachedItem<TemplateVariant,  Private, &Private::createCategory>           category;
      CachedItem<TemplateVariant,  Private, &Private::createCategoryRelation>   categoryRelation;
      CachedItem<TemplateVariant,  Private, &Private::createDefinition>         definition;
      CachedItem<TemplateVariant,  Private, &Private::createTrailingReturnType> trailingReturnType;
      CachedItem<TemplateVariant,  Private, &Private::createTemplateDecls>      templateDecls;
      CachedItem<TemplateVariant,  Private, &Private::createClassDef>           classDef;
      CachedItem<TemplateVariant,  Private, &Private::createAnonymousType>      anonymousType;
      CachedItem<TemplateVariant,  Private, &Private::createParamDocs>          paramDocs;
      CachedItem<TemplateVariant,  Private, &Private::createImplements>         implements;
      CachedItem<TemplateVariant,  Private, &Private::createReimplements>       reimplements;
      CachedItem<TemplateVariant,  Private, &Private::createImplementedBy>      implementedBy;
      CachedItem<TemplateVariant,  Private, &Private::createReimplementedBy>    reimplementedBy;
      CachedItem<TemplateVariant,  Private, &Private::createExamples>           examples;
      CachedItem<TemplateVariant,  Private, &Private::createSourceRefs>         sourceRefs;
      CachedItem<TemplateVariant,  Private, &Private::createSourceRefBys>       sourceRefBys;
      CachedItem<DotCallGraphPtr,  Private, &Private::createCallGraph>          callGraph;
      CachedItem<DotCallGraphPtr,  Private, &Private::createCallerGraph>        callerGraph;
      CachedItem<TemplateVariant,  Private, &Private::createAnonymousMember>    anonymousMember;
      CachedItem<TemplateVariant,  Private, &Private::createLabels>             labels;
      CachedItem<TemplateVariant,  Private, &Private::createTypeConstraints>    typeConstraints;
      CachedItem<TemplateVariant,  Private, &Private::createInitializer>        initializer;
      CachedItem<TemplateVariant,  Private, &Private::createInitializerAsCode>  initializerAsCode;
      CachedItem<TemplateVariant,  Private, &Private::createSourceCode>         sourceCode;
      CachedItem<TemplateVariant,  Private, &Private::createDeclArgs>           declArgs;
      CachedItem<TemplateVariant,  Private, &Private::createDeclType>           declType;
      CachedItem<TemplateVariant,  Private, &Private::createFieldType>          fieldType;
      CachedItem<TemplateVariant,  Private, &Private::createException>          exception;
      CachedItem<TemplateVariant,  Private, &Private::createBitfields>          bitfields;
    };
    Cachable m_cachable;
    static const PropertyMap<MemberContext::Private> s_inst;
};

//%% struct Member(Symbol): member information
//%% {
const PropertyMap<MemberContext::Private> MemberContext::Private::s_inst {
  BASE_PROPERTIES,
  {  "isSignal",            &Private::isSignal },
  {  "isSlot",              &Private::isSlot },
  {  "isVariable",          &Private::isVariable },
  {  "isEnumeration",       &Private::isEnumeration },
  {  "isEnumValue",         &Private::isEnumValue },
  {  "isTypedef",           &Private::isTypedef },
  {  "isFunction",          &Private::isFunction },
  {  "isFunctionPtr",       &Private::isFunctionPtr },
  {  "isDefine",            &Private::isDefine },
  {  "isFriend",            &Private::isFriend },
  {  "isProperty",          &Private::isProperty },
  {  "isEvent",             &Private::isEvent },
  {  "isRelated",           &Private::isRelated },
  {  "isForeign",           &Private::isForeign },
  {  "isStatic",            &Private::isStatic },
  {  "isInline",            &Private::isInline },
  {  "isExplicit",          &Private::isExplicit },
  {  "isMutable",           &Private::isMutable },
  {  "isGettable",          &Private::isGettable },
  {  "isPrivateGettable",   &Private::isPrivateGettable },
  {  "isProtectedGettable", &Private::isProtectedGettable },
  {  "isSettable",          &Private::isSettable },
  {  "isPrivateSettable",   &Private::isPrivateSettable },
  {  "isProtectedSettable", &Private::isProtectedSettable },
  {  "isReadable",          &Private::isReadable },
  {  "isWritable",          &Private::isWritable },
  {  "isAddable",           &Private::isAddable },
  {  "isRemovable",         &Private::isRemovable },
  {  "isRaisable",          &Private::isRaisable },
  {  "isFinal",             &Private::isFinal },
  {  "isAbstract",          &Private::isAbstract },
  {  "isOverride",          &Private::isOverride },
  {  "isInitonly",          &Private::isInitonly },
  {  "isOptional",          &Private::isOptional },
  {  "isRequired",          &Private::isRequired },
  {  "isNonAtomic",         &Private::isNonAtomic },
  {  "isCopy",              &Private::isCopy },
  {  "isAssign",            &Private::isAssign },
  {  "isRetain",            &Private::isRetain },
  {  "isWeak",              &Private::isWeak },
  {  "isStrong",            &Private::isStrong },
  {  "isEnumStruct",        &Private::isEnumStruct },
  {  "isUnretained",        &Private::isUnretained },
  {  "isNew",               &Private::isNew },
  {  "isSealed",            &Private::isSealed },
  {  "isImplementation",    &Private::isImplementation },
  {  "isExternal",          &Private::isExternal },
  {  "isTypeAlias",         &Private::isTypeAlias },
  {  "isDefault",           &Private::isDefault },
  {  "isDelete",            &Private::isDelete },
  {  "isNoExcept",          &Private::isNoExcept },
  {  "isAttribute",         &Private::isAttribute },
  {  "isUNOProperty",       &Private::isUNOProperty },
  {  "isReadonly",          &Private::isReadonly },
  {  "isBound",             &Private::isBound },
  {  "isConstrained",       &Private::isConstrained },
  {  "isTransient",         &Private::isTransient },
  {  "isMaybeVoid",         &Private::isMaybeVoid },
  {  "isMaybeDefault",      &Private::isMaybeDefault },
  {  "isMaybeAmbiguous",    &Private::isMaybeAmbiguous },
  {  "isPublished",         &Private::isPublished },
  {  "isTemplateSpecialization",&Private::isTemplateSpecialization },
  {  "isObjCMethod",        &Private::isObjCMethod },
  {  "isObjCProperty",      &Private::isObjCProperty },
  {  "isCSharpProperty",    &Private::isCSharpProperty },
  {  "isAnonymous",         &Private::isAnonymous },
  {  "hasParameters",       &Private::hasParameters },
  {  "declType",            &Private::declType },
  {  "declArgs",            &Private::declArgs },
  {  "anonymousType",       &Private::anonymousType },
  {  "anonymousMember",     &Private::anonymousMember },
  {  "hasDetails",          &Private::hasDetails },
  {  "exception",           &Private::exception },
  {  "bitfields",           &Private::bitfields },
  {  "initializer",         &Private::initializer },
  {  "initializerAsCode",   &Private::initializerAsCode },
  {  "hasOneLineInitializer",   &Private::hasOneLineInitializer },
  {  "hasMultiLineInitializer", &Private::hasMultiLineInitializer },
  {  "templateArgs",        &Private::templateArgs },
  {  "templateAlias",       &Private::templateAlias },
  {  "propertyAttrs",       &Private::propertyAttrs },
  {  "eventAttrs",          &Private::eventAttrs },
  {  "category",            &Private::category },
  {  "categoryRelation",    &Private::categoryRelation },
  {  "class",               &Private::getClass },
  {  "file",                &Private::getFile },
  {  "namespace",           &Private::getNamespace },
  {  "definition",          &Private::definition },
  {  "parameters",          &Private::parameters },
  {  "hasConstQualifier",   &Private::hasConstQualifier },
  {  "hasVolatileQualifier",&Private::hasVolatileQualifier },
  {  "hasRefQualifierLValue", &Private::hasRefQualifierLValue },
  {  "hasRefQualifierRValue", &Private::hasRefQualifierRValue },
  {  "trailingReturnType",  &Private::trailingReturnType },
  {  "extraTypeChars",      &Private::extraTypeChars },
  {  "templateDecls",       &Private::templateDecls },
  {  "labels",              &Private::labels },
  {  "enumBaseType",        &Private::enumBaseType },
  {  "enumValues",          &Private::enumValues },
  {  "paramDocs",           &Private::paramDocs },
  {  "reimplements",        &Private::reimplements },
  {  "implements",          &Private::implements },
  {  "reimplementedBy",     &Private::reimplementedBy },
  {  "implementedBy",       &Private::implementedBy },
  {  "examples",            &Private::examples },
  {  "typeConstraints",     &Private::typeConstraints },
  {  "functionQualifier",   &Private::functionQualifier },
  {  "sourceRefs",          &Private::sourceRefs },
  {  "sourceRefBys",        &Private::sourceRefBys },
  {  "hasSources",          &Private::hasSources },
  {  "sourceCode",          &Private::sourceCode },
  {  "hasCallGraph",        &Private::hasCallGraph },
  {  "callGraph",           &Private::callGraph },
  {  "hasCallerGraph",      &Private::hasCallerGraph },
  {  "callerGraph",         &Private::callerGraph },
  {  "hasReferencedByRelation", &Private::hasReferencedByRelation },
  {  "referencedByRelation",    &Private::referencedByRelation },
  {  "hasReferencesRelation",   &Private::hasReferencesRelation },
  {  "referencesRelation",      &Private::referencesRelation },
  {  "fieldType",           &Private::fieldType },
  {  "type",                &Private::type },
  {  "detailsVisibleFor",   &Private::detailsVisibleFor },
  {  "nameWithContextFor",  &Private::nameWithContextFor }
};
//%% }

//PropertyMapper<MemberContext::Private> MemberContext::Private::s_inst;

MemberContext::MemberContext(const MemberDef *md) : p(std::make_unique<Private>(md))
{
}

MemberContext::~MemberContext()
{
}

TemplateVariant MemberContext::get(const QCString &n) const
{
  return p->get(n);
}

StringVector MemberContext::fields() const
{
  return p->fields();
}

//------------------------------------------------------------------------

class ConceptContext::Private : public DefinitionContext<ConceptContext::Private>
{
  public:
    Private(const ConceptDef *cd) : DefinitionContext<ConceptContext::Private>(cd),
       m_conceptDef(cd)
    {
    }

    // TemplateStructIntf methods
    TemplateVariant get(const QCString &n) const { return s_inst.get(this,n); }
    StringVector fields() const                  { return s_inst.fields(); }

    // Property getters
    TemplateVariant title() const                { return TemplateVariant(m_conceptDef->title()); }
    TemplateVariant highlight() const            { return TemplateVariant("concepts"); }
    TemplateVariant subHighlight() const         { return TemplateVariant(""); }
    TemplateVariant hasDetails() const           { return m_conceptDef->hasDetailedDescription(); }
    TemplateVariant includeInfo() const          { return m_cachable.includeInfo.get(this); }
    TemplateVariant templateDecls() const        { return m_cachable.templateDecls.get(this); }
    TemplateVariant initializer() const          { return m_cachable.initializer.get(this); }
    TemplateVariant initializerAsCode() const    { return m_cachable.initializerAsCode.get(this); }

  private:
    TemplateVariant createIncludeInfo() const
    {
      return m_conceptDef->includeInfo() ?
          TemplateVariant(IncludeInfoContext::alloc(m_conceptDef->includeInfo(),m_conceptDef->getLanguage())) :
          TemplateVariant(false);
    }
    TemplateVariant createTemplateDecls() const
    {
      TemplateVariantList list;
      if (!m_conceptDef->getTemplateParameterList().empty())
      {
        list.push_back(ArgumentListContext::alloc(m_conceptDef->getTemplateParameterList(),m_conceptDef,relPathAsString()));
      }
      return TemplateImmutableList::alloc(list);
    }
    TemplateVariant createInitializer() const
    {
      return createLinkedText(m_conceptDef,relPathAsString(),m_conceptDef->initializer());
    }
    TemplateVariant createInitializerAsCode() const
    {
      QCString scopeName;
      if (m_conceptDef->getOuterScope()!=Doxygen::globalScope)
      {
        scopeName = m_conceptDef->getOuterScope()->name();
      }
      return parseCode(m_conceptDef,
                       scopeName,relPathAsString(),
                       m_conceptDef->initializer());
    }

    const ConceptDef *m_conceptDef;
    struct Cachable : public DefinitionContext<ConceptContext::Private>::Cachable
    {
      CachedItem<TemplateVariant,  Private, &Private::createIncludeInfo>       includeInfo;
      CachedItem<TemplateVariant,  Private, &Private::createTemplateDecls>     templateDecls;
      CachedItem<TemplateVariant,  Private, &Private::createInitializer>       initializer;
      CachedItem<TemplateVariant,  Private, &Private::createInitializerAsCode> initializerAsCode;
    };
    Cachable m_cachable;
    static const PropertyMap<ConceptContext::Private> s_inst;
};

//%% struct Concept(Symbol): class information
//%% {
const PropertyMap<ConceptContext::Private> ConceptContext::Private::s_inst {
  BASE_PROPERTIES,
  {  "title",                     &Private::title },
  {  "highlight",                 &Private::highlight },
  {  "subhighlight",              &Private::subHighlight },
  {  "hasDetails",                &Private::hasDetails },
  {  "includeInfo",               &Private::includeInfo },
  {  "templateDecls",             &Private::templateDecls },
  {  "initializer",               &Private::initializer },
  {  "initializerAsCode",         &Private::initializerAsCode }
};
//%% }

ConceptContext::ConceptContext(const ConceptDef *cd) : p(std::make_unique<Private>(cd))
{
}

ConceptContext::~ConceptContext()
{
}

TemplateVariant ConceptContext::get(const QCString &n) const
{
  return p->get(n);
}

StringVector ConceptContext::fields() const
{
  return p->fields();
}

//------------------------------------------------------------------------

class ModuleContext::Private : public DefinitionContext<ModuleContext::Private>
{
  public:
    Private(const GroupDef *gd) : DefinitionContext<ModuleContext::Private>(gd) , m_groupDef(gd)
    {
    }

    // TemplateStructIntf methods
    TemplateVariant get(const QCString &n) const     { return s_inst.get(this,n); }
    StringVector fields() const                      { return s_inst.fields(); }

  private:
    // Property getters
    TemplateVariant title() const                    { return TemplateVariant(m_groupDef->groupTitle()); }
    TemplateVariant highlight() const                { return TemplateVariant("modules"); }
    TemplateVariant subHighlight() const             { return TemplateVariant(""); }
    TemplateVariant compoundType() const             { return TemplateVariant("module"); }
    TemplateVariant hasDetails() const               { return m_groupDef->hasDetailedDescription(); }
    TemplateVariant modules() const                  { return m_cachable.modules.get(this); }
    TemplateVariant examples() const                 { return m_cachable.examples.get(this); }
    TemplateVariant pages() const                    { return m_cachable.pages.get(this); }
    TemplateVariant dirs() const                     { return m_cachable.dirs.get(this); }
    TemplateVariant files() const                    { return m_cachable.files.get(this); }
    TemplateVariant classes() const                  { return m_cachable.classes.get(this); }
    TemplateVariant namespaces() const               { return m_cachable.namespaces.get(this); }
    TemplateVariant constantgroups() const           { return m_cachable.constantgroups.get(this); }
    TemplateVariant macros() const                   { return m_cachable.macros.get(this); }
    TemplateVariant typedefs() const                 { return m_cachable.typedefs.get(this); }
    TemplateVariant enums() const                    { return m_cachable.enums.get(this); }
    TemplateVariant enumValues() const               { return m_cachable.enums.get(this); }
    TemplateVariant functions() const                { return m_cachable.functions.get(this); }
    TemplateVariant variables() const                { return m_cachable.variables.get(this); }
    TemplateVariant signals() const                  { return m_cachable.signals.get(this); }
    TemplateVariant publicSlots() const              { return m_cachable.publicSlots.get(this); }
    TemplateVariant protectedSlots() const           { return m_cachable.protectedSlots.get(this); }
    TemplateVariant privateSlots() const             { return m_cachable.privateSlots.get(this); }
    TemplateVariant events() const                   { return m_cachable.events.get(this); }
    TemplateVariant properties() const               { return m_cachable.properties.get(this); }
    TemplateVariant friends() const                  { return m_cachable.friends.get(this); }
    TemplateVariant memberGroups() const             { return m_cachable.memberGroups.get(this); }
    TemplateVariant detailedMacros() const           { return m_cachable.detailedMacros.get(this); }
    TemplateVariant detailedTypedefs() const         { return m_cachable.detailedTypedefs.get(this); }
    TemplateVariant detailedEnums() const            { return m_cachable.detailedEnums.get(this); }
    TemplateVariant detailedEnumValues() const       { return m_cachable.detailedEnumValues.get(this); }
    TemplateVariant detailedFunctions() const        { return m_cachable.detailedFunctions.get(this); }
    TemplateVariant detailedVariables() const        { return m_cachable.detailedVariables.get(this); }
    TemplateVariant detailedSignals() const          { return m_cachable.detailedSignals.get(this); }
    TemplateVariant detailedPublicSlots() const      { return m_cachable.detailedPublicSlots.get(this); }
    TemplateVariant detailedProtectedSlots() const   { return m_cachable.detailedProtectedSlots.get(this); }
    TemplateVariant detailedPrivateSlots() const     { return m_cachable.detailedPrivateSlots.get(this); }
    TemplateVariant detailedEvents() const           { return m_cachable.detailedEvents.get(this); }
    TemplateVariant detailedProperties() const       { return m_cachable.detailedProperties.get(this); }
    TemplateVariant detailedFriends() const          { return m_cachable.detailedFriends.get(this); }
    TemplateVariant inlineClasses() const            { return m_cachable.inlineClasses.get(this); }
    DotGroupCollaborationPtr getGroupGraph() const   { return m_cachable.groupGraph.get(this); }

    TemplateVariant hasGroupGraph() const
    {
      bool result=FALSE;
      bool haveDot     = Config_getBool(HAVE_DOT);
      bool groupGraphs = Config_getBool(GROUP_GRAPHS);
      if (haveDot && groupGraphs)
      {
        DotGroupCollaborationPtr graph = getGroupGraph();
        result = !graph->isTrivial();
      }
      return result;
    }
    TemplateVariant groupGraph() const
    {
      TextStream t;
      bool haveDot     = Config_getBool(HAVE_DOT);
      bool groupGraphs = Config_getBool(GROUP_GRAPHS);
      if (haveDot && groupGraphs)
      {
        DotGroupCollaborationPtr graph = getGroupGraph();
        QCString fn = m_groupDef->getOutputFileBase();
        addHtmlExtensionIfMissing(fn);
        switch (g_globals.outputFormat)
        {
          case ContextOutputFormat_Html:
            {
              graph->writeGraph(t,GOF_BITMAP,
                                EOF_Html,
                                g_globals.outputDir,
                                g_globals.outputDir+Portable::pathSeparator()+fn,
                                relPathAsString(),
                                true,
                                TRUE,
                                g_globals.dynSectionId);
            }
            break;
          case ContextOutputFormat_Latex:
            {
              graph->writeGraph(t,GOF_EPS,
                                EOF_LaTeX,
                                g_globals.outputDir,
                                g_globals.outputDir+Portable::pathSeparator()+m_groupDef->getOutputFileBase()+".tex",
                                relPathAsString(),
                                false,
                                TRUE,
                                g_globals.dynSectionId);
            }
            break;
            // TODO: support other generators
          default:
            err("context.cpp: output format not yet supported\n");
            break;
        }
        g_globals.dynSectionId++;
      }
      return TemplateVariant(t.str().c_str(),TRUE);
    }

  private:

    TemplateVariant createModules() const
    {
      TemplateVariantList list;
      list.reserve(m_groupDef->getSubGroups().size());
      for (const auto &gd : m_groupDef->getSubGroups())
      {
        if (gd->isVisible())
        {
          list.push_back(ModuleContext::alloc(gd));
        }
      }
      return TemplateImmutableList::alloc(list);
    }
    TemplateVariant createDirs() const
    {
      TemplateVariantList list;
      list.reserve(m_groupDef->getDirs().size());
      for(const auto dd : m_groupDef->getDirs())
      {
        list.push_back(DirContext::alloc(dd));
      }
      return TemplateImmutableList::alloc(list);
    }
    TemplateVariant createFiles() const
    {
      TemplateVariantList list;
      list.reserve(m_groupDef->getFiles().size());
      for (const auto &fd : m_groupDef->getFiles())
      {
        list.push_back(FileContext::alloc(fd));
      }
      return TemplateImmutableList::alloc(list);
    }
    TemplateVariant createClasses() const
    {
      TemplateVariantList list;
      list.reserve(m_groupDef->getClasses().size());
      for (const auto &cd : m_groupDef->getClasses())
      {
        if (cd->visibleInParentsDeclList())
        {
          list.push_back(ClassContext::alloc(cd));
        }
      }
      return TemplateImmutableList::alloc(list);
    }
    TemplateVariant createNamespaces() const
    {
      TemplateVariantList list;
      list.reserve(m_groupDef->getNamespaces().size());
      for (const auto &nd : m_groupDef->getNamespaces())
      {
        if (nd->isLinkable() && !nd->isConstantGroup())
        {
          list.push_back(NamespaceContext::alloc(nd));
        }
      }
      return TemplateImmutableList::alloc(list);
    }
    TemplateVariant createConstantgroups() const
    {
      TemplateVariantList list;
      list.reserve(m_groupDef->getNamespaces().size());
      for (const auto &nd : m_groupDef->getNamespaces())
      {
        if (nd->isLinkable() && nd->isConstantGroup())
        {
          list.push_back(NamespaceContext::alloc(nd));
        }
      }
      return TemplateImmutableList::alloc(list);
    }
    TemplateVariant createExamples() const
    {
      TemplateVariantList list;
      list.reserve(m_groupDef->getExamples().size());
      for (const auto &ex : m_groupDef->getExamples())
      {
        list.push_back(PageContext::alloc(ex,FALSE,TRUE));
      }
      return TemplateImmutableList::alloc(list);
    }
    TemplateVariant createPages() const
    {
      TemplateVariantList list;
      list.reserve(m_groupDef->getPages().size());
      for (const auto &ex : m_groupDef->getPages())
      {
        list.push_back(PageContext::alloc(ex,FALSE,TRUE));
      }
      return TemplateImmutableList::alloc(list);
    }
    TemplateVariant createMemberList(MemberListType type,const QCString &title) const
    {
      const MemberList *ml = m_groupDef->getMemberList(type);
      return ml ? TemplateVariant(MemberListInfoContext::alloc(m_groupDef,relPathAsString(),ml,title,""))
                : TemplateVariant(false);
    }
    TemplateVariant createMacros() const
    {
      return createMemberList(MemberListType_decDefineMembers,theTranslator->trDefines());
    }
    TemplateVariant createTypedefs() const
    {
      return createMemberList(MemberListType_decTypedefMembers,theTranslator->trTypedefs());
    }
    TemplateVariant createEnums() const
    {
      return createMemberList(MemberListType_decEnumMembers,theTranslator->trEnumerations());
    }
    TemplateVariant createEnumValues() const
    {
      return createMemberList(MemberListType_decEnumValMembers,theTranslator->trEnumerationValues());
    }
    TemplateVariant createFunctions() const
    {
      SrcLangExt lang = m_groupDef->getLanguage();
      return createMemberList(MemberListType_decFuncMembers, lang==SrcLangExt_Fortran ? theTranslator->trSubprograms() :
                                                             lang==SrcLangExt_VHDL    ? theTranslator->trFunctionAndProc() :
                                                                                        theTranslator->trFunctions());
    }
    TemplateVariant createVariables() const
    {
      bool sliceOpt   = Config_getBool(OPTIMIZE_OUTPUT_SLICE);
      return createMemberList(MemberListType_decVarMembers, sliceOpt ? theTranslator->trConstants() :
                                                                       theTranslator->trVariables());
    }
    TemplateVariant createSignals() const
    {
      return createMemberList(MemberListType_signals,theTranslator->trSignals());
    }
    TemplateVariant createPublicSlots() const
    {
      return createMemberList(MemberListType_pubSlots,theTranslator->trPublicSlots());
    }
    TemplateVariant createProtectedSlots() const
    {
      return createMemberList(MemberListType_proSlots,theTranslator->trProtectedSlots());
    }
    TemplateVariant createPrivateSlots() const
    {
      return createMemberList(MemberListType_priSlots,theTranslator->trPrivateSlots());
    }
    TemplateVariant createEvents() const
    {
      return createMemberList(MemberListType_events,theTranslator->trEvents());
    }
    TemplateVariant createProperties() const
    {
      return createMemberList(MemberListType_properties,theTranslator->trProperties());
    }
    TemplateVariant createFriends() const
    {
      return createMemberList(MemberListType_friends,theTranslator->trFriends());
    }
    TemplateVariant createDetailedMacros() const
    {
      return createMemberList(MemberListType_docDefineMembers,theTranslator->trDefineDocumentation());
    }
    TemplateVariant createDetailedTypedefs() const
    {
      return createMemberList(MemberListType_docTypedefMembers,theTranslator->trTypedefDocumentation());
    }
    TemplateVariant createDetailedEnums() const
    {
      return createMemberList(MemberListType_docEnumMembers,theTranslator->trEnumerationTypeDocumentation());
    }
    TemplateVariant createDetailedEnumValues() const
    {
      return createMemberList(MemberListType_docEnumValMembers,theTranslator->trEnumerationValueDocumentation());
    }
    TemplateVariant createDetailedFunctions() const
    {
      SrcLangExt lang = m_groupDef->getLanguage();
      return createMemberList(MemberListType_docFuncMembers, lang==SrcLangExt_Fortran ? theTranslator->trSubprogramDocumentation() :
                                                                                        theTranslator->trFunctionDocumentation());
    }
    TemplateVariant createDetailedVariables() const
    {
      return createMemberList(MemberListType_docVarMembers,theTranslator->trVariableDocumentation());
    }
    TemplateVariant createDetailedSignals() const
    {
      return createMemberList(MemberListType_docSignalMembers,theTranslator->trSignals());
    }
    TemplateVariant createDetailedPublicSlots() const
    {
      return createMemberList(MemberListType_docPubSlotMembers,theTranslator->trPublicSlots());
    }
    TemplateVariant createDetailedProtectedSlots() const
    {
      return createMemberList(MemberListType_docProSlotMembers,theTranslator->trProtectedSlots());
    }
    TemplateVariant createDetailedPrivateSlots() const
    {
      return createMemberList(MemberListType_docPriSlotMembers,theTranslator->trPrivateSlots());
    }
    TemplateVariant createDetailedEvents() const
    {
      return createMemberList(MemberListType_docEventMembers,theTranslator->trEventDocumentation());
    }
    TemplateVariant createDetailedProperties() const
    {
      return createMemberList(MemberListType_docPropMembers,theTranslator->trPropertyDocumentation());
    }
    TemplateVariant createDetailedFriends() const
    {
      return createMemberList(MemberListType_docFriendMembers,theTranslator->trFriends());
    }
    TemplateVariant createInlineClasses() const
    {
      TemplateVariantList list;
      for (const auto &cd : m_groupDef->getClasses())
      {
        if (!cd->isAnonymous() &&
            cd->isLinkableInProject() &&
            cd->isEmbeddedInOuterScope() &&
            cd->partOfGroups().empty())
        {
          list.push_back(ClassContext::alloc(cd));
        }
      }
      return TemplateImmutableList::alloc(list);
    }
    TemplateVariant createMemberGroups() const
    {
      return !m_groupDef->getMemberGroups().empty() ?
          MemberGroupListContext::alloc(m_groupDef,relPathAsString(),m_groupDef->getMemberGroups(),m_groupDef->subGrouping()) :
          MemberGroupListContext::alloc();
    }
    DotGroupCollaborationPtr createGroupGraph() const
    {
      return std::make_shared<DotGroupCollaboration>(m_groupDef);
    }

    const GroupDef *m_groupDef;
    struct Cachable : public DefinitionContext<ModuleContext::Private>::Cachable
    {
      CachedItem<TemplateVariant,  Private, &Private::createModules>                modules;
      CachedItem<TemplateVariant,  Private, &Private::createDirs>                   dirs;
      CachedItem<TemplateVariant,  Private, &Private::createFiles>                  files;
      CachedItem<TemplateVariant,  Private, &Private::createClasses>                classes;
      CachedItem<TemplateVariant,  Private, &Private::createNamespaces>             namespaces;
      CachedItem<TemplateVariant,  Private, &Private::createConstantgroups>         constantgroups;
      CachedItem<TemplateVariant,  Private, &Private::createExamples>               examples;
      CachedItem<TemplateVariant,  Private, &Private::createPages>                  pages;
      CachedItem<TemplateVariant,  Private, &Private::createMacros>                 macros;
      CachedItem<TemplateVariant,  Private, &Private::createTypedefs>               typedefs;
      CachedItem<TemplateVariant,  Private, &Private::createEnums>                  enums;
      CachedItem<TemplateVariant,  Private, &Private::createEnumValues>             enumValues;
      CachedItem<TemplateVariant,  Private, &Private::createFunctions>              functions;
      CachedItem<TemplateVariant,  Private, &Private::createVariables>              variables;
      CachedItem<TemplateVariant,  Private, &Private::createSignals>                signals;
      CachedItem<TemplateVariant,  Private, &Private::createPublicSlots>            publicSlots;
      CachedItem<TemplateVariant,  Private, &Private::createProtectedSlots>         protectedSlots;
      CachedItem<TemplateVariant,  Private, &Private::createPrivateSlots>           privateSlots;
      CachedItem<TemplateVariant,  Private, &Private::createEvents>                 events;
      CachedItem<TemplateVariant,  Private, &Private::createProperties>             properties;
      CachedItem<TemplateVariant,  Private, &Private::createFriends>                friends;
      CachedItem<TemplateVariant,  Private, &Private::createMemberGroups>           memberGroups;
      CachedItem<TemplateVariant,  Private, &Private::createDetailedMacros>         detailedMacros;
      CachedItem<TemplateVariant,  Private, &Private::createDetailedTypedefs>       detailedTypedefs;
      CachedItem<TemplateVariant,  Private, &Private::createDetailedEnums>          detailedEnums;
      CachedItem<TemplateVariant,  Private, &Private::createDetailedEnumValues>     detailedEnumValues;
      CachedItem<TemplateVariant,  Private, &Private::createDetailedFunctions>      detailedFunctions;
      CachedItem<TemplateVariant,  Private, &Private::createDetailedVariables>      detailedVariables;
      CachedItem<TemplateVariant,  Private, &Private::createDetailedSignals>        detailedSignals;
      CachedItem<TemplateVariant,  Private, &Private::createDetailedPublicSlots>    detailedPublicSlots;
      CachedItem<TemplateVariant,  Private, &Private::createDetailedProtectedSlots> detailedProtectedSlots;
      CachedItem<TemplateVariant,  Private, &Private::createDetailedPrivateSlots>   detailedPrivateSlots;
      CachedItem<TemplateVariant,  Private, &Private::createDetailedEvents>         detailedEvents;
      CachedItem<TemplateVariant,  Private, &Private::createDetailedProperties>     detailedProperties;
      CachedItem<TemplateVariant,  Private, &Private::createDetailedFriends>        detailedFriends;
      CachedItem<TemplateVariant,  Private, &Private::createInlineClasses>          inlineClasses;
      CachedItem<DotGroupCollaborationPtr, Private, &Private::createGroupGraph>     groupGraph;
    };
    Cachable m_cachable;
    static const PropertyMap<ModuleContext::Private> s_inst;
};

//%% struct Module(Symbol): group information
//%% {
const PropertyMap<ModuleContext::Private> ModuleContext::Private::s_inst {
  BASE_PROPERTIES,
  {  "title",                     &Private::title },
  {  "highlight",                 &Private::highlight },
  {  "subhighlight",              &Private::subHighlight },
  {  "hasGroupGraph",             &Private::hasGroupGraph },
  {  "groupGraph",                &Private::groupGraph },
  {  "hasDetails",                &Private::hasDetails },
  {  "modules",                   &Private::modules },
  {  "dirs",                      &Private::dirs },
  {  "files",                     &Private::files },
  {  "namespaces",                &Private::namespaces },
  {  "classes",                   &Private::classes },
  {  "constantgroups",            &Private::constantgroups },
  {  "examples",                  &Private::examples },
  {  "macros",                    &Private::macros },
  {  "typedefs",                  &Private::typedefs },
  {  "enums",                     &Private::enums },
  {  "enumvalues",                &Private::enumValues },
  {  "functions",                 &Private::functions },
  {  "variables",                 &Private::variables },
  {  "signals",                   &Private::signals },
  {  "publicSlots",               &Private::publicSlots },
  {  "protectedSlots",            &Private::protectedSlots },
  {  "privateSlots",              &Private::privateSlots },
  {  "events",                    &Private::events },
  {  "properties",                &Private::properties },
  {  "friends",                   &Private::friends },
  {  "memberGroups",              &Private::memberGroups },
  {  "detailedMacros",            &Private::detailedMacros },
  {  "detailedTypedefs",          &Private::detailedTypedefs },
  {  "detailedEnums",             &Private::detailedEnums },
  {  "detailedEnumValues",        &Private::detailedEnumValues },
  {  "detailedFunctions",         &Private::detailedFunctions },
  {  "detailedVariables",         &Private::detailedVariables },
  {  "detailedSignals",           &Private::detailedSignals },
  {  "detailedPublicSlots",       &Private::detailedPublicSlots },
  {  "detailedProtectedSlots",    &Private::detailedProtectedSlots },
  {  "detailedPrivateSlots",      &Private::detailedPrivateSlots },
  {  "detailedEvents",            &Private::detailedEvents },
  {  "detailedProperties",        &Private::detailedProperties },
  {  "detailedFriends",           &Private::detailedFriends },
  {  "inlineClasses",             &Private::inlineClasses },
  {  "compoundType",              &Private::compoundType }
};
//%% }

ModuleContext::ModuleContext(const GroupDef *gd) : p(std::make_unique<Private>(gd))
{
}

ModuleContext::~ModuleContext()
{
}

TemplateVariant ModuleContext::get(const QCString &n) const
{
  return p->get(n);
}

StringVector ModuleContext::fields() const
{
  return p->fields();
}

//------------------------------------------------------------------------

//%% list ClassList[Class] : list of classes
class ClassListContext::Private : public GenericNodeListContext
{
  public:
    void addClasses(const ClassLinkedMap &classLinkedMap)
    {
      for (const auto &cd : classLinkedMap)
      {
        if (cd->getLanguage()==SrcLangExt_VHDL &&
            (VhdlDocGen::convert(cd->protection())==VhdlDocGen::PACKAGECLASS ||
             VhdlDocGen::convert(cd->protection())==VhdlDocGen::PACKBODYCLASS)
           ) // no architecture
        {
          continue;
        }
        if (cd->isLinkableInProject() && cd->templateMaster()==0 &&
            !cd->isHidden() && !cd->isEmbeddedInOuterScope())
        {
          append(ClassContext::alloc(cd.get()));
        }
      }
    }
};

ClassListContext::ClassListContext() : p(std::make_unique<Private>())
{
  p->addClasses(*Doxygen::classLinkedMap);
  p->addClasses(*Doxygen::hiddenClassLinkedMap);
}

ClassListContext::~ClassListContext()
{
}

// TemplateListIntf
size_t ClassListContext::count() const
{
  return p->count();
}

TemplateVariant ClassListContext::at(size_t index) const
{
  return p->at(index);
}

TemplateListIntf::ConstIteratorPtr ClassListContext::createIterator() const
{
  return p->createIterator();
}

//------------------------------------------------------------------------

class ClassIndexContext::Private
{
  public:
    // TemplateStructIntf methods
    TemplateVariant get(const QCString &n) const { return s_inst.get(this,n); }
    StringVector fields() const                  { return s_inst.fields(); }

  private:
    // Property getters
    TemplateVariant list() const                 { return m_classes.get(this); }
    TemplateVariant fileName() const             { return "classes"; }
    TemplateVariant relPath() const              { return ""; }
    TemplateVariant highlight() const            { return "classes"; }
    TemplateVariant subhighlight() const         { return "classindex"; }
    TemplateVariant title() const
    {
      return Config_getBool(OPTIMIZE_FOR_FORTRAN) ? theTranslator->trDataTypes()   :
             Config_getBool(OPTIMIZE_OUTPUT_VHDL) ? theTranslator->trDesignUnits() :
                                                    theTranslator->trCompoundIndex();
    }
  private:
    TemplateVariant createClasses() const
    {
      TemplateVariantList list;
      list.reserve(Doxygen::classLinkedMap->size());
      if (Doxygen::classLinkedMap)
      {
        for (const auto &cd : *Doxygen::classLinkedMap)
        {
          if (cd->getLanguage()==SrcLangExt_VHDL &&
              (VhdlDocGen::convert(cd->protection())==VhdlDocGen::PACKAGECLASS ||
               VhdlDocGen::convert(cd->protection())==VhdlDocGen::PACKBODYCLASS)
             ) // no architecture
          {
            continue;
          }
          if (cd->isLinkableInProject() && cd->templateMaster()==0)
          {
            list.push_back(ClassContext::alloc(cd.get()));
          }
        }
      }
      return TemplateImmutableList::alloc(list);
    }

    CachedItem<TemplateVariant,  Private, &Private::createClasses> m_classes;
    static const PropertyMap<ClassIndexContext::Private> s_inst;
};

//%% struct ClassIndex
//%% {
const PropertyMap<ClassIndexContext::Private> ClassIndexContext::Private::s_inst {
  {  "list",        &Private::list },
  {  "fileName",    &Private::fileName },
  {  "relPath",     &Private::relPath },
  {  "highlight",   &Private::highlight },
  {  "subhighlight",&Private::subhighlight },
  {  "title",       &Private::title }
};
//%% }

ClassIndexContext::ClassIndexContext() : p(std::make_unique<Private>())
{
}

ClassIndexContext::~ClassIndexContext()
{
}

// TemplateStructIntf
TemplateVariant ClassIndexContext::get(const QCString &n) const
{
  return p->get(n);
}

StringVector ClassIndexContext::fields() const
{
  return p->fields();
}

//------------------------------------------------------------------------

static int computeMaxDepth(const TemplateListIntfPtr list)
{
  int maxDepth=0;
  if (list)
  {
    TemplateListIntf::ConstIteratorPtr it = list->createIterator();
    TemplateVariant v;
    for (it->toFirst();it->current(v);it->toNext())
    {
      const TemplateStructIntfPtr s = v.toStruct();
      TemplateVariant child = s->get("children");
      int d = computeMaxDepth(child.toList())+1;
      if (d>maxDepth) maxDepth=d;
    }
  }
  return maxDepth;
}

static int computeNumNodesAtLevel(const TemplateStructIntfPtr s,int level,int maxLevel)
{
  int num=0;
  if (level<maxLevel)
  {
    num++;
    TemplateVariant child = s->get("children");
    if (child.toList())
    {
      TemplateListIntf::ConstIteratorPtr it = child.toList()->createIterator();
      TemplateVariant v;
      for (it->toFirst();it->current(v);it->toNext())
      {
        num+=computeNumNodesAtLevel(v.toStruct(),level+1,maxLevel);
      }
    }
  }
  return num;
}

static int computePreferredDepth(const TemplateListIntfPtr list,int maxDepth)
{
  int preferredNumEntries = Config_getInt(HTML_INDEX_NUM_ENTRIES);
  int preferredDepth=1;
  if (preferredNumEntries>0)
  {
    int depth = maxDepth;
    for (int i=1;i<=depth;i++)
    {
      int num=0;
      TemplateListIntf::ConstIteratorPtr it = list->createIterator();
      TemplateVariant v;
      for (it->toFirst();it->current(v);it->toNext())
      {
        num+=computeNumNodesAtLevel(v.toStruct(),0,i);
      }
      if (num<=preferredNumEntries)
      {
        preferredDepth=i;
      }
      else
      {
        break;
      }
    }
  }
  return preferredDepth;
}

//------------------------------------------------------------------------

class ClassHierarchyContext::Private
{
  public:
    Private()
    {
      m_classTree = NestingContext::alloc(0,ContextTreeType::ClassInheritance,0);
      auto ctx = std::dynamic_pointer_cast<NestingContext>(m_classTree);
      ClassDefSet visitedClasses;
      ctx->addClassHierarchy(*Doxygen::classLinkedMap,visitedClasses);
      ctx->addClassHierarchy(*Doxygen::hiddenClassLinkedMap,visitedClasses);
    }

    // TemplateStructIntf methods
    TemplateVariant get(const QCString &n) const { return s_inst.get(this,n); }
    StringVector fields() const                  { return s_inst.fields(); }

  private:
    // Property getters
    TemplateVariant tree() const                 { return TemplateVariant(m_classTree); }
    TemplateVariant fileName() const             { return "hierarchy"; }
    TemplateVariant relPath() const              { return ""; }
    TemplateVariant highlight() const            { return "classes"; }
    TemplateVariant subhighlight() const         { return "classhierarchy"; }
    TemplateVariant diagrams() const             { return m_diagrams.get(this); }
    TemplateVariant maxDepth() const             { return m_maxDepth.get(this); }
    TemplateVariant preferredDepth() const       { return m_preferredDepth.get(this); }
    TemplateVariant title() const
    {
      return Config_getBool(OPTIMIZE_OUTPUT_VHDL) ? theTranslator->trDesignUnitHierarchy() :
                                                    theTranslator->trClassHierarchy();
    }
  private:
    int createMaxDepth() const
    {
      return computeMaxDepth(m_classTree);
    }
    int createPreferredDepth() const
    {
      return computePreferredDepth(m_classTree,m_maxDepth.get(this));
    }
    TemplateVariant createDiagrams() const
    {
      TemplateVariantList diagrams;
      DotGfxHierarchyTablePtr hierarchy = std::make_shared<DotGfxHierarchyTable>();
      diagrams.reserve(hierarchy->subGraphs().size());
      int id=0;
      for (auto n : hierarchy->subGraphs())
      {
        diagrams.push_back(InheritanceGraphContext::alloc(hierarchy,n,id++));
      }
      return TemplateImmutableList::alloc(diagrams);
    }

    TemplateListIntfPtr m_classTree;
    CachedItem<int,                     Private, &Private::createMaxDepth>       m_maxDepth;
    CachedItem<int,                     Private, &Private::createPreferredDepth> m_preferredDepth;
    CachedItem<TemplateVariant,         Private, &Private::createDiagrams>       m_diagrams;
    static const PropertyMap<ClassHierarchyContext::Private> s_inst;
};

//%% struct ClassHierarchy: inheritance tree
//%% {
const PropertyMap<ClassHierarchyContext::Private> ClassHierarchyContext::Private::s_inst {
  {  "tree",            &Private::tree },
  {  "fileName",        &Private::fileName },
  {  "relPath",         &Private::relPath },
  {  "highlight",       &Private::highlight },
  {  "subhighlight",    &Private::subhighlight },
  {  "diagrams",        &Private::diagrams },
  {  "maxDepth",        &Private::maxDepth },
  {  "preferredDepth",  &Private::preferredDepth },
  {  "title",           &Private::title },
};
//%% }

ClassHierarchyContext::ClassHierarchyContext() : p(std::make_unique<Private>())
{
}

ClassHierarchyContext::~ClassHierarchyContext()
{
}

TemplateVariant ClassHierarchyContext::get(const QCString &name) const
{
  return p->get(name);
}

StringVector ClassHierarchyContext::fields() const
{
  return p->fields();
}

//------------------------------------------------------------------------

class NestingNodeContext::Private
{
  public:
    Private(const NestingNodeContext *parent,const NestingNodeContext *thisNode,
        ContextTreeType type,
        const Definition *d,int index,int level,
        bool addCls,bool addCps,bool inherit, bool hideSuper,
        ClassDefSet &visitedClasses)
      : m_parent(parent), m_type(type), m_def(d), m_level(level), m_index(index)
    {
      m_children = std::dynamic_pointer_cast<NestingContext>(NestingContext::alloc(thisNode,m_type,level+1));
      m_members = std::dynamic_pointer_cast<NestingContext>(NestingContext::alloc(thisNode,m_type,level+1));
      addNamespaces(addCls,addCps,visitedClasses);
      addClasses(inherit,hideSuper,visitedClasses);
      addDirFiles(visitedClasses);
      addPages(visitedClasses);
      addModules(visitedClasses);
      addMembers(visitedClasses);
    }

    // TemplateStructIntf methods
    TemplateVariant get(const QCString &n) const { return s_inst.get(this,n); }
    StringVector fields() const                  { return s_inst.fields(); }

    TemplateVariant id() const
    {
      QCString result;
      if (m_parent) result=m_parent->id();
      result+=QCString().setNum(m_index)+"_";
      return result;
    }

  private:
    // Property getters
    TemplateVariant isLeafNode() const        { return m_children->count()==0; }
    TemplateVariant children() const          { return std::static_pointer_cast<TemplateListIntf>(m_children); }
    TemplateVariant members() const           { return std::static_pointer_cast<TemplateListIntf>(m_members); }
    TemplateVariant getClass() const          { return m_class.get(this); }
    TemplateVariant getNamespace() const      { return m_namespace.get(this); }
    TemplateVariant getDir() const            { return m_dir.get(this); }
    TemplateVariant getFile() const           { return m_file.get(this); }
    TemplateVariant getPage() const           { return m_page.get(this); }
    TemplateVariant getModule() const         { return m_module.get(this); }
    TemplateVariant getMember() const         { return m_member.get(this); }
    TemplateVariant level() const             { return m_level; }
    TemplateVariant brief() const             { return m_brief.get(this); }
    TemplateVariant isLinkable() const        { return m_def->isLinkable(); }
    TemplateVariant anchor() const            { return m_def->anchor(); }
    TemplateVariant fileName() const          { return m_def->getOutputFileBase(); }
    TemplateVariant isReference() const       { return m_def->isReference(); }
    TemplateVariant externalReference() const { return m_def->externalReference(relPathAsString()); }
    TemplateVariant name() const
    {
      if (m_def->definitionType()==Definition::TypeMember && m_type==ContextTreeType::Module)
      {
        return toMemberDef(m_def)->qualifiedName();
      }
      else
      {
        return m_def->displayName(m_type==ContextTreeType::Module);
      }
    }
    TemplateVariant partOfGroup() const
    {
      return m_def->definitionType()==Definition::TypeMember ? toMemberDef(m_def)->getGroupDef()!=0 :
             !m_def->partOfGroups().empty();
    }
    QCString relPathAsString() const
    {
      bool createSubdirs = Config_getBool(CREATE_SUBDIRS);
      return createSubdirs ? QCString("../../") : QCString("");
    }

    //------------------------------------------------------------------

    void addClasses(bool inherit, bool hideSuper,ClassDefSet &visitedClasses)
    {
      const ClassDef *cd = toClassDef(m_def);
      if (cd)
      {
        if (inherit)
        {
          bool hasChildren = visitedClasses.find(cd)==visitedClasses.end() &&
            !hideSuper && classHasVisibleChildren(cd);
          if (hasChildren)
          {
            visitedClasses.insert(cd);
            if (cd->getLanguage()==SrcLangExt_VHDL)
            {
              m_children->addDerivedClasses(cd->baseClasses(),false,visitedClasses);
            }
            else
            {
              m_children->addDerivedClasses(cd->subClasses(),false,visitedClasses);
            }
          }
        }
        else
        {
          m_children->addClasses(cd->getClasses(),FALSE,visitedClasses);
        }
      }
      const GroupDef *gd = toGroupDef(m_def);
      if (gd)
      {
        m_children->addClasses(gd->getClasses(),FALSE,visitedClasses);
      }
    }
    void addConcepts(ClassDefSet &visitedClasses)
    {
      const GroupDef *gd = toGroupDef(m_def);
      if (gd)
      {
        m_children->addConcepts(gd->getConcepts(),FALSE,visitedClasses);
      }
    }
    void addNamespaces(bool addClasses,bool addConcepts,ClassDefSet &visitedClasses)
    {
      const NamespaceDef *nd = toNamespaceDef(m_def);
      if (nd)
      {
        if (!nd->getNamespaces().empty())
        {
          m_children->addNamespaces(nd->getNamespaces(),FALSE,addClasses,addConcepts,visitedClasses);
        }
        if (addClasses)
        {
          m_children->addClasses(nd->getClasses(),FALSE,visitedClasses);
        }
        if (addConcepts)
        {
          m_children->addConcepts(nd->getConcepts(),FALSE,visitedClasses);
        }
      }
      const GroupDef *gd = toGroupDef(m_def);
      if (gd)
      {
        m_children->addConcepts(gd->getConcepts(),false,visitedClasses);
      }
    }
    void addDirFiles(ClassDefSet &visitedClasses)
    {
      const DirDef *dd = toDirDef(m_def);
      if (dd)
      {
        m_children->addDirs(dd->subDirs(),visitedClasses);
        m_children->addFiles(dd->getFiles(),visitedClasses);
      }
      const GroupDef *gd = toGroupDef(m_def);
      if (gd)
      {
        m_children->addDirs(gd->getDirs(),visitedClasses);
      }
    }
    void addPages(ClassDefSet &visitedClasses)
    {
      const PageDef *pd = toPageDef(m_def);
      if (pd && !pd->getSubPages().empty())
      {
        m_children->addPages(pd->getSubPages(),FALSE,visitedClasses);
      }
      const GroupDef *gd = toGroupDef(m_def);
      if (gd)
      {
        m_children->addPages(gd->getPages(),FALSE,visitedClasses);
      }
    }
    void addModules(ClassDefSet &visitedClasses)
    {
      const GroupDef *gd = toGroupDef(m_def);
      if (gd && !gd->getSubGroups().empty())
      {
        m_children->addModules(gd->getSubGroups(),visitedClasses);
      }
    }
    void addMembers(ClassDefSet &visitedClasses)
    {
      if (m_type!=ContextTreeType::Module && m_def->partOfGroups().empty()) // show outside of group
      {
        if (m_def->definitionType()==Definition::TypeNamespace)
        {
          // add namespace members
          for (const auto &lde : LayoutDocManager::instance().docEntries(LayoutDocManager::Namespace))
          {
            if (lde->kind()==LayoutDocEntry::MemberDef)
            {
              const LayoutDocEntryMemberDef *lmd = dynamic_cast<const LayoutDocEntryMemberDef*>(lde.get());
              if (lmd)
              {
                const MemberList *ml = toNamespaceDef(m_def)->getMemberList(lmd->type);
                if (ml)
                {
                  m_members->addMembers(*ml,visitedClasses);
                }
              }
            }
          }
        }
        else if (m_def->definitionType()==Definition::TypeClass)
        {
          // add class members
          for (const auto &lde : LayoutDocManager::instance().docEntries(LayoutDocManager::Class))
          {
            if (lde->kind()==LayoutDocEntry::MemberDef)
            {
              const LayoutDocEntryMemberDef *lmd = dynamic_cast<const LayoutDocEntryMemberDef*>(lde.get());
              if (lmd)
              {
                const MemberList *ml = toClassDef(m_def)->getMemberList(lmd->type);
                if (ml)
                {
                  m_members->addMembers(*ml,visitedClasses);
                }
              }
            }
          }
        }
        else if (m_def->definitionType()==Definition::TypeFile)
        {
          // add class members
          for (const auto &lde : LayoutDocManager::instance().docEntries(LayoutDocManager::File))
          {
            if (lde->kind()==LayoutDocEntry::MemberDef)
            {
              const LayoutDocEntryMemberDef *lmd = dynamic_cast<const LayoutDocEntryMemberDef*>(lde.get());
              if (lmd)
              {
                const MemberList *ml = toFileDef(m_def)->getMemberList(lmd->type);
                if (ml)
                {
                  m_members->addMembers(*ml,visitedClasses);
                }
              }
            }
          }
        }
      }
      else if (m_def->definitionType()==Definition::TypeGroup && m_type==ContextTreeType::Module) // show as part of group
      {
        // add class members
        for (const auto &lde : LayoutDocManager::instance().docEntries(LayoutDocManager::Group))
        {
          if (lde->kind()==LayoutDocEntry::MemberDef)
          {
            const LayoutDocEntryMemberDef *lmd = dynamic_cast<const LayoutDocEntryMemberDef*>(lde.get());
            if (lmd)
            {
              const MemberList *ml = toGroupDef(m_def)->getMemberList(lmd->type);
              if (ml)
              {
                m_members->addMembers(*ml,visitedClasses);
              }
            }
          }
        }
      }
      if (m_def->definitionType()==Definition::TypeMember)
      {
        const MemberDef *md = toMemberDef(m_def);
        if (md->isEnumerate() && md->isStrong())
        {
          m_members->addMembers(md->enumFieldList(),visitedClasses);
        }
      }
    }
  private:
    TemplateVariant createClass() const
    {
      return m_def->definitionType()==Definition::TypeClass ?
          TemplateVariant(ClassContext::alloc(toClassDef(m_def))) :
          TemplateVariant(false);
    }
    TemplateVariant createNamespace() const
    {
      return m_def->definitionType()==Definition::TypeNamespace ?
          TemplateVariant(NamespaceContext::alloc(toNamespaceDef(m_def))) :
          TemplateVariant(false);
    }
    TemplateVariant createDir() const
    {
      return m_def->definitionType()==Definition::TypeDir ?
          TemplateVariant(DirContext::alloc(toDirDef(m_def))) :
          TemplateVariant(false);
    }
    TemplateVariant createFile() const
    {
      return m_def->definitionType()==Definition::TypeFile ?
          TemplateVariant(FileContext::alloc(toFileDef(m_def))) :
          TemplateVariant(false);
    }
    TemplateVariant createPage() const
    {
      return m_def->definitionType()==Definition::TypePage ?
          TemplateVariant(PageContext::alloc(toPageDef(m_def),FALSE,FALSE)) :
          TemplateVariant(false);
    }
    TemplateVariant createModule() const
    {
      return m_def->definitionType()==Definition::TypeGroup ?
          TemplateVariant(ModuleContext::alloc(toGroupDef(m_def))) :
          TemplateVariant(false);
    }
    TemplateVariant createMember() const
    {
      return m_def->definitionType()==Definition::TypeMember ?
          TemplateVariant(MemberContext::alloc(toMemberDef(m_def))) :
          TemplateVariant(false);
    }
    TemplateVariant createBrief() const
    {
      return m_def->hasBriefDescription() ?
          TemplateVariant(parseDoc(m_def,m_def->briefFile(),m_def->briefLine(),
                          "",m_def->briefDescription(),TRUE)) :
          TemplateVariant("");
    }

    const NestingNodeContext *m_parent;
    ContextTreeType m_type;
    const Definition *m_def;
    std::shared_ptr<NestingContext> m_children;
    std::shared_ptr<NestingContext> m_members;
    int m_level;
    int m_index;
    CachedItem<TemplateVariant,  Private, &Private::createClass>     m_class;
    CachedItem<TemplateVariant,  Private, &Private::createNamespace> m_namespace;
    CachedItem<TemplateVariant,  Private, &Private::createDir>       m_dir;
    CachedItem<TemplateVariant,  Private, &Private::createFile>      m_file;
    CachedItem<TemplateVariant,  Private, &Private::createPage>      m_page;
    CachedItem<TemplateVariant,  Private, &Private::createModule>    m_module;
    CachedItem<TemplateVariant,  Private, &Private::createMember>    m_member;
    CachedItem<TemplateVariant,  Private, &Private::createBrief>     m_brief;
    static const PropertyMap<NestingNodeContext::Private> s_inst;
};

//%% struct NestingNode: node is a nesting relation tree
//%% {
const PropertyMap<NestingNodeContext::Private> NestingNodeContext::Private::s_inst {
  //%% bool is_leaf_node: true if this node does not have any children
  {  "is_leaf_node",&Private::isLeafNode },
  //%% Nesting children: list of nested classes/namespaces
  {  "children",&Private::children },
  //%% Nesting children: list of nested classes/namespaces
  {  "members",&Private::members },
  //%% [optional] Class class: class info (if this node represents a class)
  {  "class",&Private::getClass },
  //%% [optional] Namespace namespace: namespace info (if this node represents a namespace)
  {  "namespace",&Private::getNamespace },
  //%% [optional] File file: file info (if this node represents a file)
  {  "file",&Private::getFile },
  //%% [optional] Dir dir: directory info (if this node represents a directory)
  {  "dir",&Private::getDir },
  //%% [optional] Page page: page info (if this node represents a page)
  {  "page",&Private::getPage },
  //%% [optional] Module module: module info (if this node represents a module)
  {  "module",&Private::getModule },
  //%% [optional] Member member: member info (if this node represents a member)
  {  "member",&Private::getMember },
  //%% int id
  {  "id",&Private::id },
  //%% string level
  {  "level",&Private::level },
  //%% string name
  {  "name",&Private::name },
  //%% string brief
  {  "brief",&Private::brief },
  //%% bool isLinkable
  {  "isLinkable",&Private::isLinkable },
  {  "partOfGroup",&Private::partOfGroup },
  {  "anchor",&Private::anchor },
  {  "fileName",&Private::fileName },
  {  "isReference",&Private::isReference },
  {  "externalReference",&Private::externalReference }
};
//%% }


NestingNodeContext::NestingNodeContext(const NestingNodeContext *parent,
                                       ContextTreeType type,
                                       const Definition *d,int index,int level,
                                       bool addClass,bool addConcepts,
                                       bool inherit,bool hideSuper,
                                       ClassDefSet &visitedClasses)
  : p(std::make_unique<Private>(parent,this,type,d,index,level,addClass,addConcepts,inherit,hideSuper,visitedClasses))
{
}

NestingNodeContext::~NestingNodeContext()
{
}

TemplateVariant NestingNodeContext::get(const QCString &n) const
{
  return p->get(n);
}

StringVector NestingNodeContext::fields() const
{
  return p->fields();
}

QCString NestingNodeContext::id() const
{
  return p->id().toString();
}

//------------------------------------------------------------------------

//%% list Nesting[NestingNode]: namespace and class nesting relations
class NestingContext::Private : public GenericNodeListContext
{
  public:
    Private(const NestingNodeContext *parent,ContextTreeType type,int level)
      : m_parent(parent), m_type(type), m_level(level) {}

    void addNamespace(const NamespaceDef *nd,bool rootOnly,bool addClasses,bool addConcepts,
                      ClassDefSet &visitedClasses)
    {
      if (!nd->isAnonymous() &&
          (!rootOnly || nd->getOuterScope()==Doxygen::globalScope))
      {
        bool hasChildren = namespaceHasNestedNamespace(nd) ||
                           (addClasses  && namespaceHasNestedClass(nd,false,ClassDef::Class)) ||
                           (addConcepts && namespaceHasNestedConcept(nd)) ||
                           (m_type==ContextTreeType::Namespace && nd->countVisibleMembers());
        bool isLinkable  = nd->isLinkableInProject();
        if (isLinkable && hasChildren)
        {
          append(NestingNodeContext::alloc(m_parent,m_type,nd,m_index,m_level,
                                           addClasses,addConcepts,FALSE,FALSE,visitedClasses));
          m_index++;
        }
      }
    }
    void addNamespaces(const NamespaceLinkedMap &nsLinkedMap,bool rootOnly,bool addClasses,bool addConcepts,ClassDefSet &visitedClasses)
    {
      for (const auto &nd : nsLinkedMap)
      {
        addNamespace(nd.get(),rootOnly,addClasses,addConcepts,visitedClasses);
      }
    }
    void addNamespaces(const NamespaceLinkedRefMap &nsLinkedMap,bool rootOnly,bool addClasses,bool addConcepts,ClassDefSet &visitedClasses)
    {
      for (const auto &nd : nsLinkedMap)
      {
        addNamespace(nd,rootOnly,addClasses,addConcepts,visitedClasses);
      }
    }
    void addClass(const ClassDef *cd,bool rootOnly,ClassDefSet &visitedClasses)
    {
      if (cd->getLanguage()==SrcLangExt_VHDL)
      {
        if (VhdlDocGen::convert(cd->protection())==VhdlDocGen::PACKAGECLASS ||
            VhdlDocGen::convert(cd->protection())==VhdlDocGen::PACKBODYCLASS
           )// no architecture
        {
          return;
        }
      }
      if (!rootOnly ||
          cd->getOuterScope()==0 ||
          cd->getOuterScope()==Doxygen::globalScope
         )
      {
        if (classVisibleInIndex(cd) && cd->templateMaster()==0)
        {
          append(NestingNodeContext::alloc(m_parent,m_type,cd,m_index,m_level,
                                           TRUE,FALSE,FALSE,FALSE,visitedClasses));
          m_index++;
        }
      }
    }
    void addConcept(const ConceptDef *cd,bool rootOnly,ClassDefSet &visitedClasses)
    {
      if (!rootOnly || cd->getOuterScope()==0 || cd->getOuterScope()==Doxygen::globalScope)
      {
        if (cd->isLinkable())
        {
          append(NestingNodeContext::alloc(m_parent,m_type,cd,m_index,m_level,
                                           FALSE,TRUE,FALSE,FALSE,visitedClasses));
          m_index++;
        }
      }
    }
    void addClasses(const ClassLinkedRefMap &clLinkedMap,bool rootOnly,ClassDefSet &visitedClasses)
    {
      for (const auto &cd : clLinkedMap)
      {
        addClass(cd,rootOnly,visitedClasses);
      }
    }
    void addClasses(const ClassLinkedMap &clLinkedMap,bool rootOnly,ClassDefSet &visitedClasses)
    {
      for (const auto &cd : clLinkedMap)
      {
        addClass(cd.get(),rootOnly,visitedClasses);
      }
    }
    void addConcepts(const ConceptLinkedRefMap &cpLinkedMap,bool rootOnly,ClassDefSet &visitedClasses)
    {
      for (const auto &cd : cpLinkedMap)
      {
        addConcept(cd,rootOnly,visitedClasses);
      }
    }
    void addConcepts(const ConceptLinkedMap &cpLinkedMap,bool rootOnly,ClassDefSet &visitedClasses)
    {
      for (const auto &cd : cpLinkedMap)
      {
        addConcept(cd.get(),rootOnly,visitedClasses);
      }
    }
    void addDirs(const DirLinkedMap &dirLinkedMap,ClassDefSet &visitedClasses)
    {
      for (const auto &dd : dirLinkedMap)
      {
        if (dd->getOuterScope()==Doxygen::globalScope)
        {
          append(NestingNodeContext::alloc(m_parent,m_type,dd.get(),m_index,m_level,
                                           FALSE,FALSE,FALSE,FALSE,visitedClasses));
          m_index++;
        }
      }
    }
    void addDirs(const DirList &dirList,ClassDefSet &visitedClasses)
    {
      for(const auto dd : dirList)
      {
        append(NestingNodeContext::alloc(m_parent,m_type,dd,m_index,m_level,
                                         FALSE,FALSE,FALSE,FALSE,visitedClasses));
        m_index++;
      }
    }
    void addFiles(const FileNameLinkedMap &fnList,ClassDefSet &visitedClasses)
    {
      for (const FileNameLinkedMap::Ptr &fn : fnList)
      {
        for (const auto &fd : *fn)
        {
          if (fd->getDirDef()==0) // top level file
          {
            append(NestingNodeContext::alloc(m_parent,m_type,fd.get(),m_index,m_level,
                                             FALSE,FALSE,FALSE,FALSE,visitedClasses));
            m_index++;
          }
        }
      }
    }
    void addFiles(const FileList &fList,ClassDefSet &visitedClasses)
    {
      for (const auto &fd : fList)
      {
        append(NestingNodeContext::alloc(m_parent,m_type,fd,m_index,m_level,
                                         FALSE,FALSE,FALSE,FALSE,visitedClasses));
        m_index++;
      }
    }
    void addPage(const PageDef *pd,bool rootOnly,ClassDefSet &visitedClasses)
    {
      if (!rootOnly ||
          pd->getOuterScope()==0 ||
          pd->getOuterScope()->definitionType()!=Definition::TypePage)
      {
        append(NestingNodeContext::alloc(m_parent,m_type,pd,m_index,m_level,
                                          FALSE,FALSE,FALSE,FALSE,visitedClasses));
        m_index++;
      }
    }
    void addPages(const PageLinkedMap &pages,bool rootOnly,ClassDefSet &visitedClasses)
    {
      for (const auto &pd : pages)
      {
        addPage(pd.get(),rootOnly,visitedClasses);
      }
    }
    void addPages(const PageLinkedRefMap &pages,bool rootOnly,ClassDefSet &visitedClasses)
    {
      for (const auto &pd : pages)
      {
        addPage(pd,rootOnly,visitedClasses);
      }
    }
    void addModules(const GroupLinkedMap &groups,ClassDefSet &visitedClasses)
    {
      for (const auto &gd : groups)
      {
        bool externalGroups = Config_getBool(EXTERNAL_GROUPS);
        if (!gd->isASubGroup() && gd->isVisible() &&
            (!gd->isReference() || externalGroups)
           )
        {
          append(NestingNodeContext::alloc(m_parent,m_type,gd.get(),m_index,m_level,
                                           FALSE,FALSE,FALSE,FALSE,visitedClasses));
          m_index++;
        }
      }
    }
    void addModules(const GroupList &groups,ClassDefSet &visitedClasses)
    {
      for (const auto &gd : groups)
      {
        if (gd->isVisible())
        {
          append(NestingNodeContext::alloc(m_parent,m_type,gd,m_index,m_level,
                                           FALSE,FALSE,FALSE,FALSE,visitedClasses));
          m_index++;
        }
      }
    }
    void addDerivedClasses(const BaseClassList &bcl,bool hideSuper,ClassDefSet &visitedClasses)
    {
      for (const auto &bcd : bcl)
      {
        const ClassDef *cd=bcd.classDef;
        if (cd->getLanguage()==SrcLangExt_VHDL && VhdlDocGen::convert(cd->protection())!=VhdlDocGen::ENTITYCLASS)
        {
          continue;
        }

        bool b;
        if (cd->getLanguage()==SrcLangExt_VHDL)
        {
          b=classHasVisibleRoot(cd->subClasses());
        }
        else
        {
          b=classHasVisibleRoot(cd->baseClasses());
        }

        if (cd->isVisibleInHierarchy() && b)
        {
          append(NestingNodeContext::alloc(m_parent,m_type,cd,m_index,m_level,
                                           TRUE,FALSE,TRUE,hideSuper,visitedClasses));
          m_index++;
        }
      }
    }
    void addClassHierarchy(const ClassLinkedMap &classLinkedMap,ClassDefSet &visitedClasses)
    {
      for (const auto &cd : classLinkedMap)
      {
        bool b;
        if (cd->getLanguage()==SrcLangExt_VHDL)
        {
          if (VhdlDocGen::convert(cd->protection())!=VhdlDocGen::ENTITYCLASS)
          {
            continue;
          }
          b=!classHasVisibleRoot(cd->subClasses());
        }
        else
        {
          b=!classHasVisibleRoot(cd->baseClasses());
        }
        if (b)
        {
          if (cd->isVisibleInHierarchy()) // should it be visible
          {
            // new root level class
            append(NestingNodeContext::alloc(m_parent,m_type,cd.get(),m_index,m_level,
                                             TRUE,FALSE,TRUE,FALSE,visitedClasses));
            m_index++;
          }
        }
      }
    }
    void addMembers(const MemberVector &mv,ClassDefSet &visitedClasses)
    {
      for (const auto &md : mv)
      {
        if (md->visibleInIndex())
        {
          append(NestingNodeContext::alloc(m_parent,m_type,md,m_index,m_level+1,
                                           TRUE,FALSE,TRUE,FALSE,visitedClasses));
          m_index++;
        }
      }
    }

  private:
    const NestingNodeContext *m_parent;
    ContextTreeType m_type;
    int m_level;
    int m_index = 0;
};

NestingContext::NestingContext(const NestingNodeContext *parent,ContextTreeType type,int level) : p(std::make_unique<Private>(parent,type,level))
{
}

NestingContext::~NestingContext()
{
}

// TemplateListIntf
size_t NestingContext::count() const
{
  return p->count();
}

TemplateVariant NestingContext::at(size_t index) const
{
  return p->at(index);
}

TemplateListIntf::ConstIteratorPtr NestingContext::createIterator() const
{
  return p->createIterator();
}

void NestingContext::addClasses(const ClassLinkedRefMap &clLinkedRefMap,bool rootOnly,ClassDefSet &visitedClasses)
{
  p->addClasses(clLinkedRefMap,rootOnly,visitedClasses);
}

void NestingContext::addClasses(const ClassLinkedMap &clLinkedMap,bool rootOnly,ClassDefSet &visitedClasses)
{
  p->addClasses(clLinkedMap,rootOnly,visitedClasses);
}

void NestingContext::addConcepts(const ConceptLinkedRefMap &cpLinkedRefMap,bool rootOnly,ClassDefSet &visitedClasses)
{
  p->addConcepts(cpLinkedRefMap,rootOnly,visitedClasses);
}

void NestingContext::addConcepts(const ConceptLinkedMap &cpLinkedMap,bool rootOnly,ClassDefSet &visitedClasses)
{
  p->addConcepts(cpLinkedMap,rootOnly,visitedClasses);
}

void NestingContext::addNamespaces(const NamespaceLinkedMap &nsLinkedMap,bool rootOnly,bool addClasses,bool addConcepts,ClassDefSet &visitedClasses)
{
  p->addNamespaces(nsLinkedMap,rootOnly,addClasses,addConcepts,visitedClasses);
}

void NestingContext::addNamespaces(const NamespaceLinkedRefMap &nsLinkedRefMap,bool rootOnly,bool addClasses,bool addConcepts,ClassDefSet &visitedClasses)
{
  p->addNamespaces(nsLinkedRefMap,rootOnly,addClasses,addConcepts,visitedClasses);
}

void NestingContext::addDirs(const DirLinkedMap &dirs,ClassDefSet &visitedClasses)
{
  p->addDirs(dirs,visitedClasses);
}

void NestingContext::addDirs(const DirList &dirs,ClassDefSet &visitedClasses)
{
  p->addDirs(dirs,visitedClasses);
}

void NestingContext::addFiles(const FileNameLinkedMap &files,ClassDefSet &visitedClasses)
{
  p->addFiles(files,visitedClasses);
}

void NestingContext::addFiles(const FileList &files,ClassDefSet &visitedClasses)
{
  p->addFiles(files,visitedClasses);
}

void NestingContext::addPages(const PageLinkedMap &pages,bool rootOnly,ClassDefSet &visitedClasses)
{
  p->addPages(pages,rootOnly,visitedClasses);
}

void NestingContext::addPages(const PageLinkedRefMap &pages,bool rootOnly,ClassDefSet &visitedClasses)
{
  p->addPages(pages,rootOnly,visitedClasses);
}

void NestingContext::addModules(const GroupLinkedMap &modules,ClassDefSet &visitedClasses)
{
  p->addModules(modules,visitedClasses);
}

void NestingContext::addModules(const GroupList &modules,ClassDefSet &visitedClasses)
{
  p->addModules(modules,visitedClasses);
}

void NestingContext::addClassHierarchy(const ClassLinkedMap &classLinkedMap,ClassDefSet &visitedClasses)
{
  p->addClassHierarchy(classLinkedMap,visitedClasses);
}

void NestingContext::addDerivedClasses(const BaseClassList &bcl,bool hideSuper,ClassDefSet &visitedClasses)
{
  p->addDerivedClasses(bcl,hideSuper,visitedClasses);
}

void NestingContext::addMembers(const MemberVector &mv,ClassDefSet &visitedClasses)
{
  p->addMembers(mv,visitedClasses);
}


//------------------------------------------------------------------------

class ClassTreeContext::Private
{
  public:
    Private()
    {
      m_classTree = NestingContext::alloc(0,ContextTreeType::ClassNesting,0);
      auto ctx = std::dynamic_pointer_cast<NestingContext>(m_classTree);
      ClassDefSet visitedClasses;
      ctx->addNamespaces(*Doxygen::namespaceLinkedMap,TRUE,TRUE,FALSE,visitedClasses);
      ctx->addClasses(*Doxygen::classLinkedMap,TRUE,visitedClasses);
    }

    // TemplateStructIntf methods
    TemplateVariant get(const QCString &n) const { return s_inst.get(this,n); }
    StringVector fields() const                  { return s_inst.fields(); }

  private:
    // Property getters
    TemplateVariant tree() const                 { return TemplateVariant(m_classTree); }
    TemplateVariant fileName() const             { return "annotated"; }
    TemplateVariant relPath() const              { return ""; }
    TemplateVariant highlight() const            { return "classes"; }
    TemplateVariant subhighlight() const         { return "classlist"; }
    TemplateVariant maxDepth() const             { return m_maxDepth.get(this); }
    TemplateVariant preferredDepth() const       { return m_preferredDepth.get(this); }
    TemplateVariant title() const
    {
      return Config_getBool(OPTIMIZE_FOR_FORTRAN) ? theTranslator->trCompoundListFortran() :
             Config_getBool(OPTIMIZE_OUTPUT_VHDL) ? theTranslator->trDesignUnitList()      :
                                                    theTranslator->trClasses();
    }
  private:
    int createMaxDepth() const
    {
      return computeMaxDepth(m_classTree);
    }
    int createPreferredDepth() const
    {
      return computePreferredDepth(m_classTree,m_maxDepth.get(this));
    }
    TemplateListIntfPtr m_classTree;
    CachedItem<int, Private, &Private::createMaxDepth>       m_maxDepth;
    CachedItem<int, Private, &Private::createPreferredDepth> m_preferredDepth;
    static const PropertyMap<ClassTreeContext::Private> s_inst;
};

//%% struct ClassTree: Class nesting relations
//%% {
const PropertyMap<ClassTreeContext::Private> ClassTreeContext::Private::s_inst {
  {  "tree",          &Private::tree },
  {  "fileName",      &Private::fileName },
  {  "relPath",       &Private::relPath },
  {  "highlight",     &Private::highlight },
  {  "subhighlight",  &Private::subhighlight },
  {  "title",         &Private::title },
  {  "preferredDepth",&Private::preferredDepth },
  {  "maxDepth",      &Private::maxDepth }
};
//%% }


ClassTreeContext::ClassTreeContext() : p(std::make_unique<Private>())
{
}

ClassTreeContext::~ClassTreeContext()
{
}

TemplateVariant ClassTreeContext::get(const QCString &name) const
{
  return p->get(name);
}

StringVector ClassTreeContext::fields() const
{
  return p->fields();
}

//------------------------------------------------------------------------

//%% list ConceptList[Concept] : list of namespaces
class ConceptListContext::Private : public GenericNodeListContext
{
  public:
    void addConcepts(const ConceptLinkedMap &nsLinkedMap)
    {
      for (const auto &cd : nsLinkedMap)
      {
        if (cd->isLinkableInProject())
        {
          append(ConceptContext::alloc(cd.get()));
        }
      }
    }
};

ConceptListContext::ConceptListContext() : p(std::make_unique<Private>())
{
  p->addConcepts(*Doxygen::conceptLinkedMap);
}

ConceptListContext::~ConceptListContext()
{
}

// TemplateListIntf
size_t ConceptListContext::count() const
{
  return p->count();
}

TemplateVariant ConceptListContext::at(size_t index) const
{
  return p->at(index);
}

TemplateListIntf::ConstIteratorPtr ConceptListContext::createIterator() const
{
  return p->createIterator();
}

//------------------------------------------------------------------------

//%% list NamespaceList[Namespace] : list of namespaces
class NamespaceListContext::Private : public GenericNodeListContext
{
  public:
    void addNamespaces(const NamespaceLinkedMap &nsLinkedMap)
    {
      for (const auto &nd : nsLinkedMap)
      {
        if (nd->isLinkableInProject())
        {
          append(NamespaceContext::alloc(nd.get()));
        }
      }
    }
};

NamespaceListContext::NamespaceListContext() : p(std::make_unique<Private>())
{
  p->addNamespaces(*Doxygen::namespaceLinkedMap);
}

NamespaceListContext::~NamespaceListContext()
{
}

// TemplateListIntf
size_t NamespaceListContext::count() const
{
  return p->count();
}

TemplateVariant NamespaceListContext::at(size_t index) const
{
  return p->at(index);
}

TemplateListIntf::ConstIteratorPtr NamespaceListContext::createIterator() const
{
  return p->createIterator();
}

//------------------------------------------------------------------------

class NamespaceTreeContext::Private
{
  public:
    Private()
    {
      m_namespaceTree = NestingContext::alloc(0,ContextTreeType::Namespace,0);
      auto ctx = std::dynamic_pointer_cast<NestingContext>(m_namespaceTree);
      ClassDefSet visitedClasses;
      ctx->addNamespaces(*Doxygen::namespaceLinkedMap,TRUE,FALSE,TRUE,visitedClasses);
    }

    // TemplateStructIntf methods
    TemplateVariant get(const QCString &n) const { return s_inst.get(this,n); }
    StringVector fields() const                  { return s_inst.fields(); }

  private:
    // Property getters
    TemplateVariant tree() const                 { return TemplateVariant(m_namespaceTree); }
    TemplateVariant fileName() const             { return "namespaces"; }
    TemplateVariant relPath() const              { return ""; }
    TemplateVariant highlight() const            { return "namespaces"; }
    TemplateVariant subhighlight() const         { return "namespacelist"; }
    TemplateVariant maxDepth() const             { return m_maxDepth.get(this); }
    TemplateVariant preferredDepth() const       { return m_preferredDepth.get(this); }
    TemplateVariant title() const
    {
      return Config_getBool(OPTIMIZE_OUTPUT_JAVA)  ? theTranslator->trPackageList()  :
             Config_getBool(OPTIMIZE_OUTPUT_VHDL)  ? theTranslator->trPackageList()  :
             Config_getBool(OPTIMIZE_FOR_FORTRAN)  ? theTranslator->trModulesList()  :
             Config_getBool(OPTIMIZE_OUTPUT_SLICE) ? theTranslator->trModulesList()  :
                                                     theTranslator->trNamespaceList();
    }

  private:
    int createMaxDepth() const
    {
      return computeMaxDepth(m_namespaceTree);
    }
    int createPreferredDepth() const
    {
      return computePreferredDepth(m_namespaceTree,m_maxDepth.get(this));
    }
    TemplateListIntfPtr m_namespaceTree;
    CachedItem<int, Private, &Private::createMaxDepth>       m_maxDepth;
    CachedItem<int, Private, &Private::createPreferredDepth> m_preferredDepth;
    static const PropertyMap<NamespaceTreeContext::Private> s_inst;
};

//%% struct NamespaceTree: tree of nested namespace
//%% {
const PropertyMap<NamespaceTreeContext::Private> NamespaceTreeContext::Private::s_inst {
  {  "tree",          &Private::tree },
  {  "fileName",      &Private::fileName },
  {  "relPath",       &Private::relPath },
  {  "highlight",     &Private::highlight },
  {  "subhighlight",  &Private::subhighlight },
  {  "title",         &Private::title },
  {  "preferredDepth",&Private::preferredDepth },
  {  "maxDepth",      &Private::maxDepth }
};
//%% }

NamespaceTreeContext::NamespaceTreeContext() : p(std::make_unique<Private>())
{
}

NamespaceTreeContext::~NamespaceTreeContext()
{
}

TemplateVariant NamespaceTreeContext::get(const QCString &name) const
{
  return p->get(name);
}

StringVector NamespaceTreeContext::fields() const
{
  return p->fields();
}


//------------------------------------------------------------------------

//%% list FileList[File] : list of files
class FileListContext::Private : public GenericNodeListContext
{
  public:
    void addFiles(const FileNameLinkedMap &fnMap)
    {
      // TODO: if FULL_PATH_NAMES is enabled, the ordering should be dir+file
      for (const auto &fn : fnMap)
      {
        for (const auto &fd : *fn)
        {
          bool doc = fd->isLinkableInProject();
          bool src = fd->generateSourceFile();
          bool nameOk = !fd->isDocumentationFile();
          if (nameOk && (doc || src) && !fd->isReference())
          {
            append(FileContext::alloc(fd.get()));
          }
        }
      }
    }
};

FileListContext::FileListContext() : p(std::make_unique<Private>())
{
  if (Doxygen::inputNameLinkedMap) p->addFiles(*Doxygen::inputNameLinkedMap);
}

FileListContext::~FileListContext()
{
}

// TemplateListIntf
size_t FileListContext::count() const
{
  return p->count();
}

TemplateVariant FileListContext::at(size_t index) const
{
  return p->at(index);
}

TemplateListIntf::ConstIteratorPtr FileListContext::createIterator() const
{
  return p->createIterator();
}

//------------------------------------------------------------------------

//%% list DirList[Dir] : list of files
class DirListContext::Private : public GenericNodeListContext
{
  public:
    Private()
    {
      for (const auto &dir : *Doxygen::dirLinkedMap)
      {
        append(DirContext::alloc(dir.get()));
      }
    }
};

DirListContext::DirListContext() : p(std::make_unique<Private>())
{
}

DirListContext::~DirListContext()
{
}

// TemplateListIntf
size_t DirListContext::count() const
{
  return p->count();
}

TemplateVariant DirListContext::at(size_t index) const
{
  return p->at(index);
}

TemplateListIntf::ConstIteratorPtr DirListContext::createIterator() const
{
  return p->createIterator();
}


//------------------------------------------------------------------------

//%% list UsedFiles[File] : list of files
class UsedFilesContext::Private : public GenericNodeListContext
{
  public:
    void addFile(const FileDef *fd)
    {
      append(FileContext::alloc(fd));
    }
};

UsedFilesContext::UsedFilesContext(const ClassDef *cd) : p(std::make_unique<Private>())
{
  if (cd)
  {
    for (const auto &fd : cd->usedFiles())
    {
      p->addFile(fd);
    }
  }
}

UsedFilesContext::~UsedFilesContext()
{
}

// TemplateListIntf
size_t UsedFilesContext::count() const
{
  return p->count();
}

TemplateVariant UsedFilesContext::at(size_t index) const
{
  return p->at(index);
}

TemplateListIntf::ConstIteratorPtr UsedFilesContext::createIterator() const
{
  return p->createIterator();
}

void UsedFilesContext::addFile(const FileDef *fd)
{
  p->addFile(fd);
}

//------------------------------------------------------------------------

class FileTreeContext::Private
{
  public:
    Private()
    {
      // Add dirs tree
      m_dirFileTree = NestingContext::alloc(0,ContextTreeType::File,0);
      auto ctx = std::dynamic_pointer_cast<NestingContext>(m_dirFileTree);
      ClassDefSet visitedClasses;
      ctx->addDirs(*Doxygen::dirLinkedMap,visitedClasses);
      if (Doxygen::inputNameLinkedMap)
      {
        ctx->addFiles(*Doxygen::inputNameLinkedMap,visitedClasses);
      }
    }

    // TemplateStructIntf methods
    TemplateVariant get(const QCString &n) const { return s_inst.get(this,n); }
    StringVector fields() const                  { return s_inst.fields(); }

  private:
    // Property getters
    TemplateVariant tree() const                 { return TemplateVariant(m_dirFileTree); }
    TemplateVariant fileName() const             { return "files"; }
    TemplateVariant relPath() const              { return ""; }
    TemplateVariant highlight() const            { return "files"; }
    TemplateVariant subhighlight() const         { return "filelist"; }
    TemplateVariant maxDepth() const             { return m_maxDepth.get(this); }
    TemplateVariant preferredDepth() const       { return m_preferredDepth.get(this); }
    TemplateVariant title() const                { return theTranslator->trFileList(); }

  private:
    int createMaxDepth() const
    {
      return computeMaxDepth(m_dirFileTree);
    }
    int createPreferredDepth() const
    {
      return computePreferredDepth(m_dirFileTree,m_maxDepth.get(this));
    }
    TemplateListIntfPtr m_dirFileTree;
    CachedItem<int, Private, &Private::createMaxDepth>       m_maxDepth;
    CachedItem<int, Private, &Private::createPreferredDepth> m_preferredDepth;
    static const PropertyMap<FileTreeContext::Private> s_inst;
};

//%% struct FileTree: tree of directories and files
//%% {
const PropertyMap<FileTreeContext::Private> FileTreeContext::Private::s_inst {
  {  "tree",          &Private::tree },
  {  "fileName",      &Private::fileName },
  {  "relPath",       &Private::relPath },
  {  "highlight",     &Private::highlight },
  {  "subhighlight",  &Private::subhighlight },
  {  "title",         &Private::title },
  {  "preferredDepth",&Private::preferredDepth },
  {  "maxDepth",      &Private::maxDepth }
};
//%% }

//PropertyMapper<FileTreeContext::Private> FileTreeContext::Private::s_inst;

FileTreeContext::FileTreeContext() : p(std::make_unique<Private>())
{
}

FileTreeContext::~FileTreeContext()
{
}

TemplateVariant FileTreeContext::get(const QCString &name) const
{
  return p->get(name);
}

StringVector FileTreeContext::fields() const
{
  return p->fields();
}

//------------------------------------------------------------------------

class PageTreeContext::Private
{
  public:
    Private(const PageLinkedMap &pages)
    {
      m_pageTree = NestingContext::alloc(0,ContextTreeType::Page,0);
      auto ctx = std::dynamic_pointer_cast<NestingContext>(m_pageTree);
      ClassDefSet visitedClasses;
      // Add pages
      ctx->addPages(pages,TRUE,visitedClasses);
    }

    // TemplateStructIntf methods
    TemplateVariant get(const QCString &n) const { return s_inst.get(this,n); }
    StringVector fields() const                  { return s_inst.fields(); }

  private:
    // Property getters
    TemplateVariant tree() const                 { return TemplateVariant(m_pageTree); }
    TemplateVariant fileName() const             { return "pages"; }
    TemplateVariant relPath() const              { return ""; }
    TemplateVariant highlight() const            { return "pages"; }
    TemplateVariant subhighlight() const         { return ""; }
    TemplateVariant maxDepth() const             { return m_maxDepth.get(this); }
    TemplateVariant preferredDepth() const       { return m_preferredDepth.get(this); }
    TemplateVariant title() const                { return theTranslator->trRelatedPages(); }

  private:
    int createMaxDepth() const
    {
      return computeMaxDepth(m_pageTree);
    }
    int createPreferredDepth() const
    {
      return computePreferredDepth(m_pageTree,m_maxDepth.get(this));
    }
    TemplateListIntfPtr m_pageTree;
    CachedItem<int, Private, &Private::createMaxDepth>       m_maxDepth;
    CachedItem<int, Private, &Private::createPreferredDepth> m_preferredDepth;
    static const PropertyMap<PageTreeContext::Private> s_inst;
};

//%% struct PageTree: tree of related pages
//%% {
const PropertyMap<PageTreeContext::Private> PageTreeContext::Private::s_inst {
  {  "tree",          &Private::tree },
  {  "fileName",      &Private::fileName },
  {  "relPath",       &Private::relPath },
  {  "highlight",     &Private::highlight },
  {  "subhighlight",  &Private::subhighlight },
  {  "title",         &Private::title },
  {  "preferredDepth",&Private::preferredDepth },
  {  "maxDepth",      &Private::maxDepth }
};
//%% }


PageTreeContext::PageTreeContext(const PageLinkedMap &pages) : p(std::make_unique<Private>(pages))
{
}

PageTreeContext::~PageTreeContext()
{
}

TemplateVariant PageTreeContext::get(const QCString &name) const
{
  return p->get(name);
}

StringVector PageTreeContext::fields() const
{
  return p->fields();
}

//------------------------------------------------------------------------

//%% list PageList[Page]: list of pages
class PageListContext::Private : public GenericNodeListContext
{
  public:
    void addPages(const PageLinkedMap &pages)
    {
      for (const auto &pd : pages)
      {
        if (!pd->getGroupDef() && !pd->isReference())
        {
          append(PageContext::alloc(pd.get(),FALSE,FALSE));
        }
      }
    }
};

PageListContext::PageListContext(const PageLinkedMap &pages) : p(std::make_unique<Private>())
{
  p->addPages(pages);
}

PageListContext::~PageListContext()
{
}

// TemplateListIntf
size_t PageListContext::count() const
{
  return p->count();
}

TemplateVariant PageListContext::at(size_t index) const
{
  return p->at(index);
}

TemplateListIntf::ConstIteratorPtr PageListContext::createIterator() const
{
  return p->createIterator();
}

//------------------------------------------------------------------------

//%% list ExampleList[Page]: list of pages
class ExampleListContext::Private : public GenericNodeListContext
{
  public:
    Private()
    {
      for (const auto &pd : *Doxygen::exampleLinkedMap)
      {
        if (!pd->getGroupDef() && !pd->isReference())
        {
          append(PageContext::alloc(pd.get(),FALSE,TRUE));
        }
      }
    }
};

ExampleListContext::ExampleListContext() : p(std::make_unique<Private>())
{
}

ExampleListContext::~ExampleListContext()
{
}

// TemplateListIntf
size_t ExampleListContext::count() const
{
  return p->count();
}

TemplateVariant ExampleListContext::at(size_t index) const
{
  return p->at(index);
}

TemplateListIntf::ConstIteratorPtr ExampleListContext::createIterator() const
{
  return p->createIterator();
}

//------------------------------------------------------------------------

//%% list ModuleList[ModuleNode]: list of directories and/or files
class ModuleListContext::Private : public GenericNodeListContext
{
  public:
    void addModules()
    {
      for (const auto &gd : *Doxygen::groupLinkedMap)
      {
        if (!gd->isReference())
        {
          append(ModuleContext::alloc(gd.get()));
        }
      }
    }
};

ModuleListContext::ModuleListContext() : p(std::make_unique<Private>())
{
  p->addModules();
}

ModuleListContext::~ModuleListContext()
{
}

// TemplateListIntf
size_t ModuleListContext::count() const
{
  return p->count();
}

TemplateVariant ModuleListContext::at(size_t index) const
{
  return p->at(index);
}

TemplateListIntf::ConstIteratorPtr ModuleListContext::createIterator() const
{
  return p->createIterator();
}

//------------------------------------------------------------------------

class ConceptTreeContext::Private
{
  public:
    Private()
    {
      m_conceptTree = NestingContext::alloc(0,ContextTreeType::Concept,0);
      auto ctx = std::dynamic_pointer_cast<NestingContext>(m_conceptTree);
      ClassDefSet visitedClasses;
      // Add concepts
      ctx->addNamespaces(*Doxygen::namespaceLinkedMap,TRUE,FALSE,TRUE,visitedClasses);
      ctx->addConcepts(*Doxygen::conceptLinkedMap,TRUE,visitedClasses);
    }

    // TemplateStructIntf methods
    TemplateVariant get(const QCString &n) const { return s_inst.get(this,n); }
    StringVector fields() const                  { return s_inst.fields(); }

  private:
    // Property getters
    TemplateVariant tree() const                 { return TemplateVariant(m_conceptTree); }
    TemplateVariant fileName() const             { return "concepts"; }
    TemplateVariant relPath() const              { return ""; }
    TemplateVariant highlight() const            { return "concepts"; }
    TemplateVariant subhighlight() const         { return ""; }
    TemplateVariant maxDepth() const             { return m_maxDepth.get(this); }
    TemplateVariant preferredDepth() const       { return m_preferredDepth.get(this); }
    TemplateVariant title() const                { return theTranslator->trConcept(true,false); }

  private:
    int createMaxDepth() const
    {
      return computeMaxDepth(m_conceptTree);
    }
    int createPreferredDepth() const
    {
      return computePreferredDepth(m_conceptTree,m_maxDepth.get(this));
    }
    TemplateListIntfPtr m_conceptTree;
    CachedItem<int, Private, &Private::createMaxDepth>       m_maxDepth;
    CachedItem<int, Private, &Private::createPreferredDepth> m_preferredDepth;
    static const PropertyMap<ConceptTreeContext::Private> s_inst;
};

//%% struct ConceptTree: tree of modules
//%% {
const PropertyMap<ConceptTreeContext::Private> ConceptTreeContext::Private::s_inst {
  {  "tree",          &Private::tree },
  {  "fileName",      &Private::fileName },
  {  "relPath",       &Private::relPath },
  {  "highlight",     &Private::highlight },
  {  "subhighlight",  &Private::subhighlight },
  {  "title",         &Private::title },
  {  "preferredDepth",&Private::preferredDepth },
  {  "maxDepth",      &Private::maxDepth }
};
//%% }


ConceptTreeContext::ConceptTreeContext() : p(std::make_unique<Private>())
{
}

ConceptTreeContext::~ConceptTreeContext()
{
}

TemplateVariant ConceptTreeContext::get(const QCString &name) const
{
  return p->get(name);
}

StringVector ConceptTreeContext::fields() const
{
  return p->fields();
}

//------------------------------------------------------------------------

class ModuleTreeContext::Private
{
  public:
    Private()
    {
      m_moduleTree = NestingContext::alloc(0,ContextTreeType::Module,0);
      auto ctx = std::dynamic_pointer_cast<NestingContext>(m_moduleTree);
      ClassDefSet visitedClasses;
      // Add modules
      ctx->addModules(*Doxygen::groupLinkedMap,visitedClasses);
    }

    // TemplateStructIntf methods
    TemplateVariant get(const QCString &n) const { return s_inst.get(this,n); }
    StringVector fields() const                  { return s_inst.fields(); }

  private:
    // Property getters
    TemplateVariant tree() const                 { return TemplateVariant(m_moduleTree); }
    TemplateVariant fileName() const             { return "modules"; }
    TemplateVariant relPath() const              { return ""; }
    TemplateVariant highlight() const            { return "modules"; }
    TemplateVariant subhighlight() const         { return ""; }
    TemplateVariant maxDepth() const             { return m_maxDepth.get(this); }
    TemplateVariant preferredDepth() const       { return m_preferredDepth.get(this); }
    TemplateVariant title() const                { return theTranslator->trModules(); }
  private:
    int createMaxDepth() const
    {
      return computeMaxDepth(m_moduleTree);
    }
    int createPreferredDepth() const
    {
      return computePreferredDepth(m_moduleTree,m_maxDepth.get(this));
    }
    TemplateListIntfPtr m_moduleTree;
    CachedItem<int, Private, &Private::createMaxDepth>       m_maxDepth;
    CachedItem<int, Private, &Private::createPreferredDepth> m_preferredDepth;
    static const PropertyMap<ModuleTreeContext::Private> s_inst;
};

//%% struct ModuleTree: tree of modules
//%% {
const PropertyMap<ModuleTreeContext::Private> ModuleTreeContext::Private::s_inst {
  {  "tree",          &Private::tree },
  {  "fileName",      &Private::fileName },
  {  "relPath",       &Private::relPath },
  {  "highlight",     &Private::highlight },
  {  "subhighlight",  &Private::subhighlight },
  {  "title",         &Private::title },
  {  "preferredDepth",&Private::preferredDepth },
  {  "maxDepth",      &Private::maxDepth }
};
//%% }

//PropertyMapper<ModuleTreeContext::Private> ModuleTreeContext::Private::s_inst;

ModuleTreeContext::ModuleTreeContext() : p(std::make_unique<Private>())
{
}

ModuleTreeContext::~ModuleTreeContext()
{
}

TemplateVariant ModuleTreeContext::get(const QCString &name) const
{
  return p->get(name);
}

StringVector ModuleTreeContext::fields() const
{
  return p->fields();
}

//------------------------------------------------------------------------

class ExampleTreeContext::Private
{
  public:
    Private()
    {
      m_exampleTree = NestingContext::alloc(0,ContextTreeType::Example,0);
      auto ctx = std::dynamic_pointer_cast<NestingContext>(m_exampleTree);
      ClassDefSet visitedClasses;
      // Add pages
      ctx->addPages(*Doxygen::exampleLinkedMap,TRUE,visitedClasses);
    }

    // TemplateStructIntf methods
    TemplateVariant get(const QCString &n) const { return s_inst.get(this,n); }
    StringVector fields() const                  { return s_inst.fields(); }

  private:
    // Property getters
    TemplateVariant tree() const                 { return TemplateVariant(m_exampleTree); }
    TemplateVariant fileName() const             { return "examples"; }
    TemplateVariant relPath() const              { return ""; }
    TemplateVariant highlight() const            { return "examples"; }
    TemplateVariant subhighlight() const         { return ""; }
    TemplateVariant maxDepth() const             { return m_maxDepth.get(this); }
    TemplateVariant preferredDepth() const       { return m_preferredDepth.get(this); }
    TemplateVariant title() const                { return theTranslator->trExamples(); }

  private:
    int createMaxDepth() const
    {
      return computeMaxDepth(m_exampleTree);
    }
    int createPreferredDepth() const
    {
      return computePreferredDepth(m_exampleTree,m_maxDepth.get(this));
    }
    TemplateListIntfPtr m_exampleTree;
    CachedItem<int, Private, &Private::createMaxDepth>       m_maxDepth;
    CachedItem<int, Private, &Private::createPreferredDepth> m_preferredDepth;
    static const PropertyMap<ExampleTreeContext::Private> s_inst;
};

//%% struct ExampleTree: tree of examples page
//%% {
const PropertyMap<ExampleTreeContext::Private> ExampleTreeContext::Private::s_inst {
  {  "tree",          &Private::tree },
  {  "fileName",      &Private::fileName },
  {  "relPath",       &Private::relPath },
  {  "highlight",     &Private::highlight },
  {  "subhighlight",  &Private::subhighlight },
  {  "title",         &Private::title },
  {  "preferredDepth",&Private::preferredDepth },
  {  "maxDepth",      &Private::maxDepth }
};
//%% }


ExampleTreeContext::ExampleTreeContext() : p(std::make_unique<Private>())
{
}

ExampleTreeContext::~ExampleTreeContext()
{
}

TemplateVariant ExampleTreeContext::get(const QCString &name) const
{
  return p->get(name);
}

StringVector ExampleTreeContext::fields() const
{
  return p->fields();
}


//------------------------------------------------------------------------

class NavPathElemContext::Private
{
  public:
    Private(const Definition *def) : m_def(def) {}

    // TemplateStructIntf methods
    TemplateVariant get(const QCString &n) const { return s_inst.get(this,n); }
    StringVector fields() const                  { return s_inst.fields(); }

  private:
    // Property getters
    TemplateVariant isLinkable() const           { return m_def->isLinkable(); }
    TemplateVariant anchor() const               { return m_def->anchor(); }
    TemplateVariant fileName() const             { return m_def->getOutputFileBase(); }
    TemplateVariant isReference() const          { return m_def->isReference(); }
    TemplateVariant externalReference() const    { return m_def->externalReference(relPathAsString()); }
    TemplateVariant text() const
    {
      Definition::DefType type = m_def->definitionType();
      QCString text = m_def->localName();
      if (type==Definition::TypeGroup)
      {
        text = (toGroupDef(m_def))->groupTitle();
      }
      else if (type==Definition::TypePage && ((toPageDef(m_def))->hasTitle()))
      {
        text = (toPageDef(m_def))->title();
      }
      else if (type==Definition::TypeClass)
      {
        if (text.endsWith("-p"))
        {
          text = text.left(text.length()-2);
        }
      }
      return text;
    }
    QCString relPathAsString() const
    {
      bool createSubdirs = Config_getBool(CREATE_SUBDIRS);
      return createSubdirs ? QCString("../../") : QCString("");
    }
  private:
    const Definition *m_def;
    static const PropertyMap<NavPathElemContext::Private> s_inst;
};

//%% struct NavPathElem: list of examples page
//%% {
const PropertyMap<NavPathElemContext::Private> NavPathElemContext::Private::s_inst {
  {  "isLinkable",       &Private::isLinkable },
  {  "fileName",         &Private::fileName },
  {  "anchor",           &Private::anchor },
  {  "text",             &Private::text },
  {  "isReference",      &Private::isReference },
  {  "externalReference",&Private::externalReference }
};
//%% }


NavPathElemContext::NavPathElemContext(const Definition *def) : p(std::make_unique<Private>(def))
{
}

NavPathElemContext::~NavPathElemContext()
{
}

TemplateVariant NavPathElemContext::get(const QCString &name) const
{
  return p->get(name);
}

StringVector NavPathElemContext::fields() const
{
  return p->fields();
}

//------------------------------------------------------------------------

class GlobalsIndexContext::Private
{
  public:
    // TemplateStructIntf methods
    TemplateVariant get(const QCString &n) const { return s_inst.get(this,n); }
    StringVector fields() const                  { return s_inst.fields(); }

  private:
    // Property getters
    TemplateVariant all() const                  { return m_all.get(this); }
    TemplateVariant functions() const            { return m_functions.get(this); }
    TemplateVariant variables() const            { return m_variables.get(this); }
    TemplateVariant typedefs() const             { return m_typedefs.get(this); }
    TemplateVariant enums() const                { return m_enums.get(this); }
    TemplateVariant enumValues() const           { return m_enumValues.get(this); }
    TemplateVariant macros() const               { return m_macros.get(this); }
    TemplateVariant properties() const           { return FALSE; }
    TemplateVariant events() const               { return FALSE; }
    TemplateVariant related() const              { return FALSE; }
    TemplateVariant fileName() const             { return "globals"; }
    TemplateVariant relPath() const              { return ""; }
    TemplateVariant highlight() const            { return "files"; }
    TemplateVariant subhighlight() const         { return "filemembers"; }
    TemplateVariant title() const                { return theTranslator->trFileMembers(); }

  private:
    using MemberFilter = bool (MemberDef::*)() const;
    TemplateVariant createMembersFiltered(MemberFilter filter) const
    {
      TemplateVariantList list;
      for (const auto &mn : *Doxygen::functionNameLinkedMap)
      {
        for (const auto &md : *mn)
        {
          const FileDef *fd=md->getFileDef();
          if (fd && fd->isLinkableInProject() &&
              !md->name().isEmpty() && !md->getNamespaceDef() && md->isLinkableInProject())
          {
            if (filter==0 || (md.get()->*filter)())
            {
              list.push_back(MemberContext::alloc(md.get()));
            }
          }
        }
      }
      return TemplateImmutableList::alloc(list);
    }
    TemplateVariant createAll() const        { return createMembersFiltered(0); }
    TemplateVariant createFunctions() const  { return createMembersFiltered(&MemberDef::isFunction); }
    TemplateVariant createVariables() const  { return createMembersFiltered(&MemberDef::isVariable); }
    TemplateVariant createTypedefs() const   { return createMembersFiltered(&MemberDef::isTypedef); }
    TemplateVariant createEnums() const      { return createMembersFiltered(&MemberDef::isEnumerate); }
    TemplateVariant createEnumValues() const { return createMembersFiltered(&MemberDef::isEnumValue); }
    TemplateVariant createMacros() const     { return createMembersFiltered(&MemberDef::isDefine); }

    CachedItem<TemplateVariant,  Private, &Private::createAll>        m_all;
    CachedItem<TemplateVariant,  Private, &Private::createFunctions>  m_functions;
    CachedItem<TemplateVariant,  Private, &Private::createVariables>  m_variables;
    CachedItem<TemplateVariant,  Private, &Private::createTypedefs>   m_typedefs;
    CachedItem<TemplateVariant,  Private, &Private::createEnums>      m_enums;
    CachedItem<TemplateVariant,  Private, &Private::createEnumValues> m_enumValues;
    CachedItem<TemplateVariant,  Private, &Private::createMacros>     m_macros;
    static const PropertyMap<GlobalsIndexContext::Private> s_inst;
};

//%% struct GlobalsIndex: list of examples page
//%% {
const PropertyMap<GlobalsIndexContext::Private> GlobalsIndexContext::Private::s_inst {
  {  "all",         &Private::all },
  {  "functions",   &Private::functions },
  {  "variables",   &Private::variables },
  {  "typedefs",    &Private::typedefs },
  {  "enums",       &Private::enums },
  {  "enumValues",  &Private::enumValues },
  {  "macros",      &Private::macros },
  {  "properties",  &Private::properties },
  {  "events",      &Private::events },
  {  "related",     &Private::related },
  {  "fileName",    &Private::fileName },
  {  "relPath",     &Private::relPath },
  {  "highlight",   &Private::highlight },
  {  "subhighlight",&Private::subhighlight },
  {  "title",       &Private::title }
};
//%% }

GlobalsIndexContext::GlobalsIndexContext() : p(std::make_unique<Private>())
{
}

GlobalsIndexContext::~GlobalsIndexContext()
{
}

TemplateVariant GlobalsIndexContext::get(const QCString &name) const
{
  return p->get(name);
}

StringVector GlobalsIndexContext::fields() const
{
  return p->fields();
}


//------------------------------------------------------------------------

class ClassMembersIndexContext::Private
{
  public:
    // TemplateStructIntf methods
    TemplateVariant get(const QCString &n) const { return s_inst.get(this,n); }
    StringVector fields() const                  { return s_inst.fields(); }

  private:
    // Property getters
    TemplateVariant all() const                  { return m_all.get(this); }
    TemplateVariant functions() const            { return m_functions.get(this); }
    TemplateVariant variables() const            { return m_variables.get(this); }
    TemplateVariant typedefs() const             { return m_typedefs.get(this); }
    TemplateVariant enums() const                { return m_enums.get(this); }
    TemplateVariant enumValues() const           { return m_enumValues.get(this); }
    TemplateVariant macros() const               { return FALSE; }
    TemplateVariant properties() const           { return m_properties.get(this); }
    TemplateVariant events() const               { return m_events.get(this); }
    TemplateVariant related() const              { return m_related.get(this); }
    TemplateVariant fileName() const             { return "functions"; }
    TemplateVariant relPath() const              { return ""; }
    TemplateVariant highlight() const            { return "classes"; }
    TemplateVariant subhighlight() const         { return "classmembers"; }
    TemplateVariant title() const                { return theTranslator->trCompoundMembers(); }

  private:
    using MemberFilter = bool (MemberDef::*)() const;
    TemplateVariant createMembersFiltered(MemberFilter filter) const
    {
      TemplateVariantList list;
      for (const auto &mn : *Doxygen::memberNameLinkedMap)
      {
        for (const auto &md : *mn)
        {
          const ClassDef *cd = md->getClassDef();
          if (cd && cd->isLinkableInProject() && cd->templateMaster()==0 &&
              md->isLinkableInProject() && !md->name().isEmpty())
          {
            if (filter==0 || (md.get()->*filter)())
            {
              list.push_back(MemberContext::alloc(md.get()));
            }
          }
        }
      }
      return TemplateImmutableList::alloc(list);
    }
    TemplateVariant createAll() const        { return createMembersFiltered(&MemberDef::isNotFriend); }
    TemplateVariant createFunctions() const  { return createMembersFiltered(&MemberDef::isFunctionOrSignalSlot); }
    TemplateVariant createVariables() const  { return createMembersFiltered(&MemberDef::isVariable); }
    TemplateVariant createTypedefs() const   { return createMembersFiltered(&MemberDef::isTypedef); }
    TemplateVariant createEnums() const      { return createMembersFiltered(&MemberDef::isEnumerate); }
    TemplateVariant createEnumValues() const { return createMembersFiltered(&MemberDef::isEnumValue); }
    TemplateVariant createProperties() const { return createMembersFiltered(&MemberDef::isProperty); }
    TemplateVariant createEvents() const     { return createMembersFiltered(&MemberDef::isEvent); }
    TemplateVariant createRelated() const    { return createMembersFiltered(&MemberDef::isRelated); }

    CachedItem<TemplateVariant,  Private, &Private::createAll>        m_all;
    CachedItem<TemplateVariant,  Private, &Private::createFunctions>  m_functions;
    CachedItem<TemplateVariant,  Private, &Private::createVariables>  m_variables;
    CachedItem<TemplateVariant,  Private, &Private::createTypedefs>   m_typedefs;
    CachedItem<TemplateVariant,  Private, &Private::createEnums>      m_enums;
    CachedItem<TemplateVariant,  Private, &Private::createEnumValues> m_enumValues;
    CachedItem<TemplateVariant,  Private, &Private::createProperties> m_properties;
    CachedItem<TemplateVariant,  Private, &Private::createEvents>     m_events;
    CachedItem<TemplateVariant,  Private, &Private::createRelated>    m_related;
    static const PropertyMap<ClassMembersIndexContext::Private> s_inst;
};

//%% struct ClassMembersIndex: list of examples page
//%% {
const PropertyMap<ClassMembersIndexContext::Private> ClassMembersIndexContext::Private::s_inst {
  {  "all",         &Private::all },
  {  "functions",   &Private::functions },
  {  "variables",   &Private::variables },
  {  "typedefs",    &Private::typedefs },
  {  "enums",       &Private::enums },
  {  "enumValues",  &Private::enumValues },
  {  "macros",      &Private::macros },
  {  "properties",  &Private::properties },
  {  "events",      &Private::events },
  {  "related",     &Private::related },
  {  "fileName",    &Private::fileName },
  {  "relPath",     &Private::relPath },
  {  "highlight",   &Private::highlight },
  {  "subhighlight",&Private::subhighlight },
  {  "title",       &Private::title }
};
//%% }


ClassMembersIndexContext::ClassMembersIndexContext() : p(std::make_unique<Private>())
{
}

ClassMembersIndexContext::~ClassMembersIndexContext()
{
}

TemplateVariant ClassMembersIndexContext::get(const QCString &name) const
{
  return p->get(name);
}

StringVector ClassMembersIndexContext::fields() const
{
  return p->fields();
}

//------------------------------------------------------------------------

class NamespaceMembersIndexContext::Private
{
  public:
    // TemplateStructIntf methods
    TemplateVariant get(const QCString &n) const { return s_inst.get(this,n); }
    StringVector fields() const                  { return s_inst.fields(); }

  private:
    // Property getters
    TemplateVariant all() const                  { return m_all.get(this); }
    TemplateVariant functions() const            { return m_functions.get(this); }
    TemplateVariant variables() const            { return m_variables.get(this); }
    TemplateVariant typedefs() const             { return m_typedefs.get(this); }
    TemplateVariant enums() const                { return m_enums.get(this); }
    TemplateVariant enumValues() const           { return m_enumValues.get(this); }
    TemplateVariant macros() const               { return FALSE; }
    TemplateVariant properties() const           { return FALSE; }
    TemplateVariant events() const               { return FALSE; }
    TemplateVariant related() const              { return FALSE; }
    TemplateVariant fileName() const             { return "namespacemembers"; }
    TemplateVariant relPath() const              { return ""; }
    TemplateVariant highlight() const            { return "namespaces"; }
    TemplateVariant subhighlight() const         { return "namespacemembers"; }
    TemplateVariant title() const                { return theTranslator->trNamespaceMembers(); }

  private:
    using MemberFilter = bool (MemberDef::*)() const;
    TemplateVariant createMembersFiltered(MemberFilter filter) const
    {
      TemplateVariantList list;
      for (const auto &mn : *Doxygen::functionNameLinkedMap)
      {
        for (const auto &md : *mn)
        {
          const NamespaceDef *nd=md->getNamespaceDef();
          if (nd && nd->isLinkableInProject() &&
              !md->name().isEmpty() && md->isLinkableInProject())
          {
            if (filter==0 || (md.get()->*filter)())
            {
              list.push_back(MemberContext::alloc(md.get()));
            }
          }
        }
      }
      return TemplateImmutableList::alloc(list);
    }

    TemplateVariant createAll() const        { return createMembersFiltered(0); }
    TemplateVariant createFunctions() const  { return createMembersFiltered(&MemberDef::isFunction); }
    TemplateVariant createVariables() const  { return createMembersFiltered(&MemberDef::isVariable); }
    TemplateVariant createTypedefs() const   { return createMembersFiltered(&MemberDef::isTypedef); }
    TemplateVariant createEnums() const      { return createMembersFiltered(&MemberDef::isEnumerate); }
    TemplateVariant createEnumValues() const { return createMembersFiltered(&MemberDef::isEnumValue); }

    CachedItem<TemplateVariant,  Private, &Private::createAll>        m_all;
    CachedItem<TemplateVariant,  Private, &Private::createFunctions>  m_functions;
    CachedItem<TemplateVariant,  Private, &Private::createVariables>  m_variables;
    CachedItem<TemplateVariant,  Private, &Private::createTypedefs>   m_typedefs;
    CachedItem<TemplateVariant,  Private, &Private::createEnums>      m_enums;
    CachedItem<TemplateVariant,  Private, &Private::createEnumValues> m_enumValues;
    static const PropertyMap<NamespaceMembersIndexContext::Private> s_inst;
};

//%% struct NamespaceMembersIndex: list of examples page
//%% {
const PropertyMap<NamespaceMembersIndexContext::Private> NamespaceMembersIndexContext::Private::s_inst {
  {  "all",         &Private::all },
  {  "functions",   &Private::functions },
  {  "variables",   &Private::variables },
  {  "typedefs",    &Private::typedefs },
  {  "enums",       &Private::enums },
  {  "enumValues",  &Private::enumValues },
  {  "macros",      &Private::macros },
  {  "properties",  &Private::properties },
  {  "events",      &Private::events },
  {  "related",     &Private::related },
  {  "fileName",    &Private::fileName },
  {  "relPath",     &Private::relPath },
  {  "highlight",   &Private::highlight },
  {  "subhighlight",&Private::subhighlight },
  {  "title",       &Private::title }
};
//%% }


NamespaceMembersIndexContext::NamespaceMembersIndexContext() : p(std::make_unique<Private>())
{
}

NamespaceMembersIndexContext::~NamespaceMembersIndexContext()
{
}

TemplateVariant NamespaceMembersIndexContext::get(const QCString &name) const
{
  return p->get(name);
}

StringVector NamespaceMembersIndexContext::fields() const
{
  return p->fields();
}

//------------------------------------------------------------------------

class InheritanceGraphContext::Private
{
  public:
    Private(DotGfxHierarchyTablePtr hierarchy,DotNode *n,int id)
      : m_hierarchy(hierarchy), m_node(n), m_id(id) { }

    // TemplateStructIntf methods
    TemplateVariant get(const QCString &n) const { return s_inst.get(this,n); }
    StringVector fields() const                  { return s_inst.fields(); }

  private:
    // Property getters
    TemplateVariant graph() const                { return m_graph.get(this); }

  private:
    TemplateVariant createGraph() const
    {
      TextStream t;
      bool haveDot            = Config_getBool(HAVE_DOT);
      bool graphicalHierarchy = Config_getBool(GRAPHICAL_HIERARCHY);
      if (haveDot && graphicalHierarchy)
      {
        m_hierarchy->createGraph(m_node,t,
                          /*GOF_BITMAP,
                          EOF_Html,*/
                          g_globals.outputDir,
                          g_globals.outputDir+Portable::pathSeparator()+"inherits"+Doxygen::htmlFileExtension,
                          m_id);
      }
      return TemplateVariant(t.str().c_str(),TRUE);
    }
    DotGfxHierarchyTablePtr m_hierarchy;
    DotNode *m_node;
    CachedItem<TemplateVariant,Private,&Private::createGraph> m_graph;
    int m_id;
    static const PropertyMap<InheritanceGraphContext::Private> s_inst;
};

//%% struct InheritanceGraph: a connected graph representing part of the overall inheritance tree
//%% {
const PropertyMap<InheritanceGraphContext::Private> InheritanceGraphContext::Private::s_inst {
  {  "graph",&Private::graph }
};
//%% }

InheritanceGraphContext::InheritanceGraphContext(DotGfxHierarchyTablePtr hierarchy,DotNode *n,int id) : p(std::make_unique<Private>(hierarchy,n,id))
{
}

InheritanceGraphContext::~InheritanceGraphContext()
{
}

TemplateVariant InheritanceGraphContext::get(const QCString &name) const
{
  return p->get(name);
}

StringVector InheritanceGraphContext::fields() const
{
  return p->fields();
}

//------------------------------------------------------------------------

class InheritanceNodeContext::Private
{
  public:
    Private(const ClassDef *cd,const QCString &name)
      : m_classDef(cd), m_name(name) {}

    // TemplateStructIntf methods
    TemplateVariant get(const QCString &n) const { return s_inst.get(this,n); }
    StringVector fields() const                  { return s_inst.fields(); }

  private:
    // Property getters
    TemplateVariant getClass() const             { return m_classContext.get(this); }
    TemplateVariant name() const                 { return m_name; }

  private:
    TemplateVariant createClass() const
    {
      return ClassContext::alloc(m_classDef);
    }
    const ClassDef *m_classDef;
    CachedItem<TemplateVariant, Private, &Private::createClass> m_classContext;
    QCString m_name;
    static const PropertyMap<InheritanceNodeContext::Private> s_inst;
};

//%% struct InheritanceNode: a class in the inheritance list
//%% {
const PropertyMap<InheritanceNodeContext::Private> InheritanceNodeContext::Private::s_inst {
  {  "class",&Private::getClass },
  {  "name", &Private::name }
};
//%% }

InheritanceNodeContext::InheritanceNodeContext(const ClassDef *cd,const QCString &name) : p(std::make_unique<Private>(cd,name))
{
}

InheritanceNodeContext::~InheritanceNodeContext()
{
}

TemplateVariant InheritanceNodeContext::get(const QCString &name) const
{
  return p->get(name);
}

StringVector InheritanceNodeContext::fields() const
{
  return p->fields();
}

//------------------------------------------------------------------------

//%% list InheritanceList[InheritanceNode] : list of inherited classes
class InheritanceListContext::Private : public GenericNodeListContext
{
  public:
    void addClass(const ClassDef *cd,const QCString &name)
    {
      append(InheritanceNodeContext::alloc(cd,name));
    }
};

InheritanceListContext::InheritanceListContext(const BaseClassList &list, bool baseClasses) : p(std::make_unique<Private>())
{
  for (const auto &bcd : list)
  {
    const ClassDef *cd=bcd.classDef;
    QCString name;
    if (baseClasses)
    {
      name = insertTemplateSpecifierInScope(
          cd->displayName(),bcd.templSpecifiers);
    }
    else
    {
      name = cd->displayName();
    }
    //printf("InheritanceListContext: adding %s baseClass=%d\n",qPrint(name),baseClasses);
    p->addClass(cd,name);
  }
}

InheritanceListContext::~InheritanceListContext()
{
}

// TemplateListIntf
size_t InheritanceListContext::count() const
{
  return p->count();
}

TemplateVariant InheritanceListContext::at(size_t index) const
{
  return p->at(index);
}

TemplateListIntf::ConstIteratorPtr InheritanceListContext::createIterator() const
{
  return p->createIterator();
}

//------------------------------------------------------------------------

//%% list MemberList[Member] : list of inherited classes
class MemberListContext::Private : public GenericNodeListContext
{
  public:
    void addMember(const MemberDef *md)
    {
      append(MemberContext::alloc(md));
    }
};

MemberListContext::MemberListContext() : p(std::make_unique<Private>())
{
}

MemberListContext::MemberListContext(const MemberList *list) : p(std::make_unique<Private>())
{
  if (list)
  {
    bool details = list->listType()&MemberListType_detailedLists;
    for (const auto &md : *list)
    {
      if ((md->isBriefSectionVisible() && !details) ||
          (md->hasDetailedDescription() && details)
         )
      {
        p->addMember(md);
      }
    }
  }
}

MemberListContext::MemberListContext(const MemberVector &ml) : p(std::make_unique<Private>())
{
  for (const auto &md : ml)
  {
    p->addMember(md);
  }
}

MemberListContext::~MemberListContext()
{
}

// TemplateListIntf
size_t MemberListContext::count() const
{
  return p->count();
}

TemplateVariant MemberListContext::at(size_t index) const
{
  return p->at(index);
}

TemplateListIntf::ConstIteratorPtr MemberListContext::createIterator() const
{
  return p->createIterator();
}

//------------------------------------------------------------------------

class MemberInfoContext::Private
{
  public:
    Private(const MemberInfo *mi) : m_memberInfo(mi) {}

    // TemplateStructIntf methods
    TemplateVariant get(const QCString &n) const { return s_inst.get(this,n); }
    StringVector fields() const                  { return s_inst.fields(); }

  private:
    // Property getters
    TemplateVariant protection() const
    {
      switch (m_memberInfo->prot())
      {
        case Protection::Public:    return "public";
        case Protection::Protected: return "protected";
        case Protection::Private:   return "private";
        case Protection::Package:   return "package";
      }
      return "";
    }
    TemplateVariant virtualness() const
    {
      switch (m_memberInfo->virt())
      {
        case Specifier::Normal:   return "normal";
        case Specifier::Virtual:  return "virtual";
        case Specifier::Pure:     return "pure";
      }
      return "";
    }
    TemplateVariant ambiguityScope() const
    {
      return m_memberInfo->ambiguityResolutionScope();
    }
    TemplateVariant member() const
    {
      return m_member.get(this);
    }

  private:
    TemplateVariant createMember() const
    {
      return m_memberInfo->memberDef() ?
        TemplateVariant(MemberContext::alloc(m_memberInfo->memberDef())) :
        TemplateVariant(false);
    }
    const MemberInfo *m_memberInfo;
    CachedItem<TemplateVariant, Private, &Private::createMember> m_member;
    static const PropertyMap<MemberInfoContext::Private> s_inst;
};

//%% struct MemberInfo: member information
//%% {
const PropertyMap<MemberInfoContext::Private> MemberInfoContext::Private::s_inst {
  //%% string protection
  {  "protection",    &Private::protection },
  //%% string virtualness
  {  "virtualness",   &Private::virtualness },
  //%% string ambiguityScope
  {  "ambiguityScope",&Private::ambiguityScope },
  //%% Member member
  {  "member",        &Private::member }
};
//%% }

MemberInfoContext::MemberInfoContext(const MemberInfo *mi) : p(std::make_unique<Private>(mi))
{
}

MemberInfoContext::~MemberInfoContext()
{
}

TemplateVariant MemberInfoContext::get(const QCString &name) const
{
  return p->get(name);
}

StringVector MemberInfoContext::fields() const
{
  return p->fields();
}

//------------------------------------------------------------------------

//%% list AllMembersList[MemberList] : list of inherited classes
class AllMembersListContext::Private : public GenericNodeListContext
{
  public:
    Private(const MemberNameInfoLinkedMap &ml)
    {
      bool hideUndocMembers = Config_getBool(HIDE_UNDOC_MEMBERS);
      for (auto &mni : ml)
      {
        for (auto &mi : *mni)
        {
          const MemberDef *md=mi->memberDef();
          const ClassDef  *cd=md->getClassDef();
          if (cd && !md->isAnonymous())
          {
            if ((cd->isLinkable() && md->isLinkable()) ||
                (!cd->isArtificial() && !hideUndocMembers &&
                 (protectionLevelVisible(md->protection()) || md->isFriend())
                )
               )
            {
              append(MemberInfoContext::alloc(mi.get()));
            }
          }
        }
      }
    }
};

AllMembersListContext::AllMembersListContext(const MemberNameInfoLinkedMap &ml) : p(std::make_unique<Private>(ml))
{
}

AllMembersListContext::~AllMembersListContext()
{
}

// TemplateListIntf
size_t AllMembersListContext::count() const
{
  return p->count();
}

TemplateVariant AllMembersListContext::at(size_t index) const
{
  return p->at(index);
}

TemplateListIntf::ConstIteratorPtr AllMembersListContext::createIterator() const
{
  return p->createIterator();
}

//------------------------------------------------------------------------

class MemberGroupInfoContext::Private
{
  public:
    Private(const Definition *def,const QCString &relPath,const MemberGroup *mg)
      : m_def(def), m_relPath(relPath), m_memberGroup(mg) {}

    // TemplateStructIntf methods
    TemplateVariant get(const QCString &n) const { return s_inst.get(this,n); }
    StringVector fields() const                  { return s_inst.fields(); }

  private:
    // Property getters
    TemplateVariant members() const              { return m_members.get(this); }
    TemplateVariant groupTitle() const           { return m_memberGroup->header(); }
    TemplateVariant groupSubtitle() const        { return ""; }
    TemplateVariant memberGroups() const         { return m_memberGroups.get(this); }
    TemplateVariant docs() const                 { return m_docs.get(this); }
    TemplateVariant inherited() const            { return FALSE; }

  private:
    TemplateVariant createMembers() const
    {
      return MemberListContext::alloc(&m_memberGroup->members());
    }
    TemplateVariant createMemberGroups() const
    {
      return MemberGroupListContext::alloc();
    }
    TemplateVariant createDocs() const
    {
      return !m_memberGroup->documentation().isEmpty() ?
          TemplateVariant(parseDoc(m_def,"[@name docs]",-1, // TODO store file & line
                                   m_relPath,
                                   m_memberGroup->documentation(),FALSE)) :
          TemplateVariant("");
    }
    const Definition *m_def;
    QCString m_relPath;
    const MemberGroup *m_memberGroup;
    CachedItem<TemplateVariant,Private,&Private::createDocs>         m_docs;
    CachedItem<TemplateVariant,Private,&Private::createMembers>      m_members;
    CachedItem<TemplateVariant,Private,&Private::createMemberGroups> m_memberGroups;
    static const PropertyMap<MemberGroupInfoContext::Private> s_inst;
};

//%% struct MemberGroupInfo: member group information
//%% {
const PropertyMap<MemberGroupInfoContext::Private> MemberGroupInfoContext::Private::s_inst {
  {  "members",      &Private::members },
  {  "title",        &Private::groupTitle },
  {  "subtitle",     &Private::groupSubtitle },
  {  "memberGroups", &Private::memberGroups },
  {  "docs",         &Private::docs },
  {  "inherited",    &Private::inherited }
};
//%% }

MemberGroupInfoContext::MemberGroupInfoContext(const Definition *def,
       const QCString &relPath,const MemberGroup *mg) : p(std::make_unique<Private>(def,relPath,mg))
{
}

MemberGroupInfoContext::~MemberGroupInfoContext()
{
}

TemplateVariant MemberGroupInfoContext::get(const QCString &name) const
{
  return p->get(name);
}

StringVector MemberGroupInfoContext::fields() const
{
  return p->fields();
}

//------------------------------------------------------------------------

//%% list MemberGroupList[MemberGroupInfo] : list of member groups
class MemberGroupListContext::Private : public GenericNodeListContext
{
  public:
    void addMemberGroup(const Definition *def,const QCString &relPath,const MemberGroup *mg)
    {
      append(MemberGroupInfoContext::alloc(def,relPath,mg));
    }
};

MemberGroupListContext::MemberGroupListContext() : p(std::make_unique<Private>())
{
}

MemberGroupListContext::MemberGroupListContext(const Definition *def,const QCString &relPath,const MemberGroupRefList &list) : p(std::make_unique<Private>())
{
  for (const auto &mg : list)
  {
    p->addMemberGroup(def,relPath,mg);
  }
}

MemberGroupListContext::MemberGroupListContext(const Definition *def,const QCString &relPath,const MemberGroupList &list,bool subGrouping) : p(std::make_unique<Private>())
{
  for (const auto &mg : list)
  {
    if (!mg->allMembersInSameSection() || !subGrouping)
    {
      p->addMemberGroup(def,relPath,mg.get());
    }
  }
}

MemberGroupListContext::~MemberGroupListContext()
{
}

// TemplateListIntf
size_t MemberGroupListContext::count() const
{
  return p->count();
}

TemplateVariant MemberGroupListContext::at(size_t index) const
{
  return p->at(index);
}

TemplateListIntf::ConstIteratorPtr MemberGroupListContext::createIterator() const
{
  return p->createIterator();
}


//------------------------------------------------------------------------

class MemberListInfoContext::Private
{
  public:
    Private(const Definition *def,const QCString &relPath,const MemberList *ml,const QCString &title,const QCString &subtitle)
      : m_def(def), m_memberList(ml), m_relPath(relPath), m_title(title), m_subtitle(subtitle) {}

    // TemplateStructIntf methods
    TemplateVariant get(const QCString &n) const { return s_inst.get(this,n); }
    StringVector fields() const                  { return s_inst.fields(); }

  private:
    // Property getters
    TemplateVariant members() const              { return m_memberListCtx.get(this); }
    TemplateVariant title() const                { return m_title; }
    TemplateVariant subtitle() const             { return m_subtitle; }
    TemplateVariant anchor() const               { return MemberList::listTypeAsString(m_memberList->listType()); }
    TemplateVariant memberGroups() const         { return m_memberGroups.get(this); }
    TemplateVariant inherited() const            { return m_inherited.get(this); }

  private:

    TemplateVariant createMemberList() const
    {
      return MemberListContext::alloc(m_memberList);
    }
    TemplateVariant createMemberGroups() const
    {
      return MemberGroupListContext::alloc(m_def,m_relPath,m_memberList->getMemberGroupList());
    }
    TemplateVariant createInherited() const
    {
      if ((m_memberList->listType()&MemberListType_detailedLists)==0 &&
          m_def->definitionType()==Definition::TypeClass)
      {
        TemplateListIntfPtr list = InheritedMemberInfoListContext::alloc();
        auto ctx = std::dynamic_pointer_cast<InheritedMemberInfoListContext>(list);
        ctx->addMemberList(toClassDef(m_def),m_memberList->listType(),m_title,FALSE);
        return list;
      }
      else
      {
        return TemplateVariant(false);
      }
    }
    const Definition *m_def;
    const MemberList *m_memberList;
    QCString m_relPath;
    QCString m_title;
    QCString m_subtitle;
    CachedItem<TemplateVariant,  Private, &Private::createMemberList>    m_memberListCtx;
    CachedItem<TemplateVariant,  Private, &Private::createMemberGroups>  m_memberGroups;
    CachedItem<TemplateVariant,  Private, &Private::createInherited>     m_inherited;
    static const PropertyMap<MemberListInfoContext::Private> s_inst;
};

//%% struct MemberListInfo: member list information
//%% {
const PropertyMap<MemberListInfoContext::Private> MemberListInfoContext::Private::s_inst {
  {  "members",      &Private::members },
  {  "title",        &Private::title },
  {  "subtitle",     &Private::subtitle },
  {  "anchor",       &Private::anchor },
  {  "memberGroups", &Private::memberGroups },
  {  "inherited",    &Private::inherited }
};
//%% }

MemberListInfoContext::MemberListInfoContext(
           const Definition *def,const QCString &relPath,const MemberList *ml,
           const QCString &title,const QCString &subtitle) : p(std::make_unique<Private>(def,relPath,ml,title,subtitle))
{
}

MemberListInfoContext::~MemberListInfoContext()
{
}

TemplateVariant MemberListInfoContext::get(const QCString &name) const
{
  return p->get(name);
}

StringVector MemberListInfoContext::fields() const
{
  return p->fields();
}

//------------------------------------------------------------------------

class InheritedMemberInfoContext::Private
{
  public:
    Private(const ClassDef *cd,std::unique_ptr<MemberList> &&ml,const QCString &title)
      : m_class(cd), m_memberList(std::move(ml)), m_title(title) {}

    // TemplateStructIntf methods
    TemplateVariant get(const QCString &n) const { return s_inst.get(this,n); }
    StringVector fields() const                  { return s_inst.fields(); }

  private:
    // Property getters
    TemplateVariant getClass() const             { return m_classCtx.get(this); }
    TemplateVariant title() const                { return m_title; }
    TemplateVariant members() const              { return m_memberListCtx.get(this); }
    TemplateVariant inheritedFrom() const        { return m_inheritedFrom.get(this); }
    TemplateVariant id() const
    {
      return substitute(MemberList::listTypeAsString(m_memberList->listType()),"-","_")+"_"+
                        stripPath(m_class->getOutputFileBase());
    }

  private:
    TemplateVariant createClass() const
    {
      return ClassContext::alloc(m_class);
    }
    TemplateVariant createMemberList() const
    {
      return MemberListContext::alloc(m_memberList.get());
    }
    TemplateVariant createInheritedFrom() const
    {
      return TemplateImmutableList::alloc({ TemplateVariant(title()), TemplateVariant(getClass()) });
    }

    const ClassDef *  m_class;
    std::unique_ptr<const MemberList> m_memberList;
    QCString    m_title;
    CachedItem<TemplateVariant, Private, &Private::createClass>         m_classCtx;
    CachedItem<TemplateVariant, Private, &Private::createMemberList>    m_memberListCtx;
    CachedItem<TemplateVariant, Private, &Private::createInheritedFrom> m_inheritedFrom;
    static const PropertyMap<InheritedMemberInfoContext::Private> s_inst;
};

//%% struct InheritedMemberInfo: inherited member information
//%% {
const PropertyMap<InheritedMemberInfoContext::Private> InheritedMemberInfoContext::Private::s_inst {
  {  "class",         &Private::getClass },
  {  "title",         &Private::title },
  {  "members",       &Private::members },
  {  "id",            &Private::id },
  {  "inheritedFrom", &Private::inheritedFrom }
};
//%% }

InheritedMemberInfoContext::InheritedMemberInfoContext(const ClassDef *cd,std::unique_ptr<MemberList> &&ml,const QCString &title)
  : p(std::make_unique<Private>(cd,std::move(ml),title))
{
}

InheritedMemberInfoContext::~InheritedMemberInfoContext()
{
}

TemplateVariant InheritedMemberInfoContext::get(const QCString &name) const
{
  return p->get(name);
}

StringVector InheritedMemberInfoContext::fields() const
{
  return p->fields();
}

//------------------------------------------------------------------------

//%% list InheritedMemberList[InheritedMemberInfo] : list of inherited classes
class InheritedMemberInfoListContext::Private : public GenericNodeListContext
{
  public:
    void addMemberList(const ClassDef *inheritedFrom,const MemberList &ml,MemberList *combinedList)
    {
      for (const auto &md : ml)
      {
        if (md->isBriefSectionVisible() && !md->isReimplementedBy(inheritedFrom))
        {
          combinedList->push_back(md);
        }
      }
    }
    void addMemberListIncludingGrouped(const ClassDef *inheritedFrom,const MemberList *ml,MemberList *combinedList)
    {
      if (ml)
      {
        addMemberList(inheritedFrom,*ml,combinedList);
        for (const auto *mg : ml->getMemberGroupList())
        {
          addMemberList(inheritedFrom,mg->members(),combinedList);
        }
      }
    }
    void addMemberGroupsOfClass(const ClassDef *inheritedFrom,
                                const ClassDef *cd,MemberListType lt,MemberList *combinedList)
    {
      // TODO: why this there no addMemberGroupsOfNamespace, addMembersGroupsOfFile,
      // addMemberGroupsOfGroup?
      for (const auto &mg: cd->getMemberGroups())
      {
        if (!mg->members().empty() && (!mg->allMembersInSameSection() || !cd->subGrouping())) // group is in its own section
        {
          for (const auto &md : mg->members())
          {
            if (lt==md->getSectionList(mg->container())->listType() &&
                !md->isReimplementedBy(inheritedFrom) &&
                md->isBriefSectionVisible())
            {
              combinedList->push_back(md);
            }
          }
        }
      }
    }
    void addInheritedMembers(const ClassDef *inheritedFrom,const ClassDef *cd,MemberListType lt,
                             MemberListType lt1,int lt2,const QCString &title,bool additionalList)
    {
      int count = cd->countMembersIncludingGrouped(lt1,inheritedFrom,additionalList);
      if (lt2!=-1) count += cd->countMembersIncludingGrouped(static_cast<MemberListType>(lt2),inheritedFrom,additionalList);
      if (count>0)
      {
        const MemberList *ml  = cd->getMemberList(lt1);
        const MemberList *ml2 = lt2!=-1 ? cd->getMemberList(static_cast<MemberListType>(lt2)) : 0;
        std::unique_ptr<MemberList> combinedList = std::make_unique<MemberList>(lt,MemberListContainer::Class);
        addMemberListIncludingGrouped(inheritedFrom,ml,combinedList.get());
        addMemberListIncludingGrouped(inheritedFrom,ml2,combinedList.get());
        addMemberGroupsOfClass(inheritedFrom,cd,lt,combinedList.get());
        if (lt2!=-1) addMemberGroupsOfClass(inheritedFrom,cd,static_cast<MemberListType>(lt2),combinedList.get());
        append(InheritedMemberInfoContext::alloc(cd,std::move(combinedList),title));
      }
    }
    void findInheritedMembers(const ClassDef *inheritedFrom,const ClassDef *cd,MemberListType lt,
                              int lt2, const QCString &title,bool additionalList,
                              ClassDefSet &visitedClasses)
    {
      for (const auto &ibcd : cd->baseClasses())
      {
        ClassDef *icd=ibcd.classDef;
        if (icd->isLinkable())
        {
          int lt1,lt3;
          convertProtectionLevel(lt,ibcd.prot,&lt1,&lt3);
          if (lt2==-1 && lt3!=-1)
          {
            lt2=lt3;
          }
          if (visitedClasses.find(icd)==visitedClasses.end())
          {
            visitedClasses.insert(icd); // guard for multiple virtual inheritance
            if (lt1!=-1)
            {
              // add member info for members of cd with list type lt
              addInheritedMembers(inheritedFrom,icd,lt,static_cast<MemberListType>(lt1),lt2,title,additionalList);
              // recurse down the inheritance tree
              findInheritedMembers(inheritedFrom,icd,static_cast<MemberListType>(lt1),lt2,title,additionalList,visitedClasses);
            }
          }
        }
      }
    }
};

InheritedMemberInfoListContext::InheritedMemberInfoListContext() : p(std::make_unique<Private>())
{
}

void InheritedMemberInfoListContext::addMemberList(
    const ClassDef *cd,MemberListType lt,const QCString &title,bool additionalList)
{
  ClassDefSet visited;
  bool memberInSection = cd->countMembersIncludingGrouped(lt,cd,FALSE)>0;
  bool show = (additionalList && !memberInSection) || // inherited member to show in the additional inherited members list
              (!additionalList && memberInSection);   // inherited member to show in a member list of the class
  //printf("%s:%s show=%d\n",qPrint(cd->name()),qPrint(MemberList::listTypeAsString(lt)),show);
  if (show)
  {
    p->findInheritedMembers(cd,cd,lt,-1,title,additionalList,visited);
  }
}

InheritedMemberInfoListContext::~InheritedMemberInfoListContext()
{
}

// TemplateListIntf
size_t InheritedMemberInfoListContext::count() const
{
  return p->count();
}

TemplateVariant InheritedMemberInfoListContext::at(size_t index) const
{
  return p->at(index);
}

TemplateListIntf::ConstIteratorPtr InheritedMemberInfoListContext::createIterator() const
{
  return p->createIterator();
}

//------------------------------------------------------------------------

class ArgumentContext::Private
{
  public:
    Private(const Argument &arg,const Definition *def,const QCString &relPath)
      : m_argument(arg), m_def(def), m_relPath(relPath) {}

    // TemplateStructIntf methods
    TemplateVariant get(const QCString &n) const { return s_inst.get(this,n); }
    StringVector fields() const                  { return s_inst.fields(); }

  private:
    // Property getters
    TemplateVariant type() const                 { return m_type.get(this); }
    TemplateVariant attrib() const               { return m_argument.attrib; }
    TemplateVariant name() const                 { return m_argument.name; }
    TemplateVariant defVal() const               { return m_defval.get(this); }
    TemplateVariant array() const                { return m_argument.array; }
    TemplateVariant docs() const                 { return m_docs.get(this); }
    TemplateVariant namePart() const
    {
      QCString result = m_argument.attrib;
      size_t l = result.length();
      if (l>2 && result.at(0)=='[' && result.at(l-1)==']')
      {
        result = result.mid(1,l-2);
        if (result!=",") result+=":"; // for normal keywords add colon
      }
      return result;
    }

  private:
    TemplateVariant createType() const
    {
      return createLinkedText(m_def,m_relPath,m_argument.type);
    }
    TemplateVariant createDefval() const
    {
      return createLinkedText(m_def,m_relPath,m_argument.defval);
    }
    TemplateVariant createDocs() const
    {
      return !m_argument.docs.isEmpty() ?
          TemplateVariant(parseDoc(m_def,m_def->docFile(),m_def->docLine(),m_relPath,m_argument.docs,TRUE)) :
          TemplateVariant("");
    }
    Argument m_argument;
    const Definition *m_def;
    QCString m_relPath;
    CachedItem<TemplateVariant, Private, &Private::createType>   m_type;
    CachedItem<TemplateVariant, Private, &Private::createDefval> m_defval;
    CachedItem<TemplateVariant, Private, &Private::createDocs>   m_docs;
    static const PropertyMap<ArgumentContext::Private> s_inst;
};

//%% struct Argument: parameter information
//%% {
const PropertyMap<ArgumentContext::Private> ArgumentContext::Private::s_inst {
  {  "type",     &Private::type },
  {  "name",     &Private::name },
  {  "defVal",   &Private::defVal },
  {  "docs",     &Private::docs },
  {  "attrib",   &Private::attrib },
  {  "array",    &Private::array },
  {  "namePart", &Private::namePart }
};
//%% }


ArgumentContext::ArgumentContext(const Argument &al,const Definition *def,const QCString &relPath) : p(std::make_unique<Private>(al,def,relPath))
{
}

ArgumentContext::~ArgumentContext()
{
}

TemplateVariant ArgumentContext::get(const QCString &name) const
{
  return p->get(name);
}

StringVector ArgumentContext::fields() const
{
  return p->fields();
}

//------------------------------------------------------------------------

//%% list ArgumentList[Argument] : list of inherited classes
class ArgumentListContext::Private : public GenericNodeListContext
{
  public:
    void addArgument(const Argument &arg,const Definition *def,const QCString &relPath)
    {
      append(ArgumentContext::alloc(arg,def,relPath));
    }
};

ArgumentListContext::ArgumentListContext() : p(std::make_unique<Private>())
{
}

ArgumentListContext::ArgumentListContext(const ArgumentList &list,
                        const Definition *def,const QCString &relPath) : p(std::make_unique<Private>())
{
  for (const Argument &arg : list)
  {
    p->addArgument(arg,def,relPath);
  }
}

ArgumentListContext::~ArgumentListContext()
{
}

// TemplateListIntf
size_t ArgumentListContext::count() const
{
  return p->count();
}

TemplateVariant ArgumentListContext::at(size_t index) const
{
  return p->at(index);
}

TemplateListIntf::ConstIteratorPtr ArgumentListContext::createIterator() const
{
  return p->createIterator();
}

//------------------------------------------------------------------------

// SymbolIndex
//  - name: string
//  - letter: string
//  - symbolGroups: SymbolGroupList
// SymbolGroupList: list of SymbolGroups
// SymbolGroup
//  - id
//  - name
//  - symbols: SymbolList
// SymbolList: list of Symbols
// Symbol
//  - obj
//  - scope
//  - relPath

//------------------------------------------------------------------------

class SymbolContext::Private
{
  public:
    Private(const Definition *d,const Definition *prev, const Definition *next)
      : m_def(d), m_prevDef(prev), m_nextDef(next) {}

    // TemplateStructIntf methods
    TemplateVariant get(const QCString &n) const { return s_inst.get(this,n); }
    StringVector fields() const                  { return s_inst.fields(); }

  private:
    // Property getters
    TemplateVariant fileName() const             { return m_def->getOutputFileBase(); }
    TemplateVariant anchor() const               { return m_def->anchor(); }
    TemplateVariant scope() const                { return m_scope.get(this); }
    TemplateVariant relPath() const              { return externalRef("../",m_def->getReference(),TRUE); }

  private:
    TemplateVariant createScope() const
    {
      const Definition *scope     = m_def->getOuterScope();
      const Definition *next      = m_nextDef;
      const Definition *prev      = m_prevDef;
      const Definition *nextScope = next ? next->getOuterScope() : 0;
      const Definition *prevScope = prev ? prev->getOuterScope() : 0;
      const MemberDef  *md        = toMemberDef(m_def);
      bool isFunctionLike   = md && (md->isFunction() || md->isSlot() || md->isSignal());
      bool overloadedFunction = ((prevScope!=0 && scope==prevScope) || (scope && scope==nextScope)) &&
                                md && (md->isFunction() || md->isSlot());

      QCString name;
      if (prev==0 && next==0) // unique name
      {
        if (scope!=Doxygen::globalScope)
        {
          name = scope->name();
        }
        else if (md)
        {
          const FileDef *fd = md->getBodyDef();
          if (fd==0) fd = md->getFileDef();
          if (fd)
          {
            name = fd->localName();
          }
        }
      }
      else
      {
        QCString prefix;
        if (md) prefix=md->localName();
        if (overloadedFunction) // overloaded member function
        {
          prefix+=md->argsString();
          // show argument list to disambiguate overloaded functions
        }
        else if (md && isFunctionLike) // unique member function
        {
          prefix+="()"; // only to show it is a function
        }
        bool found=FALSE;
        if (m_def->definitionType()==Definition::TypeClass)
        {
          name = m_def->displayName();
          found = TRUE;
        }
        else if (m_def->definitionType()==Definition::TypeNamespace)
        {
          name = m_def->displayName();
          found = TRUE;
        }
        else if (scope==0 || scope==Doxygen::globalScope) // in global scope
        {
          if (md)
          {
            const FileDef *fd = md->getBodyDef();
            if (fd==0) fd = md->getFileDef();
            if (fd)
            {
              if (!prefix.isEmpty()) prefix+=": ";
              name = prefix + convertToXML(fd->localName());
              found = TRUE;
            }
          }
        }
        else if (md && (md->resolveAlias()->getClassDef() || md->resolveAlias()->getNamespaceDef()))
          // member in class or namespace scope
        {
          SrcLangExt lang = md->getLanguage();
          name = m_def->getOuterScope()->qualifiedName()
            + getLanguageSpecificSeparator(lang) + prefix;
          found = TRUE;
        }
        else if (scope) // some thing else? -> show scope
        {
          name = prefix + convertToXML(scope->name());
          found = TRUE;
        }
        if (!found) // fallback
        {
          name = prefix + "("+theTranslator->trGlobalNamespace()+")";
        }
      }
      return name;
    }
    const Definition *m_def;
    const Definition *m_prevDef;
    const Definition *m_nextDef;
    CachedItem<TemplateVariant,Private,&Private::createScope> m_scope;
    static const PropertyMap<SymbolContext::Private> s_inst;
};

//%% struct Symbol: specific search item
//%% {
const PropertyMap<SymbolContext::Private> SymbolContext::Private::s_inst {
  {  "fileName",&Private::fileName },
  {  "anchor",  &Private::anchor },
  {  "scope",   &Private::scope },
  {  "relPath", &Private::relPath }
};
//%% }

SymbolContext::SymbolContext(const Definition *def,const Definition *prevDef,const Definition *nextDef) : p(std::make_unique<Private>(def,prevDef,nextDef))
{
}

SymbolContext::~SymbolContext()
{
}

TemplateVariant SymbolContext::get(const QCString &name) const
{
  return p->get(name);
}

StringVector SymbolContext::fields() const
{
  return p->fields();
}

//------------------------------------------------------------------------

//%% list SymbolList[Symbol] : list of search symbols with the same name
class SymbolListContext::Private : public GenericNodeListContext
{
  public:
    Private(const SearchIndexList::const_iterator &start,
            const SearchIndexList::const_iterator &end)
    {
      const Definition *prev = 0;
      for (auto it = start; it!=end;)
      {
        const Definition *def = *it;
        ++it;
        const Definition *next = it!=end ? *it : 0;
        append(SymbolContext::alloc(def,prev,next));
        prev = def;
      }
    }
};

SymbolListContext::SymbolListContext(const SearchIndexList::const_iterator &start,
                                     const SearchIndexList::const_iterator &end) : p(std::make_unique<Private>(start,end))
{
}

SymbolListContext::~SymbolListContext()
{
}

// TemplateListIntf
size_t SymbolListContext::count() const
{
  return p->count();
}

TemplateVariant SymbolListContext::at(size_t index) const
{
  return p->at(index);
}

TemplateListIntf::ConstIteratorPtr SymbolListContext::createIterator() const
{
  return p->createIterator();
}

//------------------------------------------------------------------------

class SymbolGroupContext::Private
{
  public:
    Private(const SearchIndexList::const_iterator &start, const SearchIndexList::const_iterator &end)
      : m_start(start), m_end(end) {}

    // TemplateStructIntf methods
    TemplateVariant get(const QCString &n) const { return s_inst.get(this,n); }
    StringVector fields() const                  { return s_inst.fields(); }

  private:
    // Property getters
    TemplateVariant id() const                   { return searchId(*m_start); }
    TemplateVariant name() const                 { return searchName(*m_start); }
    TemplateVariant symbolList() const           { return m_symbolList.get(this); }

  private:

    TemplateVariant createSymbolList() const
    {
      return SymbolListContext::alloc(m_start,m_end);
    }

    SearchIndexList::const_iterator m_start;
    SearchIndexList::const_iterator m_end;
    CachedItem<TemplateVariant,Private,&Private::createSymbolList> m_symbolList;
    static const PropertyMap<SymbolGroupContext::Private> s_inst;
};

//%% struct SymbolGroup: search group of similar symbols
//%% {
const PropertyMap<SymbolGroupContext::Private> SymbolGroupContext::Private::s_inst {
  {  "id",     &Private::id },
  {  "name",   &Private::name },
  {  "symbols",&Private::symbolList }
};
//%% }

SymbolGroupContext::SymbolGroupContext(const SearchIndexList::const_iterator &start,
                                       const SearchIndexList::const_iterator &end) : p(std::make_unique<Private>(start,end))
{
}

SymbolGroupContext::~SymbolGroupContext()
{
}

TemplateVariant SymbolGroupContext::get(const QCString &name) const
{
  return p->get(name);
}

StringVector SymbolGroupContext::fields() const
{
  return p->fields();
}

//------------------------------------------------------------------------

//%% list SymbolGroupList[SymbolGroup] : list of search groups one per by name
class SymbolGroupListContext::Private : public GenericNodeListContext
{
  public:
    Private(const SearchIndexList &sil)
    {
      QCString lastName;
      auto it = sil.begin();
      auto it_begin = it;
      while (it!=sil.end())
      {
        QCString name = searchName(*it);
        if (name!=lastName)
        {
          if (it!=it_begin)
          {
            append(SymbolGroupContext::alloc(it_begin,it));
          }
          it_begin = it;
          lastName = name;
        }
        ++it;
      }
      if (it_begin!=sil.end())
      {
        append(SymbolGroupContext::alloc(it_begin,sil.end()));
      }
    }
};

SymbolGroupListContext::SymbolGroupListContext(const SearchIndexList &sil) : p(std::make_unique<Private>(sil))
{
}

SymbolGroupListContext::~SymbolGroupListContext()
{
}

// TemplateListIntf
size_t SymbolGroupListContext::count() const
{
  return p->count();
}

TemplateVariant SymbolGroupListContext::at(size_t index) const
{
  return p->at(index);
}

TemplateListIntf::ConstIteratorPtr SymbolGroupListContext::createIterator() const
{
  return p->createIterator();
}

//------------------------------------------------------------------------

class SymbolIndexContext::Private
{
  public:
    Private(const std::string &letter, const SearchIndexList &sl, const QCString &name)
      : m_letter(letter), m_searchList(sl), m_name(name) {}
    // TemplateStructIntf methods
    TemplateVariant get(const QCString &n) const { return s_inst.get(this,n); }
    StringVector fields() const                  { return s_inst.fields(); }

  private:
    // Property getters
    TemplateVariant name() const                 { return m_name; }
    TemplateVariant letter() const               { return m_letter; }
    TemplateVariant symbolGroups() const         { return m_symbolGroups.get(this); }

  private:

    TemplateVariant createSymbolGroups() const
    {
      return SymbolGroupListContext::alloc(m_searchList);
    }
    QCString m_letter;
    const SearchIndexList &m_searchList;
    QCString m_name;
    CachedItem<TemplateVariant,Private,&Private::createSymbolGroups> m_symbolGroups;
    static const PropertyMap<SymbolIndexContext::Private> s_inst;
};

//%% struct SymbolIndex: search index
//%% {
const PropertyMap<SymbolIndexContext::Private> SymbolIndexContext::Private::s_inst {
  {  "name",        &Private::name },
  {  "letter",      &Private::letter },
  {  "symbolGroups",&Private::symbolGroups },
};
//%% }

SymbolIndexContext::SymbolIndexContext(const std::string &letter,const SearchIndexList &sl,const QCString &name) : p(std::make_unique<Private>(letter,sl,name))
{
}

SymbolIndexContext::~SymbolIndexContext()
{
}

TemplateVariant SymbolIndexContext::get(const QCString &name) const
{
  return p->get(name);
}

StringVector SymbolIndexContext::fields() const
{
  return p->fields();
}

//------------------------------------------------------------------------

//%% list SymbolIndices[SymbolIndex] : list of search indices one per by type
class SymbolIndicesContext::Private : public GenericNodeListContext
{
  public:
    Private(const SearchIndexInfo &info)
    {
      // use info->symbolList to populate the list
      for (const auto &kv : info.symbolMap)
      {
        append(SymbolIndexContext::alloc(kv.first,kv.second,info.name));
      }
    }
};

SymbolIndicesContext::SymbolIndicesContext(const SearchIndexInfo &info) : p(std::make_unique<Private>(info))
{
}

SymbolIndicesContext::~SymbolIndicesContext()
{
}

// TemplateListIntf
size_t SymbolIndicesContext::count() const
{
  return p->count();
}

TemplateVariant SymbolIndicesContext::at(size_t index) const
{
  return p->at(index);
}

TemplateListIntf::ConstIteratorPtr SymbolIndicesContext::createIterator() const
{
  return p->createIterator();
}

//------------------------------------------------------------------------

class SearchIndexContext::Private
{
  public:
    Private(const SearchIndexInfo &info) : m_info(info) {}

    // TemplateStructIntf methods
    TemplateVariant get(const QCString &n) const { return s_inst.get(this,n); }
    StringVector fields() const                  { return s_inst.fields(); }

  private:
    // Property getters
    TemplateVariant name() const                 { return m_info.name; }
    TemplateVariant text() const                 { return m_info.getText(); }
    TemplateVariant symbolIndices() const        { return m_symbolIndices.get(this); }

  private:
    TemplateVariant createSymbolIndices() const
    {
      return SymbolIndicesContext::alloc(m_info);
    }

    const SearchIndexInfo &m_info;
    CachedItem<TemplateVariant, Private, &Private::createSymbolIndices> m_symbolIndices;
    static const PropertyMap<SearchIndexContext::Private> s_inst;
};

//%% struct SearchIndex: search index
//%% {
const PropertyMap<SearchIndexContext::Private> SearchIndexContext::Private::s_inst {
  {  "name",         &Private::name },
  {  "text",         &Private::text },
  {  "symbolIndices",&Private::symbolIndices }
};
//%% }

SearchIndexContext::SearchIndexContext(const SearchIndexInfo &info) : p(std::make_unique<Private>(info))
{
}

SearchIndexContext::~SearchIndexContext()
{
}

TemplateVariant SearchIndexContext::get(const QCString &name) const
{
  return p->get(name);
}

StringVector SearchIndexContext::fields() const
{
  return p->fields();
}


//------------------------------------------------------------------------

//%% list SearchIndices[SearchIndex] : list of search indices one per by type
class SearchIndicesContext::Private : public GenericNodeListContext
{
  public:
    Private()
    {
      for (const auto &si : getSearchIndices())
      {
        append(SearchIndexContext::alloc(si));
      }
    }
};

SearchIndicesContext::SearchIndicesContext() : p(std::make_unique<Private>())
{
}

SearchIndicesContext::~SearchIndicesContext()
{
}

// TemplateListIntf
size_t SearchIndicesContext::count() const
{
  return p->count();
}

TemplateVariant SearchIndicesContext::at(size_t index) const
{
  return p->at(index);
}

TemplateListIntf::ConstIteratorPtr SearchIndicesContext::createIterator() const
{
  return p->createIterator();
}


//------------------------------------------------------------------------

class HtmlEscaper : public TemplateEscapeIntf
{
  public:
    std::unique_ptr<TemplateEscapeIntf> clone()
    {
      return std::make_unique<HtmlEscaper>(*this);
    }
    QCString escape(const QCString &s)
    {
      return convertToHtml(s,TRUE);
    }
    void enableTabbing(bool) {}
};

//------------------------------------------------------------------------

class LatexSpaceless : public TemplateSpacelessIntf
{
  public:
    LatexSpaceless() { reset(); }
    std::unique_ptr<TemplateSpacelessIntf> clone()
    {
      return std::make_unique<LatexSpaceless>(*this);
    }
    void reset() { }
    QCString remove(const QCString &s)
    {
      if (s.isEmpty()) return s;
      TextStream result;
      const char *p = s.data();
      char c;
      while ((c=*p++))
      {
        switch(c)
        {
          case '\t': case ' ': case '\n':
            break;
          default:
            result << c;
            break;
        }
      }
      return result.str();
    }
  private:
};

//------------------------------------------------------------------------

class HtmlSpaceless : public TemplateSpacelessIntf
{
  public:
    HtmlSpaceless() { reset(); }
    std::unique_ptr<TemplateSpacelessIntf> clone()
    {
      return std::make_unique<HtmlSpaceless>(*this);
    }
    void reset()
    {
      m_insideTag = FALSE;
      m_insideString = '\0';
      m_removeSpaces = TRUE;
    }
    QCString remove(const QCString &s)
    {
      if (s.isEmpty()) return s;
      TextStream result;
      const char *p = s.data();
      char c;
      while ((c=*p++))
      {
        switch(c)
        {
          case '<': // start of a tag
            if (!m_insideString) m_insideTag=TRUE,m_removeSpaces=FALSE;
            result << c;
            break;
          case '>': // end of a tag
            if (!m_insideString) m_insideTag=FALSE,m_removeSpaces=TRUE;
            result << c;
            break;
          case '\\': // escaped character in a string
            result << c;
            if (m_insideString && *p) result << *p++;
            break;
          case '"': case '\'':
            if (m_insideTag)
            {
              if (m_insideString==c) // end of string
              {
                m_insideString='\0';
              }
              else if (m_insideString=='\0') // start of string
              {
                m_insideString=c;
              }
            }
            result << c;
            break;
          case ' ': case '\t': case '\n': // whitespace
            if (!m_insideTag) // outside tags strip consecutive whitespace
            {
              m_removeSpaces=TRUE;
            }
            else
            {
              result << ' ';
            }
            break;
          default:
            //if (m_removeSpaces) result+=' ';
            result << c;
            m_removeSpaces=FALSE;
            break;
        }
      }
      //printf("HtmlSpaceless::remove({%s})={%s} m_insideTag=%d m_insideString=%c (%d) removeSpaces=%d\n",qPrint(s),qPrint(result),
      //    m_insideTag,m_insideString,m_insideString,m_removeSpaces);
      return result.str();
    }
  private:
    bool m_insideTag;
    char m_insideString;
    bool m_removeSpaces;
};

//------------------------------------------------------------------------

class LatexEscaper : public TemplateEscapeIntf
{
  public:
    std::unique_ptr<TemplateEscapeIntf> clone()
    {
      return std::make_unique<LatexEscaper>(*this);
    }
    LatexEscaper() : m_tabbing(FALSE) {}
    QCString escape(const QCString &s)
    {
      return convertToLaTeX(s,m_tabbing);
    }
    void enableTabbing(bool b) { m_tabbing=b; }
  private:
    bool m_tabbing;
};


//------------------------------------------------------------------------

void generateOutputViaTemplate()
{
  {
    auto e = std::make_unique<TemplateEngine>();
    auto ctx = e->createContext();
    if (ctx)
    {
      TemplateStructIntfPtr doxygen              (DoxygenContext::alloc());
      TemplateStructIntfPtr config               (ConfigContext::alloc());
      TemplateStructIntfPtr tr                   (TranslateContext::alloc());
      TemplateListIntfPtr   classList            (ClassListContext::alloc());
      TemplateStructIntfPtr classIndex           (ClassIndexContext::alloc());
      TemplateStructIntfPtr classTree            (ClassTreeContext::alloc());
      TemplateStructIntfPtr classHierarchy       (ClassHierarchyContext::alloc());
      TemplateListIntfPtr   conceptList          (ConceptListContext::alloc());
      TemplateStructIntfPtr conceptTree          (ConceptTreeContext::alloc());
      TemplateListIntfPtr   namespaceList        (NamespaceListContext::alloc());
      TemplateStructIntfPtr namespaceTree        (NamespaceTreeContext::alloc());
      TemplateListIntfPtr   dirList              (DirListContext::alloc());
      TemplateListIntfPtr   fileList             (FileListContext::alloc());
      TemplateStructIntfPtr fileTree             (FileTreeContext::alloc());
      TemplateStructIntfPtr pageTree             (PageTreeContext::alloc(*Doxygen::pageLinkedMap));
      TemplateListIntfPtr   pageList             (PageListContext::alloc(*Doxygen::pageLinkedMap));
      TemplateStructIntfPtr exampleTree          (ExampleTreeContext::alloc());
      TemplateListIntfPtr   exampleList          (ExampleListContext::alloc());
      TemplateStructIntfPtr moduleTree           (ModuleTreeContext::alloc());
      TemplateListIntfPtr   moduleList           (ModuleListContext::alloc());
      TemplateStructIntfPtr globalsIndex         (GlobalsIndexContext::alloc());
      TemplateStructIntfPtr classMembersIndex    (ClassMembersIndexContext::alloc());
      TemplateStructIntfPtr namespaceMembersIndex(NamespaceMembersIndexContext::alloc());
      TemplateListIntfPtr   searchIndices        (SearchIndicesContext::alloc());

      //%% Doxygen doxygen:
      ctx->set("doxygen",doxygen);
      //%% Translator tr:
      ctx->set("tr",tr);
      //%% Config config:
      ctx->set("config",config);
      //%% ClassList classList:
      ctx->set("classList",classList); // not used for standard HTML
      //%% ClassTree classTree:
      ctx->set("classTree",classTree);
      //%% ClassIndex classIndex:
      ctx->set("classIndex",classIndex);
      //%% ClassHierarchy classHierarchy:
      ctx->set("classHierarchy",classHierarchy);
      //%% ConceptList conceptList:
      ctx->set("conceptList",conceptList);
      //%% ConceptTree conceptTree:
      ctx->set("conceptTree",conceptTree);
      //%% NamespaceList namespaceList:
      ctx->set("namespaceList",namespaceList);
      //%% NamespaceTree namespaceTree:
      ctx->set("namespaceTree",namespaceTree);
      //%% FileList fileList:
      ctx->set("fileList",fileList);
      //%% FileTree fileTree:
      ctx->set("fileTree",fileTree);
      //%% PageList pageList
      ctx->set("pageList",pageList);
      //%% PageTree pageTree
      ctx->set("pageTree",pageTree);
      //%% ExampleTree exampleTree
      ctx->set("exampleTree",exampleTree);
      //%% ExampleList exampleList
      ctx->set("exampleList",exampleList);
      //%% ModuleTree moduleTree
      ctx->set("moduleTree",moduleTree);
      //%% ModuleList moduleList
      ctx->set("moduleList",moduleList);
      //%% DirList dirList
      ctx->set("dirList",dirList);
      //%% Page mainPage
      if (Doxygen::mainPage)
      {
        TemplateStructIntfPtr mainPage = PageContext::alloc(Doxygen::mainPage.get(),TRUE,FALSE);
        ctx->set("mainPage",mainPage);
      }
      else
      {
        // TODO: for LaTeX output index should be main... => solve in template
        Doxygen::mainPage.reset(createPageDef("[generated]",1,"index","",Config_getString(PROJECT_NAME)));
        Doxygen::mainPage->setFileName("index");
        TemplateStructIntfPtr mainPage = PageContext::alloc(Doxygen::mainPage.get(),TRUE,FALSE);
        ctx->set("mainPage",mainPage);
      }
      //%% GlobalsIndex globalsIndex:
      ctx->set("globalsIndex",globalsIndex);
      //%% ClassMembersIndex classMembersIndex:
      ctx->set("classMembersIndex",classMembersIndex);
      //%% NamespaceMembersIndex namespaceMembersIndex:
      ctx->set("namespaceMembersIndex",namespaceMembersIndex);
      //%% SearchIndices searchIndices
      ctx->set("searchIndices",searchIndices);
      //%% string space
      ctx->set("space"," ");

      //if (Config_getBool(GENERATE_HTML))
      { // render HTML output
        e->setTemplateDir("templates/html"); // TODO: make template part user configurable
        Template *tpl = e->loadByName("htmllayout.tpl",1);
        if (tpl)
        {
          g_globals.outputFormat = ContextOutputFormat_Html;
          g_globals.dynSectionId = 0;
          g_globals.outputDir    = Config_getString(HTML_OUTPUT);
          Dir dir(g_globals.outputDir.str());
          createSubDirs(dir);
          ctx->setEscapeIntf(Config_getString(HTML_FILE_EXTENSION),std::make_unique<HtmlEscaper>());
          ctx->setSpacelessIntf(std::make_unique<HtmlSpaceless>());
          ctx->setOutputDirectory(g_globals.outputDir);
          TextStream ts;
          tpl->render(ts,ctx.get());
        }
        e->unload(tpl);
      }

      // TODO: clean index before each run...

      //if (Config_getBool(GENERATE_LATEX))
      if (0)
      { // render LaTeX output
        e->setTemplateDir("templates/latex"); // TODO: make template part user configurable
        Template *tpl = e->loadByName("latexlayout.tpl",1);
        if (tpl)
        {
          g_globals.outputFormat = ContextOutputFormat_Latex;
          g_globals.dynSectionId = 0;
          g_globals.outputDir    = Config_getString(LATEX_OUTPUT);
          Dir dir(g_globals.outputDir.str());
          createSubDirs(dir);
          ctx->setEscapeIntf(".tex",std::make_unique<LatexEscaper>());
          ctx->setSpacelessIntf(std::make_unique<LatexSpaceless>());
          ctx->setOutputDirectory(g_globals.outputDir);
          TextStream ts;
          tpl->render(ts,ctx.get());
        }
        e->unload(tpl);
      }
    }
  }
}

void generateTemplateFiles(const QCString &templateDir)
{
  if (templateDir.isEmpty()) return;
  Dir thisDir;
  if (!thisDir.exists(templateDir.str()) && !thisDir.mkdir(templateDir.str()))
  {
    err("Failed to create output directory '%s'\n",qPrint(templateDir));
    return;
  }
  std::string outDir = templateDir.str()+"/html";
  if (!thisDir.exists(outDir) && !thisDir.mkdir(outDir))
  {
    err("Failed to create output directory '%s'\n",outDir.c_str());
    return;
  }
  ResourceMgr::instance().writeCategory("html",outDir.c_str());
}<|MERGE_RESOLUTION|>--- conflicted
+++ resolved
@@ -1834,14 +1834,8 @@
             {
               cg->writeGraph(t,GOF_BITMAP,EOF_Html,
                              g_globals.outputDir,
-<<<<<<< HEAD
-
-                             g_globals.outputDir+Portable::pathSeparator()+addHtmlExtensionIfMissing(m_classDef->getOutputFileBase()),
+                             g_globals.outputDir+Portable::pathSeparator()+fn,
                              relPathAsString(),true,TRUE,TRUE,g_globals.dynSectionId
-=======
-                             g_globals.outputDir+Portable::pathSeparator()+fn,
-                             relPathAsString(),TRUE,TRUE,g_globals.dynSectionId
->>>>>>> 5b5f1534
                             );
             }
             break;
@@ -1933,13 +1927,8 @@
             {
               cg->writeGraph(t,GOF_BITMAP,EOF_Html,
                              g_globals.outputDir,
-<<<<<<< HEAD
-                             g_globals.outputDir+Portable::pathSeparator()+addHtmlExtensionIfMissing(m_classDef->getOutputFileBase()),
+                             g_globals.outputDir+Portable::pathSeparator()+fn,
                              relPathAsString(),true,TRUE,TRUE,g_globals.dynSectionId
-=======
-                             g_globals.outputDir+Portable::pathSeparator()+fn,
-                             relPathAsString(),TRUE,TRUE,g_globals.dynSectionId
->>>>>>> 5b5f1534
                             );
             }
             break;
@@ -2824,13 +2813,8 @@
             {
               cg->writeGraph(t,GOF_BITMAP,EOF_Html,
                   g_globals.outputDir,
-<<<<<<< HEAD
-                  g_globals.outputDir+Portable::pathSeparator()+addHtmlExtensionIfMissing(m_fileDef->getOutputFileBase()),
+                  g_globals.outputDir+Portable::pathSeparator()+fn,
                   relPathAsString(),true,TRUE,g_globals.dynSectionId
-=======
-                  g_globals.outputDir+Portable::pathSeparator()+fn,
-                  relPathAsString(),TRUE,g_globals.dynSectionId
->>>>>>> 5b5f1534
                   );
             }
             break;
@@ -2873,13 +2857,8 @@
             {
               cg->writeGraph(t,GOF_BITMAP,EOF_Html,
                   g_globals.outputDir,
-<<<<<<< HEAD
-                  g_globals.outputDir+Portable::pathSeparator()+addHtmlExtensionIfMissing(m_fileDef->getOutputFileBase()),
+                  g_globals.outputDir+Portable::pathSeparator()+fn,
                   relPathAsString(),true,TRUE,g_globals.dynSectionId
-=======
-                  g_globals.outputDir+Portable::pathSeparator()+fn,
-                  relPathAsString(),TRUE,g_globals.dynSectionId
->>>>>>> 5b5f1534
                   );
             }
             break;
@@ -3792,13 +3771,8 @@
             {
               cg->writeGraph(t,GOF_BITMAP,EOF_Html,
                   g_globals.outputDir,
-<<<<<<< HEAD
-                  g_globals.outputDir+Portable::pathSeparator()+addHtmlExtensionIfMissing(m_memberDef->getOutputFileBase()),
+                  g_globals.outputDir+Portable::pathSeparator()+fn,
                   relPathAsString(),true,TRUE,g_globals.dynSectionId
-=======
-                  g_globals.outputDir+Portable::pathSeparator()+fn,
-                  relPathAsString(),TRUE,g_globals.dynSectionId
->>>>>>> 5b5f1534
                   );
             }
             break;
@@ -3857,13 +3831,8 @@
             {
               cg->writeGraph(t,GOF_BITMAP,EOF_Html,
                   g_globals.outputDir,
-<<<<<<< HEAD
-                  g_globals.outputDir+Portable::pathSeparator()+addHtmlExtensionIfMissing(m_memberDef->getOutputFileBase()),
+                  g_globals.outputDir+Portable::pathSeparator()+fn,
                   relPathAsString(),true,TRUE,g_globals.dynSectionId
-=======
-                  g_globals.outputDir+Portable::pathSeparator()+fn,
-                  relPathAsString(),TRUE,g_globals.dynSectionId
->>>>>>> 5b5f1534
                   );
             }
             break;
