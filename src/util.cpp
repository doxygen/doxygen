--- conflicted
+++ resolved
@@ -8506,9 +8506,6 @@
   return imgExt;
 }
 
-
-<<<<<<< HEAD
-=======
 void initFilePattern(void)
 {
   // add default pattern if needed
@@ -8526,5 +8523,4 @@
       if (caseSens) filePatternList.append(pattern.upper().data());
     }
   }
-}
->>>>>>> bf35f168
+}