<doxygenconfig>
  <header>
    <docs doxywizard='0' doxyfile='0'>
      <![CDATA[
/*
 *
 *
 *
 * Copyright (C) 1997-2015 by Dimitri van Heesch.
 *
 * Permission to use, copy, modify, and distribute this software and its
 * documentation under the terms of the GNU General Public License is hereby
 * granted. No representations are made about the suitability of this software
 * for any purpose. It is provided "as is" without express or implied warranty.
 * See the GNU General Public License for more details.
 *
 * Documents produced by Doxygen are derivative works derived from the
 * input used in their production; they are not affected by this license.
 *
 */
/*! \page config Configuration

\tableofcontents
\section config_format Format

A configuration file is a free-form ASCII text file with a structure
that is similar to that of a \c Makefile, with the default name \c Doxyfile. It is
parsed by \c doxygen. The file may contain tabs and newlines for
formatting purposes. The statements in the file are case-sensitive.
Comments may be placed anywhere within the file (except within quotes).
Comments beginning with two hash characters (\c \#\#) are kept when updating
the configuration file and are placed in front of the TAG they are in front of.
Comments beginning with two hash characters (\c \#\#) at the beginning of the
configuration file are also kept and placed at the beginning of the file.
Comments beginning with two hash characters (\c \#\#) at the end of the
configuration file are also kept and placed at the end of the file.
Comments begin with the hash character (\c \#) and ends at the end of the line.

The file essentially consists of a list of assignment statements.
Each statement consists of a \c TAG_NAME written in capitals,
followed by the equal sign (<code>=</code>) and one or more values. If the same tag
is assigned more than once, the last assignment overwrites any earlier
assignment. For tags that take a list as their argument,
the <code>+=</code> operator can be used instead of <code>=</code> to append
new values to the list. Values are sequences of non-blanks. If the value should
contain one or more blanks it must be surrounded by quotes (<code>&quot;...&quot;</code>).
Multiple lines can be concatenated by inserting a backslash (\c \\)
as the last character of a line. Environment variables can be expanded
using the pattern <code>\$(ENV_VARIABLE_NAME)</code>.

You can also include part of a configuration file from another configuration
file using a <code>\@INCLUDE</code> tag as follows:
\verbatim
@INCLUDE = config_file_name
\endverbatim
The include file is searched in the current working directory. You can
also specify a list of directories that should be searched before looking
in the current working directory. Do this by putting a <code>\@INCLUDE_PATH</code> tag
with these paths before the <code>\@INCLUDE</code> tag, e.g.:
\verbatim
@INCLUDE_PATH = my_config_dir
\endverbatim

The configuration options can be divided into several categories.
Below is an alphabetical index of the tags that are recognized
followed by the descriptions of the tags grouped by category.
]]>
    </docs>
    <docs doxywizard='0' documentation='0'>
      <![CDATA[
This file describes the settings to be used by the documentation system
doxygen (www.doxygen.org) for a project.
<br>
All text after a double hash (##) is considered a comment and is placed
in front of the TAG it is preceding.<br>
All text after a single hash (#) is considered a comment and will be ignored.
The format is:
\verbatim
      TAG = value [value, ...]
\endverbatim
For lists, items can also be appended using:
\verbatim
      TAG += value [value, ...]
\endverbatim
Values that contain spaces should be placed between quotes (\" \").
]]>
    </docs>
  </header>
  <footer>
    <docs doxywizard='0' doxyfile='0'>
      <![CDATA[
\section config_examples Examples

Suppose you have a simple project consisting of two files: a source file
\c example.cc and a header file \c example.h.
Then a minimal configuration file is as simple as:
\verbatim
INPUT            = example.cc example.h
\endverbatim

Assuming the example makes use of Qt classes and \c perl is located
in <code>/usr/bin</code>, a more realistic configuration file would be:
\verbatim
PROJECT_NAME     = Example
INPUT            = example.cc example.h
WARNINGS         = YES
TAGFILES         = qt.tag
PERL_PATH        = /usr/local/bin/perl
SEARCHENGINE     = NO
\endverbatim

To generate the documentation for the
<a href="https://sourceforge.net/projects/qdbttabular/">QdbtTabular</a> package
I have used the following configuration file:
\verbatim
PROJECT_NAME     = QdbtTabular
OUTPUT_DIRECTORY = html
WARNINGS         = YES
INPUT            = examples/examples.doc src
FILE_PATTERNS    = *.cc *.h
INCLUDE_PATH     = examples
TAGFILES         = qt.tag
PERL_PATH        = /usr/bin/perl
SEARCHENGINE     = YES
\endverbatim

To regenerate the Qt-1.44 documentation from the sources, you could use the
following configuration file:
\verbatim
PROJECT_NAME         = Qt
OUTPUT_DIRECTORY     = qt_docs
HIDE_UNDOC_MEMBERS   = YES
HIDE_UNDOC_CLASSES   = YES
ENABLE_PREPROCESSING = YES
MACRO_EXPANSION      = YES
EXPAND_ONLY_PREDEF   = YES
SEARCH_INCLUDES      = YES
FULL_PATH_NAMES      = YES
STRIP_FROM_PATH      = $(QTDIR)/
PREDEFINED           = USE_TEMPLATECLASS Q_EXPORT= \
                       QArrayT:=QArray \
                       QListT:=QList \
                       QDictT:=QDict \
                       QQueueT:=QQueue \
                       QVectorT:=QVector \
                       QPtrDictT:=QPtrDict \
                       QIntDictT:=QIntDict \
                       QStackT:=QStack \
                       QDictIteratorT:=QDictIterator \
                       QListIteratorT:=QListIterator \
                       QCacheT:=QCache \
                       QCacheIteratorT:=QCacheIterator \
                       QIntCacheT:=QIntCache \
                       QIntCacheIteratorT:=QIntCacheIterator \
                       QIntDictIteratorT:=QIntDictIterator \
                       QPtrDictIteratorT:=QPtrDictIterator
INPUT                = $(QTDIR)/doc \
                       $(QTDIR)/src/widgets \
                       $(QTDIR)/src/kernel \
                       $(QTDIR)/src/dialogs \
                       $(QTDIR)/src/tools
FILE_PATTERNS        = *.cpp *.h q*.doc
INCLUDE_PATH         = $(QTDIR)/include
RECURSIVE            = YES
\endverbatim

For the Qt-2.1 sources I recommend to use the following settings:
\verbatim
PROJECT_NAME          = Qt
PROJECT_NUMBER        = 2.1
HIDE_UNDOC_MEMBERS    = YES
HIDE_UNDOC_CLASSES    = YES
SOURCE_BROWSER        = YES
INPUT                 = $(QTDIR)/src
FILE_PATTERNS         = *.cpp *.h q*.doc
RECURSIVE             = YES
EXCLUDE_PATTERNS      = *codec.cpp moc_* */compat/* */3rdparty/*
ALPHABETICAL_INDEX    = YES
COLS_IN_ALPHA_INDEX   = 3
IGNORE_PREFIX         = Q
ENABLE_PREPROCESSING  = YES
MACRO_EXPANSION       = YES
INCLUDE_PATH          = $(QTDIR)/include
PREDEFINED            = Q_PROPERTY(x)= \
                        Q_OVERRIDE(x)= \
                        Q_EXPORT= \
                        Q_ENUMS(x)= \
                        "QT_STATIC_CONST=static const " \
                        _WS_X11_ \
                        INCLUDE_MENUITEM_DEF
EXPAND_ONLY_PREDEF    = YES
EXPAND_AS_DEFINED     = Q_OBJECT_FAKE Q_OBJECT ACTIVATE_SIGNAL_WITH_PARAM \
                        Q_VARIANT_AS
\endverbatim

Here doxygen's preprocessor is used to substitute some
macro names that are normally substituted by the C preprocessor,
but without doing full macro expansion.


\htmlonly
Go to the <a href="commands.html">next</a> section or return to the
 <a href="index.html">index</a>.
\endhtmlonly

*/
]]>
    </docs>
  </footer>

  <group name='Project' docs='Project related configuration options'>
    <option type='string' id='DOXYFILE_ENCODING' format='string' defval='UTF-8'>
      <docs>
<![CDATA[
 This tag specifies the encoding used for all characters in the configuration file that
 follow. The default is UTF-8 which is also the encoding used for all text before
 the first occurrence of this tag. Doxygen uses \c libiconv (or the iconv built into
 \c libc) for the transcoding. See https://www.gnu.org/software/libiconv/ for the list of
 possible encodings.
]]>
      </docs>
    </option>
    <option type='string' id='PROJECT_NAME' format='string' defval='My Project'>
      <docs>
<![CDATA[
 The \c PROJECT_NAME tag is a single word (or a sequence of words
 surrounded by double-quotes, unless you are using Doxywizard) that should identify the project for which the
 documentation is generated. This name is used in the title of most
 generated pages and in a few other places.
]]>
      </docs>
    </option>
    <option type='string' id='PROJECT_NUMBER' format='string' defval=''>
      <docs>
<![CDATA[
 The \c PROJECT_NUMBER tag can be used to enter a project or revision number.
 This could be handy for archiving the generated documentation or
 if some version control system is used.
]]>
      </docs>
    </option>
    <option type='string' id='PROJECT_BRIEF' format='string' defval=''>
      <docs>
<![CDATA[
 Using the \c PROJECT_BRIEF tag one can provide an optional one line description
 for a project that appears at the top of each page and should give viewer
 a quick idea about the purpose of the project. Keep the description short.
]]>
      </docs>
    </option>

    <option type='string' id='PROJECT_LOGO' format='image' defval=''>
      <docs>
<![CDATA[
 With the \c PROJECT_LOGO tag one can specify a logo or an icon that is
 included in the documentation. The maximum height of the logo should not
 exceed 55 pixels and the maximum width should not exceed 200 pixels.
 Doxygen will copy the logo to the output directory.
]]>
      </docs>
    </option>
    <option type='string' id='OUTPUT_DIRECTORY' format='dir' defval=''>
      <docs>
<![CDATA[
 The \c OUTPUT_DIRECTORY tag is used to specify the (relative or absolute)
 path into which the generated documentation will be written.
 If a relative path is entered, it will be relative to the location
 where doxygen was started. If left blank the current directory will be used.
]]>
      </docs>
    </option>
    <option type='bool' id='CREATE_SUBDIRS' defval='0'>
      <docs>
<![CDATA[
 If the \c CREATE_SUBDIRS tag is set to \c YES then doxygen will create
 4096 sub-directories (in 2 levels) under the output directory of each output
 format and will distribute the generated files over these directories.
 Enabling this option can be useful when feeding doxygen a huge amount of source
 files, where putting all generated files in the same directory would otherwise
 causes performance problems for the file system.
]]>
      </docs>
    </option>
    <option type='bool' id='ALLOW_UNICODE_NAMES' defval='0'>
      <docs>
<![CDATA[
 If the \c ALLOW_UNICODE_NAMES tag is set to \c YES,
 doxygen will allow non-ASCII characters to appear in the names of generated files.
 If set to \c NO, non-ASCII characters will be escaped, for example _xE3_x81_x84
 will be used for Unicode U+3044.
]]>
      </docs>
    </option>
    <option type='enum' id='OUTPUT_LANGUAGE' defval='English'>
      <docs>
<![CDATA[
 The \c OUTPUT_LANGUAGE tag is used to specify the language in which all
 documentation generated by doxygen is written. Doxygen will use this
 information to generate all constant output in the proper language.
]]>
      </docs>
      <value name='Afrikaans'/>
      <value name='Arabic'/>
      <value name='Armenian'/>
      <value name='Brazilian'/>
      <value name='Catalan'/>
      <value name='Chinese'/>
      <value name='Chinese-Traditional'/>
      <value name='Croatian'/>
      <value name='Czech'/>
      <value name='Danish'/>
      <value name='Dutch'/>
      <value name='English' desc='(United States)'/>
      <value name='Esperanto'/>
      <value name='Farsi' desc='(Persian)'/>
      <value name='Finnish'/>
      <value name='French'/>
      <value name='German'/>
      <value name='Greek'/>
      <value name='Hungarian'/>
      <value name='Indonesian'/>
      <value name='Italian'/>
      <value name='Japanese'/>
      <value name='Japanese-en' desc='(Japanese with English messages)'/>
      <value name='Korean'/>
      <value name='Korean-en' desc='(Korean with English messages)'/>
      <value name='Latvian'/>
      <value name='Lithuanian'/>
      <value name='Macedonian'/>
      <value name='Norwegian'/>
      <value name='Persian' desc='(Farsi)'/>
      <value name='Polish'/>
      <value name='Portuguese'/>
      <value name='Romanian'/>
      <value name='Russian'/>
      <value name='Serbian'/>
      <value name='Serbian-Cyrillic'/>
      <value name='Slovak'/>
      <value name='Slovene'/>
      <value name='Spanish'/>
      <value name='Swedish'/>
      <value name='Turkish'/>
      <value name='Ukrainian'/>
      <value name='Vietnamese'/>
    </option>
    <option type='enum' id='OUTPUT_TEXT_DIRECTION' defval='None'>
      <docs>
<![CDATA[
 The \c OUTPUT_TEXT_DIRECTION tag is used to specify the direction in which all
 documentation generated by doxygen is written. Doxygen will use this
 information to generate all generated output in the proper direction.
]]>
      </docs>
      <value name='None'/>
      <value name='LTR'/>
      <value name='RTL'/>
      <value name='Context'/>
    </option>
    <option type='bool' id='BRIEF_MEMBER_DESC' defval='1'>
      <docs>
<![CDATA[
 If the \c BRIEF_MEMBER_DESC tag is set to \c YES, doxygen will
 include brief member descriptions after the members that are listed in
 the file and class documentation (similar to \c Javadoc).
 Set to \c NO to disable this.
]]>
      </docs>
    </option>
    <option type='bool' id='REPEAT_BRIEF' defval='1'>
      <docs>
<![CDATA[
 If the \c REPEAT_BRIEF tag is set to \c YES, doxygen will
 prepend the brief description of a member or function before the detailed
 description
 <br>Note:
 If both \ref cfg_hide_undoc_members "HIDE_UNDOC_MEMBERS" and
 \ref cfg_brief_member_desc "BRIEF_MEMBER_DESC" are set to \c NO, the
 brief descriptions will be completely suppressed.
]]>
      </docs>
    </option>
    <option type='list' id='ABBREVIATE_BRIEF' format='string'>
      <docs>
<![CDATA[
 This tag implements a quasi-intelligent brief description abbreviator
 that is used to form the text in various listings. Each string
 in this list, if found as the leading text of the brief description, will be
 stripped from the text and the result, after processing the whole list, is used
 as the annotated text. Otherwise, the brief description is used as-is. If left
 blank, the following values are used (`$name` is automatically replaced with the
 name of the entity):
]]>
      </docs>
      <value name='The $name class'/>
      <value name='The $name widget'/>
      <value name='The $name file'/>
      <value name='is'/>
      <value name='provides'/>
      <value name='specifies'/>
      <value name='contains'/>
      <value name='represents'/>
      <value name='a'/>
      <value name='an'/>
      <value name='the'/>
    </option>
    <option type='bool' id='ALWAYS_DETAILED_SEC' defval='0'>
      <docs>
<![CDATA[
 If the \c ALWAYS_DETAILED_SEC and \ref cfg_repeat_brief "REPEAT_BRIEF" tags
 are both set to \c YES then
 doxygen will generate a detailed section even if there is only a brief
 description.
]]>
      </docs>
    </option>
    <option type='bool' id='INLINE_INHERITED_MEMB' defval='0'>
      <docs>
<![CDATA[
 If the \c INLINE_INHERITED_MEMB tag is set to \c YES, doxygen will show all inherited
 members of a class in the documentation of that class as if those members were
 ordinary class members. Constructors, destructors and assignment operators of
 the base classes will not be shown.
]]>
      </docs>
    </option>
    <option type='bool' id='FULL_PATH_NAMES' defval='1'>
      <docs>
<![CDATA[
 If the \c FULL_PATH_NAMES tag is set to \c YES, doxygen will prepend the full
 path before files name in the file list and in the header files. If set
 to \c NO the shortest path that makes the file name unique will be used
]]>
      </docs>
    </option>
    <option type='list' id='STRIP_FROM_PATH' format='string' depends='FULL_PATH_NAMES'>
      <docs>
<![CDATA[
 The \c STRIP_FROM_PATH tag
 can be used to strip a user-defined part of the path. Stripping is
 only done if one of the specified strings matches the left-hand part of the
 path. The tag can be used to show relative paths in the file list.
 If left blank the directory from which doxygen is run is used as the
 path to strip.
 <br>Note that you can specify absolute paths here, but also
 relative paths, which will be relative from the directory where doxygen is
 started.
]]>
      </docs>
      <value name=''/>
    </option>
    <option type='list' id='STRIP_FROM_INC_PATH' format='string'>
      <docs>
<![CDATA[
 The \c STRIP_FROM_INC_PATH tag can be used to strip a user-defined part of
 the path mentioned in the documentation of a class, which tells
 the reader which header file to include in order to use a class.
 If left blank only the name of the header file containing the class
 definition is used. Otherwise one should specify the list of include paths that
 are normally passed to the compiler using the `-I` flag.
]]>
      </docs>
    </option>
    <option type='bool' id='SHORT_NAMES' defval='0'>
      <docs>
<![CDATA[
 If the \c SHORT_NAMES tag is set to \c YES, doxygen will generate much shorter
 (but less readable) file names. This can be useful is your file systems
 doesn't support long names like on DOS, Mac, or CD-ROM.
]]>
      </docs>
    </option>
    <option type='bool' id='JAVADOC_AUTOBRIEF' defval='0'>
      <docs>
<![CDATA[
  If the \c JAVADOC_AUTOBRIEF tag is set to \c YES then doxygen
  will interpret the first line (until the first dot) of a Javadoc-style
  comment as the brief description. If set to \c NO, the
  Javadoc-style will behave just like regular Qt-style comments
  (thus requiring an explicit \ref cmdbrief "\@brief" command for a brief description.)
]]>
      </docs>
    </option>
    <option type='bool' id='QT_AUTOBRIEF' defval='0'>
      <docs>
<![CDATA[
  If the \c QT_AUTOBRIEF tag is set to \c YES then doxygen
  will interpret the first line (until the first dot) of a Qt-style
  comment as the brief description. If set to \c NO, the
  Qt-style will behave just like regular Qt-style comments (thus
  requiring an explicit \ref cmdbrief "\\brief" command for a brief description.)
]]>
      </docs>
    </option>
    <option type='bool' id='MULTILINE_CPP_IS_BRIEF' defval='0'>
      <docs>
<![CDATA[
  The \c MULTILINE_CPP_IS_BRIEF tag can be set to \c YES to make doxygen
  treat a multi-line C++ special comment block (i.e. a block of \c //! or \c ///
  comments) as a brief description. This used to be the default behavior.
  The new default is to treat a multi-line C++ comment block as a detailed
  description. Set this tag to \c YES if you prefer the old behavior instead.
  <br>Note that setting this tag to \c YES also means that rational rose comments
  are not recognized any more.
]]>
      </docs>
    </option>
    <option type='bool' id='INHERIT_DOCS' defval='1'>
      <docs>
<![CDATA[
 If the \c INHERIT_DOCS tag is set to \c YES then an undocumented
 member inherits the documentation from any documented member that it
 re-implements.
]]>
      </docs>
    </option>
    <option type='bool' id='SEPARATE_MEMBER_PAGES' defval='0'>
      <docs>
<![CDATA[
 If the \c SEPARATE_MEMBER_PAGES tag is set to \c YES then doxygen will produce
 a new page for each member. If set to \c NO, the documentation of a member will
 be part of the file/class/namespace that contains it.
]]>
      </docs>
    </option>
    <option type='int' id='TAB_SIZE' minval='1' maxval='16' defval='4'>
      <docs>
<![CDATA[
 The \c TAB_SIZE tag can be used to set the number of spaces in a tab.
 Doxygen uses this value to replace tabs by spaces in code fragments.
]]>
      </docs>
    </option>
    <option type='list' id='ALIASES' format='string'>
      <docs>
<![CDATA[
 This tag can be used to specify a number of aliases that act
 as commands in the documentation. An alias has the form:
\verbatim
 name=value
\endverbatim
 For example adding
\verbatim
 "sideeffect=@par Side Effects:\n"
\endverbatim
 will allow you to
 put the command \c \\sideeffect (or \c \@sideeffect) in the documentation, which
 will result in a user-defined paragraph with heading "Side Effects:".
 You can put \ref cmdn "\\n"'s in the value part of an alias to insert newlines
 (in the resulting output).
 You can put `^^` in the value part of an alias to insert a newline as if
 a physical newline was in the original file.
]]>
      </docs>
      <docs doxyfile='0' documentation='0'>
<![CDATA[
 When you need a literal `{` or `}` or `,` in the value part of an alias you have to
 escape them by means of a backslash, this can lead to conflicts with the
 commands \c \\{ and \c \\} for these it is advised to use the version \c @{ and \c @} or
 use a double escape (\c \\\\{ and \c \\\\})
]]>
      </docs>
      <docs doxywizard='0' documentation='0'>
<![CDATA[
 When you need a literal `{` or `}` or `,` in the value part of an alias you have to
 escape them by means of a backslash (\c \\), this can lead to conflicts with the
 commands \c \\{ and \c \\} for these it is advised to use the version \c @{ and \c @} or
 use a double escape (\c \\\\{ and \c \\\\})
]]>
      </docs>
      <docs doxyfile='0' doxywizard='0'>
<![CDATA[
 When you need a literal `{` or `}` or `,` in the value part of an alias you have to
 escape them by means of a backslash (`\`), this can lead to conflicts with the
 commands \c \\{ and \c \\} for these it is advised to use the version \c @@{ and \c @@} or
 use a double escape (\c \\\\{ and \c \\\\})
]]>
      </docs>
    </option>
    <option type='list' id='TCL_SUBST' format='string'>
      <docs>
<![CDATA[
 This tag can be used to specify a number of word-keyword mappings (TCL only).
 A mapping has the form <code>"name=value"</code>. For example adding
 <code>"class=itcl::class"</code> will allow you to use the command class in the
 <code>itcl::class</code> meaning.
]]>
      </docs>
    </option>
    <option type='bool' id='OPTIMIZE_OUTPUT_FOR_C' defval='0'>
      <docs>
<![CDATA[
 Set the \c OPTIMIZE_OUTPUT_FOR_C tag to \c YES if your project consists
 of C sources only. Doxygen will then generate output that is more tailored
 for C. For instance, some of the names that are used will be different.
 The list of all members will be omitted, etc.
]]>
      </docs>
    </option>
    <option type='bool' id='OPTIMIZE_OUTPUT_JAVA' defval='0'>
      <docs>
<![CDATA[
 Set the \c OPTIMIZE_OUTPUT_JAVA tag to \c YES if your project consists of Java or
 Python sources only. Doxygen will then generate output that is more tailored
 for that language. For instance, namespaces will be presented as packages,
 qualified scopes will look different, etc.
]]>
      </docs>
    </option>
    <option type='bool' id='OPTIMIZE_FOR_FORTRAN' defval='0'>
      <docs>
<![CDATA[
 Set the \c OPTIMIZE_FOR_FORTRAN tag to \c YES if your project consists of Fortran
 sources. Doxygen will then generate output that is tailored for Fortran.
]]>
      </docs>
    </option>
    <option type='bool' id='OPTIMIZE_OUTPUT_VHDL' defval='0'>
      <docs>
<![CDATA[
 Set the \c OPTIMIZE_OUTPUT_VHDL tag to \c YES if your project consists of VHDL
 sources. Doxygen will then generate output that is tailored for VHDL.
]]>
      </docs>
    </option>
    <option type='bool' id='OPTIMIZE_OUTPUT_SLICE' defval='0'>
      <docs>
<![CDATA[
 Set the \c OPTIMIZE_OUTPUT_SLICE tag to \c YES if your project consists of Slice
 sources only. Doxygen will then generate output that is more tailored
 for that language. For instance, namespaces will be presented as modules,
 types will be separated into more groups, etc.
]]>
      </docs>
    </option>
    <option type='list' id='EXTENSION_MAPPING' format='string'>
      <docs>
<![CDATA[
 Doxygen selects the parser to use depending on the extension of the files it parses.
 With this tag you can assign which parser to use for a given extension.
 Doxygen has a built-in mapping, but you can override or extend it using this tag.
 The format is <code>ext=language</code>, where \c ext is a file extension, and language is one of
 the parsers supported by doxygen: IDL, Java, Javascript, Csharp (C#), C, C++, D, PHP,
 md (Markdown), Objective-C, Python, Slice, Fortran (fixed format Fortran: FortranFixed,
 free formatted Fortran: FortranFree, unknown formatted Fortran: Fortran. In
 the later case the parser tries to guess whether the code is fixed or free
 formatted code, this is the default for Fortran type files), VHDL, tcl.

 For instance to make doxygen treat
 <code>.inc</code> files as Fortran files (default is PHP), and <code>.f</code> files as C (default is Fortran),
 use: `inc=Fortran f=C`.

 <br>Note: For files without extension you can use `no_extension` as a placeholder.
 <br>Note that for custom extensions you also need to set \ref cfg_file_patterns "FILE_PATTERNS" otherwise the
 files are not read by doxygen.
]]>
      </docs>
    </option>
    <option type='bool' id='MARKDOWN_SUPPORT' defval='1'>
      <docs>
<![CDATA[
<<<<<<< HEAD
 If the \c MARKDOWN_SUPPORT tag is enabled then doxygen pre-processes all
 comments according to the Markdown format, which allows for more readable
 documentation. See http://daringfireball.net/projects/markdown/ for details.
 The output of markdown processing is further processed by doxygen, so you
 can mix doxygen, HTML, and XML commands with Markdown formatting.
 Disable only in case of backward compatibilities issues.
=======
 If the \c MARKDOWN_SUPPORT tag is enabled then doxygen pre-processes all 
 comments according to the Markdown format, which allows for more readable 
 documentation. See https://daringfireball.net/projects/markdown/ for details. 
 The output of markdown processing is further processed by doxygen, so you 
 can mix doxygen, HTML, and XML commands with Markdown formatting. 
 Disable only in case of backward compatibilities issues. 
>>>>>>> 1b88f241
]]>
      </docs>
    </option>
    <option type='int' id='TOC_INCLUDE_HEADINGS' minval='0' maxval='99' defval='0' depends='MARKDOWN_SUPPORT'>
      <docs>
<![CDATA[
 When the \c TOC_INCLUDE_HEADINGS tag is set to a non-zero value, all headings
 up to that level are automatically included in the table of contents, even if
 they do not have an id attribute.
 \note This feature currently applies only to Markdown headings.
]]>
      </docs>
    </option>
    <option type='bool' id='AUTOLINK_SUPPORT' defval='1'>
      <docs>
<![CDATA[
 When enabled doxygen tries to link words that correspond to documented classes,
 or namespaces to their corresponding documentation. Such a link can be
 prevented in individual cases by putting a \c % sign in front of the word or
 globally by setting \c AUTOLINK_SUPPORT to \c NO.
]]>
      </docs>
    </option>
    <option type='bool' id='BUILTIN_STL_SUPPORT' defval='0'>
      <docs>
<![CDATA[
 If you use STL classes (i.e. `std::string`, `std::vector`, etc.) but do not want to
 include (a tag file for) the STL sources as input, then you should
 set this tag to \c YES in order to let doxygen match functions declarations and
 definitions whose arguments contain STL classes (e.g. `func(std::string`); versus
 `func(std::string) {}`). This also make the inheritance and collaboration
 diagrams that involve STL classes more complete and accurate.
]]>
      </docs>
    </option>
    <option type='bool' id='CPP_CLI_SUPPORT' defval='0'>
      <docs>
<![CDATA[
 If you use Microsoft's C++/CLI language, you should set this option to \c YES to
 enable parsing support.
]]>
      </docs>
    </option>
    <option type='bool' id='SIP_SUPPORT' defval='0'>
      <docs>
<![CDATA[
 Set the \c SIP_SUPPORT tag to \c YES if your project consists
 of <a href="https://www.riverbankcomputing.com/software/sip/intro">sip</a> sources only.
 Doxygen will parse them like normal C++ but will assume all classes use public
 instead of private inheritance when no explicit protection keyword is present.
]]>
      </docs>
    </option>
    <option type='bool' id='IDL_PROPERTY_SUPPORT' defval='1'>
      <docs>
<![CDATA[
 For Microsoft's IDL there are \c propget and \c propput attributes to indicate getter
 and setter methods for a property. Setting this option to \c YES
 will make doxygen to replace the get and set methods by a property in the
 documentation. This will only work if the methods are indeed getting or
 setting a simple type. If this is not the case, or you want to show the
 methods anyway, you should set this option to \c NO.
]]>
      </docs>
    </option>
    <option type='bool' id='DISTRIBUTE_GROUP_DOC' defval='0'>
      <docs>
<![CDATA[
 If member grouping is used in the documentation and the \c DISTRIBUTE_GROUP_DOC
 tag is set to \c YES then doxygen will reuse the documentation of the first
 member in the group (if any) for the other members of the group. By default
 all members of a group must be documented explicitly.
]]>
      </docs>
    </option>
    <option type='bool' id='GROUP_NESTED_COMPOUNDS' defval='0'>
      <docs>
<![CDATA[
 If one adds a struct or class to a group and this option is enabled, then also
 any nested class or struct is added to the same group. By default this option
 is disabled and one has to add nested compounds explicitly via \ref cmdingroup "\\ingroup".
]]>
      </docs>
    </option>
    <option type='bool' id='SUBGROUPING' defval='1'>
      <docs>
<![CDATA[
 Set the \c SUBGROUPING tag to \c YES to allow class member groups of
 the same type (for instance a group of public functions) to be put as a
 subgroup of that type (e.g. under the Public Functions section). Set it to
 \c NO to prevent subgrouping. Alternatively, this can be done per class using
 the \ref cmdnosubgrouping "\\nosubgrouping" command.
]]>
      </docs>
    </option>
    <option type='bool' id='INLINE_GROUPED_CLASSES' defval='0'>
      <docs>
<![CDATA[
 When the \c INLINE_GROUPED_CLASSES tag is set to \c YES, classes, structs and
 unions are shown inside the group in which they are included
 (e.g. using \ref cmdingroup "\\ingroup") instead of on a separate page (for HTML and Man pages)
 or section (for \f$\mbox{\LaTeX}\f$ and RTF).
 <br>Note that this feature does not work in
 combination with \ref cfg_separate_member_pages "SEPARATE_MEMBER_PAGES".
]]>
      </docs>
    </option>
    <option type='bool' id='INLINE_SIMPLE_STRUCTS' defval='0'>
      <docs>
<![CDATA[
 When the \c INLINE_SIMPLE_STRUCTS tag is set to \c YES, structs, classes, and
 unions with only public data fields or simple typedef fields will be shown
 inline in the documentation of the scope in which they are defined (i.e. file,
 namespace, or group documentation), provided this scope is documented. If set
 to \c NO, structs, classes, and unions are shown on a separate
 page (for HTML and Man pages) or section (for \f$\mbox{\LaTeX}\f$ and RTF).
]]>
      </docs>
    </option>
    <option type='bool' id='TYPEDEF_HIDES_STRUCT' defval='0'>
      <docs>
<![CDATA[
 When \c TYPEDEF_HIDES_STRUCT tag is enabled, a typedef of a struct, union, or enum
 is documented as struct, union, or enum with the name of the typedef. So
 <code>typedef struct TypeS {} TypeT</code>, will appear in the documentation as a struct
 with name \c TypeT. When disabled the typedef will appear as a member of a file,
 namespace, or class. And the struct will be named \c TypeS. This can typically
 be useful for C code in case the coding convention dictates that all compound
 types are typedef'ed and only the typedef is referenced, never the tag name.
]]>
      </docs>
    </option>
    <option type='int' id='LOOKUP_CACHE_SIZE' minval='0' maxval='9' defval='0'>
      <!-- be careful when changing these formulas as they are hard coded in the conversion script -->
      <docs>
<![CDATA[
 The size of the symbol lookup cache can be
 set using \c LOOKUP_CACHE_SIZE. This cache is used to resolve symbols given
 their name and scope. Since this can be an expensive process and often the
 same symbol appears multiple times in the code, doxygen keeps a cache of
 pre-resolved symbols. If the cache is too small doxygen will become slower.
 If the cache is too large, memory is wasted. The cache size is given by this
 formula: \f$2^{(16+\mbox{LOOKUP\_CACHE\_SIZE})}\f$. The valid range is 0..9, the default is 0,
 corresponding to a cache size of \f$2^{16} = 65536\f$ symbols.
 At the end of a run doxygen will report the cache usage and suggest the
 optimal cache size from a speed point of view.
]]>
      </docs>
    </option>
  </group>
  <group name='Build' docs='Build related configuration options'>
    <option type='bool' id='EXTRACT_ALL' defval='0'>
      <docs>
<![CDATA[
 If the \c EXTRACT_ALL tag is set to \c YES, doxygen will assume all
 entities in documentation are documented, even if no documentation was
 available. Private class members and static file members will be hidden
 unless the \ref cfg_extract_private "EXTRACT_PRIVATE" respectively
 \ref cfg_extract_static "EXTRACT_STATIC" tags are set to \c YES.

 \note This will also disable the warnings about undocumented members
 that are normally produced when \ref cfg_warnings "WARNINGS" is
 set to \c YES.
]]>
      </docs>
    </option>
    <option type='bool' id='EXTRACT_PRIVATE' defval='0'>
      <docs>
<![CDATA[
 If the \c EXTRACT_PRIVATE tag is set to \c YES, all private members of a
 class will be included in the documentation.
]]>
      </docs>
    </option>
    <option type='bool' id='EXTRACT_PACKAGE' defval='0'>
      <docs>
<![CDATA[
 If the \c EXTRACT_PACKAGE tag is set to \c YES, all members with package
 or internal scope will be included in the documentation.
]]>
      </docs>
    </option>
    <option type='bool' id='EXTRACT_STATIC' defval='0'>
      <docs>
<![CDATA[
 If the \c EXTRACT_STATIC tag is set to \c YES, all static members of a file
 will be included in the documentation.
]]>
      </docs>
    </option>
    <option type='bool' id='EXTRACT_LOCAL_CLASSES' defval='1'>
      <docs>
<![CDATA[
 If the \c EXTRACT_LOCAL_CLASSES tag is set to \c YES, classes (and structs)
 defined locally in source files will be included in the documentation.
 If set to \c NO, only classes defined in header files are included. Does not
 have any effect for Java sources.
]]>
      </docs>
    </option>
    <option type='bool' id='EXTRACT_LOCAL_METHODS' defval='0'>
      <docs>
<![CDATA[
 This flag is only useful for Objective-C code. If set to \c YES, local
 methods, which are defined in the implementation section but not in
 the interface are included in the documentation.
 If set to \c NO, only methods in the interface are included.
]]>
      </docs>
    </option>
    <option type='bool' id='EXTRACT_ANON_NSPACES' defval='0'>
      <docs>
<![CDATA[
 If this flag is set to \c YES, the members of anonymous namespaces will be extracted
 and appear in the documentation as a namespace called 'anonymous_namespace{file}',
 where file will be replaced with the base name of the file that contains the anonymous
 namespace. By default anonymous namespace are hidden.
]]>
      </docs>
    </option>
    <option type='bool' id='HIDE_UNDOC_MEMBERS' defval='0'>
      <docs>
<![CDATA[
 If the \c HIDE_UNDOC_MEMBERS tag is set to \c YES, doxygen will hide all
 undocumented members inside documented classes or files.
 If set to \c NO these members will be included in the
 various overviews, but no documentation section is generated.
 This option has no effect if \ref cfg_extract_all "EXTRACT_ALL" is enabled.
]]>
      </docs>
    </option>
    <option type='bool' id='HIDE_UNDOC_CLASSES' defval='0'>
      <docs>
<![CDATA[
 If the \c HIDE_UNDOC_CLASSES tag is set to \c YES, doxygen will hide all
 undocumented classes that are normally visible in the class hierarchy.
 If set to \c NO, these classes will be included in the
 various overviews.
 This option has no effect if \ref cfg_extract_all "EXTRACT_ALL" is enabled.
]]>
      </docs>
    </option>
    <option type='bool' id='HIDE_FRIEND_COMPOUNDS' defval='0'>
      <docs>
<![CDATA[
 If the \c HIDE_FRIEND_COMPOUNDS tag is set to \c YES, doxygen will hide all
 friend (class|struct|union) declarations.
 If set to \c NO, these declarations will be included in the
 documentation.
]]>
      </docs>
    </option>
    <option type='bool' id='HIDE_IN_BODY_DOCS' defval='0'>
      <docs>
<![CDATA[
 If the \c HIDE_IN_BODY_DOCS tag is set to \c YES, doxygen will hide any
 documentation blocks found inside the body of a function.
 If set to \c NO, these blocks will be appended to the
 function's detailed documentation block.
]]>
      </docs>
    </option>
    <option type='bool' id='INTERNAL_DOCS' defval='0'>
      <docs>
<![CDATA[
 The \c INTERNAL_DOCS tag determines if documentation
 that is typed after a \ref cmdinternal "\\internal" command is included. If the tag is set
 to \c NO then the documentation will be excluded.
 Set it to \c YES to include the internal documentation.
]]>
      </docs>
    </option>
    <option type='bool' id='CASE_SENSE_NAMES' defval='0' altdefval='portable_fileSystemIsCaseSensitive()'>
      <docs>
<![CDATA[
 If the \c CASE_SENSE_NAMES tag is set to \c NO then doxygen
 will only generate file names in lower-case letters. If set to
 \c YES, upper-case letters are also allowed. This is useful if you have
 classes or files whose names only differ in case and if your file system
 supports case sensitive file names. Windows and Mac users are advised to set this
 option to \c NO.
]]>
      </docs>
    </option>
    <option type='bool' id='HIDE_SCOPE_NAMES' defval='0'>
      <docs>
<![CDATA[
 If the \c HIDE_SCOPE_NAMES tag is set to \c NO then doxygen
 will show members with their full class and namespace scopes in the
 documentation. If set to \c YES, the scope will be hidden.
]]>
      </docs>
    </option>
    <option type='bool' id='HIDE_COMPOUND_REFERENCE' defval='0'>
      <docs>
<![CDATA[
 If the \c HIDE_COMPOUND_REFERENCE tag is set to \c NO (default) then
 doxygen will append additional text to a page's title, such as Class Reference.
 If set to \c YES the compound reference will be hidden.
]]>
      </docs>
    </option>
    <option type='bool' id='SHOW_INCLUDE_FILES' defval='1'>
      <docs>
<![CDATA[
 If the \c SHOW_INCLUDE_FILES tag is set to \c YES then doxygen
 will put a list of the files that are included by a file in the documentation
 of that file.
]]>
      </docs>
    </option>
    <option type='bool' id='SHOW_GROUPED_MEMB_INC' defval='0'>
      <docs>
<![CDATA[
 If the SHOW_GROUPED_MEMB_INC tag is set to \c YES then Doxygen
 will add for each grouped member an include statement to the documentation,
 telling the reader which file to include in order to use the member.
]]>
      </docs>
    </option>
    <option type='bool' id='FORCE_LOCAL_INCLUDES' defval='0'>
      <docs>
<![CDATA[
 If the \c FORCE_LOCAL_INCLUDES tag is set to \c YES then doxygen
 will list include files with double quotes in the documentation
 rather than with sharp brackets.
]]>
      </docs>
    </option>
    <option type='bool' id='INLINE_INFO' defval='1'>
      <docs>
<![CDATA[
 If the \c INLINE_INFO tag is set to \c YES then a tag [inline]
 is inserted in the documentation for inline members.
]]>
      </docs>
    </option>
    <option type='bool' id='SORT_MEMBER_DOCS' defval='1'>
      <docs>
<![CDATA[
 If the \c SORT_MEMBER_DOCS tag is set to \c YES then doxygen
 will sort the (detailed) documentation of file and class members
 alphabetically by member name. If set to \c NO, the members will appear in
 declaration order.
]]>
      </docs>
    </option>
    <option type='bool' id='SORT_BRIEF_DOCS' defval='0'>
      <docs>
<![CDATA[
 If the \c SORT_BRIEF_DOCS tag is set to \c YES then doxygen will sort the
 brief descriptions of file, namespace and class members alphabetically
 by member name. If set to \c NO, the members will appear in
 declaration order. Note that this will also influence the order of the
 classes in the class list.
]]>
      </docs>
    </option>
    <option type='bool' id='SORT_MEMBERS_CTORS_1ST' defval='0'>
      <docs>
<![CDATA[
 If the \c SORT_MEMBERS_CTORS_1ST tag is set to \c YES then doxygen
 will sort the (brief and detailed) documentation of class members so that
 constructors and destructors are listed first. If set to \c NO
 the constructors will appear in the respective orders defined by
 \ref cfg_sort_brief_docs "SORT_BRIEF_DOCS" and \ref cfg_sort_member_docs "SORT_MEMBER_DOCS".
 \note If \ref cfg_sort_brief_docs "SORT_BRIEF_DOCS" is set to \c NO this option is ignored for
       sorting brief member documentation.
 \note If \ref cfg_sort_member_docs "SORT_MEMBER_DOCS" is set to \c NO this option is ignored for
       sorting detailed member documentation.
]]>
      </docs>
    </option>
    <option type='bool' id='SORT_GROUP_NAMES' defval='0'>
      <docs>
<![CDATA[
 If the \c SORT_GROUP_NAMES tag is set to \c YES then doxygen will sort the
 hierarchy of group names into alphabetical order. If set to \c NO
 the group names will appear in their defined order.
]]>
      </docs>
    </option>
    <option type='bool' id='SORT_BY_SCOPE_NAME' defval='0'>
      <docs>
<![CDATA[
 If the \c SORT_BY_SCOPE_NAME tag is set to \c YES, the class list will be
 sorted by fully-qualified names, including namespaces. If set to
 \c NO, the class list will be sorted only by class name,
 not including the namespace part.
 \note This option is not very useful if \ref cfg_hide_scope_names "HIDE_SCOPE_NAMES" is set to \c YES.
 \note This option applies only to the class list, not to the
       alphabetical list.
]]>
      </docs>
    </option>
    <option type='bool' id='STRICT_PROTO_MATCHING' defval='0'>
      <docs>
<![CDATA[
 If the \c STRICT_PROTO_MATCHING option is enabled and doxygen fails to
 do proper type resolution of all parameters of a function it will reject a
 match between the prototype and the implementation of a member function even
 if there is only one candidate or it is obvious which candidate to choose
 by doing a simple string match. By disabling \c STRICT_PROTO_MATCHING doxygen
 will still accept a match between prototype and implementation in such cases.
]]>
      </docs>
    </option>
    <option type='bool' id='GENERATE_TODOLIST' defval='1'>
      <docs>
<![CDATA[
 The \c GENERATE_TODOLIST tag can be used to enable (\c YES) or
 disable (\c NO) the todo list. This list is created by
 putting \ref cmdtodo "\\todo" commands in the documentation.
]]>
      </docs>
    </option>
    <option type='bool' id='GENERATE_TESTLIST' defval='1'>
      <docs>
<![CDATA[
 The \c GENERATE_TESTLIST tag can be used to enable (\c YES) or
 disable (\c NO) the test list. This list is created by
 putting \ref cmdtest "\\test" commands in the documentation.
]]>
      </docs>
    </option>
    <option type='bool' id='GENERATE_BUGLIST' defval='1'>
      <docs>
<![CDATA[
 The \c GENERATE_BUGLIST tag can be used to enable (\c YES) or
 disable (\c NO) the bug list. This list is created by
 putting \ref cmdbug "\\bug" commands in the documentation.
]]>
      </docs>
    </option>
    <option type='bool' id='GENERATE_DEPRECATEDLIST' defval='1'>
      <docs>
<![CDATA[
 The \c GENERATE_DEPRECATEDLIST tag can be used to enable (\c YES) or
 disable (\c NO) the deprecated list. This list is created by
 putting \ref cmddeprecated "\\deprecated"
 commands in the documentation.
]]>
      </docs>
    </option>
    <option type='list' id='ENABLED_SECTIONS' format='string'>
      <docs>
<![CDATA[
 The \c ENABLED_SECTIONS tag can be used to enable conditional
 documentation sections, marked by \ref cmdif "\\if" \<section_label\> ...
 \ref cmdendif "\\endif" and \ref cmdcond "\\cond" \<section_label\> ...
 \ref cmdendcond "\\endcond" blocks.
]]>
      </docs>
    </option>
    <option type='int' id='MAX_INITIALIZER_LINES' minval='0' maxval='10000' defval='30'>
      <docs>
<![CDATA[
 The \c MAX_INITIALIZER_LINES tag determines the maximum number of lines
 that the initial value of a variable or macro / define can have for it to appear in
 the documentation. If the initializer
 consists of more lines than specified here it will be hidden. Use a value
 of 0 to hide initializers completely. The appearance of the value of
 individual variables and macros / defines can be controlled using \ref cmdshowinitializer "\\showinitializer"
 or \ref cmdhideinitializer "\\hideinitializer" command in the documentation regardless of this setting.
]]>
      </docs>
    </option>
    <option type='bool' id='SHOW_USED_FILES' defval='1'>
      <docs>
<![CDATA[
 Set the \c SHOW_USED_FILES tag to \c NO to disable the list of files generated
 at the bottom of the documentation of classes and structs. If set to \c YES, the
 list will mention the files that were used to generate the documentation.
]]>
      </docs>
    </option>
    <option type='bool' id='SHOW_FILES' defval='1'>
      <docs>
<![CDATA[
 Set the \c SHOW_FILES tag to \c NO to disable the generation of the Files page.
 This will remove the Files entry from the Quick Index and from the
 Folder Tree View (if specified).
]]>
      </docs>
    </option>
    <option type='bool' id='SHOW_NAMESPACES' defval='1'>
      <docs>
<![CDATA[
 Set the \c SHOW_NAMESPACES tag to \c NO to disable the generation of the
 Namespaces page. This will remove the Namespaces entry from the Quick Index
 and from the Folder Tree View (if specified).
]]>
      </docs>
    </option>
    <option type='string' id='FILE_VERSION_FILTER' format='file' defval=''>
      <docs>
<![CDATA[
 The \c FILE_VERSION_FILTER tag can be used to specify a program or script that
 doxygen should invoke to get the current version for each file (typically from the
 version control system). Doxygen will invoke the program by executing (via
 <code>popen()</code>) the command <code>command input-file</code>, where \c command is
 the value of the \c FILE_VERSION_FILTER tag, and \c input-file is the name
 of an input file provided by doxygen.
 Whatever the program writes to standard output is used as the file version.
]]>
      </docs>
      <docs doxywizard='0' doxyfile='0'>
<![CDATA[
<br>
<br>
Example of using a shell script as a filter for Unix:
\verbatim
 FILE_VERSION_FILTER = "/bin/sh versionfilter.sh"
\endverbatim
<br>
Example shell script for CVS:
\verbatim
#!/bin/sh
cvs status $1 | sed -n 's/^[ \]*Working revision:[ \t]*\([0-9][0-9\.]*\).*/\1/p'
\endverbatim
<br>
Example shell script for Subversion:
\verbatim
#!/bin/sh
svn stat -v $1 | sed -n 's/^[ A-Z?\*|!]\{1,15\}/r/;s/ \{1,15\}/\/r/;s/ .*//p'
\endverbatim
<br>
Example filter for ClearCase:
\verbatim
FILE_VERSION_FILTER = "cleartool desc -fmt \%Vn"
\endverbatim
]]>
      </docs>
      <docs documentation='0'>
<![CDATA[
 For an example see the documentation.
]]>
      </docs>
    </option>
    <option type='string' id='LAYOUT_FILE' format='file' defval=''>
      <docs>
<![CDATA[
 The \c LAYOUT_FILE tag can be used to specify a layout file which will be parsed by
 doxygen. The layout file controls the global structure of the generated output files
 in an output format independent way. To create the layout file that represents
 doxygen's defaults, run doxygen with the `-l` option. You can optionally specify a
 file name after the option, if omitted \c DoxygenLayout.xml will be used as the name
 of the layout file.
 <br>Note that if you run doxygen from a directory containing
 a file called \c DoxygenLayout.xml, doxygen will parse it automatically even if
 the \c LAYOUT_FILE tag is left empty.
]]>
      </docs>
    </option>
    <option type='list' id='CITE_BIB_FILES' format='file'>
      <docs>
<![CDATA[
 The \c CITE_BIB_FILES tag can be used to specify one or more \c bib files
 containing the reference definitions. This must be a list of <code>.bib</code> files. The
 <code>.bib</code> extension is automatically appended if omitted. This requires the
 \c bibtex tool to be installed. See also https://en.wikipedia.org/wiki/BibTeX for
 more info. For \f$\mbox{\LaTeX}\f$ the style of the bibliography can be controlled
 using \ref cfg_latex_bib_style "LATEX_BIB_STYLE".
 To use this feature you need \c bibtex and \c perl available in the search path.
 See also \ref cmdcite "\\cite" for info how to create references.
]]>
      </docs>
    </option>
  </group>
  <group name='Messages' docs='Configuration options related to warning and progress messages'>
    <option type='bool' id='QUIET' defval='0'>
      <docs>
<![CDATA[
 The \c QUIET tag can be used to turn on/off the messages that are generated
 to standard output by doxygen. If \c QUIET is set to \c YES this implies that the messages are off.
]]>
      </docs>
    </option>
    <option type='bool' id='WARNINGS' defval='1'>
      <docs>
<![CDATA[
 The \c WARNINGS tag can be used to turn on/off the warning messages that are
 generated to standard error (\c stderr) by doxygen. If \c WARNINGS is set to
 \c YES this implies that the warnings are on.
<br>
 \b Tip: Turn warnings on while writing the documentation.
]]>
      </docs>
    </option>
    <option type='bool' id='WARN_IF_UNDOCUMENTED' defval='1'>
      <docs>
<![CDATA[
 If the \c WARN_IF_UNDOCUMENTED tag is set to \c YES then doxygen will generate warnings
 for undocumented members. If \ref cfg_extract_all "EXTRACT_ALL" is set to \c YES then this flag will
 automatically be disabled.
]]>
      </docs>
    </option>
    <option type='bool' id='WARN_IF_DOC_ERROR' defval='1'>
      <docs>
<![CDATA[
 If the \c WARN_IF_DOC_ERROR tag is set to \c YES, doxygen will generate warnings for
 potential errors in the documentation, such as not documenting some
 parameters in a documented function, or documenting parameters that
 don't exist or using markup commands wrongly.
]]>
      </docs>
    </option>
    <option type='bool' id='WARN_NO_PARAMDOC' defval='0'>
      <docs>
<![CDATA[
 This \c WARN_NO_PARAMDOC option can be enabled to get warnings for
 functions that are documented, but have no documentation for their parameters
 or return value. If set to \c NO, doxygen will only warn about
 wrong or incomplete parameter documentation, but not about the absence of
 documentation.
 If \ref cfg_extract_all "EXTRACT_ALL" is set to \c YES then this flag will
 automatically be disabled.
]]>
      </docs>
    </option>
    <option type='bool' id='WARN_AS_ERROR' defval='0'>
      <docs>
<![CDATA[
 If the \c WARN_AS_ERROR tag is set to \c YES then doxygen will immediately stop
 when a warning is encountered.
]]>
      </docs>
    </option>
    <option type='string' id='WARN_FORMAT' format='string' defval='$file:$line: $text'>
      <docs>
<![CDATA[
 The \c WARN_FORMAT tag determines the format of the warning messages that
 doxygen can produce. The string should contain the <code>\$file</code>,
 <code>\$line</code>, and <code>\$text</code>
 tags, which will be replaced by the file and line number from which the
 warning originated and the warning text.
 Optionally the format may contain
 <code>$version</code>, which will be replaced by the version of the file (if it could
 be obtained via \ref cfg_file_version_filter "FILE_VERSION_FILTER")
]]>
      </docs>
    </option>
    <option type='string' id='WARN_LOGFILE' format='file' defval=''>
      <docs>
<![CDATA[
 The \c WARN_LOGFILE tag can be used to specify a file to which warning
 and error messages should be written. If left blank the output is written
 to standard error (`stderr`).
]]>
      </docs>
    </option>
  </group>
  <group name='Input' docs='Configuration options related to the input files'>
    <option type='list' id='INPUT' format='filedir'>
      <docs>
<![CDATA[
 The \c INPUT tag is used to specify the files and/or directories that contain
 documented source files. You may enter file names like
 \c myfile.cpp or directories like \c /usr/src/myproject.
 Separate the files or directories with spaces. See also
 \ref cfg_file_patterns "FILE_PATTERNS"  and
 \ref cfg_extension_mapping "EXTENSION_MAPPING"

 \note If this tag is empty the current directory is searched.
]]>
      </docs>
      <value name=''/>
    </option>
    <option type='string' id='INPUT_ENCODING' format='string' defval='UTF-8'>
      <docs>
<![CDATA[
 This tag can be used to specify the character encoding of the source files that
 doxygen parses. Internally doxygen uses the UTF-8 encoding.
 Doxygen uses `libiconv` (or the `iconv` built into `libc`) for the transcoding.
 See <a href="https://www.gnu.org/software/libiconv/">the libiconv documentation</a> for
 the list of possible encodings.
]]>
      </docs>
    </option>
    <option type='list' id='FILE_PATTERNS' format='string'>
      <docs>
<![CDATA[
 If the value of the \ref cfg_input "INPUT" tag contains directories, you can use the
 \c FILE_PATTERNS tag to specify one or more wildcard patterns
 (like `*.cpp` and `*.h`) to filter out the source-files
 in the directories.<br>
 Note that for custom extensions or not directly supported extensions you also
 need to set \ref cfg_extension_mapping "EXTENSION_MAPPING" for the extension
 otherwise the files are not read by doxygen.<br>
 If left blank the following patterns are tested:
]]>
      </docs>
      <value name='*.c'/>
      <value name='*.cc'/>
      <value name='*.cxx'/>
      <value name='*.cpp'/>
      <value name='*.c++'/>
      <value name='*.java'/>
      <value name='*.ii'/>
      <value name='*.ixx'/>
      <value name='*.ipp'/>
      <value name='*.i++'/>
      <value name='*.inl'/>
      <value name='*.idl'/>
      <value name='*.ddl'/>
      <value name='*.odl'/>
      <value name='*.h'/>
      <value name='*.hh'/>
      <value name='*.hxx'/>
      <value name='*.hpp'/>
      <value name='*.h++'/>
      <value name='*.cs'/>
      <value name='*.d'/>
      <value name='*.php'/>
      <value name='*.php4'/>
      <value name='*.php5'/>
      <value name='*.phtml'/>
      <value name='*.inc'/>
      <value name='*.m'/>
      <value name='*.markdown'/>
      <value name='*.md'/>
      <value name='*.mm'/>
      <value name='*.dox'/>
      <value name='*.py'/>
      <value name='*.pyw'/>
      <value name='*.f90'/>
      <value name='*.f95'/>
      <value name='*.f03'/>
      <value name='*.f08'/>
      <value name='*.f'/>
      <value name='*.for'/>
      <value name='*.tcl'/>
      <value name='*.vhd'/>
      <value name='*.vhdl'/>
      <value name='*.ucf'/>
      <value name='*.qsf'/>
      <value name='*.ice'/>
    </option>
    <option type='bool' id='RECURSIVE' defval='0'>
      <docs>
<![CDATA[
 The \c RECURSIVE tag can be used to specify whether or not subdirectories
 should be searched for input files as well.
]]>
      </docs>
    </option>
    <option type='list' id='EXCLUDE' format='filedir'>
      <docs>
<![CDATA[
 The \c EXCLUDE tag can be used to specify files and/or directories that should be
 excluded from the \ref cfg_input "INPUT" source files. This way you can easily exclude a
 subdirectory from a directory tree whose root is specified with the \ref cfg_input "INPUT" tag.
 <br>Note that relative paths are relative to the directory from which doxygen is run.
]]>
      </docs>
    </option>
    <option type='bool' id='EXCLUDE_SYMLINKS' defval='0'>
      <docs>
<![CDATA[
 The \c EXCLUDE_SYMLINKS tag can be used to select whether or not files or directories
 that are symbolic links (a Unix file system feature) are excluded from the input.
]]>
      </docs>
    </option>
    <option type='list' id='EXCLUDE_PATTERNS' format='string'>
      <docs>
<![CDATA[
 If the value of the \ref cfg_input "INPUT" tag contains directories, you can use the
 \c EXCLUDE_PATTERNS tag to specify one or more wildcard patterns to exclude
 certain files from those directories.
 <br>Note that the wildcards are matched
 against the file with absolute path, so to exclude all test directories
 for example use the pattern `*``/test/``*`
]]>
      </docs>
    </option>
    <option type='list' id='EXCLUDE_SYMBOLS' format='string'>
      <docs>
<![CDATA[
 The \c EXCLUDE_SYMBOLS tag can be used to specify one or more symbol names
 (namespaces, classes, functions, etc.) that should be excluded from the
 output. The symbol name can be a fully qualified name, a word, or if the
 wildcard `*` is used, a substring. Examples: `ANamespace`, `AClass`,
 `AClass::ANamespace`, `ANamespace::*Test`
 <br>Note that the wildcards are matched against the file with absolute path,
 so to exclude all test directories use the pattern
 `*``/test/``*`
]]>
      </docs>
    </option>
    <option type='list' id='EXAMPLE_PATH' format='filedir'>
      <docs>
<![CDATA[
 The \c EXAMPLE_PATH tag can be used to specify one or more files or
 directories that contain example code fragments that are included (see
 the \ref cmdinclude "\\include" command).
]]>
      </docs>
    </option>
    <option type='list' id='EXAMPLE_PATTERNS' format='string'>
      <docs>
<![CDATA[
 If the value of the \ref cfg_example_path "EXAMPLE_PATH" tag contains directories,
 you can use the
 \c EXAMPLE_PATTERNS tag to specify one or more wildcard pattern (like `*.cpp`
 and `*.h`) to filter out the source-files in the directories. If left
 blank all files are included.
]]>
      </docs>
      <value name='*' show_docu='NO'/>
    </option>
    <option type='bool' id='EXAMPLE_RECURSIVE' defval='0'>
      <docs>
<![CDATA[
 If the \c EXAMPLE_RECURSIVE tag is set to \c YES then subdirectories will be
 searched for input files to be used with the \ref cmdinclude "\\include" or
 \ref cmddontinclude "\\dontinclude"
 commands irrespective of the value of the \ref cfg_recursive "RECURSIVE" tag.
]]>
      </docs>
    </option>
    <option type='list' id='IMAGE_PATH' format='filedir'>
      <docs>
<![CDATA[
 The \c IMAGE_PATH tag can be used to specify one or more files or
 directories that contain images that are to be included in the
 documentation (see the \ref cmdimage "\\image" command).
]]>
      </docs>
    </option>
    <option type='string' id='INPUT_FILTER' format='file' defval=''>
      <docs>
<![CDATA[
 The \c INPUT_FILTER tag can be used to specify a program that doxygen should
 invoke to filter for each input file. Doxygen will invoke the filter program
 by executing (via <code>popen()</code>) the command:
 <br>
   <code>\<filter\> \<input-file\></code>
 <br>
 where <code>\<filter\></code>
 is the value of the \c INPUT_FILTER tag, and <code>\<input-file\></code> is the name of an
 input file. Doxygen will then use the output that the filter program writes
 to standard output.  If \ref cfg_filter_patterns "FILTER_PATTERNS" is specified, this tag will be ignored.
 <br>Note that the filter must not add or remove lines; it is applied before the
 code is scanned, but not when the output code is generated. If lines are added
 or removed, the anchors will not be placed correctly.
 <br>Note that for custom extensions or not directly supported extensions you also
 need to set \ref cfg_extension_mapping "EXTENSION_MAPPING" for the extension
 otherwise the files are not properly processed by doxygen.<br>

]]>
      </docs>
    </option>
    <option type='list' id='FILTER_PATTERNS' format='string'>
      <docs>
<![CDATA[
 The \c FILTER_PATTERNS tag can be used to specify filters on a per file pattern
 basis. Doxygen will compare the file name with each pattern and apply the
 filter if there is a match. The filters are a list of the form:
 pattern=filter (like `*.cpp=my_cpp_filter`). See \ref cfg_input_filter "INPUT_FILTER" for further
 information on how filters are used. If the \c FILTER_PATTERNS tag is empty or if
 none of the patterns match the file name, \ref cfg_input_filter "INPUT_FILTER" is
 applied.
 <br>Note that for custom extensions or not directly supported extensions you also
 need to set \ref cfg_extension_mapping "EXTENSION_MAPPING" for the extension
 otherwise the files are not properly processed by doxygen.<br>
]]>
      </docs>
    </option>
    <option type='bool' id='FILTER_SOURCE_FILES' defval='0'>
      <docs>
<![CDATA[
 If the \c FILTER_SOURCE_FILES tag is set to \c YES, the input filter (if set using
 \ref cfg_input_filter "INPUT_FILTER") will also be used to filter the input
 files that are used for producing the source files to browse
 (i.e. when \ref cfg_source_browser "SOURCE_BROWSER" is set to \c YES).
]]>
      </docs>
    </option>
    <option type='list' id='FILTER_SOURCE_PATTERNS' format='string' depends='FILTER_SOURCE_FILES'>
      <docs>
<![CDATA[
 The \c FILTER_SOURCE_PATTERNS tag can be used to specify source filters per
 file pattern. A pattern will override the setting
 for \ref cfg_filter_patterns "FILTER_PATTERN" (if any)
 and it is also possible to disable source filtering for a specific pattern
 using `*.ext=` (so without naming a filter).
]]>
      </docs>
    </option>
    <option type='string' id='USE_MDFILE_AS_MAINPAGE' format='string' defval=''>
      <docs>
<![CDATA[
 If the \c USE_MDFILE_AS_MAINPAGE tag refers to the name of a markdown file that
 is part of the input, its contents will be placed on the main page (`index.html`).
 This can be useful if you have a project on for instance GitHub and want to reuse
 the introduction page also for the doxygen output.
]]>
      </docs>
    </option>
  </group>
  <group name='Source_Browser' docs='Configuration options related to source browsing'>
    <option type='bool' id='SOURCE_BROWSER' defval='0'>
      <docs>
<![CDATA[
 If the \c SOURCE_BROWSER tag is set to \c YES then a list of source files will
 be generated. Documented entities will be cross-referenced with these sources.
 <br>Note: To get rid of all source code in the generated output, make sure that also
 \ref cfg_verbatim_headers "VERBATIM_HEADERS" is set to \c NO.
]]>
      </docs>
    </option>
    <option type='bool' id='INLINE_SOURCES' defval='0'>
      <docs>
<![CDATA[
 Setting the \c INLINE_SOURCES tag to \c YES will include the body
 of functions, classes and enums directly into the documentation.
]]>
      </docs>
    </option>
    <option type='bool' id='STRIP_CODE_COMMENTS' defval='1'>
      <docs>
<![CDATA[
 Setting the \c STRIP_CODE_COMMENTS tag to \c YES will instruct
 doxygen to hide any special comment blocks from generated source code
 fragments. Normal C, C++ and Fortran comments will always remain visible.
]]>
      </docs>
    </option>
    <option type='bool' id='REFERENCED_BY_RELATION' defval='0'>
      <docs>
<![CDATA[
 If the \c REFERENCED_BY_RELATION tag is set to \c YES
 then for each documented entity all documented
 functions referencing it will be listed.
]]>
      </docs>
    </option>
    <option type='bool' id='REFERENCES_RELATION' defval='0'>
      <docs>
<![CDATA[
 If the \c REFERENCES_RELATION tag is set to \c YES
 then for each documented function all documented entities
 called/used by that function will be listed.
]]>
      </docs>
    </option>
    <option type='bool' id='REFERENCES_LINK_SOURCE' defval='1'>
      <docs>
<![CDATA[
 If the \c REFERENCES_LINK_SOURCE tag is set to \c YES
 and \ref cfg_source_browser "SOURCE_BROWSER" tag is set to \c YES then the hyperlinks from
 functions in \ref cfg_references_relation "REFERENCES_RELATION" and
 \ref cfg_referenced_by_relation "REFERENCED_BY_RELATION" lists will
 link to the source code.  Otherwise they will link to the documentation.
]]>
      </docs>
    </option>
    <option type='bool' id='SOURCE_TOOLTIPS' defval='1' depends='SOURCE_BROWSER'>
      <docs>
<![CDATA[
If SOURCE_TOOLTIPS is enabled (the default) then hovering a hyperlink in the
source code will show a tooltip with additional information such as prototype,
brief description and links to the definition and documentation. Since this will
make the HTML file larger and loading of large files a bit slower, you can opt
to disable this feature.
]]>
      </docs>
    </option>
    <option type='bool' id='USE_HTAGS' defval='0' depends='SOURCE_BROWSER'>
      <docs>
<![CDATA[
 If the \c USE_HTAGS tag is set to \c YES then the references to source code
 will point to the HTML generated by the \c htags(1) tool instead of doxygen
 built-in source browser. The \c htags tool is part of GNU's global source
 tagging system (see https://www.gnu.org/software/global/global.html). You
 will need version 4.8.6 or higher.
<br>
 To use it do the following:
 -# Install the latest version of \c global
 -# Enable \ref cfg_source_browser "SOURCE_BROWSER" and \c USE_HTAGS in the configuration file
 -# Make sure the \ref cfg_input "INPUT" points to the root of the source tree
 -# Run \c doxygen as normal
<br>
 Doxygen will invoke \c htags (and that will in turn invoke \c gtags), so these tools
 must be available from the command line (i.e. in the search path).
<br>
 The result: instead of the source browser generated by doxygen, the links to
 source code will now point to the output of \c htags.
]]>
      </docs>
    </option>

    <option type='bool' id='VERBATIM_HEADERS' defval='1'>
      <docs>
<![CDATA[
  If the \c VERBATIM_HEADERS tag is set the \c YES then doxygen
  will generate a verbatim copy of the header file for each class for
  which an include is specified. Set to \c NO to disable this.
  \sa Section \ref cmdclass "\\class".
]]>
      </docs>
    </option>
    <option type='bool' id='CLANG_ASSISTED_PARSING' setting='USE_LIBCLANG' defval='0'>
      <docs>
<![CDATA[
  If the \c CLANG_ASSISTED_PARSING tag is set to \c YES then doxygen will use the
  <a href="http://clang.llvm.org/">clang parser</a> for more accurate parsing
  at the cost of reduced performance. This can be particularly helpful with
  template rich C++ code for which doxygen's built-in parser lacks the
  necessary type information.

  @note The availability of this option depends on whether or not doxygen
  was generated with the `-Duse_libclang=ON` option for CMake.
]]>
      </docs>
    </option>
    <option type='list' id='CLANG_OPTIONS' format='string' setting='USE_LIBCLANG' depends='CLANG_ASSISTED_PARSING'>
      <docs>
<![CDATA[
 If clang assisted parsing is enabled you can provide the compiler with command
 line options that you would normally use when invoking the compiler. Note that
 the include paths will already be set by doxygen for the files and directories
 specified with \ref cfg_input "INPUT" and \ref cfg_include_path "INCLUDE_PATH".
]]>
      </docs>
    </option>
    <option type='string' id='CLANG_COMPILATION_DATABASE_PATH' setting='USE_LIBCLANG' defval='0'>
      <docs>
<![CDATA[
 If clang assisted parsing is enabled you can provide the clang parser with the
 path to the <a href="http://clang.llvm.org/docs/HowToSetupToolingForLLVM.html">
 compilation database</a> used when the files were built. This is equivalent to
 specifying the "-p" option to a clang tool, such as clang-check. These options
 will then be passed to the parser.

 @note The availability of this option depends on whether or not doxygen
 was generated with the `-Duse_libclang=ON` option for CMake.
 ]]>
        </docs>
    </option>
  </group>
  <group name='Index' docs='Configuration options related to the alphabetical class index'>
    <option type='bool' id='ALPHABETICAL_INDEX' defval='1'>
      <docs>
<![CDATA[
 If the \c ALPHABETICAL_INDEX tag is set to \c YES, an alphabetical index
 of all compounds will be generated. Enable this if the project contains
 a lot of classes, structs, unions or interfaces.
]]>
      </docs>
    </option>
    <option type='int' id='COLS_IN_ALPHA_INDEX' minval='1' maxval='20' defval='5' depends='ALPHABETICAL_INDEX'>
      <docs>
<![CDATA[
 The \c COLS_IN_ALPHA_INDEX tag can be
 used to specify the number of columns in which the alphabetical index list will be split.
]]>
      </docs>
    </option>
    <option type='list' id='IGNORE_PREFIX' format='string' depends='ALPHABETICAL_INDEX'>
      <docs>
<![CDATA[
 In case all classes in a project start with a common prefix, all classes will
 be put under the same header in the alphabetical index.
 The \c IGNORE_PREFIX tag can be used to specify a prefix
 (or a list of prefixes) that should be ignored while generating the index headers.
]]>
      </docs>
    </option>
  </group>
  <group name='HTML' docs='Configuration options related to the HTML output'>
    <option type='bool' id='GENERATE_HTML' defval='1'>
      <docs>
<![CDATA[
 If the \c GENERATE_HTML tag is set to \c YES, doxygen will
 generate HTML output
]]>
      </docs>
    </option>
    <option type='string' id='HTML_OUTPUT' format='dir' defval='html' depends='GENERATE_HTML'>
      <docs>
<![CDATA[
 The \c HTML_OUTPUT tag is used to specify where the HTML docs will be put.
 If a relative path is entered the value of \ref cfg_output_directory "OUTPUT_DIRECTORY" will be
 put in front of it.
]]>
      </docs>
    </option>
    <option type='string' id='HTML_FILE_EXTENSION' format='string' defval='.html' depends='GENERATE_HTML'>
      <docs>
<![CDATA[
 The \c HTML_FILE_EXTENSION tag can be used to specify the file extension for
 each generated HTML page (for example: <code>.htm, .php, .asp</code>).
]]>
      </docs>
    </option>
    <option type='string' id='HTML_HEADER' format='file' defval='' depends='GENERATE_HTML'>
      <docs>
<![CDATA[
 The \c HTML_HEADER tag can be used to specify a user-defined HTML
 header file for each generated HTML page.
 If the tag is left blank doxygen will generate a
 standard header.
<br>
 To get valid HTML the header file that
 includes any scripts and style sheets that doxygen
 needs, which is dependent on the configuration options used (e.g. the
 setting \ref cfg_generate_treeview "GENERATE_TREEVIEW").
 It is highly recommended to start with a default header using
\verbatim
doxygen -w html new_header.html new_footer.html new_stylesheet.css YourConfigFile
\endverbatim
 and then modify the file \c new_header.html.

 See also section \ref doxygen_usage for information on how to generate
 the default header that doxygen normally uses.

 @note The header is subject to change so you typically
 have to regenerate the default header when upgrading to a newer version of
 doxygen.
]]>
      </docs>
      <docs doxywizard='0' doxyfile='0'>
<![CDATA[
 The following markers have a special meaning inside the header and footer:
 <dl>
 <dt><code>\$title</code><dd>will be replaced with the title of the page.
 <dt><code>\$datetime</code><dd>will be replaced with current the date and time.
 <dt><code>\$date</code><dd>will be replaced with the current date.
 <dt><code>\$year</code><dd>will be replaces with the current year.
 <dt><code>\$doxygenversion</code><dd>will be replaced with the version of doxygen
 <dt><code>\$projectname</code><dd>will be replaced with the name of
            the project (see \ref cfg_project_name "PROJECT_NAME")
 <dt><code>\$projectnumber</code><dd>will be replaced with the project number
            (see \ref cfg_project_number "PROJECT_NUMBER")
 <dt><code>\$projectbrief</code><dd>will be replaced with the project brief
            description (see \ref cfg_project_brief "PROJECT_BRIEF")
 <dt><code>\$projectlogo</code><dd>will be replaced with the project logo
            (see \ref cfg_project_logo "PROJECT_LOGO")
 <dt><code>\$treeview</code><dd>will be replaced with links to
            the javascript and style sheets needed for the navigation tree
            (or an empty string when \ref cfg_generate_treeview "GENERATE_TREEVIEW"
            is disabled).
 <dt><code>\$search</code><dd>will be replaced with a links to
            the javascript and style sheets needed for the search engine
            (or an empty string when \ref cfg_searchengine "SEARCHENGINE"
            is disabled).
 <dt><code>\$mathjax</code><dd>will be replaced with a links to
            the javascript and style sheets needed for the MathJax feature
            (or an empty string when \ref cfg_use_mathjax "USE_MATHJAX" is disabled).
 <dt><code>\$relpath^</code><dd>
 If \ref cfg_create_subdirs "CREATE_SUBDIRS" is enabled, the command <code>\$relpath^</code> can be
 used to produce a relative path to the root of the HTML output directory,
 e.g. use <code>\$relpath^doxygen.css</code>, to refer to the standard style sheet.
 </dl>

 To cope with differences in the layout of the header and footer that depend on
 configuration settings, the header can also contain special blocks that
 will be copied to the output or skipped depending on the configuration.
 Such blocks have the following form:
\verbatim
 <!--BEGIN BLOCKNAME-->
 Some context copied when condition BLOCKNAME holds
 <!--END BLOCKNAME-->
 <!--BEGIN !BLOCKNAME-->
 Some context copied when condition BLOCKNAME does not hold
 <!--END !BLOCKNAME-->
\endverbatim
 The following block names are supported:
 <dl>
 <dt><code>DISABLE_INDEX</code><dd>Content within this block is copied to the output
     when the \ref cfg_disable_index "DISABLE_INDEX" option is enabled (so when the index is disabled).
 <dt><code>GENERATE_TREEVIEW</code><dd>Content within this block is copied to the output
     when the \ref cfg_generate_treeview "GENERATE_TREEVIEW" option is enabled.
 <dt><code>SEARCHENGINE</code><dd>Content within this block is copied to the output
     when the \ref cfg_searchengine "SEARCHENGINE" option is enabled.
 <dt><code>PROJECT_NAME</code><dd>Content within the block is copied to the output
      when the \ref cfg_project_name "PROJECT_NAME" option is not empty.
 <dt><code>PROJECT_NUMBER</code><dd>Content within the block is copied to the output
      when the \ref cfg_project_number "PROJECT_NUMBER" option is not empty.
 <dt><code>PROJECT_BRIEF</code><dd>Content within the block is copied to the output
      when the \ref cfg_project_brief "PROJECT_BRIEF" option is not empty.
 <dt><code>PROJECT_LOGO</code><dd>Content within the block is copied to the output
      when the \ref cfg_project_logo "PROJECT_LOGO" option is not empty.
 <dt><code>TITLEAREA</code><dd>Content within this block is copied to the output
     when a title is visible at the top of each page. This is the case
     if either \ref cfg_project_name "PROJECT_NAME",
     \ref cfg_project_brief "PROJECT_BRIEF", \ref cfg_project_logo "PROJECT_LOGO"
     is filled in or if both \ref cfg_disable_index "DISABLE_INDEX" and
     \ref cfg_searchengine "SEARCHENGINE" are enabled.
 </dl>
]]>
      </docs>
      <docs documentation='0'>
<![CDATA[
 For a description of the possible markers and block names see the documentation.
]]>
      </docs>
    </option>

    <option type='string' id='HTML_FOOTER' format='file' defval='' depends='GENERATE_HTML'>
      <docs>
<![CDATA[
 The \c HTML_FOOTER tag can be used to specify a user-defined HTML footer for
 each generated HTML page.
 If the tag is left blank doxygen will generate a standard footer.

 See \ref cfg_html_header "HTML_HEADER" for more information on
 how to generate a default footer and what special commands can be
 used inside the footer.

 See also section \ref doxygen_usage for information on how to generate
 the default footer that doxygen normally uses.
]]>
      </docs>
    </option>
    <option type='string' id='HTML_STYLESHEET' format='file' defval='' depends='GENERATE_HTML'>
      <docs>
<![CDATA[
 The \c HTML_STYLESHEET tag can be used to specify a user-defined cascading
 style sheet that is used by each HTML page. It can be used to
 fine-tune the look of the HTML output. If left blank doxygen
 will generate a default style sheet.

 See also section \ref doxygen_usage for information on how to generate
 the style sheet that doxygen normally uses.

 \note It is recommended to use
 \ref cfg_html_extra_stylesheet "HTML_EXTRA_STYLESHEET" instead of this tag,
 as it is more robust and
 this tag (<code>HTML_STYLESHEET</code>) will in the future become obsolete.
]]>
      </docs>
    </option>
    <option type='list' id='HTML_EXTRA_STYLESHEET' format='file' defval='' depends='GENERATE_HTML'>
      <docs>
<![CDATA[
 The \c HTML_EXTRA_STYLESHEET tag can be used to specify additional
 user-defined cascading style sheets that are included after the standard
 style sheets created by doxygen. Using this option one can overrule
 certain style aspects. This is preferred over using \ref cfg_html_stylesheet "HTML_STYLESHEET"
 since it does not replace the standard style sheet and is therefore more
 robust against future updates. Doxygen will copy the style sheet files to
 the output directory.
 \note The order of the extra style sheet files is of importance (e.g. the last
 style sheet in the list overrules the setting of the previous ones in the list).
]]>
      </docs>
      <docs doxywizard='0' doxyfile='0'>
<![CDATA[
 Here is an example style sheet that gives the contents area a fixed width:
\verbatim
body {
        background-color: #CCC;
        color: black;
        margin: 0;
}

div.contents {
        margin-bottom: 10px;
        padding: 12px;
        margin-left: auto;
        margin-right: auto;
        width: 960px;
        background-color: white;
        border-radius: 8px;
}

#titlearea {
        background-color: white;
}

hr.footer {
        display: none;
}

.footer {
        background-color: #AAA;
}
\endverbatim
]]>
      </docs>
      <docs documentation='0'>
<![CDATA[
 For an example see the documentation.
]]>
      </docs>
    </option>
    <option type='list' id='HTML_EXTRA_FILES' format='file' depends='GENERATE_HTML'>
      <docs>
<![CDATA[
 The \c HTML_EXTRA_FILES tag can be used to specify one or more extra images or
 other source files which should be copied to the HTML output directory. Note
 that these files will be copied to the base HTML output directory. Use the
 <code>$relpath^</code> marker in the \ref cfg_html_header "HTML_HEADER" and/or
 \ref cfg_html_footer "HTML_FOOTER" files to load these
 files. In the \ref cfg_html_stylesheet "HTML_STYLESHEET" file, use the file name only. Also note that
 the files will be copied as-is; there are no commands or markers available.
]]>
      </docs>
    </option>
    <option type='int' id='HTML_COLORSTYLE_HUE' minval='0' maxval='359' defval='220' depends='GENERATE_HTML'>
      <docs>
<![CDATA[
 The \c HTML_COLORSTYLE_HUE tag controls the color of the HTML output.
 Doxygen will adjust the colors in the style sheet and background images
 according to this color. Hue is specified as an angle on a colorwheel,
 see https://en.wikipedia.org/wiki/Hue for more information.
 For instance the value 0 represents red, 60 is yellow, 120 is green,
 180 is cyan, 240 is blue, 300 purple, and 360 is red again.
]]>
      </docs>
    </option>
    <option type='int' id='HTML_COLORSTYLE_SAT' minval='0' maxval='255' defval='100' depends='GENERATE_HTML'>
      <docs>
<![CDATA[
 The \c HTML_COLORSTYLE_SAT tag controls the purity (or saturation) of
 the colors in the HTML output. For a value of 0 the output will use
 grayscales only. A value of 255 will produce the most vivid colors.
]]>
      </docs>
    </option>
    <option type='int' id='HTML_COLORSTYLE_GAMMA' minval='40' maxval='240' defval='80' depends='GENERATE_HTML'>
      <docs>
<![CDATA[
 The \c HTML_COLORSTYLE_GAMMA tag controls the gamma correction applied to
 the luminance component of the colors in the HTML output. Values below
 100 gradually make the output lighter, whereas values above 100 make
 the output darker. The value divided by 100 is the actual gamma applied,
 so 80 represents a gamma of 0.8, The value 220 represents a gamma of 2.2,
 and 100 does not change the gamma.
]]>
      </docs>
    </option>
    <option type='bool' id='HTML_TIMESTAMP' defval='0' depends='GENERATE_HTML'>
      <docs>
<![CDATA[
 If the \c HTML_TIMESTAMP tag is set to \c YES then the footer of
 each generated HTML page will contain the date and time when the page
 was generated. Setting this to \c YES can help to show when doxygen was last run
 and thus if the documentation is up to date.
]]>
      </docs>
    </option>
    <option type='bool' id='HTML_DYNAMIC_MENUS' defval='1' depends='GENERATE_HTML'>
      <docs>
<![CDATA[
 If the \c HTML_DYNAMIC_MENUS tag is set to \c YES then the generated HTML
 documentation will contain a main index with vertical navigation menus that
 are dynamically created via Javascript. If disabled, the navigation index will consists of
 multiple levels of tabs that are statically embedded in every HTML page.
 Disable this option to support browsers that do not have Javascript, like
 the Qt help browser.
]]>
      </docs>
    </option>
    <option type='bool' id='HTML_DYNAMIC_SECTIONS' defval='0' depends='GENERATE_HTML'>
      <docs>
<![CDATA[
 If the \c HTML_DYNAMIC_SECTIONS tag is set to \c YES then the generated HTML
 documentation will contain sections that can be hidden and shown after the
 page has loaded.
]]>
      </docs>
    </option>
    <option type='int' id='HTML_INDEX_NUM_ENTRIES' minval='0' maxval='9999' defval='100' depends='GENERATE_HTML'>
      <docs>
<![CDATA[
 With \c HTML_INDEX_NUM_ENTRIES one can control the preferred number of
 entries shown in the various tree structured indices initially; the user
 can expand and collapse entries dynamically later on. Doxygen will expand
 the tree to such a level that at most the specified number of entries are
 visible (unless a fully collapsed tree already exceeds this amount).
 So setting the number of entries 1 will produce a full collapsed tree by
 default. 0 is a special value representing an infinite number of entries
 and will result in a full expanded tree by default.
]]>
      </docs>
    </option>
    <option type='bool' id='GENERATE_DOCSET' defval='0' depends='GENERATE_HTML'>
      <docs>
<![CDATA[
 If the \c GENERATE_DOCSET tag is set to \c YES, additional index files
<<<<<<< HEAD
 will be generated that can be used as input for
 <a href="https://developer.apple.com/tools/xcode/">Apple's Xcode 3
=======
 will be generated that can be used as input for 
 <a href="https://developer.apple.com/xcode/">Apple's Xcode 3
>>>>>>> 1b88f241
 integrated development environment</a>, introduced with OSX 10.5 (Leopard).
 To create a documentation set, doxygen will generate a Makefile in the
 HTML output directory. Running \c make will produce the docset in that
 directory and running <code>make install</code> will install the docset in
 <code>~/Library/Developer/Shared/Documentation/DocSets</code>
 so that Xcode will find it at startup. See
 https://developer.apple.com/library/archive/featuredarticles/DoxygenXcode/_index.html
 for more information.
]]>
      </docs>
    </option>
    <option type='string' id='DOCSET_FEEDNAME' format='string' defval='Doxygen generated docs' depends='GENERATE_DOCSET'>
      <docs>
<![CDATA[
 This tag determines the name of the docset
 feed. A documentation feed provides an umbrella under which multiple
 documentation sets from a single provider (such as a company or product suite)
 can be grouped.
]]>
      </docs>
    </option>
    <option type='string' id='DOCSET_BUNDLE_ID' format='string' defval='org.doxygen.Project' depends='GENERATE_DOCSET'>
      <docs>
<![CDATA[
 This tag specifies a string that
 should uniquely identify the documentation set bundle. This should be a
 reverse domain-name style string, e.g. <code>com.mycompany.MyDocSet</code>.
 Doxygen will append <code>.docset</code> to the name.
]]>
      </docs>
    </option>
    <option type='string' id='DOCSET_PUBLISHER_ID' format='string' defval='org.doxygen.Publisher' depends='GENERATE_DOCSET'>
      <docs>
<![CDATA[
The \c DOCSET_PUBLISHER_ID
tag specifies a string that should uniquely identify
the documentation publisher. This should be a reverse domain-name style
string, e.g. <code>com.mycompany.MyDocSet.documentation</code>.
]]>
      </docs>
    </option>
    <option type='string' id='DOCSET_PUBLISHER_NAME' format='string' defval='Publisher' depends='GENERATE_DOCSET'>
      <docs>
<![CDATA[
The \c DOCSET_PUBLISHER_NAME tag identifies the documentation publisher.
]]>
      </docs>
    </option>
    <option type='bool' id='GENERATE_HTMLHELP' defval='0' depends='GENERATE_HTML'>
      <docs>
<![CDATA[
 If the \c GENERATE_HTMLHELP tag is set to \c YES then
<<<<<<< HEAD
 doxygen generates three additional HTML index files:
 \c index.hhp, \c index.hhc, and \c index.hhk. The \c index.hhp is a
 project file that can be read by
 <a href="http://www.microsoft.com/en-us/download/details.aspx?id=21138">
=======
 doxygen generates three additional HTML index files: 
 \c index.hhp, \c index.hhc, and \c index.hhk. The \c index.hhp is a 
 project file that can be read by 
 <a href="https://www.microsoft.com/en-us/download/details.aspx?id=21138">
>>>>>>> 1b88f241
 Microsoft's HTML Help Workshop</a>
 on Windows.
<br>
 The HTML Help Workshop contains a compiler that can convert all HTML output
 generated by doxygen into a single compiled HTML file (`.chm`). Compiled
 HTML files are now used as the Windows 98 help format, and will replace
 the old Windows help format (`.hlp`) on all Windows platforms in the future.
 Compressed HTML files also contain an index, a table of contents,
 and you can search for words in the documentation.
 The HTML workshop also contains a viewer for compressed HTML files.
]]>
      </docs>
    </option>
    <option type='string' id='CHM_FILE' format='file' defval='' depends='GENERATE_HTMLHELP'>
      <docs>
<![CDATA[
  The \c CHM_FILE tag can
  be used to specify the file name of the resulting `.chm` file. You
  can add a path in front of the file if the result should not be
  written to the html output directory.
]]>
      </docs>
    </option>
    <option type='string' id='HHC_LOCATION' format='file' defval='' depends='GENERATE_HTMLHELP' abspath='1'>
      <docs>
<![CDATA[
  The \c HHC_LOCATION tag can
  be used to specify the location (absolute path including file name) of
  the HTML help compiler (\c hhc.exe). If non-empty, doxygen will try to run
  the HTML help compiler on the generated \c index.hhp.
]]>
      </docs>
    </option>
    <option type='bool' id='GENERATE_CHI' defval='0' depends='GENERATE_HTMLHELP'>
      <docs>
<![CDATA[
 The \c GENERATE_CHI flag
 controls if a separate `.chi` index file is generated (\c YES) or that
 it should be included in the master `.chm` file (\c NO).
]]>
      </docs>
    </option>
    <option type='string' id='CHM_INDEX_ENCODING' format='string' defval='' depends='GENERATE_HTMLHELP'>
      <docs>
<![CDATA[
 The \c CHM_INDEX_ENCODING
 is used to encode HtmlHelp index (\c hhk), content (\c hhc) and project file
 content.
]]>
      </docs>
    </option>
    <option type='bool' id='BINARY_TOC' defval='0' depends='GENERATE_HTMLHELP'>
      <docs>
<![CDATA[
 The \c BINARY_TOC flag
 controls whether a binary table of contents is generated (\c YES) or a
 normal table of contents (\c NO) in the `.chm` file. Furthermore it enables
 the `Previous` and `Next` buttons.
]]>
      </docs>
    </option>
    <option type='bool' id='TOC_EXPAND' defval='0' depends='GENERATE_HTMLHELP'>
      <docs>
<![CDATA[
 The \c TOC_EXPAND flag can be set to \c YES to add extra items for
 group members to the table of contents of the HTML help documentation
 and to the tree view.
]]>
      </docs>
    </option>
    <option type='bool' id='GENERATE_QHP' defval='0' depends='GENERATE_HTML'>
      <docs>
<![CDATA[
 If the \c GENERATE_QHP tag is set to \c YES and both \ref cfg_qhp_namespace "QHP_NAMESPACE"
 and \ref cfg_qhp_virtual_folder "QHP_VIRTUAL_FOLDER" are set, an additional index file will
 be generated that can be used as input for Qt's qhelpgenerator
 to generate a Qt Compressed Help (`.qch`) of the generated HTML
 documentation.
]]>
      </docs>
    </option>
    <option type='string' id='QCH_FILE' format='file' defval='' depends='GENERATE_QHP'>
      <docs>
<![CDATA[
 If the \ref cfg_qhg_location "QHG_LOCATION" tag is specified, the \c QCH_FILE tag can
 be used to specify the file name of the resulting `.qch` file.
 The path specified is relative to the HTML output folder.
]]>
      </docs>
    </option>
    <option type='string' id='QHP_NAMESPACE' format='string' defval='org.doxygen.Project' depends='GENERATE_QHP'>
      <docs>
<![CDATA[
 The \c QHP_NAMESPACE tag specifies the namespace to use when generating
 Qt Help Project output. For more information please see
 <a href="http://doc.qt.io/archives/qt-4.8/qthelpproject.html#namespace">Qt Help Project / Namespace</a>.
]]>
      </docs>
    </option>
    <option type='string' id='QHP_VIRTUAL_FOLDER' format='string' defval='doc' depends='GENERATE_QHP'>
      <docs>
<![CDATA[
 The \c QHP_VIRTUAL_FOLDER tag specifies the namespace to use when
 generating Qt Help Project output. For more information please see
 <a href="http://doc.qt.io/archives/qt-4.8/qthelpproject.html#virtual-folders">Qt Help Project / Virtual Folders</a>.
]]>
      </docs>
    </option>
    <option type='string' id='QHP_CUST_FILTER_NAME' format='string' defval='' depends='GENERATE_QHP'>
      <docs>
<![CDATA[
  If the \c QHP_CUST_FILTER_NAME tag is set, it specifies the name of a custom filter to add. For more information please see
  <a href="http://doc.qt.io/archives/qt-4.8/qthelpproject.html#custom-filters">Qt Help Project / Custom Filters</a>.
]]>
      </docs>
    </option>
    <option type='string' id='QHP_CUST_FILTER_ATTRS' format='string' defval='' depends='GENERATE_QHP'>
      <docs>
<![CDATA[
  The \c QHP_CUST_FILTER_ATTRS tag specifies the list of the attributes of the custom filter to add.
  For more information please see
  <a href="http://doc.qt.io/archives/qt-4.8/qthelpproject.html#custom-filters">Qt Help Project / Custom Filters</a>.
]]>
      </docs>
    </option>
    <option type='string' id='QHP_SECT_FILTER_ATTRS' format='string' defval='' depends='GENERATE_QHP'>
      <docs>
<![CDATA[
  The \c QHP_SECT_FILTER_ATTRS tag specifies the list of the attributes this project's filter section matches.
  <a href="http://doc.qt.io/archives/qt-4.8/qthelpproject.html#filter-attributes">Qt Help Project / Filter Attributes</a>.
]]>
      </docs>
    </option>
    <option type='string' id='QHG_LOCATION' format='file' defval='' depends='GENERATE_QHP'>
      <docs>
<![CDATA[
 The \c QHG_LOCATION tag can be used to specify the location of Qt's qhelpgenerator.
 If non-empty doxygen will try to run qhelpgenerator on the generated `.qhp` file.
]]>
      </docs>
    </option>
    <option type='bool' id='GENERATE_ECLIPSEHELP' defval='0' depends='GENERATE_HTML'>
      <docs>
<![CDATA[
 If the \c GENERATE_ECLIPSEHELP tag is set to \c YES, additional index files
 will be generated, together with the HTML files, they form an `Eclipse` help
 plugin.

 To install this plugin and make it available under the help contents
 menu in `Eclipse`, the contents of the directory containing the HTML and XML
 files needs to be copied into the plugins directory of eclipse. The name of
 the directory within the plugins directory should be the same as
 the \ref cfg_eclipse_doc_id "ECLIPSE_DOC_ID" value.

 After copying `Eclipse` needs to be restarted before the help appears.
]]>
      </docs>
    </option>
    <option type='string' id='ECLIPSE_DOC_ID' format='string' defval='org.doxygen.Project' depends='GENERATE_ECLIPSEHELP'>
      <docs>
<![CDATA[
 A unique identifier for the `Eclipse` help plugin. When installing the plugin
 the directory name containing the HTML and XML files should also have
 this name. Each documentation set should have its own identifier.
]]>
      </docs>
    </option>
    <option type='bool' id='DISABLE_INDEX' defval='0' depends='GENERATE_HTML'>
      <docs>
<![CDATA[
 If you want full control over the layout of the generated HTML pages it
 might be necessary to disable the index and replace it with your own.
 The \c DISABLE_INDEX tag can be used to turn on/off the condensed index (tabs) at
 top of each HTML page. A value of \c NO enables the index and the
 value \c YES disables it. Since the tabs in the index contain the same
 information as the navigation tree, you can set this option to \c YES if
 you also set \ref cfg_generate_treeview "GENERATE_TREEVIEW" to \c YES.
]]>
      </docs>
    </option>
    <option type='bool' id='GENERATE_TREEVIEW' defval='0' depends='GENERATE_HTML'>
      <docs>
<![CDATA[
 The \c GENERATE_TREEVIEW tag is used to specify whether a tree-like index
 structure should be generated to display hierarchical information.
 If the tag value is set to \c YES, a side panel will be generated
 containing a tree-like index structure (just like the one that
 is generated for HTML Help). For this to work a browser that supports
 JavaScript, DHTML, CSS and frames is required (i.e. any modern browser).
 Windows users are probably better off using the HTML help feature.

 Via custom style sheets (see \ref cfg_html_extra_stylesheet "HTML_EXTRA_STYLESHEET")
 one can further \ref doxygen_finetune "fine-tune" the look of the index.
 As an example, the default style sheet generated by doxygen has an
 example that shows how to put an image at the root of the tree instead of
 the \ref cfg_project_name "PROJECT_NAME".

 Since the tree basically has the same information as the tab index, you could
 consider setting \ref cfg_disable_index "DISABLE_INDEX" to \c YES when
 enabling this option.
]]>
      </docs>
    </option>

    <option type='int' id='ENUM_VALUES_PER_LINE' minval='0' maxval='20' defval='4' depends='GENERATE_HTML'>
      <docs>
<![CDATA[
 The \c ENUM_VALUES_PER_LINE tag can be used to set the number of enum values
 that doxygen will group on one line in the generated HTML documentation.
 <br>Note that a value of 0 will completely suppress the enum values from
 appearing in the overview section.
]]>
      </docs>
    </option>
    <option type='int' id='TREEVIEW_WIDTH' minval='0' maxval='1500' defval='250' depends='GENERATE_HTML'>
      <docs>
<![CDATA[
 If the treeview is enabled (see \ref cfg_generate_treeview "GENERATE_TREEVIEW") then this tag can be
 used to set the initial width (in pixels) of the frame in which the tree
 is shown.
]]>
      </docs>
    </option>
    <option type='bool' id='EXT_LINKS_IN_WINDOW' defval='0' depends='GENERATE_HTML'>
      <docs>
<![CDATA[
 If the \c EXT_LINKS_IN_WINDOW option is set to \c YES, doxygen will open
 links to external symbols imported via tag files in a separate window.
]]>
      </docs>
    </option>
    <option type='int' id='FORMULA_FONTSIZE' minval='8' maxval='50' defval='10' depends='GENERATE_HTML'>
      <docs>
<![CDATA[
 Use this tag to change the font size of \f$\mbox{\LaTeX}\f$ formulas included
 as images in the HTML documentation.
 When you change the font size after a successful doxygen run you need
 to manually remove any `form_*.png` images from the HTML
 output directory to force them to be regenerated.
]]>
      </docs>
    </option>
    <option type='bool' id='FORMULA_TRANSPARENT' defval='1' depends='GENERATE_HTML'>
      <docs>
<![CDATA[
 Use the \c FORMULA_TRANSPARENT tag to determine whether or not the images
 generated for formulas are transparent PNGs. Transparent PNGs are
 not supported properly for IE 6.0, but are supported on all modern browsers.
 <br>Note that when changing this option you need to delete any `form_*.png` files
 in the HTML output directory before the changes have effect.
]]>
      </docs>
    </option>
    <option type='bool' id='USE_MATHJAX' defval='0' depends='GENERATE_HTML'>
      <docs>
<![CDATA[
 Enable the \c USE_MATHJAX option to render \f$\mbox{\LaTeX}\f$ formulas using MathJax
 (see https://www.mathjax.org) which uses client side Javascript for the
 rendering instead of using pre-rendered bitmaps. Use this if you do not
 have \f$\mbox{\LaTeX}\f$ installed or if you want to formulas look prettier in the HTML
 output. When enabled you may also need to install MathJax separately and
 configure the path to it using the \ref cfg_mathjax_relpath "MATHJAX_RELPATH"
 option.
]]>
      </docs>
    </option>
    <option type='enum' id='MATHJAX_FORMAT' defval='HTML-CSS' depends='USE_MATHJAX'>
      <docs>
<![CDATA[
 When MathJax is enabled you can set the default output format to be used for
 the MathJax output.
 See <a href="http://docs.mathjax.org/en/latest/output.html">the MathJax site</a>
 for more details.
]]>
      </docs>
      <value name="HTML-CSS" desc="(which is slower, but has the best compatibility)"/>
      <value name="NativeMML" desc="(i.e. MathML)"/>
      <value name="SVG"/>
    </option>
    <option type='string' id='MATHJAX_RELPATH' format='string' defval='https://cdnjs.cloudflare.com/ajax/libs/mathjax/2.7.5/' depends='USE_MATHJAX'>
      <docs>
<![CDATA[
 When MathJax is enabled you need to specify the location relative to the
 HTML output directory using the \c MATHJAX_RELPATH option. The destination
 directory should contain the `MathJax.js` script. For instance, if the \c mathjax
 directory is located at the same level as the HTML output directory, then
 \c MATHJAX_RELPATH should be <code>../mathjax</code>. The default value points to
 the MathJax Content Delivery Network so you can quickly see the result without
 installing MathJax.  However, it is strongly recommended to install a local
 copy of MathJax from https://www.mathjax.org before deployment.
]]>
      </docs>
    </option>
    <option type='list' id='MATHJAX_EXTENSIONS' format='string' depends='USE_MATHJAX'>
      <docs>
<![CDATA[
 The \c MATHJAX_EXTENSIONS tag can be used to specify one or more MathJax extension
 names that should be enabled during MathJax rendering. For example
\verbatim
MATHJAX_EXTENSIONS     = TeX/AMSmath TeX/AMSsymbols
\endverbatim
]]>
      </docs>
    </option>
    <option type='string' id='MATHJAX_CODEFILE' format='string' depends='USE_MATHJAX'>
      <docs>
<![CDATA[
 The \c MATHJAX_CODEFILE tag can be used to specify a file with javascript
 pieces of code that will be used on startup of the MathJax code.
 See
<a href="http://docs.mathjax.org/en/latest/output.html">the MathJax site</a>
 for more details.
]]>
      </docs>
      <docs doxywizard='0' doxyfile='0'>
<![CDATA[
 As an example to disable the "Math Renderer" menu item in the "Math
 Settings" menu of MathJax:
\verbatim
MATHJAX_CODEFILE = disableRenderer.js
\endverbatim
  with in the file <code>disableRenderer.js</code>:
\verbatim
  MathJax.Hub.Config({
   menuSettings: {
    showRenderer: false,
   }
  });
\endverbatim
]]>
      </docs>
      <docs documentation='0'>
<![CDATA[
 For an example see the documentation.
]]>
      </docs>
    </option>
    <option type='bool' id='SEARCHENGINE' defval='1' depends='GENERATE_HTML'>
      <docs>
<![CDATA[
 When the \c SEARCHENGINE tag is enabled doxygen will generate a search box
 for the HTML output. The underlying search engine uses javascript
 and DHTML and should work on any modern browser. Note that when using
 HTML help (\ref cfg_generate_htmlhelp "GENERATE_HTMLHELP"),
 Qt help (\ref cfg_generate_qhp "GENERATE_QHP"), or docsets
 (\ref cfg_generate_docset "GENERATE_DOCSET") there is already a search
 function so this one should typically be disabled. For large projects
 the javascript based search engine can be slow, then enabling
 \ref cfg_server_based_search "SERVER_BASED_SEARCH" may provide a
 better solution.

 It is possible to search using the keyboard;
 to jump to the search box use <code>\<access key\> + S</code> (what the <code>\<access key\></code> is
 depends on the OS and browser, but it is typically <code>\<CTRL\></code>, <code>\<ALT\></code>/<code>\<option\></code>, or both).
 Inside the search box use the <code>\<cursor down key\></code> to jump into the search
 results window, the results can be navigated using the <code>\<cursor keys\></code>.
 Press <code>\<Enter\></code> to select an item or <code>\<escape\></code> to cancel the search. The
 filter options can be selected when the cursor is inside the search box
 by pressing <code>\<Shift\>+\<cursor down\></code>. Also here use the <code>\<cursor keys\></code> to
 select a filter and <code>\<Enter\></code> or <code>\<escape\></code> to activate or cancel the filter option.
]]>
      </docs>
    </option>
    <option type='bool' id='SERVER_BASED_SEARCH' defval='0' depends='SEARCHENGINE'>
      <docs>
<![CDATA[
When the \c SERVER_BASED_SEARCH tag is enabled the search engine will be
implemented using a web server instead of a web client using Javascript.

There are two flavors of web server based searching depending on the
\ref cfg_external_search "EXTERNAL_SEARCH" setting. When disabled,
doxygen will generate a PHP script for searching and an index file used
by the script. When \ref cfg_external_search "EXTERNAL_SEARCH" is
enabled the indexing and searching needs to be provided by external tools.
See the section \ref extsearch for details.
]]>
      </docs>
    </option>
    <option type='bool' id='EXTERNAL_SEARCH' defval='0' depends='SEARCHENGINE'>
      <docs>
<![CDATA[
 When \c EXTERNAL_SEARCH tag is enabled doxygen will no longer generate the PHP
 script for searching. Instead the search results are written to an XML file
 which needs to be processed by an external indexer. Doxygen will invoke an
 external search engine pointed to by the
 \ref cfg_searchengine_url "SEARCHENGINE_URL" option to obtain
 the search results.
 <br>Doxygen ships with an example indexer (\c doxyindexer) and
 search engine (<code>doxysearch.cgi</code>) which are based on the open source search
 engine library <a href="https://xapian.org/">Xapian</a>.
 <br>See the section \ref extsearch for details.
]]>
      </docs>
    </option>
    <option type='string' id='SEARCHENGINE_URL' format='string' defval='' depends='SEARCHENGINE'>
      <docs>
<![CDATA[
 The \c SEARCHENGINE_URL should point to a search engine hosted by a web server
 which will return the search results when \ref cfg_external_search "EXTERNAL_SEARCH"
 is enabled.
 <br>Doxygen ships with an example indexer (\c doxyindexer) and
 search engine (<code>doxysearch.cgi</code>) which are based on the open source search
 engine library <a href="https://xapian.org/">Xapian</a>.
 See the section \ref extsearch for details.
]]>
      </docs>
    </option>
    <option type='string' id='SEARCHDATA_FILE' format='file' defval='searchdata.xml' depends='SEARCHENGINE'>
      <docs>
<![CDATA[
When \ref cfg_server_based_search "SERVER_BASED_SEARCH" and
\ref cfg_external_search "EXTERNAL_SEARCH" are both enabled the unindexed
search data is written to a file for indexing by an external tool. With the
\c SEARCHDATA_FILE tag the name of this file can be specified.
]]>
      </docs>
    </option>
    <option type='string' id='EXTERNAL_SEARCH_ID' format='string' defval='' depends='SEARCHENGINE'>
      <docs>
<![CDATA[
When \ref cfg_server_based_search "SERVER_BASED_SEARCH" and
\ref cfg_external_search "EXTERNAL_SEARCH" are both enabled the
\c EXTERNAL_SEARCH_ID tag can be used as an identifier for the project. This is
useful in combination with \ref cfg_extra_search_mappings "EXTRA_SEARCH_MAPPINGS"
to search through multiple projects and redirect the results back to the right project.
]]>
      </docs>
    </option>
    <option type='list' id='EXTRA_SEARCH_MAPPINGS' format='string' depends='SEARCHENGINE'>
      <docs>
<![CDATA[
 The \c EXTRA_SEARCH_MAPPINGS tag can be used to enable searching through doxygen
 projects other than the one defined by this configuration file, but that are
 all added to the same external search index. Each project needs to have a
 unique id set via \ref cfg_external_search_id "EXTERNAL_SEARCH_ID".
 The search mapping then maps the id of to a relative location where the
 documentation can be found.

 The format is:
\verbatim
EXTRA_SEARCH_MAPPINGS = tagname1=loc1 tagname2=loc2 ...
\endverbatim
]]>
      </docs>
    </option>
  </group>
  <group name='LaTeX' docs='Configuration options related to the LaTeX output'>
    <option type='bool' id='GENERATE_LATEX' defval='1'>
      <docs>
<![CDATA[
 If the \c GENERATE_LATEX tag is set to \c YES, doxygen will
 generate \f$\mbox{\LaTeX}\f$ output.
]]>
      </docs>
    </option>
    <option type='string' id='LATEX_OUTPUT' format='dir' defval='latex' depends='GENERATE_LATEX'>
      <docs>
<![CDATA[
 The \c LATEX_OUTPUT tag is used to specify where the \f$\mbox{\LaTeX}\f$
 docs will be put.
 If a relative path is entered the value of \ref cfg_output_directory "OUTPUT_DIRECTORY" will be
 put in front of it.
]]>
      </docs>
    </option>
    <option type='string' id='LATEX_CMD_NAME' format='file' defval='' depends='GENERATE_LATEX'>
      <docs>
<![CDATA[
 The \c LATEX_CMD_NAME tag can be used to specify the \f$\mbox{\LaTeX}\f$ command name to be invoked.
 <br>Note that when  not enabling \ref cfg_use_pdflatex "USE_PDFLATEX" the default is \c latex when
 enabling \ref cfg_use_pdflatex "USE_PDFLATEX" the default is \c pdflatex and when in the later case
 \c latex is chosen this is overwritten by \c pdflatex. For specific output languages the default can
 have been set differently, this depends on the implementation of the output language.
]]>
      </docs>
    </option>
    <option type='string' id='MAKEINDEX_CMD_NAME' format='file' defval='makeindex' depends='GENERATE_LATEX'>
      <docs>
<![CDATA[
 The \c MAKEINDEX_CMD_NAME tag can be used to specify the command name to
 generate index for \f$\mbox{\LaTeX}\f$.

 @note This tag is used in the `Makefile` / `make.bat`.
 \sa  \ref cfg_latex_makeindex_cmd "LATEX_MAKEINDEX_CMD" for the part in the generated output file (`.tex`).
]]>
      </docs>
    </option>
    <option type='string' id='LATEX_MAKEINDEX_CMD' defval='\makeindex' depends='GENERATE_LATEX'>
      <docs>
<![CDATA[
 The \c LATEX_MAKEINDEX_CMD tag can be used to specify the command name to
 generate index for \f$\mbox{\LaTeX}\f$.

 @note This tag is used in the generated output file (`.tex`).
 \sa  \ref cfg_makeindex_cmd_name "MAKEINDEX_CMD_NAME" for the part in the `Makefile` / `make.bat`.
]]>
      </docs>
    </option>
    <option type='bool' id='COMPACT_LATEX' defval='0' depends='GENERATE_LATEX'>
      <docs>
<![CDATA[
 If the \c COMPACT_LATEX tag is set to \c YES, doxygen generates more compact
 \f$\mbox{\LaTeX}\f$ documents. This may be useful for small projects and may help to
 save some trees in general.
]]>
      </docs>
    </option>
    <option type='enum' id='PAPER_TYPE' defval='a4' depends='GENERATE_LATEX'>
      <docs>
<![CDATA[
 The \c PAPER_TYPE tag can be used to set the paper type that is used
 by the printer.
]]>
      </docs>
      <value name='a4' desc='(210 x 297 mm)'/>
      <value name='letter' desc='(8.5 x 11 inches)'/>
      <value name='legal' desc='(8.5 x 14 inches)'/>
      <value name='executive' desc='(7.25 x 10.5 inches)'/>
    </option>
    <option type='list' id='EXTRA_PACKAGES' format='string' depends='GENERATE_LATEX'>
      <docs>
<![CDATA[
 The \c EXTRA_PACKAGES tag can be used to specify one or more \f$\mbox{\LaTeX}\f$
 package names that should be included in the \f$\mbox{\LaTeX}\f$ output. The package
 can be specified just by its name or with the correct syntax as to be used with the
 \f$\mbox{\LaTeX}\f$ `\usepackage` command.

 To get the `times` font for instance you can specify :
\verbatim
  EXTRA_PACKAGES=times
or
  EXTRA_PACKAGES={times}
\endverbatim
 To use the option `intlimits` with the `amsmath` package you can specify:
\verbatim
   EXTRA_PACKAGES=[intlimits]{amsmath}
\endverbatim
 If left blank no extra packages will be included.
]]>
      </docs>
    </option>
    <option type='string' id='LATEX_HEADER' format='file' defval='' depends='GENERATE_LATEX'>
      <docs>
<![CDATA[
 The \c LATEX_HEADER tag can be used to specify a personal \f$\mbox{\LaTeX}\f$
 header for the generated \f$\mbox{\LaTeX}\f$ document.
 The header should contain everything until the first chapter.

 If it is left blank doxygen will generate a
 standard header. See section \ref doxygen_usage for information on how to
 let doxygen write the default header to a separate file.

 <br>Note: Only use a user-defined header if you know what you are doing!

 The following commands have a special meaning inside the header:
 <code>\$title</code>, <code>\$datetime</code>, <code>\$date</code>,
 <code>\$doxygenversion</code>, <code>\$projectname</code>,
 <code>\$projectnumber</code>, <code>\$projectbrief</code>,
 <code>\$projectlogo</code>.
 Doxygen will replace <code>\$title</code> with the empty string, for the replacement values of the
 other commands the user is referred to \ref cfg_html_header "HTML_HEADER".
]]>
      </docs>
    </option>
    <option type='string' id='LATEX_FOOTER' format='file' defval='' depends='GENERATE_LATEX'>
      <docs>
<![CDATA[
 The \c LATEX_FOOTER tag can be used to specify a personal \f$\mbox{\LaTeX}\f$ footer for
 the generated \f$\mbox{\LaTeX}\f$ document. The footer should contain everything after
 the last chapter. If it is left blank doxygen will generate a
 standard footer.
 See \ref cfg_latex_header "LATEX_HEADER" for more information on
 how to generate a default footer and what special commands can be
 used inside the footer.

 <br>Note: Only use a user-defined footer if you know what you are doing!
]]>
      </docs>
    </option>
    <option type='list' id='LATEX_EXTRA_STYLESHEET' format='file' defval='' depends='GENERATE_LATEX'>
      <docs>
<![CDATA[
 The \c LATEX_EXTRA_STYLESHEET tag can be used to specify additional
 user-defined \f$\mbox{\LaTeX}\f$ style sheets that are included after the standard
 style sheets created by doxygen. Using this option one can overrule
 certain style aspects. Doxygen will copy the style sheet files to
 the output directory.
 \note The order of the extra style sheet files is of importance (e.g. the last
 style sheet in the list overrules the setting of the previous ones in the list).
]]>
      </docs>
    </option>
    <option type='list' id='LATEX_EXTRA_FILES' format='file' depends='GENERATE_LATEX'>
      <docs>
<![CDATA[
 The \c LATEX_EXTRA_FILES tag can be used to specify one or more extra images
 or other source files which should be copied to the \ref cfg_latex_output "LATEX_OUTPUT"
 output directory.
 Note that the files will be copied as-is; there are no commands or markers
 available.
]]>
      </docs>
    </option>
    <option type='bool' id='PDF_HYPERLINKS' defval='1' depends='GENERATE_LATEX'>
      <docs>
<![CDATA[
 If the \c PDF_HYPERLINKS tag is set to \c YES, the \f$\mbox{\LaTeX}\f$ that
 is generated is prepared for conversion to PDF (using \c ps2pdf or \c pdflatex).
 The PDF file will
 contain links (just like the HTML output) instead of page references.
 This makes the output suitable for online browsing using a PDF viewer.
]]>
      </docs>
    </option>
    <option type='bool' id='USE_PDFLATEX' defval='1' depends='GENERATE_LATEX'>
      <docs>
<![CDATA[
 If the \c USE_PDFLATEX tag is set to \c YES, doxygen will use
 \c pdflatex to generate the PDF file directly from the \f$\mbox{\LaTeX}\f$
 files.  Set this option to \c YES, to get a higher quality PDF documentation.
]]>
      </docs>
    </option>
    <option type='bool' id='LATEX_BATCHMODE' defval='0' depends='GENERATE_LATEX'>
      <docs>
<![CDATA[
 If the \c LATEX_BATCHMODE tag is set to \c YES, doxygen will add the \c \\batchmode
 command to the generated \f$\mbox{\LaTeX}\f$ files. This will
 instruct \f$\mbox{\LaTeX}\f$ to keep running if errors occur, instead of
 asking the user for help. This option is also used when generating formulas
 in HTML.
]]>
      </docs>
    </option>
    <option type='bool' id='LATEX_HIDE_INDICES' defval='0' depends='GENERATE_LATEX'>
      <docs>
<![CDATA[
 If the \c LATEX_HIDE_INDICES tag is set to \c YES then doxygen will not
 include the index chapters (such as File Index, Compound Index, etc.)
 in the output.
]]>
      </docs>
    </option>
    <option type='bool' id='LATEX_SOURCE_CODE' defval='0' depends='GENERATE_LATEX'>
      <docs>
<![CDATA[
 If the \c LATEX_SOURCE_CODE tag is set to \c YES then doxygen will include
 source code with syntax highlighting in the \f$\mbox{\LaTeX}\f$ output.
 <br>Note that which sources are shown also depends on other settings
 such as \ref cfg_source_browser "SOURCE_BROWSER".
]]>
      </docs>
    </option>
    <option type='string' id='LATEX_BIB_STYLE' format='string' defval='plain' depends='GENERATE_LATEX'>
      <docs>
<![CDATA[
 The \c LATEX_BIB_STYLE tag can be used to specify the style to use for the
 bibliography, e.g. \c plainnat, or \c ieeetr.
 See https://en.wikipedia.org/wiki/BibTeX and \ref cmdcite "\\cite"
 for more info.
]]>
      </docs>
    </option>
    <option type='bool' id='LATEX_TIMESTAMP' defval='0' depends='GENERATE_LATEX'>
      <docs>
<![CDATA[
 If the \c LATEX_TIMESTAMP tag is set to \c YES then the footer of
 each generated page will contain the date and time when the page
 was generated. Setting this to \c NO can help when comparing the output of
 multiple runs.
]]>
      </docs>
    </option>
  </group>
  <group name='RTF' docs='Configuration options related to the RTF output'>
    <option type='bool' id='GENERATE_RTF' defval='0'>
      <docs>
<![CDATA[
 If the \c GENERATE_RTF tag is set to \c YES, doxygen will generate RTF output.
 The RTF output is optimized for Word 97 and may not look too pretty with
 other RTF readers/editors.
]]>
      </docs>
    </option>
    <option type='string' id='RTF_OUTPUT' format='dir' defval='rtf' depends='GENERATE_RTF'>
      <docs>
<![CDATA[
 The \c RTF_OUTPUT tag is used to specify where the RTF docs will be put.
 If a relative path is entered the value of \ref cfg_output_directory "OUTPUT_DIRECTORY" will be
 put in front of it.
]]>
      </docs>
    </option>
    <option type='bool' id='COMPACT_RTF' defval='0' depends='GENERATE_RTF'>
      <docs>
<![CDATA[
 If the \c COMPACT_RTF tag is set to \c YES, doxygen generates more compact
 RTF documents. This may be useful for small projects and may help to
 save some trees in general.
]]>
      </docs>
    </option>
    <option type='bool' id='RTF_HYPERLINKS' defval='0' depends='GENERATE_RTF'>
      <docs>
<![CDATA[
 If the \c RTF_HYPERLINKS tag is set to \c YES, the RTF that is generated
 will contain hyperlink fields. The RTF file will
 contain links (just like the HTML output) instead of page references.
 This makes the output suitable for online browsing using Word or some other
 Word compatible readers that support those fields.

 <br>Note: WordPad (write) and others do not support links.
]]>
      </docs>
    </option>
    <option type='string' id='RTF_STYLESHEET_FILE' format='file' defval='' depends='GENERATE_RTF'>
      <docs>
<![CDATA[
 Load stylesheet definitions from file. Syntax is similar to doxygen's
 configuration file, i.e. a series of assignments. You only have to provide
 replacements, missing definitions are set to their default value.
<br>
 See also section \ref doxygen_usage for information on how to generate
 the default style sheet that doxygen normally uses.

]]>
      </docs>
    </option>
    <option type='string' id='RTF_EXTENSIONS_FILE' format='file' defval='' depends='GENERATE_RTF'>
      <docs>
<![CDATA[
 Set optional variables used in the generation of an RTF document.
 Syntax is similar to doxygen's configuration file.
 A template extensions file can be generated using
 <code>doxygen -e rtf extensionFile</code>.
]]>
      </docs>
    </option>
    <option type='bool' id='RTF_SOURCE_CODE' defval='0' depends='GENERATE_RTF'>
      <docs>
<![CDATA[
 If the \c RTF_SOURCE_CODE tag is set to \c YES then doxygen will include
 source code with syntax highlighting in the RTF output.
 <br>Note that which sources are shown also depends on other settings
 such as \ref cfg_source_browser "SOURCE_BROWSER".
]]>
      </docs>
    </option>
  </group>
  <group name='Man' docs='Configuration options related to the man page output'>
    <option type='bool' id='GENERATE_MAN' defval='0'>
      <docs>
<![CDATA[
 If the \c GENERATE_MAN tag is set to \c YES, doxygen will
 generate man pages for classes and files.
]]>
      </docs>
    </option>
    <option type='string' id='MAN_OUTPUT' format='dir' defval='man' depends='GENERATE_MAN'>
      <docs>
<![CDATA[
 The \c MAN_OUTPUT tag is used to specify where the man pages will be put.
 If a relative path is entered the value of \ref cfg_output_directory "OUTPUT_DIRECTORY" will be
 put in front of it.
 A directory \c man3 will be created inside the directory specified by
 \c MAN_OUTPUT.
]]>
      </docs>
    </option>
    <option type='string' id='MAN_EXTENSION' format='string' defval='.3' depends='GENERATE_MAN'>
      <docs>
<![CDATA[
 The \c MAN_EXTENSION tag determines the extension that is added to
 the generated man pages. In case
 the manual section does not start with a number, the number 3 is prepended.
 The dot (.) at the beginning of the \c MAN_EXTENSION tag is optional.
]]>
      </docs>
    </option>
    <option type='string' id='MAN_SUBDIR' format='string' defval='' depends='GENERATE_MAN'>
      <docs>
<![CDATA[
 The \c MAN_SUBDIR tag determines the name of the directory created within \c MAN_OUTPUT
 in which the man pages are placed. If defaults to man followed by \c MAN_EXTENSION
 with the initial . removed.
]]>
      </docs>
    </option>
    <option type='bool' id='MAN_LINKS' defval='0' depends='GENERATE_MAN'>
      <docs>
<![CDATA[
 If the \c MAN_LINKS tag is set to \c YES and doxygen generates man output,
 then it will generate one additional man file for each entity documented in
 the real man page(s). These additional files only source the real man page,
 but without them the \c man command would be unable to find the correct page.
]]>
      </docs>
    </option>
  </group>
  <group name='XML' docs='Configuration options related to the XML output'>
    <option type='bool' id='GENERATE_XML' defval='0'>
      <docs>
<![CDATA[
 If the \c GENERATE_XML tag is set to \c YES, doxygen will
 generate an XML file that captures the structure of
 the code including all documentation.
]]>
      </docs>
    </option>
    <option type='string' id='XML_OUTPUT' format='dir' defval='xml' depends='GENERATE_XML'>
      <docs>
<![CDATA[
 The \c XML_OUTPUT tag is used to specify where the XML pages will be put.
 If a relative path is entered the value of \ref cfg_output_directory "OUTPUT_DIRECTORY" will be
 put in front of it.
]]>
      </docs>
    </option>
    <option type='bool' id='XML_PROGRAMLISTING' defval='1' depends='GENERATE_XML'>
      <docs>
<![CDATA[
 If the \c XML_PROGRAMLISTING tag is set to \c YES, doxygen will
 dump the program listings (including syntax highlighting
 and cross-referencing information) to the XML output. Note that
 enabling this will significantly increase the size of the XML output.
]]>
      </docs>
    </option>
  </group>
  <group name='Docbook' docs='Configuration options related to the DOCBOOK output'>
    <option type='bool' id='GENERATE_DOCBOOK' defval='0'>
      <docs>
<![CDATA[
If the \c GENERATE_DOCBOOK tag is set to \c YES, doxygen will generate Docbook files
that can be used to generate PDF.
]]>
      </docs>
    </option>
    <option type='string' id='DOCBOOK_OUTPUT' format='dir' defval='docbook' depends='GENERATE_DOCBOOK'>
      <docs>
<![CDATA[
The \c DOCBOOK_OUTPUT tag is used to specify where the Docbook pages will be put.
If a relative path is entered the value of \ref cfg_output_directory "OUTPUT_DIRECTORY" will be put in
front of it.
]]>
      </docs>
    </option>
    <option type='bool' id='DOCBOOK_PROGRAMLISTING' defval='0' depends='GENERATE_DOCBOOK'>
      <docs>
<![CDATA[
 If the \c DOCBOOK_PROGRAMLISTING tag is set to \c YES, doxygen will
 include the program listings (including syntax highlighting
 and cross-referencing information) to the DOCBOOK output. Note that
 enabling this will significantly increase the size of the DOCBOOK output.
]]>
      </docs>
    </option>
  </group>
  <group name='AutoGen' docs='Configuration options for the AutoGen Definitions output'>
    <option type='bool' id='GENERATE_AUTOGEN_DEF' defval='0'>
      <docs>
<![CDATA[
 If the \c GENERATE_AUTOGEN_DEF tag is set to \c YES, doxygen will
 generate an AutoGen Definitions (see http://autogen.sourceforge.net/) file
 that captures the structure of the code including all
 documentation. Note that this feature is still experimental
 and incomplete at the moment.
]]>
      </docs>
    </option>
  </group>
<!--
  <group name='Sqlite3' docs='Configuration options related to Sqlite3 output'>
    <option type='bool' id='GENERATE_SQLITE3' defval='0'>
      <docs>
<![CDATA[
If the \c GENERATE_SQLITE3 tag is set to \c YES doxygen will generate a
\c Sqlite3 database with symbols found by doxygen stored in tables.
]]>
      </docs>
    </option>
    <option type='string' id='SQLITE3_OUTPUT' format='dir' defval='sqlite3' depends='GENERATE_SQLITE3'>
      <docs>
<![CDATA[
The \c SQLITE3_OUTPUT tag is used to specify where the \c Sqlite3 database will be put.
If a relative path is entered the value of \ref cfg_output_directory "OUTPUT_DIRECTORY" will be
put in front of it.
]]>
      </docs>
    </option>

  </group>
-->
  <group name='PerlMod' docs='Configuration options related to the Perl module output'>
    <option type='bool' id='GENERATE_PERLMOD' defval='0'>
      <docs>
<![CDATA[
 If the \c GENERATE_PERLMOD tag is set to \c YES, doxygen will
 generate a Perl module file that captures the structure of
 the code including all documentation.
 <br>Note that this
 feature is still experimental and incomplete at the
 moment.
]]>
      </docs>
    </option>
    <option type='bool' id='PERLMOD_LATEX' defval='0' depends='GENERATE_PERLMOD'>
      <docs>
<![CDATA[
 If the \c PERLMOD_LATEX tag is set to \c YES, doxygen will generate
 the necessary \c Makefile rules, \c Perl scripts and \f$\mbox{\LaTeX}\f$ code to be able
 to generate PDF and DVI output from the Perl module output.
]]>
      </docs>
    </option>
    <option type='bool' id='PERLMOD_PRETTY' defval='1' depends='GENERATE_PERLMOD'>
      <docs>
<![CDATA[
 If the \c PERLMOD_PRETTY tag is set to \c YES, the Perl module output will be
 nicely formatted so it can be parsed by a human reader.  This is useful
 if you want to understand what is going on. On the other hand, if this
 tag is set to \c NO, the size of the Perl module output will be much smaller
 and Perl will parse it just the same.
]]>
      </docs>
    </option>
    <option type='string' id='PERLMOD_MAKEVAR_PREFIX' format='string' defval='' depends='GENERATE_PERLMOD'>
      <docs>
<![CDATA[
 The names of the make variables in the generated `doxyrules.make` file
 are prefixed with the string contained in \c PERLMOD_MAKEVAR_PREFIX.
 This is useful so different `doxyrules.make` files included by the same
 `Makefile` don't overwrite each other's variables.
]]>
      </docs>
    </option>
  </group>
  <group name='Preprocessor' docs='Configuration options related to the preprocessor'>
    <option type='bool' id='ENABLE_PREPROCESSING' defval='1'>
      <docs>
<![CDATA[
 If the \c ENABLE_PREPROCESSING tag is set to \c YES, doxygen will
 evaluate all C-preprocessor directives found in the sources and include
 files.
]]>
      </docs>
    </option>
    <option type='bool' id='MACRO_EXPANSION' defval='0' depends='ENABLE_PREPROCESSING'>
      <docs>
<![CDATA[
 If the \c MACRO_EXPANSION tag is set to \c YES, doxygen will expand all macro
 names in the source code. If set to \c NO, only conditional
 compilation will be performed. Macro expansion can be done in a controlled
 way by setting \ref cfg_expand_only_predef "EXPAND_ONLY_PREDEF" to \c YES.
]]>
      </docs>
    </option>
    <option type='bool' id='EXPAND_ONLY_PREDEF' defval='0' depends='ENABLE_PREPROCESSING'>
      <docs>
<![CDATA[
 If the \c EXPAND_ONLY_PREDEF and \ref cfg_macro_expansion "MACRO_EXPANSION" tags are both set to \c YES
 then the macro expansion is limited to the macros specified with the
 \ref cfg_predefined "PREDEFINED" and \ref cfg_expand_as_defined "EXPAND_AS_DEFINED" tags.
]]>
      </docs>
    </option>
    <option type='bool' id='SEARCH_INCLUDES' defval='1' depends='ENABLE_PREPROCESSING'>
      <docs>
<![CDATA[
 If the \c SEARCH_INCLUDES tag is set to \c YES, the include files
 in the \ref cfg_include_path "INCLUDE_PATH" will be searched if a \c \#include is found.
]]>
      </docs>
    </option>
    <option type='list' id='INCLUDE_PATH' format='dir' depends='SEARCH_INCLUDES'>
      <docs>
<![CDATA[
 The \c INCLUDE_PATH tag can be used to specify one or more directories that
 contain include files that are not input files but should be processed by
 the preprocessor.
]]>
      </docs>
    </option>
    <option type='list' id='INCLUDE_FILE_PATTERNS' format='string' depends='ENABLE_PREPROCESSING'>
      <docs>
<![CDATA[
 You can use the \c INCLUDE_FILE_PATTERNS tag to specify one or more wildcard
 patterns (like `*.h` and `*.hpp`) to filter out the header-files in the
 directories. If left blank, the patterns specified with \ref cfg_file_patterns "FILE_PATTERNS" will
 be used.
]]>
      </docs>
    </option>
    <option type='list' id='PREDEFINED' format='string' depends='ENABLE_PREPROCESSING'>
      <docs>
<![CDATA[
 The \c PREDEFINED tag can be used to specify one or more macro names that
 are defined before the preprocessor is started (similar to the `-D` option of
 e.g. \c gcc). The argument of the tag is a list of macros of the form:
 <code>name</code> or <code>name=definition</code> (no spaces).
 If the definition and the \c "=" are omitted,  \c "=1" is assumed. To prevent
 a macro definition from being undefined via \c \#undef or recursively expanded
 use the <code>:=</code> operator instead of the \c = operator.
]]>
      </docs>
    </option>
    <option type='list' id='EXPAND_AS_DEFINED' format='string' depends='ENABLE_PREPROCESSING'>
      <docs>
<![CDATA[
 If the \ref cfg_macro_expansion "MACRO_EXPANSION" and
 \ref cfg_expand_only_predef "EXPAND_ONLY_PREDEF" tags are set to \c YES then
 this tag can be used to specify a list of macro names that should be expanded.
 The macro definition that is found in the sources will be used.
 Use the \ref cfg_predefined "PREDEFINED" tag if you want to use a different macro definition that
 overrules the definition found in the source code.
]]>
      </docs>
    </option>
    <option type='bool' id='SKIP_FUNCTION_MACROS' defval='1' depends='ENABLE_PREPROCESSING'>
      <docs>
<![CDATA[
 If the \c SKIP_FUNCTION_MACROS tag is set to \c YES then
 doxygen's preprocessor will remove all references to function-like macros that are alone
 on a line, have an all uppercase name, and do not end with a semicolon.
 Such function macros are typically
 used for boiler-plate code, and will confuse the parser if not removed.
]]>
      </docs>
    </option>
  </group>
  <group name='External' docs='Configuration options related to external references'>
    <option type='list' id='TAGFILES' format='file'>
      <docs>
<![CDATA[
 The \c TAGFILES tag can be used to specify one or more tag files.

For each
tag file the location of the external documentation should be added. The
format of a tag file without this location is as follows:
\verbatim
  TAGFILES = file1 file2 ...
\endverbatim
Adding location for the tag files is done as follows:
\verbatim
  TAGFILES = file1=loc1 "file2 = loc2" ...
\endverbatim
where `loc1` and `loc2` can be relative or absolute paths or URLs.
 See the section \ref external for more information about the use of tag files.

 \note
  Each tag file must have a unique name
  (where the name does \e NOT include the path).
  If a tag file is not located in the directory in which doxygen
  is run, you must also specify the path to the tagfile here.
]]>
      </docs>
    </option>
    <option type='string' id='GENERATE_TAGFILE' format='file' defval=''>
      <docs>
<![CDATA[
 When a file name is specified after \c GENERATE_TAGFILE, doxygen will create
 a tag file that is based on the input files it reads.
 See section \ref external for more information about the usage of
 tag files.
]]>
      </docs>
    </option>
    <option type='bool' id='ALLEXTERNALS' defval='0'>
      <docs>
<![CDATA[
 If the \c ALLEXTERNALS tag is set to \c YES, all external class will be listed
 in the class index. If set to \c NO, only the inherited external classes
 will be listed.
]]>
      </docs>
    </option>
    <option type='bool' id='EXTERNAL_GROUPS' defval='1'>
      <docs>
<![CDATA[
 If the \c EXTERNAL_GROUPS tag is set to \c YES, all external groups will be listed
 in the modules index. If set to \c NO, only the current project's groups will
 be listed.
]]>
      </docs>
    </option>
    <option type='bool' id='EXTERNAL_PAGES' defval='1'>
      <docs>
<![CDATA[
 If the \c EXTERNAL_PAGES tag is set to \c YES, all external pages will be listed
 in the related pages index. If set to \c NO, only the current project's
 pages will be listed.
]]>
      </docs>
    </option>
    <option type='string' id='PERL_PATH' format='file' defval='/usr/bin/perl' abspath='1'>
      <docs>
<![CDATA[
 The \c PERL_PATH should be the absolute path and name of the perl script
 interpreter (i.e. the result of `'which perl'`).
]]>
      </docs>
    </option>
  </group>
  <group name='Dot' docs='Configuration options related to the dot tool'>
    <option type='bool' id='CLASS_DIAGRAMS' defval='1'>
      <docs>
<![CDATA[
 If the \c CLASS_DIAGRAMS tag is set to \c YES, doxygen will
 generate a class diagram (in HTML and \f$\mbox{\LaTeX}\f$) for classes with base or
 super classes. Setting the tag to \c NO turns the diagrams off. Note that
 this option also works with \ref cfg_have_dot "HAVE_DOT" disabled, but it is recommended to
 install and use \c dot, since it yields more powerful graphs.
]]>
      </docs>
    </option>
    <option type='string' id='MSCGEN_PATH' format='dir' defval=''>
      <docs>
<![CDATA[
 You can define message sequence charts within doxygen comments using the \ref cmdmsc "\\msc"
 command. Doxygen will then run the <a href="http://www.mcternan.me.uk/mscgen/">mscgen tool</a>) to
 produce the chart and insert it in the documentation. The <code>MSCGEN_PATH</code> tag allows you to
 specify the directory where the \c mscgen tool resides. If left empty the tool is assumed to
 be found in the default search path.
]]>
      </docs>
    </option>
    <option type='string' id='DIA_PATH' format='dir' defval=''>
      <docs>
<![CDATA[
You can include diagrams made with dia in doxygen documentation. Doxygen will then run
dia to produce the diagram and insert it in the documentation. The DIA_PATH tag allows
you to specify the directory where the dia binary resides. If left empty dia is assumed
to be found in the default search path.
]]>
      </docs>
    </option>
    <option type='bool' id='HIDE_UNDOC_RELATIONS' defval='1'>
      <docs>
<![CDATA[
 If set to \c YES the inheritance and collaboration graphs will hide
 inheritance and usage relations if the target is undocumented
 or is not a class.
]]>
      </docs>
    </option>
    <option type='bool' id='HAVE_DOT' defval='0'>
      <docs>
<![CDATA[
 If you set the \c HAVE_DOT tag to \c YES then doxygen will assume the \c dot tool is
 available from the \c path. This tool is part of
 <a href="http://www.graphviz.org/">Graphviz</a>, a graph
 visualization toolkit from AT\&T and Lucent Bell Labs. The other options in
 this section have no effect if this option is set to \c NO
]]>
      </docs>
    </option>
    <option type='int' id='DOT_NUM_THREADS' defval='0' minval='0' maxval='32' depends='HAVE_DOT'>
      <docs>
<![CDATA[
 The \c DOT_NUM_THREADS specifies the number of \c dot invocations doxygen is
 allowed to run in parallel. When set to \c 0 doxygen will
 base this on the number of processors available in the system. You can set it
 explicitly to a value larger than 0 to get control over the balance
 between CPU load and processing speed.
]]>
      </docs>
    </option>
    <option type='string' id='DOT_FONTNAME' format='string' defval='Helvetica' depends='HAVE_DOT'>
      <docs>
<![CDATA[
 When you want a differently looking font in the dot files that doxygen generates
 you can specify the font name
 using \c DOT_FONTNAME. You need to make sure dot is able to find the font,
 which can be done by putting it in a standard location or by setting the
 \c DOTFONTPATH environment variable or by setting \ref cfg_dot_fontpath "DOT_FONTPATH" to the
 directory containing the font.
]]>
      </docs>
    </option>
    <option type='int' id='DOT_FONTSIZE' minval='4' maxval='24' defval='10' depends='HAVE_DOT'>
      <docs>
<![CDATA[
 The \c DOT_FONTSIZE tag can be used to set the size (in points) of the font of dot graphs.
]]>
      </docs>
    </option>
    <option type='string' id='DOT_FONTPATH' format='dir' defval='' depends='HAVE_DOT'>
      <docs>
<![CDATA[
 By default doxygen will tell \c dot to use the default font as specified with \ref cfg_dot_fontname "DOT_FONTNAME".
 If you specify a
 different font using \ref cfg_dot_fontname "DOT_FONTNAME" you can set the path where \c dot
 can find it using this tag.
]]>
      </docs>
    </option>
    <option type='bool' id='CLASS_GRAPH' defval='1' depends='HAVE_DOT'>
      <docs>
<![CDATA[
 If the \c CLASS_GRAPH tag is set to \c YES then doxygen
 will generate a graph for each documented class showing the direct and
 indirect inheritance relations. Setting this tag to \c YES will force
 the \ref cfg_class_diagrams "CLASS_DIAGRAMS" tag to \c NO.
]]>
      </docs>
    </option>
    <option type='bool' id='COLLABORATION_GRAPH' defval='1' depends='HAVE_DOT'>
      <docs>
<![CDATA[
 If the \c COLLABORATION_GRAPH tag is set to \c YES then doxygen
 will generate a graph for each documented class showing the direct and
 indirect implementation dependencies (inheritance, containment, and
 class references variables) of the class with other documented classes.
]]>
      </docs>
    </option>
    <option type='bool' id='GROUP_GRAPHS' defval='1' depends='HAVE_DOT'>
      <docs>
<![CDATA[
 If the \c GROUP_GRAPHS tag is set to \c YES then doxygen
 will generate a graph for groups, showing the direct groups dependencies.
]]>
      </docs>
    </option>
    <option type='bool' id='UML_LOOK' defval='0' depends='HAVE_DOT'>
      <docs>
<![CDATA[
 If the \c UML_LOOK tag is set to \c YES, doxygen will generate inheritance and
 collaboration diagrams in a style similar to the OMG's Unified Modeling
 Language.
]]>
      </docs>
    </option>
    <option type='int' id='UML_LIMIT_NUM_FIELDS' defval='10' minval='0' maxval='100' depends='HAVE_DOT'>
      <docs>
<![CDATA[
 If the \ref cfg_uml_look "UML_LOOK" tag is enabled, the fields and methods are shown inside
 the class node. If there are many fields or methods and many nodes the
 graph may become too big to be useful. The \c UML_LIMIT_NUM_FIELDS
 threshold limits the number of items for each type to make the size more
 manageable. Set this to 0 for no limit. Note that the threshold may be
 exceeded by 50% before the limit is enforced. So when you set the threshold
 to 10, up to 15 fields may appear, but if the number exceeds 15, the
 total amount of fields shown is limited to 10.
]]>
      </docs>
    </option>
    <option type='bool' id='TEMPLATE_RELATIONS' defval='0' depends='HAVE_DOT'>
      <docs>
<![CDATA[
 If the \c TEMPLATE_RELATIONS tag is set to \c YES then
 the inheritance and collaboration graphs will show the relations between templates and their instances.
]]>
      </docs>
    </option>
    <option type='bool' id='INCLUDE_GRAPH' defval='1' depends='HAVE_DOT'>
      <docs>
<![CDATA[
 If the \c INCLUDE_GRAPH, \ref cfg_enable_preprocessing "ENABLE_PREPROCESSING" and
 \ref cfg_search_includes "SEARCH_INCLUDES"
 tags are set to \c YES then doxygen will generate a graph for each documented file
 showing the direct and indirect include dependencies of the file with other
 documented files.
]]>
      </docs>
    </option>
    <option type='bool' id='INCLUDED_BY_GRAPH' defval='1' depends='HAVE_DOT'>
      <docs>
<![CDATA[
 If the \c INCLUDED_BY_GRAPH, \ref cfg_enable_preprocessing "ENABLE_PREPROCESSING" and
 \ref cfg_search_includes "SEARCH_INCLUDES"
 tags are set to \c YES then doxygen will generate a graph for each documented file
 showing the direct and indirect include dependencies of the file with other
 documented files.
]]>
      </docs>
    </option>
    <option type='bool' id='CALL_GRAPH' defval='0' depends='HAVE_DOT'>
      <docs>
<![CDATA[
 If the \c CALL_GRAPH tag is set to \c YES then doxygen will
 generate a call dependency graph for every global function or class method.
 <br>Note that enabling this option will significantly increase the time of a run.
 So in most cases it will be better to enable call graphs for selected
 functions only using the \ref cmdcallgraph "\\callgraph" command.
 Disabling a call graph can be accomplished by means of the command
 \ref cmdhidecallgraph "\\hidecallgraph".
]]>
      </docs>
    </option>
    <option type='bool' id='CALLER_GRAPH' defval='0' depends='HAVE_DOT'>
      <docs>
<![CDATA[
 If the \c CALLER_GRAPH tag is set to \c YES then doxygen will
 generate a caller dependency graph for every global function or class method.
 <br>Note that enabling this option will significantly increase the time of a run.
 So in most cases it will be better to enable caller graphs for selected
 functions only using the \ref cmdcallergraph "\\callergraph" command.
 Disabling a caller graph can be accomplished by means of the command
 \ref cmdhidecallergraph "\\hidecallergraph".
]]>
      </docs>
    </option>
    <option type='bool' id='GRAPHICAL_HIERARCHY' defval='1' depends='HAVE_DOT'>
      <docs>
<![CDATA[
 If the \c GRAPHICAL_HIERARCHY tag is set to \c YES then
 doxygen will graphical hierarchy of all classes instead of a textual one.
]]>
      </docs>
    </option>
    <option type='bool' id='DIRECTORY_GRAPH' defval='1' depends='HAVE_DOT'>
      <docs>
<![CDATA[
 If the \c DIRECTORY_GRAPH tag is set
 to \c YES then doxygen will show the dependencies a directory has on other directories
 in a graphical way. The dependency relations are determined by the \c \#include
 relations between the files in the directories.
]]>
      </docs>
    </option>
    <option type='enum' id='DOT_IMAGE_FORMAT' defval='png' depends='HAVE_DOT'>
      <docs>
<![CDATA[
 The \c DOT_IMAGE_FORMAT tag can be used to set the image format of the images
 generated by \c dot. For an explanation of the image formats see the section output formats
 in the documentation of the \c dot tool
 (<a href="http://www.graphviz.org/">Graphviz</a>).
 \note If you choose \c svg you need to set
 \ref cfg_html_file_extension "HTML_FILE_EXTENSION" to \c xhtml in order to make the SVG files
 visible in IE 9+ (other browsers do not have this requirement).
]]>
      </docs>
      <value name='png'/>
      <value name='jpg'/>
      <value name='gif'/>
      <value name='svg'/>
      <value name='png:gd'/>
      <value name='png:gd:gd'/>
      <value name='png:cairo'/>
      <value name='png:cairo:gd'/>
      <value name='png:cairo:cairo'/>
      <value name='png:cairo:gdiplus'/>
      <value name='png:gdiplus'/>
      <value name='png:gdiplus:gdiplus'/>
    </option>
    <option type='bool' id='INTERACTIVE_SVG' defval='0' depends='HAVE_DOT'>
      <docs>
<![CDATA[
 If \ref cfg_dot_image_format "DOT_IMAGE_FORMAT" is set to \c svg, then this option can be set to \c YES to
 enable generation of interactive SVG images that allow zooming and panning.
 <br>Note that this requires a modern browser other than Internet Explorer.
 Tested and working are Firefox, Chrome, Safari, and Opera.
 \note For IE 9+ you need to set \ref cfg_html_file_extension "HTML_FILE_EXTENSION" to \c xhtml in order
 to make the SVG files visible. Older versions of IE do not have SVG support.
]]>
      </docs>
    </option>
    <option type='string' id='DOT_PATH' format='dir' defval='' depends='HAVE_DOT'>
      <docs>
<![CDATA[
 The \c DOT_PATH tag can be used to specify the path where the \c dot tool can be found.
 If left blank, it is assumed the \c dot tool can be found in the \c path.
]]>
      </docs>
    </option>
    <option type='list' id='DOTFILE_DIRS' format='dir' depends='HAVE_DOT'>
      <docs>
<![CDATA[
 The \c DOTFILE_DIRS tag can be used to specify one or more directories that
 contain dot files that are included in the documentation (see the
 \ref cmddotfile "\\dotfile" command).
]]>
      </docs>
    </option>
    <option type='list' id='MSCFILE_DIRS' format='dir'>
      <docs>
<![CDATA[
 The \c MSCFILE_DIRS tag can be used to specify one or more directories that
 contain msc files that are included in the documentation (see the
 \ref cmdmscfile "\\mscfile" command).
]]>
      </docs>
    </option>
    <option type='list' id='DIAFILE_DIRS' format='dir'>
      <docs>
<![CDATA[
 The \c DIAFILE_DIRS tag can be used to specify one or more directories that
 contain dia files that are included in the documentation (see the
 \ref cmddiafile "\\diafile" command).
]]>
      </docs>
    </option>
    <option type='string' id='PLANTUML_JAR_PATH' format='dir' defval=''>
      <docs>
<![CDATA[
 When using plantuml, the \c PLANTUML_JAR_PATH tag should be used to specify the path where
 java can find the \c plantuml.jar file. If left blank, it is assumed PlantUML is not used or
 called during a preprocessing step. Doxygen will generate a warning when it encounters a
 \ref cmdstartuml "\\startuml" command in this case and will not generate output for the diagram.
]]>
      </docs>
    </option>
    <option type='string' id='PLANTUML_CFG_FILE' format='file' defval=''>
      <docs>
<![CDATA[
 When using plantuml, the \c PLANTUML_CFG_FILE tag can be used to specify a configuration
 file for plantuml.
]]>
      </docs>
    </option>
    <option type='list' id='PLANTUML_INCLUDE_PATH' format='dir' defval=''>
      <docs>
<![CDATA[
 When using plantuml, the specified paths are searched for files specified by the \c !include
 statement in a plantuml block.
]]>
      </docs>
    </option>
    <option type='int' id='DOT_GRAPH_MAX_NODES' minval='0' maxval='10000' defval='50' depends='HAVE_DOT'>
      <docs>
<![CDATA[
 The \c DOT_GRAPH_MAX_NODES tag can be used to set the maximum number of
 nodes that will be shown in the graph. If the number of nodes in a graph
 becomes larger than this value, doxygen will truncate the graph, which is
 visualized by representing a node as a red box. Note that doxygen if the number
 of direct children of the root node in a graph is already larger than
 \c DOT_GRAPH_MAX_NODES then the graph will not be shown at all. Also note
 that the size of a graph can be further restricted by \ref cfg_max_dot_graph_depth "MAX_DOT_GRAPH_DEPTH".
]]>
      </docs>
    </option>
    <option type='int' id='MAX_DOT_GRAPH_DEPTH' minval='0' maxval='1000' defval='0' depends='HAVE_DOT'>
      <docs>
<![CDATA[
 The \c MAX_DOT_GRAPH_DEPTH tag can be used to set the maximum depth of the
 graphs generated by \c dot. A depth value of 3 means that only nodes reachable
 from the root by following a path via at most 3 edges will be shown. Nodes
 that lay further from the root node will be omitted. Note that setting this
 option to 1 or 2 may greatly reduce the computation time needed for large
 code bases. Also note that the size of a graph can be further restricted by
 \ref cfg_dot_graph_max_nodes "DOT_GRAPH_MAX_NODES". Using a depth of 0 means no depth restriction.
]]>
      </docs>
    </option>
    <option type='bool' id='DOT_TRANSPARENT' defval='0' depends='HAVE_DOT'>
      <docs>
<![CDATA[
 Set the \c DOT_TRANSPARENT tag to \c YES to generate images with a transparent
 background. This is disabled by default, because dot on Windows does not
 seem to support this out of the box.
 <br>
 Warning: Depending on the platform used,
 enabling this option may lead to badly anti-aliased labels on the edges of
 a graph (i.e. they become hard to read).
]]>
      </docs>
    </option>
    <option type='bool' id='DOT_MULTI_TARGETS' defval='0' depends='HAVE_DOT'>
      <docs>
<![CDATA[
 Set the \c DOT_MULTI_TARGETS tag to \c YES to allow dot to generate multiple output
 files in one run (i.e. multiple -o and -T options on the command line). This
 makes \c dot run faster, but since only newer versions of \c dot (>1.8.10)
 support this, this feature is disabled by default.
]]>
      </docs>
    </option>
    <option type='bool' id='GENERATE_LEGEND' defval='1' depends='HAVE_DOT'>
      <docs>
<![CDATA[
 If the \c GENERATE_LEGEND tag is set to \c YES doxygen will
 generate a legend page explaining the meaning of the various boxes and
 arrows in the dot generated graphs.
]]>
      </docs>
    </option>
    <option type='bool' id='DOT_CLEANUP' defval='1' depends='HAVE_DOT'>
      <docs>
<![CDATA[
If the \c DOT_CLEANUP tag is set to \c YES, doxygen will
remove the intermediate dot files that are used to generate the various graphs.
]]>
      </docs>
    </option>
    <option type='obsolete' id='USE_WINDOWS_ENCODING'/>
    <option type='obsolete' id='DETAILS_AT_TOP'/>
    <option type='obsolete' id='QTHELP_FILE'/>
    <option type='obsolete' id='QTHELP_CONFIG'/>
    <option type='obsolete' id='DOXYGEN2QTHELP_LOC'/>
    <option type='obsolete' id='MAX_DOT_GRAPH_WIDTH'/>
    <option type='obsolete' id='MAX_DOT_GRAPH_HEIGHT'/>
    <option type='obsolete' id='CGI_NAME'/>
    <option type='obsolete' id='CGI_URL'/>
    <option type='obsolete' id='DOC_URL'/>
    <option type='obsolete' id='DOC_ABSPATH'/>
    <option type='obsolete' id='BIN_ABSPATH'/>
    <option type='obsolete' id='EXT_DOC_PATHS'/>
    <option type='obsolete' id='USE_INLINE_TREES'/>
    <option type='obsolete' id='SHOW_DIRECTORIES'/>
    <option type='obsolete' id='HTML_ALIGN_MEMBERS'/>
    <option type='obsolete' id='SYMBOL_CACHE_SIZE'/>
    <option type='obsolete' id='XML_SCHEMA'/>
    <option type='obsolete' id='XML_DTD'/>
  </group>
</doxygenconfig><|MERGE_RESOLUTION|>--- conflicted
+++ resolved
@@ -658,21 +658,12 @@
     <option type='bool' id='MARKDOWN_SUPPORT' defval='1'>
       <docs>
 <![CDATA[
-<<<<<<< HEAD
  If the \c MARKDOWN_SUPPORT tag is enabled then doxygen pre-processes all
  comments according to the Markdown format, which allows for more readable
- documentation. See http://daringfireball.net/projects/markdown/ for details.
+ documentation. See https://daringfireball.net/projects/markdown/ for details.
  The output of markdown processing is further processed by doxygen, so you
  can mix doxygen, HTML, and XML commands with Markdown formatting.
  Disable only in case of backward compatibilities issues.
-=======
- If the \c MARKDOWN_SUPPORT tag is enabled then doxygen pre-processes all 
- comments according to the Markdown format, which allows for more readable 
- documentation. See https://daringfireball.net/projects/markdown/ for details. 
- The output of markdown processing is further processed by doxygen, so you 
- can mix doxygen, HTML, and XML commands with Markdown formatting. 
- Disable only in case of backward compatibilities issues. 
->>>>>>> 1b88f241
 ]]>
       </docs>
     </option>
@@ -2058,13 +2049,8 @@
       <docs>
 <![CDATA[
  If the \c GENERATE_DOCSET tag is set to \c YES, additional index files
-<<<<<<< HEAD
  will be generated that can be used as input for
- <a href="https://developer.apple.com/tools/xcode/">Apple's Xcode 3
-=======
- will be generated that can be used as input for 
  <a href="https://developer.apple.com/xcode/">Apple's Xcode 3
->>>>>>> 1b88f241
  integrated development environment</a>, introduced with OSX 10.5 (Leopard).
  To create a documentation set, doxygen will generate a Makefile in the
  HTML output directory. Running \c make will produce the docset in that
@@ -2117,17 +2103,10 @@
       <docs>
 <![CDATA[
  If the \c GENERATE_HTMLHELP tag is set to \c YES then
-<<<<<<< HEAD
  doxygen generates three additional HTML index files:
  \c index.hhp, \c index.hhc, and \c index.hhk. The \c index.hhp is a
  project file that can be read by
- <a href="http://www.microsoft.com/en-us/download/details.aspx?id=21138">
-=======
- doxygen generates three additional HTML index files: 
- \c index.hhp, \c index.hhc, and \c index.hhk. The \c index.hhp is a 
- project file that can be read by 
  <a href="https://www.microsoft.com/en-us/download/details.aspx?id=21138">
->>>>>>> 1b88f241
  Microsoft's HTML Help Workshop</a>
  on Windows.
 <br>
