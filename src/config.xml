<doxygenconfig>
  <header>
    <docs doxywizard='0' doxyfile='0'>
      <![CDATA[
/*
 *
 *
 *
 * Copyright (C) 1997-2015 by Dimitri van Heesch.
 *
 * Permission to use, copy, modify, and distribute this software and its
 * documentation under the terms of the GNU General Public License is hereby
 * granted. No representations are made about the suitability of this software
 * for any purpose. It is provided "as is" without express or implied warranty.
 * See the GNU General Public License for more details.
 *
 * Documents produced by Doxygen are derivative works derived from the
 * input used in their production; they are not affected by this license.
 *
 */
/*! \page config Configuration

\tableofcontents
\section config_format Format

A configuration file is a free-form ASCII text file with a structure
that is similar to that of a \c Makefile, with the default name \c Doxyfile. It is
parsed by \c doxygen. The file may contain tabs and newlines for
formatting purposes. The statements in the file are case-sensitive.
Comments may be placed anywhere within the file (except within quotes).
Comments beginning with two hash characters (\c \#\#) are kept when updating
the configuration file and are placed in front of the TAG they are in front of.
Comments beginning with two hash characters (\c \#\#) at the beginning of the
configuration file are also kept and placed at the beginning of the file.
Comments beginning with two hash characters (\c \#\#) at the end of the
configuration file are also kept and placed at the end of the file.
Comments begin with the hash character (\c \#) and ends at the end of the line.

The file essentially consists of a list of assignment statements.
Each statement consists of a \c TAG_NAME written in capitals,
followed by the equal sign (<code>=</code>) and one or more values. If the same tag
is assigned more than once, the last assignment overwrites any earlier
assignment. For tags that take a list as their argument,
the <code>+=</code> operator can be used instead of <code>=</code> to append
new values to the list. Values are sequences of non-blanks. If the value should
contain one or more blanks it must be surrounded by quotes (<code>&quot;...&quot;</code>).
Multiple lines can be concatenated by inserting a backslash (\c \\)
as the last character of a line.

Environment variables can be expanded using the pattern <code>\$(ENV_VARIABLE_NAME)</code>.
A small example:
\verbatim
DOT_PATH      = $(YOUR_DOT_PATH)
\endverbatim

You can also include part of a configuration file from another configuration
file using a <code>\@INCLUDE</code> tag as follows:
\verbatim
@INCLUDE = config_file_name
\endverbatim
The include file is searched in the current working directory. You can
also specify a list of directories that should be searched before looking
in the current working directory. Do this by putting a <code>\@INCLUDE_PATH</code> tag
with these paths before the <code>\@INCLUDE</code> tag, e.g.:
\verbatim
@INCLUDE_PATH = my_config_dir
\endverbatim

The configuration options can be divided into several categories.
Below is an alphabetical index of the tags that are recognized
followed by the descriptions of the tags grouped by category.
]]>
    </docs>
    <docs doxywizard='0' documentation='0'>
      <![CDATA[
This file describes the settings to be used by the documentation system
doxygen (www.doxygen.org) for a project.
<br>
All text after a double hash (##) is considered a comment and is placed
in front of the TAG it is preceding.<br>
All text after a single hash (#) is considered a comment and will be ignored.
The format is:
\verbatim
      TAG = value [value, ...]
\endverbatim
For lists, items can also be appended using:
\verbatim
      TAG += value [value, ...]
\endverbatim
Values that contain spaces should be placed between quotes (\" \").
]]>
    </docs>
  </header>
  <footer>
    <docs doxywizard='0' doxyfile='0'>
      <![CDATA[
\section config_examples Examples

Suppose you have a simple project consisting of two files: a source file
\c example.cc and a header file \c example.h.
Then a minimal configuration file is as simple as:
\verbatim
INPUT            = example.cc example.h
\endverbatim

Assuming the example makes use of Qt classes and \c perl is located
in <code>/usr/bin</code>, a more realistic configuration file would be:
\verbatim
PROJECT_NAME     = Example
INPUT            = example.cc example.h
WARNINGS         = YES
TAGFILES         = qt.tag
SEARCHENGINE     = NO
\endverbatim

To generate the documentation for the
<a href="https://sourceforge.net/projects/qdbttabular/">QdbtTabular</a> package
I have used the following configuration file:
\verbatim
PROJECT_NAME     = QdbtTabular
OUTPUT_DIRECTORY = html
WARNINGS         = YES
INPUT            = examples/examples.doc src
FILE_PATTERNS    = *.cc *.h
INCLUDE_PATH     = examples
TAGFILES         = qt.tag
SEARCHENGINE     = YES
\endverbatim

To regenerate the Qt-1.44 documentation from the sources, you could use the
following configuration file:
\verbatim
PROJECT_NAME         = Qt
OUTPUT_DIRECTORY     = qt_docs
HIDE_UNDOC_MEMBERS   = YES
HIDE_UNDOC_CLASSES   = YES
ENABLE_PREPROCESSING = YES
MACRO_EXPANSION      = YES
EXPAND_ONLY_PREDEF   = YES
SEARCH_INCLUDES      = YES
FULL_PATH_NAMES      = YES
STRIP_FROM_PATH      = $(QTDIR)/
PREDEFINED           = USE_TEMPLATECLASS Q_EXPORT= \
                       QArrayT:=QArray \
                       QListT:=QList \
                       QDictT:=QDict \
                       QQueueT:=QQueue \
                       QVectorT:=QVector \
                       QPtrDictT:=QPtrDict \
                       QIntDictT:=QIntDict \
                       QStackT:=QStack \
                       QDictIteratorT:=QDictIterator \
                       QListIteratorT:=QListIterator \
                       QCacheT:=QCache \
                       QCacheIteratorT:=QCacheIterator \
                       QIntCacheT:=QIntCache \
                       QIntCacheIteratorT:=QIntCacheIterator \
                       QIntDictIteratorT:=QIntDictIterator \
                       QPtrDictIteratorT:=QPtrDictIterator
INPUT                = $(QTDIR)/doc \
                       $(QTDIR)/src/widgets \
                       $(QTDIR)/src/kernel \
                       $(QTDIR)/src/dialogs \
                       $(QTDIR)/src/tools
FILE_PATTERNS        = *.cpp *.h q*.doc
INCLUDE_PATH         = $(QTDIR)/include
RECURSIVE            = YES
\endverbatim

For the Qt-2.1 sources I recommend to use the following settings:
\verbatim
PROJECT_NAME          = Qt
PROJECT_NUMBER        = 2.1
HIDE_UNDOC_MEMBERS    = YES
HIDE_UNDOC_CLASSES    = YES
SOURCE_BROWSER        = YES
INPUT                 = $(QTDIR)/src
FILE_PATTERNS         = *.cpp *.h q*.doc
RECURSIVE             = YES
EXCLUDE_PATTERNS      = *codec.cpp moc_* */compat/* */3rdparty/*
ALPHABETICAL_INDEX    = YES
IGNORE_PREFIX         = Q
ENABLE_PREPROCESSING  = YES
MACRO_EXPANSION       = YES
INCLUDE_PATH          = $(QTDIR)/include
PREDEFINED            = Q_PROPERTY(x)= \
                        Q_OVERRIDE(x)= \
                        Q_EXPORT= \
                        Q_ENUMS(x)= \
                        "QT_STATIC_CONST=static const " \
                        _WS_X11_ \
                        INCLUDE_MENUITEM_DEF
EXPAND_ONLY_PREDEF    = YES
EXPAND_AS_DEFINED     = Q_OBJECT_FAKE Q_OBJECT ACTIVATE_SIGNAL_WITH_PARAM \
                        Q_VARIANT_AS
\endverbatim

Here doxygen's preprocessor is used to substitute some
macro names that are normally substituted by the C preprocessor,
but without doing full macro expansion.


\htmlonly
Go to the <a href="commands.html">next</a> section or return to the
 <a href="index.html">index</a>.
\endhtmlonly

*/
]]>
    </docs>
  </footer>

  <group name='Project' docs='Project related configuration options'>
    <option type='string' id='DOXYFILE_ENCODING' format='string' defval='UTF-8'>
      <docs>
<![CDATA[
 This tag specifies the encoding used for all characters in the configuration file that
 follow. The default is UTF-8 which is also the encoding used for all text before
 the first occurrence of this tag. Doxygen uses \c libiconv (or the iconv built into
 \c libc) for the transcoding. See https://www.gnu.org/software/libiconv/ for the list of
 possible encodings.
]]>
      </docs>
    </option>
    <option type='string' id='PROJECT_NAME' format='string' defval='My Project'>
      <docs>
<![CDATA[
 The \c PROJECT_NAME tag is a single word (or a sequence of words
 surrounded by double-quotes, unless you are using Doxywizard) that should identify the project for which the
 documentation is generated. This name is used in the title of most
 generated pages and in a few other places.
]]>
      </docs>
    </option>
    <option type='string' id='PROJECT_NUMBER' format='string' defval=''>
      <docs>
<![CDATA[
 The \c PROJECT_NUMBER tag can be used to enter a project or revision number.
 This could be handy for archiving the generated documentation or
 if some version control system is used.
]]>
      </docs>
    </option>
    <option type='string' id='PROJECT_BRIEF' format='string' defval=''>
      <docs>
<![CDATA[
 Using the \c PROJECT_BRIEF tag one can provide an optional one line description
 for a project that appears at the top of each page and should give viewer
 a quick idea about the purpose of the project. Keep the description short.
]]>
      </docs>
    </option>

    <option type='string' id='PROJECT_LOGO' format='image' defval=''>
      <docs>
<![CDATA[
 With the \c PROJECT_LOGO tag one can specify a logo or an icon that is
 included in the documentation. The maximum height of the logo should not
 exceed 55 pixels and the maximum width should not exceed 200 pixels.
 Doxygen will copy the logo to the output directory.
]]>
      </docs>
    </option>
    <option type='string' id='OUTPUT_DIRECTORY' format='dir' defval=''>
      <docs>
<![CDATA[
 The \c OUTPUT_DIRECTORY tag is used to specify the (relative or absolute)
 path into which the generated documentation will be written.
 If a relative path is entered, it will be relative to the location
 where doxygen was started. If left blank the current directory will be used.
]]>
      </docs>
    </option>
    <option type='bool' id='CREATE_SUBDIRS' defval='0'>
      <docs>
<![CDATA[
 If the \c CREATE_SUBDIRS tag is set to \c YES then doxygen will create
 4096 sub-directories (in 2 levels) under the output directory of each output
 format and will distribute the generated files over these directories.
 Enabling this option can be useful when feeding doxygen a huge amount of source
 files, where putting all generated files in the same directory would otherwise
 causes performance problems for the file system.
]]>
      </docs>
    </option>
    <option type='bool' id='ALLOW_UNICODE_NAMES' defval='0'>
      <docs>
<![CDATA[
 If the \c ALLOW_UNICODE_NAMES tag is set to \c YES,
 doxygen will allow non-ASCII characters to appear in the names of generated files.
 If set to \c NO, non-ASCII characters will be escaped, for example _xE3_x81_x84
 will be used for Unicode U+3044.
]]>
      </docs>
    </option>
    <option type='enum' id='OUTPUT_LANGUAGE' defval='English'>
      <docs>
<![CDATA[
 The \c OUTPUT_LANGUAGE tag is used to specify the language in which all
 documentation generated by doxygen is written. Doxygen will use this
 information to generate all constant output in the proper language.
]]>
      </docs>
      <value name='Afrikaans'/>
      <value name='Arabic'/>
      <value name='Armenian'/>
      <value name='Brazilian'/>
      <value name='Catalan'/>
      <value name='Chinese'/>
      <value name='Chinese-Traditional'/>
      <value name='Croatian'/>
      <value name='Czech'/>
      <value name='Danish'/>
      <value name='Dutch'/>
      <value name='English' desc='(United States)'/>
      <value name='Esperanto'/>
      <value name='Farsi' desc='(Persian)'/>
      <value name='Finnish'/>
      <value name='French'/>
      <value name='German'/>
      <value name='Greek'/>
      <value name='Hungarian'/>
      <value name='Indonesian'/>
      <value name='Italian'/>
      <value name='Japanese'/>
      <value name='Japanese-en' desc='(Japanese with English messages)'/>
      <value name='Korean'/>
      <value name='Korean-en' desc='(Korean with English messages)'/>
      <value name='Latvian'/>
      <value name='Lithuanian'/>
      <value name='Macedonian'/>
      <value name='Norwegian'/>
      <value name='Persian' desc='(Farsi)'/>
      <value name='Polish'/>
      <value name='Portuguese'/>
      <value name='Romanian'/>
      <value name='Russian'/>
      <value name='Serbian'/>
      <value name='Serbian-Cyrillic'/>
      <value name='Slovak'/>
      <value name='Slovene'/>
      <value name='Spanish'/>
      <value name='Swedish'/>
      <value name='Turkish'/>
      <value name='Ukrainian'/>
      <value name='Vietnamese'/>
    </option>
    <option type='bool' id='BRIEF_MEMBER_DESC' defval='1'>
      <docs>
<![CDATA[
 If the \c BRIEF_MEMBER_DESC tag is set to \c YES, doxygen will
 include brief member descriptions after the members that are listed in
 the file and class documentation (similar to \c Javadoc).
 Set to \c NO to disable this.
]]>
      </docs>
    </option>
    <option type='bool' id='REPEAT_BRIEF' defval='1'>
      <docs>
<![CDATA[
 If the \c REPEAT_BRIEF tag is set to \c YES, doxygen will
 prepend the brief description of a member or function before the detailed
 description
 <br>Note:
 If both \ref cfg_hide_undoc_members "HIDE_UNDOC_MEMBERS" and
 \ref cfg_brief_member_desc "BRIEF_MEMBER_DESC" are set to \c NO, the
 brief descriptions will be completely suppressed.
]]>
      </docs>
    </option>
    <option type='list' id='ABBREVIATE_BRIEF' format='string'>
      <docs>
<![CDATA[
 This tag implements a quasi-intelligent brief description abbreviator
 that is used to form the text in various listings. Each string
 in this list, if found as the leading text of the brief description, will be
 stripped from the text and the result, after processing the whole list, is used
 as the annotated text. Otherwise, the brief description is used as-is. If left
 blank, the following values are used (`$name` is automatically replaced with the
 name of the entity):
]]>
      </docs>
      <value name='The $name class'/>
      <value name='The $name widget'/>
      <value name='The $name file'/>
      <value name='is'/>
      <value name='provides'/>
      <value name='specifies'/>
      <value name='contains'/>
      <value name='represents'/>
      <value name='a'/>
      <value name='an'/>
      <value name='the'/>
    </option>
    <option type='bool' id='ALWAYS_DETAILED_SEC' defval='0'>
      <docs>
<![CDATA[
 If the \c ALWAYS_DETAILED_SEC and \ref cfg_repeat_brief "REPEAT_BRIEF" tags
 are both set to \c YES then
 doxygen will generate a detailed section even if there is only a brief
 description.
]]>
      </docs>
    </option>
    <option type='bool' id='INLINE_INHERITED_MEMB' defval='0'>
      <docs>
<![CDATA[
 If the \c INLINE_INHERITED_MEMB tag is set to \c YES, doxygen will show all inherited
 members of a class in the documentation of that class as if those members were
 ordinary class members. Constructors, destructors and assignment operators of
 the base classes will not be shown.
]]>
      </docs>
    </option>
    <option type='bool' id='FULL_PATH_NAMES' defval='1'>
      <docs>
<![CDATA[
 If the \c FULL_PATH_NAMES tag is set to \c YES, doxygen will prepend the full
 path before files name in the file list and in the header files. If set
 to \c NO the shortest path that makes the file name unique will be used
]]>
      </docs>
    </option>
    <option type='list' id='STRIP_FROM_PATH' format='string' depends='FULL_PATH_NAMES'>
      <docs>
<![CDATA[
 The \c STRIP_FROM_PATH tag
 can be used to strip a user-defined part of the path. Stripping is
 only done if one of the specified strings matches the left-hand part of the
 path. The tag can be used to show relative paths in the file list.
 If left blank the directory from which doxygen is run is used as the
 path to strip.
 <br>Note that you can specify absolute paths here, but also
 relative paths, which will be relative from the directory where doxygen is
 started.
]]>
      </docs>
    </option>
    <option type='list' id='STRIP_FROM_INC_PATH' format='string'>
      <docs>
<![CDATA[
 The \c STRIP_FROM_INC_PATH tag can be used to strip a user-defined part of
 the path mentioned in the documentation of a class, which tells
 the reader which header file to include in order to use a class.
 If left blank only the name of the header file containing the class
 definition is used. Otherwise one should specify the list of include paths that
 are normally passed to the compiler using the `-I` flag.
]]>
      </docs>
    </option>
    <option type='bool' id='SHORT_NAMES' defval='0'>
      <docs>
<![CDATA[
 If the \c SHORT_NAMES tag is set to \c YES, doxygen will generate much shorter
 (but less readable) file names. This can be useful is your file systems
 doesn't support long names like on DOS, Mac, or CD-ROM.
]]>
      </docs>
    </option>
    <option type='bool' id='JAVADOC_AUTOBRIEF' defval='0'>
      <docs>
<![CDATA[
  If the \c JAVADOC_AUTOBRIEF tag is set to \c YES then doxygen
  will interpret the first line (until the first dot) of a Javadoc-style
  comment as the brief description. If set to \c NO, the
  Javadoc-style will behave just like regular Qt-style comments
  (thus requiring an explicit \ref cmdbrief "\@brief" command for a brief description.)
]]>
      </docs>
    </option>
    <option type='bool' id='JAVADOC_BANNER' defval='0'>
      <docs>
<![CDATA[
  If the \c JAVADOC_BANNER tag is set to \c YES then doxygen
  will interpret a line such as \verbatim /***************\endverbatim as being the
  beginning of a Javadoc-style comment "banner". If set to \c NO, the
  Javadoc-style will behave just like regular comments and it will
  not be interpreted by doxygen.
]]>
      </docs>
    </option>
    <option type='bool' id='QT_AUTOBRIEF' defval='0'>
      <docs>
<![CDATA[
  If the \c QT_AUTOBRIEF tag is set to \c YES then doxygen
  will interpret the first line (until the first dot) of a Qt-style
  comment as the brief description. If set to \c NO, the
  Qt-style will behave just like regular Qt-style comments (thus
  requiring an explicit \ref cmdbrief "\\brief" command for a brief description.)
]]>
      </docs>
    </option>
    <option type='bool' id='MULTILINE_CPP_IS_BRIEF' defval='0'>
      <docs>
<![CDATA[
  The \c MULTILINE_CPP_IS_BRIEF tag can be set to \c YES to make doxygen
  treat a multi-line C++ special comment block (i.e. a block of \c //! or \c ///
  comments) as a brief description. This used to be the default behavior.
  The new default is to treat a multi-line C++ comment block as a detailed
  description. Set this tag to \c YES if you prefer the old behavior instead.
  <br>Note that setting this tag to \c YES also means that rational rose comments
  are not recognized any more.
]]>
      </docs>
    </option>
    <option type='bool' id='PYTHON_DOCSTRING' defval='1'>
      <docs>
<![CDATA[
  By default Python docstrings are displayed as preformatted text
  and doxygen's special commands cannot be used. By setting \c PYTHON_DOCSTRING to
  \c NO the doxygen's special commands can be used and the contents of the docstring
  documentation blocks is shown as doxygen documentation.
]]>
      </docs>
    </option>
    <option type='bool' id='INHERIT_DOCS' defval='1'>
      <docs>
<![CDATA[
 If the \c INHERIT_DOCS tag is set to \c YES then an undocumented
 member inherits the documentation from any documented member that it
 re-implements.
]]>
      </docs>
    </option>
    <option type='bool' id='SEPARATE_MEMBER_PAGES' defval='0'>
      <docs>
<![CDATA[
 If the \c SEPARATE_MEMBER_PAGES tag is set to \c YES then doxygen will produce
 a new page for each member. If set to \c NO, the documentation of a member will
 be part of the file/class/namespace that contains it.
]]>
      </docs>
    </option>
    <option type='int' id='TAB_SIZE' minval='1' maxval='16' defval='4'>
      <docs>
<![CDATA[
 The \c TAB_SIZE tag can be used to set the number of spaces in a tab.
 Doxygen uses this value to replace tabs by spaces in code fragments.
]]>
      </docs>
    </option>
    <option type='list' id='ALIASES' format='string'>
      <docs>
<![CDATA[
 This tag can be used to specify a number of aliases that act
 as commands in the documentation. An alias has the form:
\verbatim
 name=value
\endverbatim
 For example adding
\verbatim
 "sideeffect=@par Side Effects:^^"
\endverbatim
 will allow you to
 put the command \c \\sideeffect (or \c \@sideeffect) in the documentation, which
 will result in a user-defined paragraph with heading "Side Effects:".
 Note that you cannot put \ref cmdn "\\n"'s in the value part of an alias to insert newlines
 (in the resulting output).
 You can put `^^` in the value part of an alias to insert a newline as if
 a physical newline was in the original file.
]]>
      </docs>
      <docs doxyfile='0' documentation='0'>
<![CDATA[
 When you need a literal `{` or `}` or `,` in the value part of an alias you have to
 escape them by means of a backslash, this can lead to conflicts with the
 commands \c \\{ and \c \\} for these it is advised to use the version \c @{ and \c @} or
 use a double escape (\c \\\\{ and \c \\\\})
]]>
      </docs>
      <docs doxywizard='0' documentation='0'>
<![CDATA[
 When you need a literal `{` or `}` or `,` in the value part of an alias you have to
 escape them by means of a backslash (\c \\), this can lead to conflicts with the
 commands \c \\{ and \c \\} for these it is advised to use the version \c @{ and \c @} or
 use a double escape (\c \\\\{ and \c \\\\})
]]>
      </docs>
      <docs doxyfile='0' doxywizard='0'>
<![CDATA[
 When you need a literal `{` or `}` or `,` in the value part of an alias you have to
 escape them by means of a backslash (`\`), this can lead to conflicts with the
 commands \c \\{ and \c \\} for these it is advised to use the version \c @@{ and \c @@} or
 use a double escape (\c \\\\{ and \c \\\\})
]]>
      </docs>
    </option>
    <option type='bool' id='OPTIMIZE_OUTPUT_FOR_C' defval='0'>
      <docs>
<![CDATA[
 Set the \c OPTIMIZE_OUTPUT_FOR_C tag to \c YES if your project consists
 of C sources only. Doxygen will then generate output that is more tailored
 for C. For instance, some of the names that are used will be different.
 The list of all members will be omitted, etc.
]]>
      </docs>
    </option>
    <option type='bool' id='OPTIMIZE_OUTPUT_JAVA' defval='0'>
      <docs>
<![CDATA[
 Set the \c OPTIMIZE_OUTPUT_JAVA tag to \c YES if your project consists of Java or
 Python sources only. Doxygen will then generate output that is more tailored
 for that language. For instance, namespaces will be presented as packages,
 qualified scopes will look different, etc.
]]>
      </docs>
    </option>
    <option type='bool' id='OPTIMIZE_FOR_FORTRAN' defval='0'>
      <docs>
<![CDATA[
 Set the \c OPTIMIZE_FOR_FORTRAN tag to \c YES if your project consists of Fortran
 sources. Doxygen will then generate output that is tailored for Fortran.
]]>
      </docs>
    </option>
    <option type='bool' id='OPTIMIZE_OUTPUT_VHDL' defval='0'>
      <docs>
<![CDATA[
 Set the \c OPTIMIZE_OUTPUT_VHDL tag to \c YES if your project consists of VHDL
 sources. Doxygen will then generate output that is tailored for VHDL.
]]>
      </docs>
    </option>
    <option type='bool' id='OPTIMIZE_OUTPUT_SLICE' defval='0'>
      <docs>
<![CDATA[
 Set the \c OPTIMIZE_OUTPUT_SLICE tag to \c YES if your project consists of Slice
 sources only. Doxygen will then generate output that is more tailored
 for that language. For instance, namespaces will be presented as modules,
 types will be separated into more groups, etc.
]]>
      </docs>
    </option>
    <option type='list' id='EXTENSION_MAPPING' format='string'>
      <docs>
<![CDATA[
 Doxygen selects the parser to use depending on the extension of the files it parses.
 With this tag you can assign which parser to use for a given extension.
 Doxygen has a built-in mapping, but you can override or extend it using this tag.
 The format is <code>ext=language</code>, where \c ext is a file extension, and language is one of
 the parsers supported by doxygen: IDL, Java, JavaScript, Csharp (C#), C, C++, Lex, D, PHP,
 md (Markdown), Objective-C, Python, Slice, VHDL, Fortran (fixed format Fortran: FortranFixed,
 free formatted Fortran: FortranFree, unknown formatted Fortran: Fortran. In
 the later case the parser tries to guess whether the code is fixed or free
 formatted code, this is the default for Fortran type files).

 For instance to make doxygen treat
 <code>.inc</code> files as Fortran files (default is PHP), and <code>.f</code> files as C (default is Fortran),
 use: `inc=Fortran f=C`.

 <br>Note: For files without extension you can use `no_extension` as a placeholder.
 <br>Note that for custom extensions you also need to set \ref cfg_file_patterns "FILE_PATTERNS" otherwise the
 files are not read by doxygen. When specifying `no_extension` you should add `*`
 to the \ref cfg_file_patterns "FILE_PATTERNS".
 <br>Note see also the list of \ref default_file_extension_mapping "default file extension mappings".
]]>
      </docs>
    </option>
    <option type='bool' id='MARKDOWN_SUPPORT' defval='1'>
      <docs>
<![CDATA[
 If the \c MARKDOWN_SUPPORT tag is enabled then doxygen pre-processes all
 comments according to the Markdown format, which allows for more readable
 documentation. See https://daringfireball.net/projects/markdown/ for details.
 The output of markdown processing is further processed by doxygen, so you
 can mix doxygen, HTML, and XML commands with Markdown formatting.
 Disable only in case of backward compatibilities issues.
]]>
      </docs>
    </option>
    <option type='int' id='TOC_INCLUDE_HEADINGS' minval='0' maxval='99' defval='5' depends='MARKDOWN_SUPPORT'>
      <docs>
<![CDATA[
 When the \c TOC_INCLUDE_HEADINGS tag is set to a non-zero value, all headings
 up to that level are automatically included in the table of contents, even if
 they do not have an id attribute.
 \note This feature currently applies only to Markdown headings.
]]>
      </docs>
    </option>
    <option type='bool' id='AUTOLINK_SUPPORT' defval='1'>
      <docs>
<![CDATA[
 When enabled doxygen tries to link words that correspond to documented classes,
 or namespaces to their corresponding documentation. Such a link can be
 prevented in individual cases by putting a \c % sign in front of the word or
 globally by setting \c AUTOLINK_SUPPORT to \c NO.
]]>
      </docs>
    </option>
    <option type='bool' id='BUILTIN_STL_SUPPORT' defval='0'>
      <docs>
<![CDATA[
 If you use STL classes (i.e. `std::string`, `std::vector`, etc.) but do not want to
 include (a tag file for) the STL sources as input, then you should
 set this tag to \c YES in order to let doxygen match functions declarations and
 definitions whose arguments contain STL classes (e.g. `func(std::string`); versus
 `func(std::string) {}`). This also make the inheritance and collaboration
 diagrams that involve STL classes more complete and accurate.
]]>
      </docs>
    </option>
    <option type='bool' id='CPP_CLI_SUPPORT' defval='0'>
      <docs>
<![CDATA[
 If you use Microsoft's C++/CLI language, you should set this option to \c YES to
 enable parsing support.
]]>
      </docs>
    </option>
    <option type='bool' id='SIP_SUPPORT' defval='0'>
      <docs>
<![CDATA[
 Set the \c SIP_SUPPORT tag to \c YES if your project consists
 of <a href="https://www.riverbankcomputing.com/software/sip/intro">sip</a> sources only.
 Doxygen will parse them like normal C++ but will assume all classes use public
 instead of private inheritance when no explicit protection keyword is present.
]]>
      </docs>
    </option>
    <option type='bool' id='IDL_PROPERTY_SUPPORT' defval='1'>
      <docs>
<![CDATA[
 For Microsoft's IDL there are \c propget and \c propput attributes to indicate getter
 and setter methods for a property. Setting this option to \c YES
 will make doxygen to replace the get and set methods by a property in the
 documentation. This will only work if the methods are indeed getting or
 setting a simple type. If this is not the case, or you want to show the
 methods anyway, you should set this option to \c NO.
]]>
      </docs>
    </option>
    <option type='bool' id='DISTRIBUTE_GROUP_DOC' defval='0'>
      <docs>
<![CDATA[
 If member grouping is used in the documentation and the \c DISTRIBUTE_GROUP_DOC
 tag is set to \c YES then doxygen will reuse the documentation of the first
 member in the group (if any) for the other members of the group. By default
 all members of a group must be documented explicitly.
]]>
      </docs>
    </option>
    <option type='bool' id='GROUP_NESTED_COMPOUNDS' defval='0'>
      <docs>
<![CDATA[
 If one adds a struct or class to a group and this option is enabled, then also
 any nested class or struct is added to the same group. By default this option
 is disabled and one has to add nested compounds explicitly via \ref cmdingroup "\\ingroup".
]]>
      </docs>
    </option>
    <option type='bool' id='SUBGROUPING' defval='1'>
      <docs>
<![CDATA[
 Set the \c SUBGROUPING tag to \c YES to allow class member groups of
 the same type (for instance a group of public functions) to be put as a
 subgroup of that type (e.g. under the Public Functions section). Set it to
 \c NO to prevent subgrouping. Alternatively, this can be done per class using
 the \ref cmdnosubgrouping "\\nosubgrouping" command.
]]>
      </docs>
    </option>
    <option type='bool' id='INLINE_GROUPED_CLASSES' defval='0'>
      <docs>
<![CDATA[
 When the \c INLINE_GROUPED_CLASSES tag is set to \c YES, classes, structs and
 unions are shown inside the group in which they are included
 (e.g. using \ref cmdingroup "\\ingroup") instead of on a separate page (for HTML and Man pages)
 or section (for \f$\mbox{\LaTeX}\f$ and RTF).
 <br>Note that this feature does not work in
 combination with \ref cfg_separate_member_pages "SEPARATE_MEMBER_PAGES".
]]>
      </docs>
    </option>
    <option type='bool' id='INLINE_SIMPLE_STRUCTS' defval='0'>
      <docs>
<![CDATA[
 When the \c INLINE_SIMPLE_STRUCTS tag is set to \c YES, structs, classes, and
 unions with only public data fields or simple typedef fields will be shown
 inline in the documentation of the scope in which they are defined (i.e. file,
 namespace, or group documentation), provided this scope is documented. If set
 to \c NO, structs, classes, and unions are shown on a separate
 page (for HTML and Man pages) or section (for \f$\mbox{\LaTeX}\f$ and RTF).
]]>
      </docs>
    </option>
    <option type='bool' id='TYPEDEF_HIDES_STRUCT' defval='0'>
      <docs>
<![CDATA[
 When \c TYPEDEF_HIDES_STRUCT tag is enabled, a typedef of a struct, union, or enum
 is documented as struct, union, or enum with the name of the typedef. So
 <code>typedef struct TypeS {} TypeT</code>, will appear in the documentation as a struct
 with name \c TypeT. When disabled the typedef will appear as a member of a file,
 namespace, or class. And the struct will be named \c TypeS. This can typically
 be useful for C code in case the coding convention dictates that all compound
 types are typedef'ed and only the typedef is referenced, never the tag name.
]]>
      </docs>
    </option>
    <option type='int' id='LOOKUP_CACHE_SIZE' minval='0' maxval='9' defval='0'>
      <!-- be careful when changing these formulas as they are hard coded in the conversion script -->
      <docs>
<![CDATA[
 The size of the symbol lookup cache can be
 set using \c LOOKUP_CACHE_SIZE. This cache is used to resolve symbols given
 their name and scope. Since this can be an expensive process and often the
 same symbol appears multiple times in the code, doxygen keeps a cache of
 pre-resolved symbols. If the cache is too small doxygen will become slower.
 If the cache is too large, memory is wasted. The cache size is given by this
 formula: \f$2^{(16+\mbox{LOOKUP\_CACHE\_SIZE})}\f$. The valid range is 0..9, the default is 0,
 corresponding to a cache size of \f$2^{16} = 65536\f$ symbols.
 At the end of a run doxygen will report the cache usage and suggest the
 optimal cache size from a speed point of view.
]]>
      </docs>
    </option>
    <option type='int' id='NUM_PROC_THREADS' defval='1' minval='0' maxval='32'>
      <docs>
<![CDATA[
 The \c NUM_PROC_THREADS specifies the number threads doxygen is allowed to use during
 processing. When set to \c 0 doxygen will based this on the number of cores
 available in the system. You can set it explicitly to a value larger than 0
 to get more control over the balance between CPU load and processing speed.
 At this moment only the input processing can be done using multiple threads.
 Since this is still an experimental feature the default is set to 1,
 which effectively disables parallel processing. Please report any issues you
 encounter.
 Generating dot graphs in parallel is controlled by the \c DOT_NUM_THREADS setting.
]]>
      </docs>
    </option>
  </group>
  <group name='Build' docs='Build related configuration options'>
    <option type='bool' id='EXTRACT_ALL' defval='0'>
      <docs>
<![CDATA[
 If the \c EXTRACT_ALL tag is set to \c YES, doxygen will assume all
 entities in documentation are documented, even if no documentation was
 available. Private class members and static file members will be hidden
 unless the \ref cfg_extract_private "EXTRACT_PRIVATE" respectively
 \ref cfg_extract_static "EXTRACT_STATIC" tags are set to \c YES.

 \note This will also disable the warnings about undocumented members
 that are normally produced when \ref cfg_warnings "WARNINGS" is
 set to \c YES.
]]>
      </docs>
    </option>
    <option type='bool' id='EXTRACT_PRIVATE' defval='0'>
      <docs>
<![CDATA[
 If the \c EXTRACT_PRIVATE tag is set to \c YES, all private members of a
 class will be included in the documentation.
]]>
      </docs>
    </option>
    <option type='bool' id='EXTRACT_PRIV_VIRTUAL' defval='0'>
      <docs>
<![CDATA[
 If the \c EXTRACT_PRIV_VIRTUAL tag is set to \c YES, documented private
 virtual methods of a class will be included in the documentation.
]]>
      </docs>
    </option>
    <option type='bool' id='EXTRACT_PACKAGE' defval='0'>
      <docs>
<![CDATA[
 If the \c EXTRACT_PACKAGE tag is set to \c YES, all members with package
 or internal scope will be included in the documentation.
]]>
      </docs>
    </option>
    <option type='bool' id='EXTRACT_STATIC' defval='0'>
      <docs>
<![CDATA[
 If the \c EXTRACT_STATIC tag is set to \c YES, all static members of a file
 will be included in the documentation.
]]>
      </docs>
    </option>
    <option type='bool' id='EXTRACT_LOCAL_CLASSES' defval='1'>
      <docs>
<![CDATA[
 If the \c EXTRACT_LOCAL_CLASSES tag is set to \c YES, classes (and structs)
 defined locally in source files will be included in the documentation.
 If set to \c NO, only classes defined in header files are included. Does not
 have any effect for Java sources.
]]>
      </docs>
    </option>
    <option type='bool' id='EXTRACT_LOCAL_METHODS' defval='0'>
      <docs>
<![CDATA[
 This flag is only useful for Objective-C code. If set to \c YES, local
 methods, which are defined in the implementation section but not in
 the interface are included in the documentation.
 If set to \c NO, only methods in the interface are included.
]]>
      </docs>
    </option>
    <option type='bool' id='EXTRACT_ANON_NSPACES' defval='0'>
      <docs>
<![CDATA[
 If this flag is set to \c YES, the members of anonymous namespaces will be extracted
 and appear in the documentation as a namespace called 'anonymous_namespace{file}',
 where file will be replaced with the base name of the file that contains the anonymous
 namespace. By default anonymous namespace are hidden.
]]>
      </docs>
    </option>
    <option type='bool' id='RESOLVE_UNNAMED_PARAMS' defval='1'>
      <docs>
<![CDATA[
 If this flag is set to \c YES, the name of an unnamed parameter in a declaration will be
 determined by the corresponding definition. By default unnamed parameters remain unnamed
 in the output.
]]>
      </docs>
    </option>
    <option type='bool' id='HIDE_UNDOC_MEMBERS' defval='0'>
      <docs>
<![CDATA[
 If the \c HIDE_UNDOC_MEMBERS tag is set to \c YES, doxygen will hide all
 undocumented members inside documented classes or files.
 If set to \c NO these members will be included in the
 various overviews, but no documentation section is generated.
 This option has no effect if \ref cfg_extract_all "EXTRACT_ALL" is enabled.
]]>
      </docs>
    </option>
    <option type='bool' id='HIDE_UNDOC_CLASSES' defval='0'>
      <docs>
<![CDATA[
 If the \c HIDE_UNDOC_CLASSES tag is set to \c YES, doxygen will hide all
 undocumented classes that are normally visible in the class hierarchy.
 If set to \c NO, these classes will be included in the
 various overviews.
 This option has no effect if \ref cfg_extract_all "EXTRACT_ALL" is enabled.
]]>
      </docs>
    </option>
    <option type='bool' id='HIDE_FRIEND_COMPOUNDS' defval='0'>
      <docs>
<![CDATA[
 If the \c HIDE_FRIEND_COMPOUNDS tag is set to \c YES, doxygen will hide all
 friend declarations.
 If set to \c NO, these declarations will be included in the
 documentation.
]]>
      </docs>
    </option>
    <option type='bool' id='HIDE_IN_BODY_DOCS' defval='0'>
      <docs>
<![CDATA[
 If the \c HIDE_IN_BODY_DOCS tag is set to \c YES, doxygen will hide any
 documentation blocks found inside the body of a function.
 If set to \c NO, these blocks will be appended to the
 function's detailed documentation block.
]]>
      </docs>
    </option>
    <option type='bool' id='INTERNAL_DOCS' defval='0'>
      <docs>
<![CDATA[
 The \c INTERNAL_DOCS tag determines if documentation
 that is typed after a \ref cmdinternal "\\internal" command is included. If the tag is set
 to \c NO then the documentation will be excluded.
 Set it to \c YES to include the internal documentation.
]]>
      </docs>
    </option>
    <option type='bool' id='CASE_SENSE_NAMES' defval='0' altdefval='Portable::fileSystemIsCaseSensitive()'>
      <docs>
<![CDATA[
 With the correct setting of option \c CASE_SENSE_NAMES doxygen will better be able to match the
 capabilities of the underlying filesystem.

 In case the filesystem is case sensitive (i.e. it supports files in the same directory
 whose names only differ in casing), the option must be set to \c YES to properly deal with such files
 in case they appear in the input.

 For filesystems that are not case sensitive the option should be be set to \c NO to properly
 deal with output files written for symbols that only differ in casing, such as for two classes,
 one named \c CLASS and the other named \c Class, and to also support references to files without
 having to specify the exact matching casing.

 On Windows (including Cygwin) and MacOS, users should typically set this option to \c NO,
 whereas on Linux or other Unix flavors it should typically be set to \c YES.
]]>
      </docs>
    </option>
    <option type='bool' id='HIDE_SCOPE_NAMES' defval='0'>
      <docs>
<![CDATA[
 If the \c HIDE_SCOPE_NAMES tag is set to \c NO then doxygen
 will show members with their full class and namespace scopes in the
 documentation. If set to \c YES, the scope will be hidden.
]]>
      </docs>
    </option>
    <option type='bool' id='HIDE_COMPOUND_REFERENCE' defval='0'>
      <docs>
<![CDATA[
 If the \c HIDE_COMPOUND_REFERENCE tag is set to \c NO (default) then
 doxygen will append additional text to a page's title, such as Class Reference.
 If set to \c YES the compound reference will be hidden.
]]>
      </docs>
    </option>
    <option type='bool' id='SHOW_HEADERFILE' defval='1'>
      <docs>
<![CDATA[
 If the \c SHOW_HEADERFILE tag is set to \c YES then the documentation
 for a class will show which file needs to be included to use the class.
]]>
      </docs>
    </option>
    <option type='bool' id='SHOW_INCLUDE_FILES' defval='1'>
      <docs>
<![CDATA[
 If the \c SHOW_INCLUDE_FILES tag is set to \c YES then doxygen
 will put a list of the files that are included by a file in the documentation
 of that file.
]]>
      </docs>
    </option>
    <option type='bool' id='SHOW_GROUPED_MEMB_INC' defval='0'>
      <docs>
<![CDATA[
 If the SHOW_GROUPED_MEMB_INC tag is set to \c YES then Doxygen
 will add for each grouped member an include statement to the documentation,
 telling the reader which file to include in order to use the member.
]]>
      </docs>
    </option>
    <option type='bool' id='FORCE_LOCAL_INCLUDES' defval='0'>
      <docs>
<![CDATA[
 If the \c FORCE_LOCAL_INCLUDES tag is set to \c YES then doxygen
 will list include files with double quotes in the documentation
 rather than with sharp brackets.
]]>
      </docs>
    </option>
    <option type='bool' id='INLINE_INFO' defval='1'>
      <docs>
<![CDATA[
 If the \c INLINE_INFO tag is set to \c YES then a tag [inline]
 is inserted in the documentation for inline members.
]]>
      </docs>
    </option>
    <option type='bool' id='SORT_MEMBER_DOCS' defval='1'>
      <docs>
<![CDATA[
 If the \c SORT_MEMBER_DOCS tag is set to \c YES then doxygen
 will sort the (detailed) documentation of file and class members
 alphabetically by member name. If set to \c NO, the members will appear in
 declaration order.
]]>
      </docs>
    </option>
    <option type='bool' id='SORT_BRIEF_DOCS' defval='0'>
      <docs>
<![CDATA[
 If the \c SORT_BRIEF_DOCS tag is set to \c YES then doxygen will sort the
 brief descriptions of file, namespace and class members alphabetically
 by member name. If set to \c NO, the members will appear in
 declaration order. Note that this will also influence the order of the
 classes in the class list.
]]>
      </docs>
    </option>
    <option type='bool' id='SORT_MEMBERS_CTORS_1ST' defval='0'>
      <docs>
<![CDATA[
 If the \c SORT_MEMBERS_CTORS_1ST tag is set to \c YES then doxygen
 will sort the (brief and detailed) documentation of class members so that
 constructors and destructors are listed first. If set to \c NO
 the constructors will appear in the respective orders defined by
 \ref cfg_sort_brief_docs "SORT_BRIEF_DOCS" and \ref cfg_sort_member_docs "SORT_MEMBER_DOCS".
 \note If \ref cfg_sort_brief_docs "SORT_BRIEF_DOCS" is set to \c NO this option is ignored for
       sorting brief member documentation.
 \note If \ref cfg_sort_member_docs "SORT_MEMBER_DOCS" is set to \c NO this option is ignored for
       sorting detailed member documentation.
]]>
      </docs>
    </option>
    <option type='bool' id='SORT_GROUP_NAMES' defval='0'>
      <docs>
<![CDATA[
 If the \c SORT_GROUP_NAMES tag is set to \c YES then doxygen will sort the
 hierarchy of group names into alphabetical order. If set to \c NO
 the group names will appear in their defined order.
]]>
      </docs>
    </option>
    <option type='bool' id='SORT_BY_SCOPE_NAME' defval='0'>
      <docs>
<![CDATA[
 If the \c SORT_BY_SCOPE_NAME tag is set to \c YES, the class list will be
 sorted by fully-qualified names, including namespaces. If set to
 \c NO, the class list will be sorted only by class name,
 not including the namespace part.
 \note This option is not very useful if \ref cfg_hide_scope_names "HIDE_SCOPE_NAMES" is set to \c YES.
 \note This option applies only to the class list, not to the
       alphabetical list.
]]>
      </docs>
    </option>
    <option type='bool' id='STRICT_PROTO_MATCHING' defval='0'>
      <docs>
<![CDATA[
 If the \c STRICT_PROTO_MATCHING option is enabled and doxygen fails to
 do proper type resolution of all parameters of a function it will reject a
 match between the prototype and the implementation of a member function even
 if there is only one candidate or it is obvious which candidate to choose
 by doing a simple string match. By disabling \c STRICT_PROTO_MATCHING doxygen
 will still accept a match between prototype and implementation in such cases.
]]>
      </docs>
    </option>
    <option type='bool' id='GENERATE_TODOLIST' defval='1'>
      <docs>
<![CDATA[
 The \c GENERATE_TODOLIST tag can be used to enable (\c YES) or
 disable (\c NO) the todo list. This list is created by
 putting \ref cmdtodo "\\todo" commands in the documentation.
]]>
      </docs>
    </option>
    <option type='bool' id='GENERATE_TESTLIST' defval='1'>
      <docs>
<![CDATA[
 The \c GENERATE_TESTLIST tag can be used to enable (\c YES) or
 disable (\c NO) the test list. This list is created by
 putting \ref cmdtest "\\test" commands in the documentation.
]]>
      </docs>
    </option>
    <option type='bool' id='GENERATE_BUGLIST' defval='1'>
      <docs>
<![CDATA[
 The \c GENERATE_BUGLIST tag can be used to enable (\c YES) or
 disable (\c NO) the bug list. This list is created by
 putting \ref cmdbug "\\bug" commands in the documentation.
]]>
      </docs>
    </option>
    <option type='bool' id='GENERATE_DEPRECATEDLIST' defval='1'>
      <docs>
<![CDATA[
 The \c GENERATE_DEPRECATEDLIST tag can be used to enable (\c YES) or
 disable (\c NO) the deprecated list. This list is created by
 putting \ref cmddeprecated "\\deprecated"
 commands in the documentation.
]]>
      </docs>
    </option>
    <option type='list' id='ENABLED_SECTIONS' format='string'>
      <docs>
<![CDATA[
 The \c ENABLED_SECTIONS tag can be used to enable conditional
 documentation sections, marked by \ref cmdif "\\if" \<section_label\> ...
 \ref cmdendif "\\endif" and \ref cmdcond "\\cond" \<section_label\> ...
 \ref cmdendcond "\\endcond" blocks.
]]>
      </docs>
    </option>
    <option type='int' id='MAX_INITIALIZER_LINES' minval='0' maxval='10000' defval='30'>
      <docs>
<![CDATA[
 The \c MAX_INITIALIZER_LINES tag determines the maximum number of lines
 that the initial value of a variable or macro / define can have for it to appear in
 the documentation. If the initializer
 consists of more lines than specified here it will be hidden. Use a value
 of 0 to hide initializers completely. The appearance of the value of
 individual variables and macros / defines can be controlled using \ref cmdshowinitializer "\\showinitializer"
 or \ref cmdhideinitializer "\\hideinitializer" command in the documentation regardless of this setting.
]]>
      </docs>
    </option>
    <option type='bool' id='SHOW_USED_FILES' defval='1'>
      <docs>
<![CDATA[
 Set the \c SHOW_USED_FILES tag to \c NO to disable the list of files generated
 at the bottom of the documentation of classes and structs. If set to \c YES, the
 list will mention the files that were used to generate the documentation.
]]>
      </docs>
    </option>
    <option type='bool' id='SHOW_FILES' defval='1'>
      <docs>
<![CDATA[
 Set the \c SHOW_FILES tag to \c NO to disable the generation of the Files page.
 This will remove the Files entry from the Quick Index and from the
 Folder Tree View (if specified).
]]>
      </docs>
    </option>
    <option type='bool' id='SHOW_NAMESPACES' defval='1'>
      <docs>
<![CDATA[
 Set the \c SHOW_NAMESPACES tag to \c NO to disable the generation of the
 Namespaces page. This will remove the Namespaces entry from the Quick Index
 and from the Folder Tree View (if specified).
]]>
      </docs>
    </option>
    <option type='string' id='FILE_VERSION_FILTER' format='file' defval=''>
      <docs>
<![CDATA[
 The \c FILE_VERSION_FILTER tag can be used to specify a program or script that
 doxygen should invoke to get the current version for each file (typically from the
 version control system). Doxygen will invoke the program by executing (via
 <code>popen()</code>) the command <code>command input-file</code>, where \c command is
 the value of the \c FILE_VERSION_FILTER tag, and \c input-file is the name
 of an input file provided by doxygen.
 Whatever the program writes to standard output is used as the file version.
]]>
      </docs>
      <docs doxywizard='0' doxyfile='0'>
<![CDATA[
<br>
<br>
Example of using a shell script as a filter for Unix:
\verbatim
 FILE_VERSION_FILTER = "/bin/sh versionfilter.sh"
\endverbatim
<br>
Example shell script for CVS:
\verbatim
#!/bin/sh
cvs status $1 | sed -n 's/^[ \]*Working revision:[ \t]*\([0-9][0-9\.]*\).*/\1/p'
\endverbatim
<br>
Example shell script for Subversion:
\verbatim
#!/bin/sh
svn stat -v $1 | sed -n 's/^[ A-Z?\*|!]\{1,15\}/r/;s/ \{1,15\}/\/r/;s/ .*//p'
\endverbatim
<br>
Example filter for ClearCase:
\verbatim
FILE_VERSION_FILTER = "cleartool desc -fmt \%Vn"
\endverbatim
]]>
      </docs>
      <docs documentation='0'>
<![CDATA[
 For an example see the documentation.
]]>
      </docs>
    </option>
    <option type='string' id='LAYOUT_FILE' format='file' defval=''>
      <docs>
<![CDATA[
 The \c LAYOUT_FILE tag can be used to specify a layout file which will be parsed by
 doxygen. The layout file controls the global structure of the generated output files
 in an output format independent way. To create the layout file that represents
 doxygen's defaults, run doxygen with the `-l` option. You can optionally specify a
 file name after the option, if omitted \c DoxygenLayout.xml will be used as the name
 of the layout file.
 See also section \ref layout for information.
 <br>Note that if you run doxygen from a directory containing
 a file called \c DoxygenLayout.xml, doxygen will parse it automatically even if
 the \c LAYOUT_FILE tag is left empty.
]]>
      </docs>
    </option>
    <option type='list' id='CITE_BIB_FILES' format='file'>
      <docs>
<![CDATA[
 The \c CITE_BIB_FILES tag can be used to specify one or more \c bib files
 containing the reference definitions. This must be a list of <code>.bib</code> files. The
 <code>.bib</code> extension is automatically appended if omitted. This requires the
 \c bibtex tool to be installed. See also https://en.wikipedia.org/wiki/BibTeX for
 more info. For \f$\mbox{\LaTeX}\f$ the style of the bibliography can be controlled
 using \ref cfg_latex_bib_style "LATEX_BIB_STYLE".
 To use this feature you need \c bibtex and \c perl available in the search path.
 See also \ref cmdcite "\\cite" for info how to create references.
]]>
      </docs>
    </option>
  </group>
  <group name='Messages' docs='Configuration options related to warning and progress messages'>
    <option type='bool' id='QUIET' defval='0'>
      <docs>
<![CDATA[
 The \c QUIET tag can be used to turn on/off the messages that are generated
 to standard output by doxygen. If \c QUIET is set to \c YES this implies that the messages are off.
]]>
      </docs>
    </option>
    <option type='bool' id='WARNINGS' defval='1'>
      <docs>
<![CDATA[
 The \c WARNINGS tag can be used to turn on/off the warning messages that are
 generated to standard error (\c stderr) by doxygen. If \c WARNINGS is set to
 \c YES this implies that the warnings are on.
<br>
 \b Tip: Turn warnings on while writing the documentation.
]]>
      </docs>
    </option>
    <option type='bool' id='WARN_IF_UNDOCUMENTED' defval='1'>
      <docs>
<![CDATA[
 If the \c WARN_IF_UNDOCUMENTED tag is set to \c YES then doxygen will generate warnings
 for undocumented members. If \ref cfg_extract_all "EXTRACT_ALL" is set to \c YES then this flag will
 automatically be disabled unless the \ref cfg_warn_extract_all "WARN_EXTRACT_ALL" is also set to \c YES.
]]>
      </docs>
    </option>
    <option type='bool' id='WARN_IF_DOC_ERROR' defval='1'>
      <docs>
<![CDATA[
 If the \c WARN_IF_DOC_ERROR tag is set to \c YES, doxygen will generate warnings for
 potential errors in the documentation, such as documenting some
 parameters in a documented function twice, or documenting parameters that
 don't exist or using markup commands wrongly.
]]>
      </docs>
    </option>
    <option type='bool' id='WARN_IF_INCOMPLETE_DOC' defval='1'>
      <docs>
<![CDATA[
 If \c WARN_IF_INCOMPLETE_DOC is set to \c YES, doxygen will warn about
 incomplete function parameter documentation.
 If set to \c NO, doxygen will accept that some parameters have no
 documentation without warning.
]]>
      </docs>
    </option>
    <option type='bool' id='WARN_NO_PARAMDOC' defval='0'>
      <docs>
<![CDATA[
 This \c WARN_NO_PARAMDOC option can be enabled to get warnings for
 functions that are documented, but have no documentation for their parameters
 or return value. If set to \c NO, doxygen will only warn about
 wrong parameter documentation, but not about the absence of
 documentation.
 If \ref cfg_extract_all "EXTRACT_ALL" is set to \c YES then this flag will
<<<<<<< HEAD
 automatically be disabled unless the \ref cfg_warn_extract_all "WARN_EXTRACT_ALL"
 is also set to \c YES.
=======
 automatically be disabled.
 See also \ref cfg_warn_if_incomplete_doc "WARN_IF_INCOMPLETE_DOC"
>>>>>>> 449de7f9
]]>
      </docs>
    </option>
    <option type='enum' id='WARN_AS_ERROR' defval='NO'>
      <docs>
<![CDATA[
 If the \c WARN_AS_ERROR tag is set to \c YES then doxygen will immediately stop
 when a warning is encountered.
 If the \c WARN_AS_ERROR tag is set to \c FAIL_ON_WARNINGS then doxygen will continue
 running as if \c WARN_AS_ERROR tag is set to \c NO, but at the end of the doxygen
 process doxygen will return with a non-zero status.
]]>
      </docs>
      <value name="NO"/>
      <value name="YES" />
      <value name="FAIL_ON_WARNINGS" />
    </option>
    <option type='string' id='WARN_FORMAT' format='string' defval='$file:$line: $text'>
      <docs>
<![CDATA[
 The \c WARN_FORMAT tag determines the format of the warning messages that
 doxygen can produce. The string should contain the <code>\$file</code>,
 <code>\$line</code>, and <code>\$text</code>
 tags, which will be replaced by the file and line number from which the
 warning originated and the warning text.
 Optionally the format may contain
 <code>$version</code>, which will be replaced by the version of the file (if it could
 be obtained via \ref cfg_file_version_filter "FILE_VERSION_FILTER")
]]>
      </docs>
    </option>
    <option type='string' id='WARN_LOGFILE' format='file' defval=''>
      <docs>
<![CDATA[
 The \c WARN_LOGFILE tag can be used to specify a file to which warning
 and error messages should be written. If left blank the output is written
 to standard error (`stderr`). In case the file specified cannot be opened for
 writing the warning and error messages are written to standard error. When as 
 file `-` is specified the warning and error messages are written to standard output
 (`stdout`).
]]>
      </docs>
    </option>
    <option type='bool' id='WARN_EXTRACT_ALL' defval='0' depends='EXTRACT_ALL'>
      <docs>
<![CDATA[
 If the \c WARN_EXTRACT_ALL tag is set to \c YES then doxygen will generate warnings
 for undocumented members even when \ref cfg_extract_all "EXTRACT_ALL" is set to \c YES.
]]>
      </docs>
    </option>
  </group>
  <group name='Input' docs='Configuration options related to the input files'>
    <option type='list' id='INPUT' format='filedir'>
      <docs>
<![CDATA[
 The \c INPUT tag is used to specify the files and/or directories that contain
 documented source files. You may enter file names like
 \c myfile.cpp or directories like \c /usr/src/myproject.
 Separate the files or directories with spaces. See also
 \ref cfg_file_patterns "FILE_PATTERNS"  and
 \ref cfg_extension_mapping "EXTENSION_MAPPING"

 \note If this tag is empty the current directory is searched.
]]>
      </docs>
    </option>
    <option type='string' id='INPUT_ENCODING' format='string' defval='UTF-8'>
      <docs>
<![CDATA[
 This tag can be used to specify the character encoding of the source files that
 doxygen parses. Internally doxygen uses the UTF-8 encoding.
 Doxygen uses `libiconv` (or the `iconv` built into `libc`) for the transcoding.
 See <a href="https://www.gnu.org/software/libiconv/">the libiconv documentation</a> for
 the list of possible encodings.
]]>
      </docs>
    </option>
    <option type='list' id='FILE_PATTERNS' format='string'>
      <docs>
<![CDATA[
 If the value of the \ref cfg_input "INPUT" tag contains directories, you can use the
 \c FILE_PATTERNS tag to specify one or more wildcard patterns
 (like `*.cpp` and `*.h`) to filter out the source-files
 in the directories.<br>
 Note that for custom extensions or not directly supported extensions you also
 need to set \ref cfg_extension_mapping "EXTENSION_MAPPING" for the extension
 otherwise the files are not read by doxygen.<br>
 Note the list of default checked file patterns might differ from the list of
 \ref default_file_extension_mapping "default file extension mappings".<br>
 If left blank the following patterns are tested:
]]>
      </docs>
      <value name='*.c'/>
      <value name='*.cc'/>
      <value name='*.cxx'/>
      <value name='*.cpp'/>
      <value name='*.c++'/>
      <value name='*.java'/>
      <value name='*.ii'/>
      <value name='*.ixx'/>
      <value name='*.ipp'/>
      <value name='*.i++'/>
      <value name='*.inl'/>
      <value name='*.idl'/>
      <value name='*.ddl'/>
      <value name='*.odl'/>
      <value name='*.h'/>
      <value name='*.hh'/>
      <value name='*.hxx'/>
      <value name='*.hpp'/>
      <value name='*.h++'/>
      <value name='*.l'/>
      <value name='*.cs'/>
      <value name='*.d'/>
      <value name='*.php'/>
      <value name='*.php4'/>
      <value name='*.php5'/>
      <value name='*.phtml'/>
      <value name='*.inc'/>
      <value name='*.m'/>
      <value name='*.markdown'/>
      <value name='*.md'/>
      <value name='*.mm'/>
      <value name='*.dox' desc='(to be provided as doxygen C comment)'/>
      <value name='*.py'/>
      <value name='*.pyw'/>
      <value name='*.f90'/>
      <value name='*.f95'/>
      <value name='*.f03'/>
      <value name='*.f08'/>
      <value name='*.f18'/>
      <value name='*.f'/>
      <value name='*.for'/>
      <value name='*.vhd'/>
      <value name='*.vhdl'/>
      <value name='*.ucf'/>
      <value name='*.qsf'/>
      <value name='*.ice'/>
    </option>
    <option type='bool' id='RECURSIVE' defval='0'>
      <docs>
<![CDATA[
 The \c RECURSIVE tag can be used to specify whether or not subdirectories
 should be searched for input files as well.
]]>
      </docs>
    </option>
    <option type='list' id='EXCLUDE' format='filedir'>
      <docs>
<![CDATA[
 The \c EXCLUDE tag can be used to specify files and/or directories that should be
 excluded from the \ref cfg_input "INPUT" source files. This way you can easily exclude a
 subdirectory from a directory tree whose root is specified with the \ref cfg_input "INPUT" tag.
 <br>Note that relative paths are relative to the directory from which doxygen is run.
]]>
      </docs>
    </option>
    <option type='bool' id='EXCLUDE_SYMLINKS' defval='0'>
      <docs>
<![CDATA[
 The \c EXCLUDE_SYMLINKS tag can be used to select whether or not files or directories
 that are symbolic links (a Unix file system feature) are excluded from the input.
]]>
      </docs>
    </option>
    <option type='list' id='EXCLUDE_PATTERNS' format='string'>
      <docs>
<![CDATA[
 If the value of the \ref cfg_input "INPUT" tag contains directories, you can use the
 \c EXCLUDE_PATTERNS tag to specify one or more wildcard patterns to exclude
 certain files from those directories.
 <br>Note that the wildcards are matched
 against the file with absolute path, so to exclude all test directories
 for example use the pattern `*``/test/``*`
]]>
      </docs>
    </option>
    <option type='list' id='EXCLUDE_SYMBOLS' format='string'>
      <docs>
<![CDATA[
 The \c EXCLUDE_SYMBOLS tag can be used to specify one or more symbol names
 (namespaces, classes, functions, etc.) that should be excluded from the
 output. The symbol name can be a fully qualified name, a word, or if the
 wildcard `*` is used, a substring. Examples: `ANamespace`, `AClass`,
 `ANamespace::AClass`, `ANamespace::*Test`
 <br>Note that the wildcards are matched against the file with absolute path,
 so to exclude all test directories use the pattern
 `*``/test/``*`
]]>
      </docs>
    </option>
    <option type='list' id='EXAMPLE_PATH' format='filedir'>
      <docs>
<![CDATA[
 The \c EXAMPLE_PATH tag can be used to specify one or more files or
 directories that contain example code fragments that are included (see
 the \ref cmdinclude "\\include" command).
]]>
      </docs>
    </option>
    <option type='list' id='EXAMPLE_PATTERNS' format='string'>
      <docs>
<![CDATA[
 If the value of the \ref cfg_example_path "EXAMPLE_PATH" tag contains directories,
 you can use the
 \c EXAMPLE_PATTERNS tag to specify one or more wildcard pattern (like `*.cpp`
 and `*.h`) to filter out the source-files in the directories. If left
 blank all files are included.
]]>
      </docs>
      <value name='*' show_docu='NO'/>
    </option>
    <option type='bool' id='EXAMPLE_RECURSIVE' defval='0'>
      <docs>
<![CDATA[
 If the \c EXAMPLE_RECURSIVE tag is set to \c YES then subdirectories will be
 searched for input files to be used with the \ref cmdinclude "\\include" or
 \ref cmddontinclude "\\dontinclude"
 commands irrespective of the value of the \ref cfg_recursive "RECURSIVE" tag.
]]>
      </docs>
    </option>
    <option type='list' id='IMAGE_PATH' format='filedir'>
      <docs>
<![CDATA[
 The \c IMAGE_PATH tag can be used to specify one or more files or
 directories that contain images that are to be included in the
 documentation (see the \ref cmdimage "\\image" command).
]]>
      </docs>
    </option>
    <option type='string' id='INPUT_FILTER' format='file' defval=''>
      <docs>
<![CDATA[
 The \c INPUT_FILTER tag can be used to specify a program that doxygen should
 invoke to filter for each input file. Doxygen will invoke the filter program
 by executing (via <code>popen()</code>) the command:
 <br>
   <code>\<filter\> \<input-file\></code>
 <br>
 where <code>\<filter\></code>
 is the value of the \c INPUT_FILTER tag, and <code>\<input-file\></code> is the name of an
 input file. Doxygen will then use the output that the filter program writes
 to standard output.  If \ref cfg_filter_patterns "FILTER_PATTERNS" is specified, this tag will be ignored.
 <br>Note that the filter must not add or remove lines; it is applied before the
 code is scanned, but not when the output code is generated. If lines are added
 or removed, the anchors will not be placed correctly.
 <br>Note that for custom extensions or not directly supported extensions you also
 need to set \ref cfg_extension_mapping "EXTENSION_MAPPING" for the extension
 otherwise the files are not properly processed by doxygen.<br>

]]>
      </docs>
    </option>
    <option type='list' id='FILTER_PATTERNS' format='string'>
      <docs>
<![CDATA[
 The \c FILTER_PATTERNS tag can be used to specify filters on a per file pattern
 basis. Doxygen will compare the file name with each pattern and apply the
 filter if there is a match. The filters are a list of the form:
 pattern=filter (like `*.cpp=my_cpp_filter`). See \ref cfg_input_filter "INPUT_FILTER" for further
 information on how filters are used. If the \c FILTER_PATTERNS tag is empty or if
 none of the patterns match the file name, \ref cfg_input_filter "INPUT_FILTER" is
 applied.
 <br>Note that for custom extensions or not directly supported extensions you also
 need to set \ref cfg_extension_mapping "EXTENSION_MAPPING" for the extension
 otherwise the files are not properly processed by doxygen.<br>
]]>
      </docs>
    </option>
    <option type='bool' id='FILTER_SOURCE_FILES' defval='0'>
      <docs>
<![CDATA[
 If the \c FILTER_SOURCE_FILES tag is set to \c YES, the input filter (if set using
 \ref cfg_input_filter "INPUT_FILTER") will also be used to filter the input
 files that are used for producing the source files to browse
 (i.e. when \ref cfg_source_browser "SOURCE_BROWSER" is set to \c YES).
]]>
      </docs>
    </option>
    <option type='list' id='FILTER_SOURCE_PATTERNS' format='string' depends='FILTER_SOURCE_FILES'>
      <docs>
<![CDATA[
 The \c FILTER_SOURCE_PATTERNS tag can be used to specify source filters per
 file pattern. A pattern will override the setting
 for \ref cfg_filter_patterns "FILTER_PATTERN" (if any)
 and it is also possible to disable source filtering for a specific pattern
 using `*.ext=` (so without naming a filter).
]]>
      </docs>
    </option>
    <option type='string' id='USE_MDFILE_AS_MAINPAGE' format='string' defval=''>
      <docs>
<![CDATA[
 If the \c USE_MDFILE_AS_MAINPAGE tag refers to the name of a markdown file that
 is part of the input, its contents will be placed on the main page (`index.html`).
 This can be useful if you have a project on for instance GitHub and want to reuse
 the introduction page also for the doxygen output.
]]>
      </docs>
    </option>
  </group>
  <group name='Source_Browser' docs='Configuration options related to source browsing'>
    <option type='bool' id='SOURCE_BROWSER' defval='0'>
      <docs>
<![CDATA[
 If the \c SOURCE_BROWSER tag is set to \c YES then a list of source files will
 be generated. Documented entities will be cross-referenced with these sources.
 <br>Note: To get rid of all source code in the generated output, make sure that also
 \ref cfg_verbatim_headers "VERBATIM_HEADERS" is set to \c NO.
]]>
      </docs>
    </option>
    <option type='bool' id='INLINE_SOURCES' defval='0'>
      <docs>
<![CDATA[
 Setting the \c INLINE_SOURCES tag to \c YES will include the body
 of functions, classes and enums directly into the documentation.
]]>
      </docs>
    </option>
    <option type='bool' id='STRIP_CODE_COMMENTS' defval='1'>
      <docs>
<![CDATA[
 Setting the \c STRIP_CODE_COMMENTS tag to \c YES will instruct
 doxygen to hide any special comment blocks from generated source code
 fragments. Normal C, C++ and Fortran comments will always remain visible.
]]>
      </docs>
    </option>
    <option type='bool' id='REFERENCED_BY_RELATION' defval='0'>
      <docs>
<![CDATA[
 If the \c REFERENCED_BY_RELATION tag is set to \c YES
 then for each documented entity all documented
 functions referencing it will be listed.
]]>
      </docs>
    </option>
    <option type='bool' id='REFERENCES_RELATION' defval='0'>
      <docs>
<![CDATA[
 If the \c REFERENCES_RELATION tag is set to \c YES
 then for each documented function all documented entities
 called/used by that function will be listed.
]]>
      </docs>
    </option>
    <option type='bool' id='REFERENCES_LINK_SOURCE' defval='1'>
      <docs>
<![CDATA[
 If the \c REFERENCES_LINK_SOURCE tag is set to \c YES
 and \ref cfg_source_browser "SOURCE_BROWSER" tag is set to \c YES then the hyperlinks from
 functions in \ref cfg_references_relation "REFERENCES_RELATION" and
 \ref cfg_referenced_by_relation "REFERENCED_BY_RELATION" lists will
 link to the source code.  Otherwise they will link to the documentation.
]]>
      </docs>
    </option>
    <option type='bool' id='SOURCE_TOOLTIPS' defval='1' depends='SOURCE_BROWSER'>
      <docs>
<![CDATA[
If SOURCE_TOOLTIPS is enabled (the default) then hovering a hyperlink in the
source code will show a tooltip with additional information such as prototype,
brief description and links to the definition and documentation. Since this will
make the HTML file larger and loading of large files a bit slower, you can opt
to disable this feature.
]]>
      </docs>
    </option>
    <option type='bool' id='USE_HTAGS' defval='0' depends='SOURCE_BROWSER'>
      <docs>
<![CDATA[
 If the \c USE_HTAGS tag is set to \c YES then the references to source code
 will point to the HTML generated by the \c htags(1) tool instead of doxygen
 built-in source browser. The \c htags tool is part of GNU's global source
 tagging system (see https://www.gnu.org/software/global/global.html). You
 will need version 4.8.6 or higher.
<br>
 To use it do the following:
 -# Install the latest version of \c global
 -# Enable \ref cfg_source_browser "SOURCE_BROWSER" and \c USE_HTAGS in the configuration file
 -# Make sure the \ref cfg_input "INPUT" points to the root of the source tree
 -# Run \c doxygen as normal
<br>
 Doxygen will invoke \c htags (and that will in turn invoke \c gtags), so these tools
 must be available from the command line (i.e. in the search path).
<br>
 The result: instead of the source browser generated by doxygen, the links to
 source code will now point to the output of \c htags.
]]>
      </docs>
    </option>

    <option type='bool' id='VERBATIM_HEADERS' defval='1'>
      <docs>
<![CDATA[
  If the \c VERBATIM_HEADERS tag is set the \c YES then doxygen
  will generate a verbatim copy of the header file for each class for
  which an include is specified. Set to \c NO to disable this.
  \sa Section \ref cmdclass "\\class".
]]>
      </docs>
    </option>
    <option type='bool' id='CLANG_ASSISTED_PARSING' setting='USE_LIBCLANG' defval='0'>
      <docs>
<![CDATA[
  If the \c CLANG_ASSISTED_PARSING tag is set to \c YES then doxygen will use the
  <a href="http://clang.llvm.org/">clang parser</a> for more accurate parsing
  at the cost of reduced performance. This can be particularly helpful with
  template rich C++ code for which doxygen's built-in parser lacks the
  necessary type information.

  @note The availability of this option depends on whether or not doxygen
  was generated with the `-Duse_libclang=ON` option for CMake.
]]>
      </docs>
    </option>
    <option type='bool' id='CLANG_ADD_INC_PATHS' setting='USE_LIBCLANG' depends='CLANG_ASSISTED_PARSING' defval='1'>
      <docs>
<![CDATA[
  If the \c CLANG_ASSISTED_PARSING tag is set to \c YES and the \c CLANG_ADD_INC_PATHS
  tag is set to \c YES then doxygen will add the directory of each input to the
  include path.
]]>
      </docs>
    </option>
    <option type='list' id='CLANG_OPTIONS' format='string' setting='USE_LIBCLANG' depends='CLANG_ASSISTED_PARSING'>
      <docs>
<![CDATA[
 If clang assisted parsing is enabled you can provide the compiler with command
 line options that you would normally use when invoking the compiler. Note that
 the include paths will already be set by doxygen for the files and directories
 specified with \ref cfg_input "INPUT" and \ref cfg_include_path "INCLUDE_PATH".
]]>
      </docs>
    </option>
    <option type='string' id='CLANG_DATABASE_PATH' setting='USE_LIBCLANG' defval=''>
      <docs>
<![CDATA[
 If clang assisted parsing is enabled you can provide the clang parser with the
 path to the directory containing a file called `compile_commands.json`.
 This file is the <a href="http://clang.llvm.org/docs/HowToSetupToolingForLLVM.html">
 compilation database</a> containing the options used when the source files were built.
 This is equivalent to specifying the `-p` option to a clang tool, such as `clang-check`.
 These options will then be passed to the parser. Any options specified with
 \ref cfg_clang_options "CLANG_OPTIONS" will be added as well.

 @note The availability of this option depends on whether or not doxygen
 was generated with the `-Duse_libclang=ON` option for CMake.
 ]]>
        </docs>
    </option>
  </group>
  <group name='Index' docs='Configuration options related to the alphabetical class index'>
    <option type='bool' id='ALPHABETICAL_INDEX' defval='1'>
      <docs>
<![CDATA[
 If the \c ALPHABETICAL_INDEX tag is set to \c YES, an alphabetical index
 of all compounds will be generated. Enable this if the project contains
 a lot of classes, structs, unions or interfaces.
]]>
      </docs>
    </option>
    <option type='list' id='IGNORE_PREFIX' format='string' depends='ALPHABETICAL_INDEX'>
      <docs>
<![CDATA[
 In case all classes in a project start with a common prefix, all classes will
 be put under the same header in the alphabetical index.
 The \c IGNORE_PREFIX tag can be used to specify a prefix
 (or a list of prefixes) that should be ignored while generating the index headers.
]]>
      </docs>
    </option>
  </group>
  <group name='HTML' docs='Configuration options related to the HTML output'>
    <option type='bool' id='GENERATE_HTML' defval='1'>
      <docs>
<![CDATA[
 If the \c GENERATE_HTML tag is set to \c YES, doxygen will
 generate HTML output
]]>
      </docs>
    </option>
    <option type='string' id='HTML_OUTPUT' format='dir' defval='html' depends='GENERATE_HTML'>
      <docs>
<![CDATA[
 The \c HTML_OUTPUT tag is used to specify where the HTML docs will be put.
 If a relative path is entered the value of \ref cfg_output_directory "OUTPUT_DIRECTORY" will be
 put in front of it.
]]>
      </docs>
    </option>
    <option type='string' id='HTML_FILE_EXTENSION' format='string' defval='.html' depends='GENERATE_HTML'>
      <docs>
<![CDATA[
 The \c HTML_FILE_EXTENSION tag can be used to specify the file extension for
 each generated HTML page (for example: <code>.htm, .php, .asp</code>).
]]>
      </docs>
    </option>
    <option type='string' id='HTML_HEADER' format='file' defval='' depends='GENERATE_HTML'>
      <docs>
<![CDATA[
 The \c HTML_HEADER tag can be used to specify a user-defined HTML
 header file for each generated HTML page.
 If the tag is left blank doxygen will generate a
 standard header.
<br>
 To get valid HTML the header file that
 includes any scripts and style sheets that doxygen
 needs, which is dependent on the configuration options used (e.g. the
 setting \ref cfg_generate_treeview "GENERATE_TREEVIEW").
 It is highly recommended to start with a default header using
\verbatim
doxygen -w html new_header.html new_footer.html new_stylesheet.css YourConfigFile
\endverbatim
 and then modify the file \c new_header.html.

 See also section \ref doxygen_usage for information on how to generate
 the default header that doxygen normally uses.

 @note The header is subject to change so you typically
 have to regenerate the default header when upgrading to a newer version of
 doxygen.
]]>
      </docs>
      <docs doxywizard='0' doxyfile='0'>
<![CDATA[
 The following markers have a special meaning inside the header and footer:
 <dl>
 <dt><code>$title</code><dd>will be replaced with the title of the page.
 <dt><code>$datetime</code><dd>will be replaced with current the date and time.
 <dt><code>$date</code><dd>will be replaced with the current date.
 <dt><code>$year</code><dd>will be replaces with the current year.
 <dt><code>$doxygenversion</code><dd>will be replaced with the version of doxygen
 <dt><code>$projectname</code><dd>will be replaced with the name of
            the project (see \ref cfg_project_name "PROJECT_NAME")
 <dt><code>$projectnumber</code><dd>will be replaced with the project number
            (see \ref cfg_project_number "PROJECT_NUMBER")
 <dt><code>$projectbrief</code><dd>will be replaced with the project brief
            description (see \ref cfg_project_brief "PROJECT_BRIEF")
 <dt><code>$projectlogo</code><dd>will be replaced with the project logo
            (see \ref cfg_project_logo "PROJECT_LOGO")
 <dt><code>$generatedby</code><dd>will be replaced with the output language dependent
            version of the text "Generated by" or when the
            \ref cfg_html_timestamp "HTML_TIMESTAMP" is set by the output language
            dependent version of the text &quot;Generated on `$datetime` for `$projectname` by&quot;.
 <dt><code>$stylesheet</code><dd>will be replaced with the setting of
            \ref cfg_html_stylesheet "HTML_STYLESHEET" unless it is empty or the file in which case
            it is replaced by the default setting `doxygen.css`.
 <dt><code>$extrastylesheet</code><dd>will be replaced with the setting of
            \ref cfg_html_extra_stylesheet "HTML_EXTRA_STYLESHEET" including the required
            HTML tags for each extra stylesheet.
 <dt><code>$treeview</code><dd>will be replaced with links to
            the javascript and style sheets needed for the navigation tree
            (or an empty string when \ref cfg_generate_treeview "GENERATE_TREEVIEW"
            is disabled).
 <dt><code>$search</code><dd>will be replaced with a links to
            the javascript and style sheets needed for the search engine
            (or an empty string when \ref cfg_searchengine "SEARCHENGINE"
            is disabled).
 <dt><code>$searchbox</code><dd>will be replaced with the HTML code needed for
            the search box to be shown
            (or an empty string when \ref cfg_searchengine "SEARCHENGINE"
            is disabled).
 <dt><code>$mathjax</code><dd>will be replaced with a links to
            the javascript and style sheets needed for the MathJax feature
            (or an empty string when \ref cfg_use_mathjax "USE_MATHJAX" is disabled).
 <dt><code>$relpath^</code><dd>
            If \ref cfg_create_subdirs "CREATE_SUBDIRS" is enabled, the command <code>$relpath^</code> can be
            used to produce a relative path to the root of the HTML output directory,
            e.g. use <code>$relpath^doxygen.css</code>, to refer to the standard style sheet.
 <dt><code>$navpath</code><dd>will be replaced with a path as required by
            \ref cfg_generate_treeview "GENERATE_TREEVIEW"
 </dl>

 To cope with differences in the layout of the header and footer that depend on
 configuration settings, the header can also contain special blocks that
 will be copied to the output or skipped depending on the configuration.
 Such blocks have the following form:
\verbatim
 <!--BEGIN BLOCKNAME-->
 Some context copied when condition BLOCKNAME holds
 <!--END BLOCKNAME-->
 <!--BEGIN !BLOCKNAME-->
 Some context copied when condition BLOCKNAME does not hold
 <!--END !BLOCKNAME-->
\endverbatim
 The following block names are supported:
 <dl>
 <dt><code>DISABLE_INDEX</code><dd>Content within this block is copied to the output
     if the \ref cfg_disable_index "DISABLE_INDEX" option is enabled (so when the index is disabled).
 <dt><code>GENERATE_TREEVIEW</code><dd>Content within this block is copied to the output
     if the \ref cfg_generate_treeview "GENERATE_TREEVIEW" option is enabled.
 <dt><code>SEARCHENGINE</code><dd>Content within this block is copied to the output
     if the \ref cfg_searchengine "SEARCHENGINE" option is enabled.
 <dt><code>PROJECT_NAME</code><dd>Content within the block is copied to the output
     if the \ref cfg_project_name "PROJECT_NAME" option is not empty.
 <dt><code>PROJECT_NUMBER</code><dd>Content within the block is copied to the output
     if the \ref cfg_project_number "PROJECT_NUMBER" option is not empty.
 <dt><code>PROJECT_BRIEF</code><dd>Content within the block is copied to the output
     if the \ref cfg_project_brief "PROJECT_BRIEF" option is not empty.
 <dt><code>PROJECT_LOGO</code><dd>Content within the block is copied to the output
     if the \ref cfg_project_logo "PROJECT_LOGO" option is not empty.
 <dt><code>FULL_SIDEBAR</code><dd>Content within the block is copied to the output
     if the \ref cfg_full_sidebar "FULL_SIDEBAR",
     \ref cfg_disable_index "DISABLE_INDEX" and \ref cfg_generate_treeview "GENERATE_TREEVIEW"
     options are all enabled.
 <dt><code>TITLEAREA</code><dd>Content within this block is copied to the output
     if a title is visible at the top of each page. This is the case
     if either \ref cfg_project_name "PROJECT_NAME",
     \ref cfg_project_brief "PROJECT_BRIEF", \ref cfg_project_logo "PROJECT_LOGO"
     is filled in or if both \ref cfg_disable_index "DISABLE_INDEX" and
     \ref cfg_searchengine "SEARCHENGINE" are enabled.
 </dl>
]]>
      </docs>
      <docs documentation='0'>
<![CDATA[
 For a description of the possible markers and block names see the documentation.
]]>
      </docs>
    </option>

    <option type='string' id='HTML_FOOTER' format='file' defval='' depends='GENERATE_HTML'>
      <docs>
<![CDATA[
 The \c HTML_FOOTER tag can be used to specify a user-defined HTML footer for
 each generated HTML page.
 If the tag is left blank doxygen will generate a standard footer.

 See \ref cfg_html_header "HTML_HEADER" for more information on
 how to generate a default footer and what special commands can be
 used inside the footer.

 See also section \ref doxygen_usage for information on how to generate
 the default footer that doxygen normally uses.
]]>
      </docs>
    </option>
    <option type='string' id='HTML_STYLESHEET' format='file' defval='' depends='GENERATE_HTML'>
      <docs>
<![CDATA[
 The \c HTML_STYLESHEET tag can be used to specify a user-defined cascading
 style sheet that is used by each HTML page. It can be used to
 fine-tune the look of the HTML output. If left blank doxygen
 will generate a default style sheet.

 See also section \ref doxygen_usage for information on how to generate
 the style sheet that doxygen normally uses.

 \note It is recommended to use
 \ref cfg_html_extra_stylesheet "HTML_EXTRA_STYLESHEET" instead of this tag,
 as it is more robust and
 this tag (<code>HTML_STYLESHEET</code>) will in the future become obsolete.
]]>
      </docs>
    </option>
    <option type='list' id='HTML_EXTRA_STYLESHEET' format='file' defval='' depends='GENERATE_HTML'>
      <docs>
<![CDATA[
 The \c HTML_EXTRA_STYLESHEET tag can be used to specify additional
 user-defined cascading style sheets that are included after the standard
 style sheets created by doxygen. Using this option one can overrule
 certain style aspects. This is preferred over using \ref cfg_html_stylesheet "HTML_STYLESHEET"
 since it does not replace the standard style sheet and is therefore more
 robust against future updates. Doxygen will copy the style sheet files to
 the output directory.
 \note The order of the extra style sheet files is of importance (e.g. the last
 style sheet in the list overrules the setting of the previous ones in the list).
]]>
      </docs>
      <docs doxywizard='0' doxyfile='0'>
<![CDATA[
 Here is an example style sheet that gives the contents area a fixed width:
\verbatim
body {
        background-color: #CCC;
        color: black;
        margin: 0;
}

div.contents {
        margin-bottom: 10px;
        padding: 12px;
        margin-left: auto;
        margin-right: auto;
        width: 960px;
        background-color: white;
        border-radius: 8px;
}

#titlearea {
        background-color: white;
}

hr.footer {
        display: none;
}

.footer {
        background-color: #AAA;
}
\endverbatim
]]>
      </docs>
      <docs documentation='0'>
<![CDATA[
 For an example see the documentation.
]]>
      </docs>
    </option>
    <option type='list' id='HTML_EXTRA_FILES' format='file' depends='GENERATE_HTML'>
      <docs>
<![CDATA[
 The \c HTML_EXTRA_FILES tag can be used to specify one or more extra images or
 other source files which should be copied to the HTML output directory. Note
 that these files will be copied to the base HTML output directory. Use the
 <code>$relpath^</code> marker in the \ref cfg_html_header "HTML_HEADER" and/or
 \ref cfg_html_footer "HTML_FOOTER" files to load these
 files. In the \ref cfg_html_stylesheet "HTML_STYLESHEET" file, use the file name only. Also note that
 the files will be copied as-is; there are no commands or markers available.
]]>
      </docs>
    </option>
    <option type='int' id='HTML_COLORSTYLE_HUE' minval='0' maxval='359' defval='220' depends='GENERATE_HTML'>
      <docs>
<![CDATA[
 The \c HTML_COLORSTYLE_HUE tag controls the color of the HTML output.
 Doxygen will adjust the colors in the style sheet and background images
 according to this color. Hue is specified as an angle on a color-wheel,
 see https://en.wikipedia.org/wiki/Hue for more information.
 For instance the value 0 represents red, 60 is yellow, 120 is green,
 180 is cyan, 240 is blue, 300 purple, and 360 is red again.
]]>
      </docs>
    </option>
    <option type='int' id='HTML_COLORSTYLE_SAT' minval='0' maxval='255' defval='100' depends='GENERATE_HTML'>
      <docs>
<![CDATA[
 The \c HTML_COLORSTYLE_SAT tag controls the purity (or saturation) of
 the colors in the HTML output. For a value of 0 the output will use
 gray-scales only. A value of 255 will produce the most vivid colors.
]]>
      </docs>
    </option>
    <option type='int' id='HTML_COLORSTYLE_GAMMA' minval='40' maxval='240' defval='80' depends='GENERATE_HTML'>
      <docs>
<![CDATA[
 The \c HTML_COLORSTYLE_GAMMA tag controls the gamma correction applied to
 the luminance component of the colors in the HTML output. Values below
 100 gradually make the output lighter, whereas values above 100 make
 the output darker. The value divided by 100 is the actual gamma applied,
 so 80 represents a gamma of 0.8, The value 220 represents a gamma of 2.2,
 and 100 does not change the gamma.
]]>
      </docs>
    </option>
    <option type='bool' id='HTML_TIMESTAMP' defval='0' depends='GENERATE_HTML'>
      <docs>
<![CDATA[
 If the \c HTML_TIMESTAMP tag is set to \c YES then the footer of
 each generated HTML page will contain the date and time when the page
 was generated. Setting this to \c YES can help to show when doxygen was last run
 and thus if the documentation is up to date.
]]>
      </docs>
    </option>
    <option type='bool' id='HTML_DYNAMIC_MENUS' defval='1' depends='GENERATE_HTML'>
      <docs>
<![CDATA[
 If the \c HTML_DYNAMIC_MENUS tag is set to \c YES then the generated HTML
 documentation will contain a main index with vertical navigation menus that
 are dynamically created via JavaScript. If disabled, the navigation index will consists of
 multiple levels of tabs that are statically embedded in every HTML page.
 Disable this option to support browsers that do not have JavaScript, like
 the Qt help browser.
]]>
      </docs>
    </option>
    <option type='bool' id='HTML_DYNAMIC_SECTIONS' defval='0' depends='GENERATE_HTML'>
      <docs>
<![CDATA[
 If the \c HTML_DYNAMIC_SECTIONS tag is set to \c YES then the generated HTML
 documentation will contain sections that can be hidden and shown after the
 page has loaded.
]]>
      </docs>
    </option>
    <option type='int' id='HTML_INDEX_NUM_ENTRIES' minval='0' maxval='9999' defval='100' depends='GENERATE_HTML'>
      <docs>
<![CDATA[
 With \c HTML_INDEX_NUM_ENTRIES one can control the preferred number of
 entries shown in the various tree structured indices initially; the user
 can expand and collapse entries dynamically later on. Doxygen will expand
 the tree to such a level that at most the specified number of entries are
 visible (unless a fully collapsed tree already exceeds this amount).
 So setting the number of entries 1 will produce a full collapsed tree by
 default. 0 is a special value representing an infinite number of entries
 and will result in a full expanded tree by default.
]]>
      </docs>
    </option>
    <option type='bool' id='GENERATE_DOCSET' defval='0' depends='GENERATE_HTML'>
      <docs>
<![CDATA[
 If the \c GENERATE_DOCSET tag is set to \c YES, additional index files
 will be generated that can be used as input for
 <a href="https://developer.apple.com/xcode/">Apple's Xcode 3
 integrated development environment</a>, introduced with OSX 10.5 (Leopard).
 To create a documentation set, doxygen will generate a Makefile in the
 HTML output directory. Running \c make will produce the docset in that
 directory and running <code>make install</code> will install the docset in
 <code>~/Library/Developer/Shared/Documentation/DocSets</code>
 so that Xcode will find it at startup. See
 https://developer.apple.com/library/archive/featuredarticles/DoxygenXcode/_index.html
 for more information.
]]>
      </docs>
    </option>
    <option type='string' id='DOCSET_FEEDNAME' format='string' defval='Doxygen generated docs' depends='GENERATE_DOCSET'>
      <docs>
<![CDATA[
 This tag determines the name of the docset
 feed. A documentation feed provides an umbrella under which multiple
 documentation sets from a single provider (such as a company or product suite)
 can be grouped.
]]>
      </docs>
    </option>
    <option type='string' id='DOCSET_FEEDURL' format='string' depends='GENERATE_DOCSET'>
      <docs>
<![CDATA[
 This tag determines the URL of the docset
 feed. A documentation feed provides an umbrella under which multiple
 documentation sets from a single provider (such as a company or product suite)
 can be grouped.
]]>
      </docs>
    </option>
    <option type='string' id='DOCSET_BUNDLE_ID' format='string' defval='org.doxygen.Project' depends='GENERATE_DOCSET'>
      <docs>
<![CDATA[
 This tag specifies a string that
 should uniquely identify the documentation set bundle. This should be a
 reverse domain-name style string, e.g. <code>com.mycompany.MyDocSet</code>.
 Doxygen will append <code>.docset</code> to the name.
]]>
      </docs>
    </option>
    <option type='string' id='DOCSET_PUBLISHER_ID' format='string' defval='org.doxygen.Publisher' depends='GENERATE_DOCSET'>
      <docs>
<![CDATA[
The \c DOCSET_PUBLISHER_ID
tag specifies a string that should uniquely identify
the documentation publisher. This should be a reverse domain-name style
string, e.g. <code>com.mycompany.MyDocSet.documentation</code>.
]]>
      </docs>
    </option>
    <option type='string' id='DOCSET_PUBLISHER_NAME' format='string' defval='Publisher' depends='GENERATE_DOCSET'>
      <docs>
<![CDATA[
The \c DOCSET_PUBLISHER_NAME tag identifies the documentation publisher.
]]>
      </docs>
    </option>
    <option type='bool' id='GENERATE_HTMLHELP' defval='0' depends='GENERATE_HTML'>
      <docs>
<![CDATA[
 If the \c GENERATE_HTMLHELP tag is set to \c YES then
 doxygen generates three additional HTML index files:
 \c index.hhp, \c index.hhc, and \c index.hhk. The \c index.hhp is a
 project file that can be read by Microsoft's HTML Help Workshop
 on Windows.
  In the beginning of 2021 Microsoft took the original page, with a.o. the download links,
  offline the HTML help workshop was already many years in maintenance mode).
  You can download the HTML help workshop from the web archives at
  <a href="http://web.archive.org/web/20160201063255/http://download.microsoft.com/download/0/A/9/0A939EF6-E31C-430F-A3DF-DFAE7960D564/htmlhelp.exe">Installation executable</a>.
<br>
 The HTML Help Workshop contains a compiler that can convert all HTML output
 generated by doxygen into a single compiled HTML file (`.chm`). Compiled
 HTML files are now used as the Windows 98 help format, and will replace
 the old Windows help format (`.hlp`) on all Windows platforms in the future.
 Compressed HTML files also contain an index, a table of contents,
 and you can search for words in the documentation.
 The HTML workshop also contains a viewer for compressed HTML files.
]]>
      </docs>
    </option>
    <option type='string' id='CHM_FILE' format='file' defval='' depends='GENERATE_HTMLHELP'>
      <docs>
<![CDATA[
  The \c CHM_FILE tag can
  be used to specify the file name of the resulting `.chm` file. You
  can add a path in front of the file if the result should not be
  written to the html output directory.
]]>
      </docs>
    </option>
    <option type='string' id='HHC_LOCATION' format='file' defval='' depends='GENERATE_HTMLHELP' abspath='1'>
      <docs>
<![CDATA[
  The \c HHC_LOCATION tag can
  be used to specify the location (absolute path including file name) of
  the HTML help compiler (\c hhc.exe). If non-empty, doxygen will try to run
  the HTML help compiler on the generated \c index.hhp.
]]>
      </docs>
    </option>
    <option type='bool' id='GENERATE_CHI' defval='0' depends='GENERATE_HTMLHELP'>
      <docs>
<![CDATA[
 The \c GENERATE_CHI flag
 controls if a separate `.chi` index file is generated (\c YES) or that
 it should be included in the main `.chm` file (\c NO).
]]>
      </docs>
    </option>
    <option type='string' id='CHM_INDEX_ENCODING' format='string' defval='' depends='GENERATE_HTMLHELP'>
      <docs>
<![CDATA[
 The \c CHM_INDEX_ENCODING
 is used to encode HtmlHelp index (\c hhk), content (\c hhc) and project file
 content.
]]>
      </docs>
    </option>
    <option type='bool' id='BINARY_TOC' defval='0' depends='GENERATE_HTMLHELP'>
      <docs>
<![CDATA[
 The \c BINARY_TOC flag
 controls whether a binary table of contents is generated (\c YES) or a
 normal table of contents (\c NO) in the `.chm` file. Furthermore it enables
 the `Previous` and `Next` buttons.
]]>
      </docs>
    </option>
    <option type='bool' id='TOC_EXPAND' defval='0' depends='GENERATE_HTMLHELP'>
      <docs>
<![CDATA[
 The \c TOC_EXPAND flag can be set to \c YES to add extra items for
 group members to the table of contents of the HTML help documentation
 and to the tree view.
]]>
      </docs>
    </option>
    <option type='bool' id='GENERATE_QHP' defval='0' depends='GENERATE_HTML'>
      <docs>
<![CDATA[
 If the \c GENERATE_QHP tag is set to \c YES and both \ref cfg_qhp_namespace "QHP_NAMESPACE"
 and \ref cfg_qhp_virtual_folder "QHP_VIRTUAL_FOLDER" are set, an additional index file will
 be generated that can be used as input for Qt's qhelpgenerator
 to generate a Qt Compressed Help (`.qch`) of the generated HTML
 documentation.
]]>
      </docs>
    </option>
    <option type='string' id='QCH_FILE' format='file' defval='' depends='GENERATE_QHP'>
      <docs>
<![CDATA[
 If the \ref cfg_qhg_location "QHG_LOCATION" tag is specified, the \c QCH_FILE tag can
 be used to specify the file name of the resulting `.qch` file.
 The path specified is relative to the HTML output folder.
]]>
      </docs>
    </option>
    <option type='string' id='QHP_NAMESPACE' format='string' defval='org.doxygen.Project' depends='GENERATE_QHP'>
      <docs>
<![CDATA[
 The \c QHP_NAMESPACE tag specifies the namespace to use when generating
 Qt Help Project output. For more information please see
 <a href="https://doc.qt.io/archives/qt-4.8/qthelpproject.html#namespace">Qt Help Project / Namespace</a>.
]]>
      </docs>
    </option>
    <option type='string' id='QHP_VIRTUAL_FOLDER' format='string' defval='doc' depends='GENERATE_QHP'>
      <docs>
<![CDATA[
 The \c QHP_VIRTUAL_FOLDER tag specifies the namespace to use when
 generating Qt Help Project output. For more information please see
 <a href="https://doc.qt.io/archives/qt-4.8/qthelpproject.html#virtual-folders">Qt Help Project / Virtual Folders</a>.
]]>
      </docs>
    </option>
    <option type='string' id='QHP_CUST_FILTER_NAME' format='string' defval='' depends='GENERATE_QHP'>
      <docs>
<![CDATA[
  If the \c QHP_CUST_FILTER_NAME tag is set, it specifies the name of a custom filter to add. For more information please see
  <a href="https://doc.qt.io/archives/qt-4.8/qthelpproject.html#custom-filters">Qt Help Project / Custom Filters</a>.
]]>
      </docs>
    </option>
    <option type='string' id='QHP_CUST_FILTER_ATTRS' format='string' defval='' depends='GENERATE_QHP'>
      <docs>
<![CDATA[
  The \c QHP_CUST_FILTER_ATTRS tag specifies the list of the attributes of the custom filter to add.
  For more information please see
  <a href="https://doc.qt.io/archives/qt-4.8/qthelpproject.html#custom-filters">Qt Help Project / Custom Filters</a>.
]]>
      </docs>
    </option>
    <option type='string' id='QHP_SECT_FILTER_ATTRS' format='string' defval='' depends='GENERATE_QHP'>
      <docs>
<![CDATA[
  The \c QHP_SECT_FILTER_ATTRS tag specifies the list of the attributes this project's filter section matches.
  <a href="https://doc.qt.io/archives/qt-4.8/qthelpproject.html#filter-attributes">Qt Help Project / Filter Attributes</a>.
]]>
      </docs>
    </option>
    <option type='string' id='QHG_LOCATION' format='file' defval='' depends='GENERATE_QHP'>
      <docs>
<![CDATA[
 The \c QHG_LOCATION tag can
 be used to specify the location (absolute path including file name) of
 Qt's qhelpgenerator.
 If non-empty doxygen will try to run qhelpgenerator on the generated `.qhp` file.
]]>
      </docs>
    </option>
    <option type='bool' id='GENERATE_ECLIPSEHELP' defval='0' depends='GENERATE_HTML'>
      <docs>
<![CDATA[
 If the \c GENERATE_ECLIPSEHELP tag is set to \c YES, additional index files
 will be generated, together with the HTML files, they form an `Eclipse` help
 plugin.

 To install this plugin and make it available under the help contents
 menu in `Eclipse`, the contents of the directory containing the HTML and XML
 files needs to be copied into the plugins directory of eclipse. The name of
 the directory within the plugins directory should be the same as
 the \ref cfg_eclipse_doc_id "ECLIPSE_DOC_ID" value.

 After copying `Eclipse` needs to be restarted before the help appears.
]]>
      </docs>
    </option>
    <option type='string' id='ECLIPSE_DOC_ID' format='string' defval='org.doxygen.Project' depends='GENERATE_ECLIPSEHELP'>
      <docs>
<![CDATA[
 A unique identifier for the `Eclipse` help plugin. When installing the plugin
 the directory name containing the HTML and XML files should also have
 this name. Each documentation set should have its own identifier.
]]>
      </docs>
    </option>
    <option type='bool' id='DISABLE_INDEX' defval='0' depends='GENERATE_HTML'>
      <docs>
<![CDATA[
 If you want full control over the layout of the generated HTML pages it
 might be necessary to disable the index and replace it with your own.
 The \c DISABLE_INDEX tag can be used to turn on/off the condensed index (tabs) at
 top of each HTML page. A value of \c NO enables the index and the
 value \c YES disables it. Since the tabs in the index contain the same
 information as the navigation tree, you can set this option to \c YES if
 you also set \ref cfg_generate_treeview "GENERATE_TREEVIEW" to \c YES.
]]>
      </docs>
    </option>
    <option type='bool' id='GENERATE_TREEVIEW' defval='0' depends='GENERATE_HTML'>
      <docs>
<![CDATA[
 The \c GENERATE_TREEVIEW tag is used to specify whether a tree-like index
 structure should be generated to display hierarchical information.
 If the tag value is set to \c YES, a side panel will be generated
 containing a tree-like index structure (just like the one that
 is generated for HTML Help). For this to work a browser that supports
 JavaScript, DHTML, CSS and frames is required (i.e. any modern browser).
 Windows users are probably better off using the HTML help feature.

 Via custom style sheets (see \ref cfg_html_extra_stylesheet "HTML_EXTRA_STYLESHEET")
 one can further fine tune the look of the index (see \ref doxygen_finetune).
 As an example, the default style sheet generated by doxygen has an
 example that shows how to put an image at the root of the tree instead of
 the \ref cfg_project_name "PROJECT_NAME".

 Since the tree basically has the same information as the tab index, you could
 consider setting \ref cfg_disable_index "DISABLE_INDEX" to \c YES when
 enabling this option.
]]>
      </docs>
    </option>
    <option type='bool' id='FULL_SIDEBAR' defval='0' depends='GENERATE_HTML'>
      <docs>
<![CDATA[
  When both \ref cfg_generate_treeview "GENERATE_TREEVIEW" and \ref cfg_disable_index "DISABLE_INDEX"
  are set to \c YES, then the
  \c FULL_SIDEBAR option determines if the side bar is limited to only the
  treeview area (value \c NO) or if it should extend to the full height of the
  window (value \c YES). Setting this to \c YES gives a layout similar to
  https://docs.readthedocs.io with more room for contents,
  but less room for the project logo, title, and description.

  If either \ref cfg_generate_treeview "GENERATE_TREEVIEW" or \ref cfg_disable_index "DISABLE_INDEX"
  is set to \c NO, this option
  has no effect.
]]>
      </docs>
    </option>
    <option type='int' id='ENUM_VALUES_PER_LINE' minval='0' maxval='20' defval='4' depends='GENERATE_HTML'>
      <docs>
<![CDATA[
 The \c ENUM_VALUES_PER_LINE tag can be used to set the number of enum values
 that doxygen will group on one line in the generated HTML documentation.
 <br>Note that a value of 0 will completely suppress the enum values from
 appearing in the overview section.
]]>
      </docs>
    </option>
    <option type='int' id='TREEVIEW_WIDTH' minval='0' maxval='1500' defval='250' depends='GENERATE_HTML'>
      <docs>
<![CDATA[
 If the treeview is enabled (see \ref cfg_generate_treeview "GENERATE_TREEVIEW") then this tag can be
 used to set the initial width (in pixels) of the frame in which the tree
 is shown.
]]>
      </docs>
    </option>
    <option type='bool' id='EXT_LINKS_IN_WINDOW' defval='0' depends='GENERATE_HTML'>
      <docs>
<![CDATA[
 If the \c EXT_LINKS_IN_WINDOW option is set to \c YES, doxygen will open
 links to external symbols imported via tag files in a separate window.
]]>
      </docs>
    </option>
    <option type='enum' id='HTML_FORMULA_FORMAT' defval='png' depends='GENERATE_HTML'>
      <docs>
<![CDATA[
 If the \c HTML_FORMULA_FORMAT option is set to \c svg, doxygen will use the pdf2svg
 tool (see https://github.com/dawbarton/pdf2svg) or inkscape (see https://inkscape.org)
 to generate formulas as SVG images instead of
 PNGs for the HTML output. These images will generally look nicer at scaled resolutions.
]]>
      </docs>
      <value name="png" desc="(the default)"/>
      <value name="svg" desc="(looks nicer but requires the pdf2svg or inkscape tool)"/>
    </option>
    <option type='int' id='FORMULA_FONTSIZE' minval='8' maxval='50' defval='10' depends='GENERATE_HTML'>
      <docs>
<![CDATA[
 Use this tag to change the font size of \f$\mbox{\LaTeX}\f$ formulas included
 as images in the HTML documentation.
 When you change the font size after a successful doxygen run you need
 to manually remove any `form_*.png` images from the HTML
 output directory to force them to be regenerated.
]]>
      </docs>
    </option>
    <option type='bool' id='FORMULA_TRANSPARENT' defval='1' depends='GENERATE_HTML'>
      <docs>
<![CDATA[
 Use the \c FORMULA_TRANSPARENT tag to determine whether or not the images
 generated for formulas are transparent PNGs. Transparent PNGs are
 not supported properly for IE 6.0, but are supported on all modern browsers.
 <br>Note that when changing this option you need to delete any `form_*.png` files
 in the HTML output directory before the changes have effect.
]]>
      </docs>
    </option>
    <option type='string' id='FORMULA_MACROFILE' format='file' defval=''>
      <docs>
<![CDATA[
 The \c FORMULA_MACROFILE can contain \f$\mbox{\LaTeX}\f$ `\newcommand` and
 `\renewcommand` commands to create new \f$\mbox{\LaTeX}\f$ commands to be used
 in formulas as building blocks.
 See the section \ref formulas for details.
]]>
      </docs>
    </option>
    <option type='bool' id='USE_MATHJAX' defval='0' depends='GENERATE_HTML'>
      <docs>
<![CDATA[
 Enable the \c USE_MATHJAX option to render \f$\mbox{\LaTeX}\f$ formulas using MathJax
 (see https://www.mathjax.org) which uses client side JavaScript for the
 rendering instead of using pre-rendered bitmaps. Use this if you do not
 have \f$\mbox{\LaTeX}\f$ installed or if you want to formulas look prettier in the HTML
 output. When enabled you may also need to install MathJax separately and
 configure the path to it using the \ref cfg_mathjax_relpath "MATHJAX_RELPATH"
 option.
]]>
      </docs>
    </option>
    <option type='enum' id='MATHJAX_VERSION' defval='MathJax_2' depends='USE_MATHJAX'>
      <docs>
<![CDATA[
 With \c MATHJAX_VERSION it is possible to specify the MathJax version to be used.
 Note that the different versions of MathJax have different requirements with regards to
 the different settings, so it is possible that also other MathJax settings have to be changed
 when switching between the different MathJax versions. 
]]>
      </docs>
      <value name="MathJax_2"/>
      <value name="MathJax_3"/>
    </option>
    <option type='enum' id='MATHJAX_FORMAT' defval='HTML-CSS' depends='USE_MATHJAX'>
      <docs>
<![CDATA[
 When MathJax is enabled you can set the default output format to be used for
 the MathJax output.
 For more details about the output format see <a href="http://docs.mathjax.org/en/v2.7-latest/output.html">MathJax version 2</a>
 and <a href="http://docs.mathjax.org/en/latest/web/components/output.html">MathJax version 3</a>.
]]>
      </docs>
      <value name="HTML-CSS" desc="(which is slower, but has the best compatibility. This is the name for Mathjax version 2, for MathJax version 3 this will be translated into \c chtml)"/>
      <value name="NativeMML" desc="(i.e. MathML. Only supported for NathJax 2. For MathJax version 3 \c chtml will be used instead.)"/>
      <value name="chtml" desc="(This is the name for Mathjax version 3, for MathJax version 2 this will be translated into \c HTML-CSS)"/>
      <value name="SVG"/>
    </option>
    <option type='string' id='MATHJAX_RELPATH' format='string' depends='USE_MATHJAX'>
      <docs>
<![CDATA[
 When MathJax is enabled you need to specify the location relative to the
 HTML output directory using the \c MATHJAX_RELPATH option. The destination
 directory should contain the `MathJax.js` script. For instance, if the \c mathjax
 directory is located at the same level as the HTML output directory, then
 \c MATHJAX_RELPATH should be <code>../mathjax</code>. The default value points to
 the MathJax Content Delivery Network so you can quickly see the result without
 installing MathJax.  However, it is strongly recommended to install a local
 copy of MathJax from https://www.mathjax.org before deployment.

 The default value is:
 - in case of  MathJax version 2: https://cdn.jsdelivr.net/npm/mathjax@2
 - in case of  MathJax version 3: https://cdn.jsdelivr.net/npm/mathjax@3
]]>
      </docs>
    </option>
    <option type='list' id='MATHJAX_EXTENSIONS' format='string' depends='USE_MATHJAX'>
      <docs>
<![CDATA[
 The \c MATHJAX_EXTENSIONS tag can be used to specify one or more MathJax extension
 names that should be enabled during MathJax rendering. For example for MathJax version 2
 (see https://docs.mathjax.org/en/v2.7-latest/tex.html#tex-and-latex-extensions):
\verbatim
MATHJAX_EXTENSIONS     = TeX/AMSmath TeX/AMSsymbols
\endverbatim
For example for MathJax version 3 (see http://docs.mathjax.org/en/latest/input/tex/extensions/index.html):
\verbatim
MATHJAX_EXTENSIONS     = ams
\endverbatim
]]>
      </docs>
    </option>
    <option type='string' id='MATHJAX_CODEFILE' format='string' depends='USE_MATHJAX'>
      <docs>
<![CDATA[
 The \c MATHJAX_CODEFILE tag can be used to specify a file with javascript
 pieces of code that will be used on startup of the MathJax code.
 See
<a href="http://docs.mathjax.org/en/v2.7-latest/output.html">the MathJax site</a>
 for more details.
]]>
      </docs>
      <docs doxywizard='0' doxyfile='0'>
<![CDATA[
 As an example to disable the "Math Renderer" menu item in the "Math
 Settings" menu of MathJax:
\verbatim
MATHJAX_CODEFILE = disableRenderer.js
\endverbatim
  with in the file <code>disableRenderer.js</code>:
\verbatim
  MathJax.Hub.Config({
   menuSettings: {
    showRenderer: false,
   }
  });
\endverbatim
]]>
      </docs>
      <docs documentation='0'>
<![CDATA[
 For an example see the documentation.
]]>
      </docs>
    </option>
    <option type='bool' id='SEARCHENGINE' defval='1' depends='GENERATE_HTML'>
      <docs>
<![CDATA[
 When the \c SEARCHENGINE tag is enabled doxygen will generate a search box
 for the HTML output. The underlying search engine uses javascript
 and DHTML and should work on any modern browser. Note that when using
 HTML help (\ref cfg_generate_htmlhelp "GENERATE_HTMLHELP"),
 Qt help (\ref cfg_generate_qhp "GENERATE_QHP"), or docsets
 (\ref cfg_generate_docset "GENERATE_DOCSET") there is already a search
 function so this one should typically be disabled. For large projects
 the javascript based search engine can be slow, then enabling
 \ref cfg_server_based_search "SERVER_BASED_SEARCH" may provide a
 better solution.

 It is possible to search using the keyboard;
 to jump to the search box use <code>\<access key\> + S</code> (what the <code>\<access key\></code> is
 depends on the OS and browser, but it is typically <code>\<CTRL\></code>, <code>\<ALT\></code>/<code>\<option\></code>, or both).
 Inside the search box use the <code>\<cursor down key\></code> to jump into the search
 results window, the results can be navigated using the <code>\<cursor keys\></code>.
 Press <code>\<Enter\></code> to select an item or <code>\<escape\></code> to cancel the search. The
 filter options can be selected when the cursor is inside the search box
 by pressing <code>\<Shift\>+\<cursor down\></code>. Also here use the <code>\<cursor keys\></code> to
 select a filter and <code>\<Enter\></code> or <code>\<escape\></code> to activate or cancel the filter option.
]]>
      </docs>
    </option>
    <option type='bool' id='SERVER_BASED_SEARCH' defval='0' depends='SEARCHENGINE'>
      <docs>
<![CDATA[
When the \c SERVER_BASED_SEARCH tag is enabled the search engine will be
implemented using a web server instead of a web client using JavaScript.

There are two flavors of web server based searching depending on the
\ref cfg_external_search "EXTERNAL_SEARCH" setting. When disabled,
doxygen will generate a PHP script for searching and an index file used
by the script. When \ref cfg_external_search "EXTERNAL_SEARCH" is
enabled the indexing and searching needs to be provided by external tools.
See the section \ref extsearch for details.
]]>
      </docs>
    </option>
    <option type='bool' id='EXTERNAL_SEARCH' defval='0' depends='SEARCHENGINE'>
      <docs>
<![CDATA[
 When \c EXTERNAL_SEARCH tag is enabled doxygen will no longer generate the PHP
 script for searching. Instead the search results are written to an XML file
 which needs to be processed by an external indexer. Doxygen will invoke an
 external search engine pointed to by the
 \ref cfg_searchengine_url "SEARCHENGINE_URL" option to obtain
 the search results.
 <br>Doxygen ships with an example indexer (\c doxyindexer) and
 search engine (<code>doxysearch.cgi</code>) which are based on the open source search
 engine library <a href="https://xapian.org/">Xapian</a>.
 <br>See the section \ref extsearch for details.
]]>
      </docs>
    </option>
    <option type='string' id='SEARCHENGINE_URL' format='string' defval='' depends='SEARCHENGINE'>
      <docs>
<![CDATA[
 The \c SEARCHENGINE_URL should point to a search engine hosted by a web server
 which will return the search results when \ref cfg_external_search "EXTERNAL_SEARCH"
 is enabled.
 <br>Doxygen ships with an example indexer (\c doxyindexer) and
 search engine (<code>doxysearch.cgi</code>) which are based on the open source search
 engine library <a href="https://xapian.org/">Xapian</a>.
 See the section \ref extsearch for details.
]]>
      </docs>
    </option>
    <option type='string' id='SEARCHDATA_FILE' format='file' defval='searchdata.xml' depends='SEARCHENGINE'>
      <docs>
<![CDATA[
When \ref cfg_server_based_search "SERVER_BASED_SEARCH" and
\ref cfg_external_search "EXTERNAL_SEARCH" are both enabled the unindexed
search data is written to a file for indexing by an external tool. With the
\c SEARCHDATA_FILE tag the name of this file can be specified.
]]>
      </docs>
    </option>
    <option type='string' id='EXTERNAL_SEARCH_ID' format='string' defval='' depends='SEARCHENGINE'>
      <docs>
<![CDATA[
When \ref cfg_server_based_search "SERVER_BASED_SEARCH" and
\ref cfg_external_search "EXTERNAL_SEARCH" are both enabled the
\c EXTERNAL_SEARCH_ID tag can be used as an identifier for the project. This is
useful in combination with \ref cfg_extra_search_mappings "EXTRA_SEARCH_MAPPINGS"
to search through multiple projects and redirect the results back to the right project.
]]>
      </docs>
    </option>
    <option type='list' id='EXTRA_SEARCH_MAPPINGS' format='string' depends='SEARCHENGINE'>
      <docs>
<![CDATA[
 The \c EXTRA_SEARCH_MAPPINGS tag can be used to enable searching through doxygen
 projects other than the one defined by this configuration file, but that are
 all added to the same external search index. Each project needs to have a
 unique id set via \ref cfg_external_search_id "EXTERNAL_SEARCH_ID".
 The search mapping then maps the id of to a relative location where the
 documentation can be found.

 The format is:
\verbatim
EXTRA_SEARCH_MAPPINGS = tagname1=loc1 tagname2=loc2 ...
\endverbatim
]]>
      </docs>
    </option>
  </group>
  <group name='LaTeX' docs='Configuration options related to the LaTeX output'>
    <option type='bool' id='GENERATE_LATEX' defval='1'>
      <docs>
<![CDATA[
 If the \c GENERATE_LATEX tag is set to \c YES, doxygen will
 generate \f$\mbox{\LaTeX}\f$ output.
]]>
      </docs>
    </option>
    <option type='string' id='LATEX_OUTPUT' format='dir' defval='latex' depends='GENERATE_LATEX'>
      <docs>
<![CDATA[
 The \c LATEX_OUTPUT tag is used to specify where the \f$\mbox{\LaTeX}\f$
 docs will be put.
 If a relative path is entered the value of \ref cfg_output_directory "OUTPUT_DIRECTORY" will be
 put in front of it.
]]>
      </docs>
    </option>
    <option type='string' id='LATEX_CMD_NAME' format='file' defval='' depends='GENERATE_LATEX'>
      <docs>
<![CDATA[
 The \c LATEX_CMD_NAME tag can be used to specify the \f$\mbox{\LaTeX}\f$ command name to be invoked.
 <br>Note that when  not enabling \ref cfg_use_pdflatex "USE_PDFLATEX" the default is \c latex when
 enabling \ref cfg_use_pdflatex "USE_PDFLATEX" the default is \c pdflatex and when in the later case
 \c latex is chosen this is overwritten by \c pdflatex. For specific output languages the default can
 have been set differently, this depends on the implementation of the output language.
]]>
      </docs>
    </option>
    <option type='string' id='MAKEINDEX_CMD_NAME' format='file' defval='makeindex' depends='GENERATE_LATEX'>
      <docs>
<![CDATA[
 The \c MAKEINDEX_CMD_NAME tag can be used to specify the command name to
 generate index for \f$\mbox{\LaTeX}\f$.

 @note This tag is used in the `Makefile` / `make.bat`.
 \sa  \ref cfg_latex_makeindex_cmd "LATEX_MAKEINDEX_CMD" for the part in the generated output file (`.tex`).
]]>
      </docs>
    </option>
    <option type='string' id='LATEX_MAKEINDEX_CMD' defval='makeindex' depends='GENERATE_LATEX'>
      <docs>
<![CDATA[
 The \c LATEX_MAKEINDEX_CMD tag can be used to specify the command name to
 generate index for \f$\mbox{\LaTeX}\f$. In case there is no backslash (`\`) as first character it
 will be automatically added in the \f$\mbox{\LaTeX}\f$ code.

 @note This tag is used in the generated output file (`.tex`).
 \sa  \ref cfg_makeindex_cmd_name "MAKEINDEX_CMD_NAME" for the part in the `Makefile` / `make.bat`.
]]>
      </docs>
    </option>
    <option type='bool' id='COMPACT_LATEX' defval='0' depends='GENERATE_LATEX'>
      <docs>
<![CDATA[
 If the \c COMPACT_LATEX tag is set to \c YES, doxygen generates more compact
 \f$\mbox{\LaTeX}\f$ documents. This may be useful for small projects and may help to
 save some trees in general.
]]>
      </docs>
    </option>
    <option type='enum' id='PAPER_TYPE' defval='a4' depends='GENERATE_LATEX'>
      <docs>
<![CDATA[
 The \c PAPER_TYPE tag can be used to set the paper type that is used
 by the printer.
]]>
      </docs>
      <value name='a4' desc='(210 x 297 mm)'/>
      <value name='letter' desc='(8.5 x 11 inches)'/>
      <value name='legal' desc='(8.5 x 14 inches)'/>
      <value name='executive' desc='(7.25 x 10.5 inches)'/>
    </option>
    <option type='list' id='EXTRA_PACKAGES' format='string' depends='GENERATE_LATEX'>
      <docs>
<![CDATA[
 The \c EXTRA_PACKAGES tag can be used to specify one or more \f$\mbox{\LaTeX}\f$
 package names that should be included in the \f$\mbox{\LaTeX}\f$ output. The package
 can be specified just by its name or with the correct syntax as to be used with the
 \f$\mbox{\LaTeX}\f$ `\usepackage` command.

 To get the `times` font for instance you can specify :
\verbatim
  EXTRA_PACKAGES=times
or
  EXTRA_PACKAGES={times}
\endverbatim
 To use the option `intlimits` with the `amsmath` package you can specify:
\verbatim
   EXTRA_PACKAGES=[intlimits]{amsmath}
\endverbatim
 If left blank no extra packages will be included.
]]>
      </docs>
    </option>
    <option type='string' id='LATEX_HEADER' format='file' defval='' depends='GENERATE_LATEX'>
      <docs>
<![CDATA[
 The \c LATEX_HEADER tag can be used to specify a user-defined \f$\mbox{\LaTeX}\f$
 header for the generated \f$\mbox{\LaTeX}\f$ document.
 The header should contain everything until the first chapter.
 If it is left blank doxygen will generate a
 standard header.

 It is highly recommended to start with a default header using
\verbatim
doxygen -w latex new_header.tex new_footer.tex new_stylesheet.sty
\endverbatim
 and then modify the file \c new_header.tex.

 See also section \ref doxygen_usage for information on how to generate
 the default header that doxygen normally uses.

 <br>Note: Only use a user-defined header if you know what you are doing!

 @note The header is subject to change so you typically
 have to regenerate the default header when upgrading to a newer version of
 doxygen.
 The following commands have a special meaning inside the header (and footer):
]]>
      </docs>
      <docs doxywizard='0' doxyfile='0'>
<![CDATA[
 <dl>
 <dt><code>$title</code><dd>will be replaced with the project name.
 <dt><code>$datetime</code><dd>will be replaced with current the date and time.
 <dt><code>$date</code><dd>will be replaced with the current date.
 <dt><code>$year</code><dd>will be replaces with the current year.
 <dt><code>$doxygenversion</code><dd>will be replaced with the version of doxygen
 <dt><code>$projectname</code><dd>will be replaced with the name of
           the project (see \ref cfg_project_name "PROJECT_NAME")
 <dt><code>$projectnumber</code><dd>will be replaced with the project number
           (see \ref cfg_project_number "PROJECT_NUMBER")
 <dt><code>$projectbrief</code><dd>will be replaced with the project brief
           description (see \ref cfg_project_brief "PROJECT_BRIEF")
 <dt><code>$projectlogo</code><dd>will be replaced with the project logo
           (see \ref cfg_project_logo "PROJECT_LOGO")
 <dt><code>$latexdocumentpre</code><dd>will be replaced by an output language dependent setting
           e.g. embed the entire document in a special environment (for Chinese, Japanese etc.)
           Commonly used together with `$latexdocumentpost` in the footer.
 <dt><code>$latexdocumentpost</code><dd>will be replaced by an output language dependent setting
           e.g. embed the entire document in a special environment (for Chinese, Japanese etc.)
           Commonly used together with `$latexdocumentpre` in the header.
 <dt><code>$generatedby</code><dd>will be replaced with the output language dependent
           version of the text "Generated by" or when the
           \ref cfg_latex_timestamp "LATEX_TIMESTAMP" is set by the output language
           dependent version of the text &quot;Generated on `$datetime` for `$projectname` by&quot;.
 <dt><code>$latexcitereference</code><dd>will be replaced by the output language dependent$
           version of the word "Bibliography".
           This setting is typically used in combination with the block name `CITATIONS_PRESENT`.
 <dt><code>$latexbibstyle</code><dd>will be replaced with the latex bib style to be used as
           as set by \ref cfg_latex_bib_style "LATEX_BIB_STYLE", in case nothing is set the bib style
           `plain` is used.
           This setting is typically used in combination with the block name `CITATIONS_PRESENT`.
 <dt><code>$latexbibfiles</code><dd>will be replaced by the comma separated list of `bib`. files
           as set by \ref cfg_cite_bib_files "CITE_BIB_FILES" (when necessary a missing `.bib` is
           automatically added).
           This setting is typically used in combination with the block name `CITATIONS_PRESENT`.
 <dt><code>$papertype</code><dd>will be replaced by the paper type as set in
           \ref cfg_paper_type "PAPER_TYPE" and the word "paper" is directly appended to it to have
           a correct \f$\mbox{\LaTeX}\f$ paper type.
 <dt><code>$languagesupport</code><dd>will be replaced by an output language dependent setting
           of packages required for translating terms of the specified language.
 <dt><code>$latexfontenc</code><dd>will be replaced by an output language dependent setting
           of the fontencoding to be used.
           This setting is typically used in combination with the block name `LATEX_FONTENC`.
 <dt><code>$latexfont</code><dd>will be replaced by an output language dependent setting
           of the fonts to be used.
 <dt><code>$latexemojidirectory</code><dd>will be replaced by the directory as set in
           \ref cfg_latex_emoji_directory "LATEX_EMOJI_DIRECTORY" with the backslashes replaced by
           forward slashes (so usable by \f$\mbox{\LaTeX}\f$). In case the
           \ref cfg_latex_emoji_directory "LATEX_EMOJI_DIRECTORY" is
           empty, the current directory will be used.
 <dt><code>$makeindex</code><dd>will be replaced by the command as set in
           \ref cfg_latex_makeindex_cmd "LATEX_MAKEINDEX_CMD". Then the command doesn't start with
           a backslash, a backslash is automatically prepended. In case the setting is empty the
           command `\makeindex` is used.
 <dt><code>$extralatexpackages</code><dd>will be replaced by commands for using the packages set
           in \ref cfg_extra_packages "EXTRA_PACKAGES".
 <dt><code>$extralatexstylesheet</code><dd>will be replaced by commands for using the packages set
           in \ref cfg_latex_extra_stylesheet "LATEX_EXTRA_STYLESHEET" (when the extension is the default
           extension, `.sty`, this extension is stripped for the package name).
 <dt><code>$latexspecialformulachars</code><dd>will be replaced by the code for some special
           unicode characters that are commonly used (i.e. superscript minus, superscript 2 and superscript 3)
 <dt><code>$formulamacrofile</code><dd>will be replaced by the name of the file as set
           in \ref cfg_formula_macrofile "FORMULA_MACROFILE".
           This setting is typically used in combination with the block name `FORMULA_MACROFILE`.
 </dl>

To cope with differences in the layout of the header and footer that depend on
 configuration settings, the header and footer can also contain special blocks that
 will be copied to the output or skipped depending on the configuration.
 Such blocks have the following form:
\verbatim
 %%BEGIN BLOCKNAME
 Some context copied when condition BLOCKNAME holds
 %%END BLOCKNAME
 %%BEGIN !BLOCKNAME
 Some context copied when condition BLOCKNAME does not hold
 %%END !BLOCKNAME
\endverbatim
The following block names are set based on the used settings in the
 configuration file:
 <dl>
 <dt><code>COMPACT_LATEX</code><dd>Content within this block is copied to the output
     when the \ref cfg_compact_latex "COMPACT_LATEX" option is enabled.
 <dt><code>PDF_HYPERLINKS</code><dd>Content within this block is copied to the output
     when the \ref cfg_pdf_hyperlinks "PDF_HYPERLINKS" option is enabled.
 <dt><code>USE_PDFLATEX</code><dd>Content within this block is copied to the output
     when the \ref cfg_use_pdflatex "USE_PDFLATEX" option is enabled.
 <dt><code>LATEX_BATCHMODE</code><dd>Content within this block is copied to the output
     when the \ref cfg_latex_batchmode "LATEX_BATCHMODE" option is enabled.
 <dt><code>LATEX_TIMESTAMP</code><dd>Content within this block is copied to the output
     when the \ref cfg_latex_timestamp "LATEX_TIMESTAMP" option is enabled.
 </dl>
The following block names are set based on the fact whether or not the tag has a
 value in the used configuration file:
 <dl>
 <dt><code>LATEX_FONTENC</code><dd>Content within this block is copied to the output
     when the doxygen latex translator function returns a value for the font encoding
     to be used. It is to be used in combination with the above mentioned `$latexfontenc`.
 <dt><code>FORMULA_MACROFILE</code><dd>Content within this block is copied to the output
     when the \ref cfg_formula_macrofile "FORMULA_MACROFILE" option is not empty. It is
     to be used in combination with the above mentioned `$formulamacrofile`.
 </dl>
The following block name is set based on whether or not a feature is used in the
 documentation:
 <dl>
 <dt><code>CITATIONS_PRESENT</code><dd>Content within this block is copied to the output
     when in the documentation citations are present and the relevant .. are present.
     It is to be used in combination with the above mentioned `$latexcitereference`,
     `$latexbibstyle` and `$latexbibfiles`.
 </dl>
]]>
      </docs>
      <docs documentation='0'>
<![CDATA[
 For a description of the possible markers and block names see the documentation.
]]>
      </docs>
    </option>
    <option type='string' id='LATEX_FOOTER' format='file' defval='' depends='GENERATE_LATEX'>
      <docs>
<![CDATA[
 The \c LATEX_FOOTER tag can be used to specify a user-defined \f$\mbox{\LaTeX}\f$ footer for
 the generated \f$\mbox{\LaTeX}\f$ document. The footer should contain everything after
 the last chapter. If it is left blank doxygen will generate a
 standard footer.

 See \ref cfg_latex_header "LATEX_HEADER" for more information on
 how to generate a default footer and what special commands can be
 used inside the footer.

 See also section \ref doxygen_usage for information on how to generate
 the default footer that doxygen normally uses.

 Note: Only use a user-defined footer if you know what you are doing!
]]>
      </docs>
    </option>
    <option type='list' id='LATEX_EXTRA_STYLESHEET' format='file' defval='' depends='GENERATE_LATEX'>
      <docs>
<![CDATA[
 The \c LATEX_EXTRA_STYLESHEET tag can be used to specify additional
 user-defined \f$\mbox{\LaTeX}\f$ style sheets that are included after the standard
 style sheets created by doxygen. Using this option one can overrule
 certain style aspects. Doxygen will copy the style sheet files to
 the output directory.
 \note The order of the extra style sheet files is of importance (e.g. the last
 style sheet in the list overrules the setting of the previous ones in the list).
]]>
      </docs>
    </option>
    <option type='list' id='LATEX_EXTRA_FILES' format='file' depends='GENERATE_LATEX'>
      <docs>
<![CDATA[
 The \c LATEX_EXTRA_FILES tag can be used to specify one or more extra images
 or other source files which should be copied to the \ref cfg_latex_output "LATEX_OUTPUT"
 output directory.
 Note that the files will be copied as-is; there are no commands or markers
 available.
]]>
      </docs>
    </option>
    <option type='bool' id='PDF_HYPERLINKS' defval='1' depends='GENERATE_LATEX'>
      <docs>
<![CDATA[
 If the \c PDF_HYPERLINKS tag is set to \c YES, the \f$\mbox{\LaTeX}\f$ that
 is generated is prepared for conversion to PDF (using \c ps2pdf or \c pdflatex).
 The PDF file will
 contain links (just like the HTML output) instead of page references.
 This makes the output suitable for online browsing using a PDF viewer.
]]>
      </docs>
    </option>
    <option type='bool' id='USE_PDFLATEX' defval='1' depends='GENERATE_LATEX'>
      <docs>
<![CDATA[
 If the \c USE_PDFLATEX tag is set to \c YES, doxygen will use the engine
 as specified with \ref cfg_latex_cmd_name "LATEX_CMD_NAME"
 to generate the PDF file directly from the \f$\mbox{\LaTeX}\f$
 files.  Set this option to \c YES, to get a higher quality PDF documentation.
<br>
 See also section \ref cfg_latex_cmd_name "LATEX_CMD_NAME" for selecting the engine.
]]>
      </docs>
    </option>
    <option type='bool' id='LATEX_BATCHMODE' defval='0' depends='GENERATE_LATEX'>
      <docs>
<![CDATA[
 If the \c LATEX_BATCHMODE tag is set to \c YES, doxygen will add the \c \\batchmode
 command to the generated \f$\mbox{\LaTeX}\f$ files. This will
 instruct \f$\mbox{\LaTeX}\f$ to keep running if errors occur, instead of
 asking the user for help.
]]>
      </docs>
    </option>
    <option type='bool' id='LATEX_HIDE_INDICES' defval='0' depends='GENERATE_LATEX'>
      <docs>
<![CDATA[
 If the \c LATEX_HIDE_INDICES tag is set to \c YES then doxygen will not
 include the index chapters (such as File Index, Compound Index, etc.)
 in the output.
]]>
      </docs>
    </option>
    <option type='string' id='LATEX_BIB_STYLE' format='string' defval='plain' depends='GENERATE_LATEX'>
      <docs>
<![CDATA[
 The \c LATEX_BIB_STYLE tag can be used to specify the style to use for the
 bibliography, e.g. \c plainnat, or \c ieeetr.
 See https://en.wikipedia.org/wiki/BibTeX and \ref cmdcite "\\cite"
 for more info.
]]>
      </docs>
    </option>
    <option type='bool' id='LATEX_TIMESTAMP' defval='0' depends='GENERATE_LATEX'>
      <docs>
<![CDATA[
 If the \c LATEX_TIMESTAMP tag is set to \c YES then the footer of
 each generated page will contain the date and time when the page
 was generated. Setting this to \c NO can help when comparing the output of
 multiple runs.
]]>
      </docs>
    </option>
    <option type='string' id='LATEX_EMOJI_DIRECTORY' format='dir' defval='' depends='GENERATE_LATEX'>
      <docs>
<![CDATA[
 The \c LATEX_EMOJI_DIRECTORY tag is used to specify the (relative or absolute)
 path from which the emoji images will be read.
 If a relative path is entered, it will be relative to the \ref cfg_latex_output "LATEX_OUTPUT"
 directory. If left blank the \ref cfg_latex_output "LATEX_OUTPUT" directory will be used.
]]>
      </docs>
    </option>
  </group>
  <group name='RTF' docs='Configuration options related to the RTF output'>
    <option type='bool' id='GENERATE_RTF' defval='0'>
      <docs>
<![CDATA[
 If the \c GENERATE_RTF tag is set to \c YES, doxygen will generate RTF output.
 The RTF output is optimized for Word 97 and may not look too pretty with
 other RTF readers/editors.
]]>
      </docs>
    </option>
    <option type='string' id='RTF_OUTPUT' format='dir' defval='rtf' depends='GENERATE_RTF'>
      <docs>
<![CDATA[
 The \c RTF_OUTPUT tag is used to specify where the RTF docs will be put.
 If a relative path is entered the value of \ref cfg_output_directory "OUTPUT_DIRECTORY" will be
 put in front of it.
]]>
      </docs>
    </option>
    <option type='bool' id='COMPACT_RTF' defval='0' depends='GENERATE_RTF'>
      <docs>
<![CDATA[
 If the \c COMPACT_RTF tag is set to \c YES, doxygen generates more compact
 RTF documents. This may be useful for small projects and may help to
 save some trees in general.
]]>
      </docs>
    </option>
    <option type='bool' id='RTF_HYPERLINKS' defval='0' depends='GENERATE_RTF'>
      <docs>
<![CDATA[
 If the \c RTF_HYPERLINKS tag is set to \c YES, the RTF that is generated
 will contain hyperlink fields. The RTF file will
 contain links (just like the HTML output) instead of page references.
 This makes the output suitable for online browsing using Word or some other
 Word compatible readers that support those fields.

 <br>Note: WordPad (write) and others do not support links.
]]>
      </docs>
    </option>
    <option type='string' id='RTF_STYLESHEET_FILE' format='file' defval='' depends='GENERATE_RTF'>
      <docs>
<![CDATA[
 Load stylesheet definitions from file. Syntax is similar to doxygen's
 configuration file, i.e. a series of assignments. You only have to provide
 replacements, missing definitions are set to their default value.
<br>
 See also section \ref doxygen_usage for information on how to generate
 the default style sheet that doxygen normally uses.

]]>
      </docs>
    </option>
    <option type='string' id='RTF_EXTENSIONS_FILE' format='file' defval='' depends='GENERATE_RTF'>
      <docs>
<![CDATA[
 Set optional variables used in the generation of an RTF document.
 Syntax is similar to doxygen's configuration file.
 A template extensions file can be generated using
 <code>doxygen -e rtf extensionFile</code>.
]]>
      </docs>
    </option>
  </group>
  <group name='Man' docs='Configuration options related to the man page output'>
    <option type='bool' id='GENERATE_MAN' defval='0'>
      <docs>
<![CDATA[
 If the \c GENERATE_MAN tag is set to \c YES, doxygen will
 generate man pages for classes and files.
]]>
      </docs>
    </option>
    <option type='string' id='MAN_OUTPUT' format='dir' defval='man' depends='GENERATE_MAN'>
      <docs>
<![CDATA[
 The \c MAN_OUTPUT tag is used to specify where the man pages will be put.
 If a relative path is entered the value of \ref cfg_output_directory "OUTPUT_DIRECTORY" will be
 put in front of it.
 A directory \c man3 will be created inside the directory specified by
 \c MAN_OUTPUT.
]]>
      </docs>
    </option>
    <option type='string' id='MAN_EXTENSION' format='string' defval='.3' depends='GENERATE_MAN'>
      <docs>
<![CDATA[
 The \c MAN_EXTENSION tag determines the extension that is added to
 the generated man pages. In case
 the manual section does not start with a number, the number 3 is prepended.
 The dot (.) at the beginning of the \c MAN_EXTENSION tag is optional.
]]>
      </docs>
    </option>
    <option type='string' id='MAN_SUBDIR' format='string' defval='' depends='GENERATE_MAN'>
      <docs>
<![CDATA[
 The \c MAN_SUBDIR tag determines the name of the directory created within \c MAN_OUTPUT
 in which the man pages are placed. If defaults to man followed by \c MAN_EXTENSION
 with the initial . removed.
]]>
      </docs>
    </option>
    <option type='bool' id='MAN_LINKS' defval='0' depends='GENERATE_MAN'>
      <docs>
<![CDATA[
 If the \c MAN_LINKS tag is set to \c YES and doxygen generates man output,
 then it will generate one additional man file for each entity documented in
 the real man page(s). These additional files only source the real man page,
 but without them the \c man command would be unable to find the correct page.
]]>
      </docs>
    </option>
  </group>
  <group name='XML' docs='Configuration options related to the XML output'>
    <option type='bool' id='GENERATE_XML' defval='0'>
      <docs>
<![CDATA[
 If the \c GENERATE_XML tag is set to \c YES, doxygen will
 generate an XML file that captures the structure of
 the code including all documentation.
]]>
      </docs>
    </option>
    <option type='string' id='XML_OUTPUT' format='dir' defval='xml' depends='GENERATE_XML'>
      <docs>
<![CDATA[
 The \c XML_OUTPUT tag is used to specify where the XML pages will be put.
 If a relative path is entered the value of \ref cfg_output_directory "OUTPUT_DIRECTORY" will be
 put in front of it.
]]>
      </docs>
    </option>
    <option type='bool' id='XML_PROGRAMLISTING' defval='1' depends='GENERATE_XML'>
      <docs>
<![CDATA[
 If the \c XML_PROGRAMLISTING tag is set to \c YES, doxygen will
 dump the program listings (including syntax highlighting
 and cross-referencing information) to the XML output. Note that
 enabling this will significantly increase the size of the XML output.
]]>
      </docs>
    </option>
    <option type='bool' id='XML_NS_MEMB_FILE_SCOPE' defval='0' depends='GENERATE_XML'>
      <docs>
<![CDATA[
 If the \c XML_NS_MEMB_FILE_SCOPE tag is set to \c YES, doxygen
 will include namespace members in file scope as well, matching the HTML
 output.
]]>
      </docs>
    </option>
  </group>
  <group name='Docbook' docs='Configuration options related to the DOCBOOK output'>
    <option type='bool' id='GENERATE_DOCBOOK' defval='0'>
      <docs>
<![CDATA[
If the \c GENERATE_DOCBOOK tag is set to \c YES, doxygen will generate Docbook files
that can be used to generate PDF.
]]>
      </docs>
    </option>
    <option type='string' id='DOCBOOK_OUTPUT' format='dir' defval='docbook' depends='GENERATE_DOCBOOK'>
      <docs>
<![CDATA[
The \c DOCBOOK_OUTPUT tag is used to specify where the Docbook pages will be put.
If a relative path is entered the value of \ref cfg_output_directory "OUTPUT_DIRECTORY" will be put in
front of it.
]]>
      </docs>
    </option>
  </group>
  <group name='AutoGen' docs='Configuration options for the AutoGen Definitions output'>
    <option type='bool' id='GENERATE_AUTOGEN_DEF' defval='0'>
      <docs>
<![CDATA[
 If the \c GENERATE_AUTOGEN_DEF tag is set to \c YES, doxygen will
 generate an AutoGen Definitions (see http://autogen.sourceforge.net/) file
 that captures the structure of the code including all
 documentation. Note that this feature is still experimental
 and incomplete at the moment.
]]>
      </docs>
    </option>
  </group>
  <group name='Sqlite3' setting='USE_SQLITE3' docs='Configuration options related to Sqlite3 output'>
    <option type='bool' id='GENERATE_SQLITE3' setting='USE_SQLITE3' defval='0'>
      <docs>
<![CDATA[
If the \c GENERATE_SQLITE3 tag is set to \c YES doxygen will generate a
\c Sqlite3 database with symbols found by doxygen stored in tables.

  @note The availability of this option depends on whether or not doxygen
  was generated with the `-Duse_sqlite3=ON` option for CMake.
]]>
      </docs>
    </option>
    <option type='string' id='SQLITE3_OUTPUT' format='dir' defval='sqlite3' setting='USE_SQLITE3' depends='GENERATE_SQLITE3'>
      <docs>
<![CDATA[
The \c SQLITE3_OUTPUT tag is used to specify where the \c Sqlite3 database will be put.
If a relative path is entered the value of \ref cfg_output_directory "OUTPUT_DIRECTORY" will be
put in front of it.

  @note The availability of this option depends on whether or not doxygen
  was generated with the `-Duse_sqlite3=ON` option for CMake.
]]>
      </docs>
    </option>
    <option type='bool' id='SQLITE3_RECREATE_DB' defval='1' setting='USE_SQLITE3' depends='GENERATE_SQLITE3'>
      <docs>
<![CDATA[
The \c SQLITE3_OVERWRITE_DB tag is set to \c YES, the existing doxygen_sqlite3.db
database file will be recreated with each doxygen run.
If set to \c NO, doxygen will warn if an a database file is already found and not modify it.

  @note The availability of this option depends on whether or not doxygen
  was generated with the `-Duse_sqlite3=ON` option for CMake.
]]>
      </docs>
    </option>

  </group>
  <group name='PerlMod' docs='Configuration options related to the Perl module output'>
    <option type='bool' id='GENERATE_PERLMOD' defval='0'>
      <docs>
<![CDATA[
 If the \c GENERATE_PERLMOD tag is set to \c YES, doxygen will
 generate a Perl module file that captures the structure of
 the code including all documentation.
 <br>Note that this
 feature is still experimental and incomplete at the
 moment.
]]>
      </docs>
    </option>
    <option type='bool' id='PERLMOD_LATEX' defval='0' depends='GENERATE_PERLMOD'>
      <docs>
<![CDATA[
 If the \c PERLMOD_LATEX tag is set to \c YES, doxygen will generate
 the necessary \c Makefile rules, \c Perl scripts and \f$\mbox{\LaTeX}\f$ code to be able
 to generate PDF and DVI output from the Perl module output.
]]>
      </docs>
    </option>
    <option type='bool' id='PERLMOD_PRETTY' defval='1' depends='GENERATE_PERLMOD'>
      <docs>
<![CDATA[
 If the \c PERLMOD_PRETTY tag is set to \c YES, the Perl module output will be
 nicely formatted so it can be parsed by a human reader.  This is useful
 if you want to understand what is going on. On the other hand, if this
 tag is set to \c NO, the size of the Perl module output will be much smaller
 and Perl will parse it just the same.
]]>
      </docs>
    </option>
    <option type='string' id='PERLMOD_MAKEVAR_PREFIX' format='string' defval='' depends='GENERATE_PERLMOD'>
      <docs>
<![CDATA[
 The names of the make variables in the generated `doxyrules.make` file
 are prefixed with the string contained in \c PERLMOD_MAKEVAR_PREFIX.
 This is useful so different `doxyrules.make` files included by the same
 `Makefile` don't overwrite each other's variables.
]]>
      </docs>
    </option>
  </group>
  <group name='Preprocessor' docs='Configuration options related to the preprocessor'>
    <option type='bool' id='ENABLE_PREPROCESSING' defval='1'>
      <docs>
<![CDATA[
 If the \c ENABLE_PREPROCESSING tag is set to \c YES, doxygen will
 evaluate all C-preprocessor directives found in the sources and include
 files.
]]>
      </docs>
    </option>
    <option type='bool' id='MACRO_EXPANSION' defval='0' depends='ENABLE_PREPROCESSING'>
      <docs>
<![CDATA[
 If the \c MACRO_EXPANSION tag is set to \c YES, doxygen will expand all macro
 names in the source code. If set to \c NO, only conditional
 compilation will be performed. Macro expansion can be done in a controlled
 way by setting \ref cfg_expand_only_predef "EXPAND_ONLY_PREDEF" to \c YES.
]]>
      </docs>
    </option>
    <option type='bool' id='EXPAND_ONLY_PREDEF' defval='0' depends='ENABLE_PREPROCESSING'>
      <docs>
<![CDATA[
 If the \c EXPAND_ONLY_PREDEF and \ref cfg_macro_expansion "MACRO_EXPANSION" tags are both set to \c YES
 then the macro expansion is limited to the macros specified with the
 \ref cfg_predefined "PREDEFINED" and \ref cfg_expand_as_defined "EXPAND_AS_DEFINED" tags.
]]>
      </docs>
    </option>
    <option type='bool' id='SEARCH_INCLUDES' defval='1' depends='ENABLE_PREPROCESSING'>
      <docs>
<![CDATA[
 If the \c SEARCH_INCLUDES tag is set to \c YES, the include files
 in the \ref cfg_include_path "INCLUDE_PATH" will be searched if a \c \#include is found.
]]>
      </docs>
    </option>
    <option type='list' id='INCLUDE_PATH' format='dir' depends='SEARCH_INCLUDES'>
      <docs>
<![CDATA[
 The \c INCLUDE_PATH tag can be used to specify one or more directories that
 contain include files that are not input files but should be processed by
 the preprocessor.
]]>
      </docs>
    </option>
    <option type='list' id='INCLUDE_FILE_PATTERNS' format='string' depends='ENABLE_PREPROCESSING'>
      <docs>
<![CDATA[
 You can use the \c INCLUDE_FILE_PATTERNS tag to specify one or more wildcard
 patterns (like `*.h` and `*.hpp`) to filter out the header-files in the
 directories. If left blank, the patterns specified with \ref cfg_file_patterns "FILE_PATTERNS" will
 be used.
]]>
      </docs>
    </option>
    <option type='list' id='PREDEFINED' format='string' depends='ENABLE_PREPROCESSING'>
      <docs>
<![CDATA[
 The \c PREDEFINED tag can be used to specify one or more macro names that
 are defined before the preprocessor is started (similar to the `-D` option of
 e.g. \c gcc). The argument of the tag is a list of macros of the form:
 <code>name</code> or <code>name=definition</code> (no spaces).
 If the definition and the \c "=" are omitted,  \c "=1" is assumed. To prevent
 a macro definition from being undefined via \c \#undef or recursively expanded
 use the <code>:=</code> operator instead of the \c = operator.
]]>
      </docs>
    </option>
    <option type='list' id='EXPAND_AS_DEFINED' format='string' depends='ENABLE_PREPROCESSING'>
      <docs>
<![CDATA[
 If the \ref cfg_macro_expansion "MACRO_EXPANSION" and
 \ref cfg_expand_only_predef "EXPAND_ONLY_PREDEF" tags are set to \c YES then
 this tag can be used to specify a list of macro names that should be expanded.
 The macro definition that is found in the sources will be used.
 Use the \ref cfg_predefined "PREDEFINED" tag if you want to use a different macro definition that
 overrules the definition found in the source code.
]]>
      </docs>
    </option>
    <option type='bool' id='SKIP_FUNCTION_MACROS' defval='1' depends='ENABLE_PREPROCESSING'>
      <docs>
<![CDATA[
 If the \c SKIP_FUNCTION_MACROS tag is set to \c YES then
 doxygen's preprocessor will remove all references to function-like macros that are alone
 on a line, have an all uppercase name, and do not end with a semicolon.
 Such function macros are typically
 used for boiler-plate code, and will confuse the parser if not removed.
]]>
      </docs>
    </option>
  </group>
  <group name='External' docs='Configuration options related to external references'>
    <option type='list' id='TAGFILES' format='file'>
      <docs>
<![CDATA[
 The \c TAGFILES tag can be used to specify one or more tag files.

For each
tag file the location of the external documentation should be added. The
format of a tag file without this location is as follows:
\verbatim
  TAGFILES = file1 file2 ...
\endverbatim
Adding location for the tag files is done as follows:
\verbatim
  TAGFILES = file1=loc1 "file2 = loc2" ...
\endverbatim
where `loc1` and `loc2` can be relative or absolute paths or URLs.
 See the section \ref external for more information about the use of tag files.

 \note
  Each tag file must have a unique name
  (where the name does \e NOT include the path).
  If a tag file is not located in the directory in which doxygen
  is run, you must also specify the path to the tagfile here.
]]>
      </docs>
    </option>
    <option type='string' id='GENERATE_TAGFILE' format='file' defval=''>
      <docs>
<![CDATA[
 When a file name is specified after \c GENERATE_TAGFILE, doxygen will create
 a tag file that is based on the input files it reads.
 See section \ref external for more information about the usage of
 tag files.
]]>
      </docs>
    </option>
    <option type='bool' id='ALLEXTERNALS' defval='0'>
      <docs>
<![CDATA[
 If the \c ALLEXTERNALS tag is set to \c YES, all external class will be listed
 in the class index. If set to \c NO, only the inherited external classes
 will be listed.
]]>
      </docs>
    </option>
    <option type='bool' id='EXTERNAL_GROUPS' defval='1'>
      <docs>
<![CDATA[
 If the \c EXTERNAL_GROUPS tag is set to \c YES, all external groups will be listed
 in the modules index. If set to \c NO, only the current project's groups will
 be listed.
]]>
      </docs>
    </option>
    <option type='bool' id='EXTERNAL_PAGES' defval='1'>
      <docs>
<![CDATA[
 If the \c EXTERNAL_PAGES tag is set to \c YES, all external pages will be listed
 in the related pages index. If set to \c NO, only the current project's
 pages will be listed.
]]>
      </docs>
    </option>
  </group>
  <group name='Dot' docs='Configuration options related to the dot tool'>
    <option type='string' id='DIA_PATH' format='dir' defval=''>
      <docs>
<![CDATA[
You can include diagrams made with dia in doxygen documentation. Doxygen will then run
dia to produce the diagram and insert it in the documentation. The DIA_PATH tag allows
you to specify the directory where the dia binary resides. If left empty dia is assumed
to be found in the default search path.
]]>
      </docs>
    </option>
    <option type='bool' id='HIDE_UNDOC_RELATIONS' defval='1'>
      <docs>
<![CDATA[
 If set to \c YES the inheritance and collaboration graphs will hide
 inheritance and usage relations if the target is undocumented
 or is not a class.
]]>
      </docs>
    </option>
    <option type='bool' id='HAVE_DOT' defval='0'>
      <docs>
<![CDATA[
 If you set the \c HAVE_DOT tag to \c YES then doxygen will assume the \c dot tool is
 available from the \c path. This tool is part of
 <a href="http://www.graphviz.org/">Graphviz</a>, a graph
 visualization toolkit from AT\&T and Lucent Bell Labs. The other options in
 this section have no effect if this option is set to \c NO
]]>
      </docs>
    </option>
    <option type='int' id='DOT_NUM_THREADS' defval='0' minval='0' maxval='32' depends='HAVE_DOT'>
      <docs>
<![CDATA[
 The \c DOT_NUM_THREADS specifies the number of \c dot invocations doxygen is
 allowed to run in parallel. When set to \c 0 doxygen will
 base this on the number of processors available in the system. You can set it
 explicitly to a value larger than 0 to get control over the balance
 between CPU load and processing speed.
]]>
      </docs>
    </option>
    <option type='string' id='DOT_FONTNAME' format='string' defval='Helvetica' depends='HAVE_DOT'>
      <docs>
<![CDATA[
 When you want a differently looking font in the dot files that doxygen generates
 you can specify the font name
 using \c DOT_FONTNAME. You need to make sure dot is able to find the font,
 which can be done by putting it in a standard location or by setting the
 \c DOTFONTPATH environment variable or by setting \ref cfg_dot_fontpath "DOT_FONTPATH" to the
 directory containing the font.
]]>
      </docs>
    </option>
    <option type='int' id='DOT_FONTSIZE' minval='4' maxval='24' defval='10' depends='HAVE_DOT'>
      <docs>
<![CDATA[
 The \c DOT_FONTSIZE tag can be used to set the size (in points) of the font of dot graphs.
]]>
      </docs>
    </option>
    <option type='string' id='DOT_FONTPATH' format='dir' defval='' depends='HAVE_DOT'>
      <docs>
<![CDATA[
 By default doxygen will tell \c dot to use the default font as specified with \ref cfg_dot_fontname "DOT_FONTNAME".
 If you specify a
 different font using \ref cfg_dot_fontname "DOT_FONTNAME" you can set the path where \c dot
 can find it using this tag.
]]>
      </docs>
    </option>
    <option type='enum' id='CLASS_GRAPH' defval='YES'>
      <docs>
<![CDATA[
 If the \c CLASS_GRAPH tag is set to \c YES (or \c GRAPH) then doxygen
 will generate a graph for each documented class showing the direct and
 indirect inheritance relations. In case \ref cfg_have_dot "HAVE_DOT" is set as well
 `dot` will be used to draw the graph, otherwise the built-in generator will be used.
 If the \c CLASS_GRAPH tag is set to \c TEXT the direct and indirect inheritance relations
 will be shown as texts / links.
]]>
      </docs>
      <value name="NO" />
      <value name="YES" />
      <value name="TEXT" />
      <value name="GRAPH" />
    </option>
    <option type='bool' id='COLLABORATION_GRAPH' defval='1' depends='HAVE_DOT'>
      <docs>
<![CDATA[
 If the \c COLLABORATION_GRAPH tag is set to \c YES then doxygen
 will generate a graph for each documented class showing the direct and
 indirect implementation dependencies (inheritance, containment, and
 class references variables) of the class with other documented classes.
]]>
      </docs>
    </option>
    <option type='bool' id='GROUP_GRAPHS' defval='1' depends='HAVE_DOT'>
      <docs>
<![CDATA[
 If the \c GROUP_GRAPHS tag is set to \c YES then doxygen
 will generate a graph for groups, showing the direct groups dependencies.
]]>
      </docs>
    </option>
    <option type='bool' id='UML_LOOK' defval='0' depends='HAVE_DOT'>
      <docs>
<![CDATA[
 If the \c UML_LOOK tag is set to \c YES, doxygen will generate inheritance and
 collaboration diagrams in a style similar to the OMG's Unified Modeling
 Language.
]]>
      </docs>
    </option>
    <option type='int' id='UML_LIMIT_NUM_FIELDS' defval='10' minval='0' maxval='100' depends='UML_LOOK'>
      <docs>
<![CDATA[
 If the \ref cfg_uml_look "UML_LOOK" tag is enabled, the fields and methods are shown inside
 the class node. If there are many fields or methods and many nodes the
 graph may become too big to be useful. The \c UML_LIMIT_NUM_FIELDS
 threshold limits the number of items for each type to make the size more
 manageable. Set this to 0 for no limit. Note that the threshold may be
 exceeded by 50% before the limit is enforced. So when you set the threshold
 to 10, up to 15 fields may appear, but if the number exceeds 15, the
 total amount of fields shown is limited to 10.
]]>
      </docs>
    </option>
    <option type='enum' id='DOT_UML_DETAILS' defval='NO' depends='UML_LOOK'>
      <docs>
<![CDATA[
If the \c DOT_UML_DETAILS tag is set to \c NO, doxygen will
show attributes and methods without types and arguments in the UML graphs.
If the \c DOT_UML_DETAILS tag is set to \c YES, doxygen will
add type and arguments for attributes and methods in the UML graphs.
If the \c DOT_UML_DETAILS tag is set to \c NONE, doxygen will not generate
fields with class member information in the UML graphs.
The class diagrams will look similar to the default class diagrams but using
UML notation for the relationships.
]]>
      </docs>
      <value name="NO" />
      <value name="YES" />
      <value name="NONE" />
    </option>
    <option type='int' id='DOT_WRAP_THRESHOLD' defval='17' minval='0' maxval='1000' depends='HAVE_DOT'>
      <docs>
<![CDATA[
 The \c DOT_WRAP_THRESHOLD tag can be used to set the maximum number of characters to display on
 a single line. If the actual line length exceeds this threshold significantly it will wrapped
 across multiple lines. Some heuristics are apply to avoid ugly line breaks.
]]>
      </docs>
    </option>
    <option type='bool' id='TEMPLATE_RELATIONS' defval='0' depends='HAVE_DOT'>
      <docs>
<![CDATA[
 If the \c TEMPLATE_RELATIONS tag is set to \c YES then
 the inheritance and collaboration graphs will show the relations between templates and their instances.
]]>
      </docs>
    </option>
    <option type='bool' id='INCLUDE_GRAPH' defval='1' depends='HAVE_DOT'>
      <docs>
<![CDATA[
 If the \c INCLUDE_GRAPH, \ref cfg_enable_preprocessing "ENABLE_PREPROCESSING" and
 \ref cfg_search_includes "SEARCH_INCLUDES"
 tags are set to \c YES then doxygen will generate a graph for each documented file
 showing the direct and indirect include dependencies of the file with other
 documented files.
]]>
      </docs>
    </option>
    <option type='bool' id='INCLUDED_BY_GRAPH' defval='1' depends='HAVE_DOT'>
      <docs>
<![CDATA[
 If the \c INCLUDED_BY_GRAPH, \ref cfg_enable_preprocessing "ENABLE_PREPROCESSING" and
 \ref cfg_search_includes "SEARCH_INCLUDES"
 tags are set to \c YES then doxygen will generate a graph for each documented file
 showing the direct and indirect include dependencies of the file with other
 documented files.
]]>
      </docs>
    </option>
    <option type='bool' id='CALL_GRAPH' defval='0' depends='HAVE_DOT'>
      <docs>
<![CDATA[
 If the \c CALL_GRAPH tag is set to \c YES then doxygen will
 generate a call dependency graph for every global function or class method.
 <br>Note that enabling this option will significantly increase the time of a run.
 So in most cases it will be better to enable call graphs for selected
 functions only using the \ref cmdcallgraph "\\callgraph" command.
 Disabling a call graph can be accomplished by means of the command
 \ref cmdhidecallgraph "\\hidecallgraph".
]]>
      </docs>
    </option>
    <option type='bool' id='CALLER_GRAPH' defval='0' depends='HAVE_DOT'>
      <docs>
<![CDATA[
 If the \c CALLER_GRAPH tag is set to \c YES then doxygen will
 generate a caller dependency graph for every global function or class method.
 <br>Note that enabling this option will significantly increase the time of a run.
 So in most cases it will be better to enable caller graphs for selected
 functions only using the \ref cmdcallergraph "\\callergraph" command.
 Disabling a caller graph can be accomplished by means of the command
 \ref cmdhidecallergraph "\\hidecallergraph".
]]>
      </docs>
    </option>
    <option type='bool' id='GRAPHICAL_HIERARCHY' defval='1' depends='HAVE_DOT'>
      <docs>
<![CDATA[
 If the \c GRAPHICAL_HIERARCHY tag is set to \c YES then
 doxygen will graphical hierarchy of all classes instead of a textual one.
]]>
      </docs>
    </option>
    <option type='bool' id='DIRECTORY_GRAPH' defval='1' depends='HAVE_DOT'>
      <docs>
<![CDATA[
 If the \c DIRECTORY_GRAPH tag is set
 to \c YES then doxygen will show the dependencies a directory has on other directories
 in a graphical way. The dependency relations are determined by the \c \#include
 relations between the files in the directories.
]]>
      </docs>
    </option>
    <option type='int' id='DIR_GRAPH_MAX_DEPTH' minval='1' maxval='25' defval='1' depends='DIRECTORY_GRAPH'>
      <docs>
<![CDATA[
 The \c DIR_GRAPH_MAX_DEPTH tag can be used to limit the maximum number of
 levels of child directories generated in directory dependency graphs by \c dot.
]]>
      </docs>
    </option>
    <option type='enum' id='DOT_IMAGE_FORMAT' defval='png' depends='HAVE_DOT'>
      <docs>
<![CDATA[
 The \c DOT_IMAGE_FORMAT tag can be used to set the image format of the images
 generated by \c dot. For an explanation of the image formats see the section output formats
 in the documentation of the \c dot tool
 (<a href="http://www.graphviz.org/">Graphviz</a>).
 \note If you choose \c svg you need to set
 \ref cfg_html_file_extension "HTML_FILE_EXTENSION" to \c xhtml in order to make the SVG files
 visible in IE 9+ (other browsers do not have this requirement).
]]>
      </docs>
      <value name='png'/>
      <value name='jpg'/>
      <value name='gif'/>
      <value name='svg'/>
      <value name='png:gd'/>
      <value name='png:gd:gd'/>
      <value name='png:cairo'/>
      <value name='png:cairo:gd'/>
      <value name='png:cairo:cairo'/>
      <value name='png:cairo:gdiplus'/>
      <value name='png:gdiplus'/>
      <value name='png:gdiplus:gdiplus'/>
    </option>
    <option type='bool' id='INTERACTIVE_SVG' defval='0' depends='HAVE_DOT'>
      <docs>
<![CDATA[
 If \ref cfg_dot_image_format "DOT_IMAGE_FORMAT" is set to \c svg, then this option can be set to \c YES to
 enable generation of interactive SVG images that allow zooming and panning.
 <br>Note that this requires a modern browser other than Internet Explorer.
 Tested and working are Firefox, Chrome, Safari, and Opera.
 \note For IE 9+ you need to set \ref cfg_html_file_extension "HTML_FILE_EXTENSION" to \c xhtml in order
 to make the SVG files visible. Older versions of IE do not have SVG support.
]]>
      </docs>
    </option>
    <option type='string' id='DOT_PATH' format='dir' defval='' depends='HAVE_DOT'>
      <docs>
<![CDATA[
 The \c DOT_PATH tag can be used to specify the path where the \c dot tool can be found.
 If left blank, it is assumed the \c dot tool can be found in the \c path.
]]>
      </docs>
    </option>
    <option type='list' id='DOTFILE_DIRS' format='dir' depends='HAVE_DOT'>
      <docs>
<![CDATA[
 The \c DOTFILE_DIRS tag can be used to specify one or more directories that
 contain dot files that are included in the documentation (see the
 \ref cmddotfile "\\dotfile" command).
]]>
      </docs>
    </option>
    <option type='list' id='MSCFILE_DIRS' format='dir'>
      <docs>
<![CDATA[
 The \c MSCFILE_DIRS tag can be used to specify one or more directories that
 contain msc files that are included in the documentation (see the
 \ref cmdmscfile "\\mscfile" command).
]]>
      </docs>
    </option>
    <option type='list' id='DIAFILE_DIRS' format='dir'>
      <docs>
<![CDATA[
 The \c DIAFILE_DIRS tag can be used to specify one or more directories that
 contain dia files that are included in the documentation (see the
 \ref cmddiafile "\\diafile" command).
]]>
      </docs>
    </option>
    <option type='string' id='PLANTUML_JAR_PATH' format='filedir' defval=''>
      <docs>
<![CDATA[
 When using plantuml, the \c PLANTUML_JAR_PATH tag should be used to specify the path where
 java can find the \c plantuml.jar file or to the filename of \c jar file to be used.
 If left blank, it is assumed PlantUML is not used or
 called during a preprocessing step. Doxygen will generate a warning when it encounters a
 \ref cmdstartuml "\\startuml" command in this case and will not generate output for the diagram.
]]>
      </docs>
    </option>
    <option type='string' id='PLANTUML_CFG_FILE' format='file' defval=''>
      <docs>
<![CDATA[
 When using plantuml, the \c PLANTUML_CFG_FILE tag can be used to specify a configuration
 file for plantuml.
]]>
      </docs>
    </option>
    <option type='list' id='PLANTUML_INCLUDE_PATH' format='dir' defval=''>
      <docs>
<![CDATA[
 When using plantuml, the specified paths are searched for files specified by the \c !include
 statement in a plantuml block.
]]>
      </docs>
    </option>
    <option type='int' id='DOT_GRAPH_MAX_NODES' minval='0' maxval='10000' defval='50' depends='HAVE_DOT'>
      <docs>
<![CDATA[
 The \c DOT_GRAPH_MAX_NODES tag can be used to set the maximum number of
 nodes that will be shown in the graph. If the number of nodes in a graph
 becomes larger than this value, doxygen will truncate the graph, which is
 visualized by representing a node as a red box. Note that doxygen if the number
 of direct children of the root node in a graph is already larger than
 \c DOT_GRAPH_MAX_NODES then the graph will not be shown at all. Also note
 that the size of a graph can be further restricted by \ref cfg_max_dot_graph_depth "MAX_DOT_GRAPH_DEPTH".
]]>
      </docs>
    </option>
    <option type='int' id='MAX_DOT_GRAPH_DEPTH' minval='0' maxval='1000' defval='0' depends='HAVE_DOT'>
      <docs>
<![CDATA[
 The \c MAX_DOT_GRAPH_DEPTH tag can be used to set the maximum depth of the
 graphs generated by \c dot. A depth value of 3 means that only nodes reachable
 from the root by following a path via at most 3 edges will be shown. Nodes
 that lay further from the root node will be omitted. Note that setting this
 option to 1 or 2 may greatly reduce the computation time needed for large
 code bases. Also note that the size of a graph can be further restricted by
 \ref cfg_dot_graph_max_nodes "DOT_GRAPH_MAX_NODES". Using a depth of 0 means no depth restriction.
]]>
      </docs>
    </option>
    <option type='bool' id='DOT_TRANSPARENT' defval='0' depends='HAVE_DOT'>
      <docs>
<![CDATA[
 Set the \c DOT_TRANSPARENT tag to \c YES to generate images with a transparent
 background. This is disabled by default, because dot on Windows does not
 seem to support this out of the box.
 <br>
 Warning: Depending on the platform used,
 enabling this option may lead to badly anti-aliased labels on the edges of
 a graph (i.e. they become hard to read).
]]>
      </docs>
    </option>
    <option type='bool' id='DOT_MULTI_TARGETS' defval='0' depends='HAVE_DOT'>
      <docs>
<![CDATA[
 Set the \c DOT_MULTI_TARGETS tag to \c YES to allow dot to generate multiple output
 files in one run (i.e. multiple -o and -T options on the command line). This
 makes \c dot run faster, but since only newer versions of \c dot (>1.8.10)
 support this, this feature is disabled by default.
]]>
      </docs>
    </option>
    <option type='bool' id='GENERATE_LEGEND' defval='1' depends='HAVE_DOT'>
      <docs>
<![CDATA[
 If the \c GENERATE_LEGEND tag is set to \c YES doxygen will
 generate a legend page explaining the meaning of the various boxes and
 arrows in the dot generated graphs.
 \note This tag requires that \ref cfg_uml_look "UML_LOOK" isn't set, i.e. the
 doxygen internal graphical representation for inheritance and collaboration diagrams
 is used.
]]>
      </docs>
    </option>
    <option type='bool' id='DOT_CLEANUP' defval='1'>
      <docs>
<![CDATA[
If the \c DOT_CLEANUP tag is set to \c YES, doxygen will
remove the intermediate files that are used to generate the various graphs.
 <br>Note:
This setting is not only used for dot files but also for msc temporary files.
]]>
      </docs>
    </option>
    <option type='obsolete' orgtype='bool' id='USE_WINDOWS_ENCODING'/>
    <option type='obsolete' orgtype='bool' id='DETAILS_AT_TOP'/>
    <option type='obsolete' orgtype='string' id='QTHELP_FILE'/>
    <option type='obsolete' orgtype='string' id='QTHELP_CONFIG'/>
    <option type='obsolete' orgtype='string' id='DOXYGEN2QTHELP_LOC'/>
    <option type='obsolete' orgtype='int' id='MAX_DOT_GRAPH_WIDTH'/>
    <option type='obsolete' orgtype='int' id='MAX_DOT_GRAPH_HEIGHT'/>
    <option type='obsolete' orgtype='string' id='CGI_NAME'/>
    <option type='obsolete' orgtype='string' id='CGI_URL'/>
    <option type='obsolete' orgtype='string' id='DOC_URL'/>
    <option type='obsolete' orgtype='string' id='DOC_ABSPATH'/>
    <option type='obsolete' orgtype='string' id='BIN_ABSPATH'/>
    <option type='obsolete' orgtype='list' id='EXT_DOC_PATHS'/>
    <option type='obsolete' orgtype='bool' id='USE_INLINE_TREES'/>
    <option type='obsolete' orgtype='bool' id='SHOW_DIRECTORIES'/>
    <option type='obsolete' orgtype='bool' id='HTML_ALIGN_MEMBERS'/>
    <option type='obsolete' orgtype='int' id='SYMBOL_CACHE_SIZE'/>
    <option type='obsolete' orgtype='string' id='XML_SCHEMA'/>
    <option type='obsolete' orgtype='string' id='XML_DTD'/>
    <option type='obsolete' orgtype='string' id='PERL_PATH'/>
    <option type='obsolete' orgtype='string' id='MSCGEN_PATH'/>
    <option type='obsolete' orgtype='list' id='TCL_SUBST'/>
    <option type='obsolete' orgtype='int' id='COLS_IN_ALPHA_INDEX'/>
    <option type='obsolete' orgtype='enum' id='OUTPUT_TEXT_DIRECTION'/>
    <option type='obsolete' orgtype='bool' id='DOCBOOK_PROGRAMLISTING'/>
    <option type='obsolete' orgtype='bool' id='RTF_SOURCE_CODE'/>
    <option type='obsolete' orgtype='bool' id='LATEX_SOURCE_CODE'/>
    <option type='obsolete' orgtype='bool' id='CLASS_DIAGRAMS'/>
  </group>
</doxygenconfig><|MERGE_RESOLUTION|>--- conflicted
+++ resolved
@@ -1340,14 +1340,10 @@
  or return value. If set to \c NO, doxygen will only warn about
  wrong parameter documentation, but not about the absence of
  documentation.
+ See also \ref cfg_warn_if_incomplete_doc "WARN_IF_INCOMPLETE_DOC".
  If \ref cfg_extract_all "EXTRACT_ALL" is set to \c YES then this flag will
-<<<<<<< HEAD
  automatically be disabled unless the \ref cfg_warn_extract_all "WARN_EXTRACT_ALL"
  is also set to \c YES.
-=======
- automatically be disabled.
- See also \ref cfg_warn_if_incomplete_doc "WARN_IF_INCOMPLETE_DOC"
->>>>>>> 449de7f9
 ]]>
       </docs>
     </option>
