--- conflicted
+++ resolved
@@ -1164,13 +1164,8 @@
   					  outputChar(yyscanner,'/');outputChar(yyscanner,'*');
 					  //yyextra->commentCount++;
   					}
-<<<<<<< HEAD
 <SkipCComment>[\\@][\\@]("f{"|"f$"|"f[""f(") {
-  					  outputArray(yyscanner,yytext,(int)yyleng);
-=======
-<SkipCComment>[\\@][\\@]("f{"|"f$"|"f[") {
   					  outputArray(yyscanner,yytext,yyleng);
->>>>>>> a9f40a48
   					}
 <SkipCComment>^({B}*"*"+)?{B}{0,3}"~~~"[~]*   {
                                           bool markdownSupport = Config_getBool(MARKDOWN_SUPPORT);
@@ -1321,13 +1316,8 @@
                                             BEGIN(yyextra->condCtx);
                                           }
   					}
-<<<<<<< HEAD
 <SkipVerbatim>[\\@]("endverbatim"|"endlatexonly"|"endhtmlonly"|"endxmlonly"|"enddocbookonly"|"endrtfonly"|"endmanonly"|"enddot"|"endcode"|"f$"|"f]"|"f}""f}") { /* end of verbatim block */
-  					  outputArray(yyscanner,yytext,(int)yyleng);
-=======
-<SkipVerbatim>[\\@]("endverbatim"|"endlatexonly"|"endhtmlonly"|"endxmlonly"|"enddocbookonly"|"endrtfonly"|"endmanonly"|"enddot"|"endcode"|"f$"|"f]"|"f}") { /* end of verbatim block */
   					  outputArray(yyscanner,yytext,yyleng);
->>>>>>> a9f40a48
 					  if (yytext[1]=='f' && yyextra->blockName=="f")
 					  {
 					    BEGIN(SkipCComment);
