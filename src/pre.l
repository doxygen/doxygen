/******************************************************************************
 *
 * Copyright (C) 1997-2020 by Dimitri van Heesch.
 *
 * Permission to use, copy, modify, and distribute this software and its
 * documentation under the terms of the GNU General Public License is hereby
 * granted. No representations are made about the suitability of this software
 * for any purpose. It is provided "as is" without express or implied warranty.
 * See the GNU General Public License for more details.
 *
 * Documents produced by Doxygen are derivative works derived from the
 * input used in their production; they are not affected by this license.
 *
 */
%option never-interactive
%option prefix="preYY"
%option reentrant
%option extra-type="struct preYY_state *"
%top{
#include <stdint.h>
// forward declare yyscan_t to improve type safety
#define YY_TYPEDEF_YY_SCANNER_T
struct yyguts_t;
typedef yyguts_t *yyscan_t;
}

%{

/*
 *      includes
 */

#include "doxygen.h"

#include <stack>
#include <deque>
#include <algorithm>
#include <utility>
#include <mutex>
#include <thread>
#include <algorithm>

#include <stdio.h>
#include <assert.h>
#include <ctype.h>
#include <errno.h>

#include "qcstring.h"
#include "containers.h"
#include "pre.h"
#include "constexp.h"
#include "define.h"
#include "message.h"
#include "util.h"
#include "defargs.h"
#include "debug.h"
#include "bufstr.h"
#include "portable.h"
#include "bufstr.h"
#include "arguments.h"
#include "entry.h"
#include "condparser.h"
#include "config.h"
#include "filedef.h"
#include "regex.h"
#include "fileinfo.h"

#define YY_NO_UNISTD_H 1

#define USE_STATE2STRING 0

// Toggle for some debugging info
//#define DBG_CTX(x) fprintf x
#define DBG_CTX(x) do { } while(0)

#if USE_STATE2STRING
static const char *stateToString(int state);
#endif

struct preYY_CondCtx
{
  preYY_CondCtx(int line,QCString id,bool b)
    : lineNr(line),sectionId(id), skip(b) {}
  int lineNr;
  QCString sectionId;
  bool skip;
};

struct FileState
{
  FileState(uint size) : fileBuf(size) {}
  int lineNr = 1;
  int curlyCount = 0;
  BufStr fileBuf;
  BufStr *oldFileBuf = 0;
  yy_size_t oldFileBufPos = 0;
  YY_BUFFER_STATE bufState = 0;
  QCString fileName;
};

struct PreIncludeInfo
{
  PreIncludeInfo(const QCString &fn,FileDef *srcFd, FileDef *dstFd,const QCString &iName,bool loc, bool imp)
    : fileName(fn), fromFileDef(srcFd), toFileDef(dstFd), includeName(iName), local(loc), imported(imp)
  {
  }
  QCString fileName;    // file name in which the include statement was found
  FileDef *fromFileDef; // filedef in which the include statement was found
  FileDef *toFileDef;   // filedef to which the include is pointing
  QCString includeName; // name used in the #include statement
  bool local;           // is it a "local" or <global> include
  bool imported;        // include via "import" keyword (Objective-C)
};

/** A dictionary of managed Define objects. */
typedef std::map< std::string, Define > DefineMap;

/** @brief Class that manages the defines available while
 *  preprocessing files.
 */
class DefineManager
{
  private:
    /** Local class used to hold the defines for a single file */
    class DefinesPerFile
    {
      public:
        /** Creates an empty container for defines */
        DefinesPerFile(DefineManager *parent)
          : m_parent(parent)
        {
        }
        void addInclude(std::string fileName)
        {
          m_includedFiles.insert(fileName);
        }
        void store(const DefineMap &fromMap)
        {
          for (auto &kv : fromMap)
          {
            m_defines.emplace(kv.first,kv.second);
          }
          //printf("  m_defines.size()=%zu\n",m_defines.size());
          m_stored=true;
        }
        void retrieve(DefineMap &toMap)
        {
          StringSet includeStack;
          retrieveRec(toMap,includeStack);
        }
        void retrieveRec(DefineMap &toMap,StringSet &includeStack)
        {
          //printf("  retrieveRec #includedFiles=%zu\n",m_includedFiles.size());
          for (auto incFile : m_includedFiles)
          {
            DefinesPerFile *dpf = m_parent->find(incFile);
            if (dpf && includeStack.find(incFile)==includeStack.end())
            {
              includeStack.insert(incFile);
              dpf->retrieveRec(toMap,includeStack);
              //printf("  retrieveRec: processing include %s: #toMap=%zu\n",qPrint(incFile),toMap.size());
            }
          }
          for (auto &kv : m_defines)
          {
            toMap.emplace(kv.first,kv.second);
          }
        }
        bool stored() const { return m_stored; }
      private:
        DefineManager *m_parent;
        DefineMap m_defines;
        StringSet m_includedFiles;
        bool m_stored = false;
    };

    friend class DefinesPerFile;
  public:

    void addInclude(std::string fromFileName,std::string toFileName)
    {
      //printf("DefineManager::addInclude('%s'->'%s')\n",fromFileName.c_str(),toFileName.c_str());
      auto it = m_fileMap.find(fromFileName);
      if (it==m_fileMap.end())
      {
        it = m_fileMap.emplace(fromFileName,std::make_unique<DefinesPerFile>(this)).first;
      }
      auto &dpf = it->second;
      dpf->addInclude(toFileName);
    }

    void store(std::string fileName,const DefineMap &fromMap)
    {
      //printf("DefineManager::store(%s,#=%zu)\n",fileName.c_str(),fromMap.size());
      auto it = m_fileMap.find(fileName);
      if (it==m_fileMap.end())
      {
        it = m_fileMap.emplace(fileName,std::make_unique<DefinesPerFile>(this)).first;
      }
      it->second->store(fromMap);
    }

    void retrieve(std::string fileName,DefineMap &toMap)
    {
      auto it = m_fileMap.find(fileName);
      if (it!=m_fileMap.end())
      {
        auto &dpf = it->second;
        dpf->retrieve(toMap);
      }
      //printf("DefineManager::retrieve(%s,#=%zu)\n",fileName.c_str(),toMap.size());
    }

    bool alreadyProcessed(std::string fileName) const
    {
      auto it = m_fileMap.find(fileName);
      if (it!=m_fileMap.end())
      {
        return it->second->stored();
      }
      return false;
    }

  private:
    /** Helper function to return the DefinesPerFile object for a given file name. */
    DefinesPerFile *find(std::string fileName) const
    {
      auto it = m_fileMap.find(fileName);
      return it!=m_fileMap.end() ? it->second.get() : nullptr;
    }

    std::unordered_map< std::string, std::unique_ptr<DefinesPerFile> > m_fileMap;
};


/* -----------------------------------------------------------------
 *
 *      global state
 */
static std::mutex            g_debugMutex;
static std::mutex            g_globalDefineMutex;
static std::mutex            g_updateGlobals;
static DefineManager         g_defineManager;


/* -----------------------------------------------------------------
 *
 *      scanner's state
 */

struct preYY_state
{
  int                yyLineNr       = 1;
  int                yyMLines       = 1;
  int                yyColNr        = 1;
  QCString           fileName;
  FileDef           *yyFileDef      = 0;
  FileDef           *inputFileDef   = 0;
  int                ifcount        = 0;
  int                defArgs        = -1;
  QCString           defName;
  QCString           defText;
  QCString           defLitText;
  QCString           defArgsStr;
  QCString           defExtraSpacing;
  bool               defContinue = false;
  bool               defVarArgs     = false;
  int                lastCContext   = 0;
  int                lastCPPContext = 0;
  BufStr            *inputBuf       = 0;
  yy_size_t          inputBufPos    = 0;
  BufStr            *outputBuf      = 0;
  int                roundCount     = 0;
  bool               quoteArg       = false;
  bool               idStart        = false;
  int                findDefArgContext = 0;
  bool               expectGuard    = false;
  QCString           guardName;
  QCString           lastGuardName;
  QCString           incName;
  QCString           guardExpr;
  int                curlyCount     = 0;
  bool               nospaces       = false; // add extra spaces during macro expansion
  int                javaBlock      = 0;

  bool               macroExpansion = false; // from the configuration
  bool               expandOnlyPredef = false; // from the configuration
  QCString           potentialDefine;
  int                commentCount   = 0;
  bool               insideComment  = false;
  bool               isImported     = false;
  QCString           blockName;
  int                condCtx        = 0;
  bool               skip           = false;
  bool               insideCS       = false; // C# has simpler preprocessor
  bool               insideFtn      = false;
  bool               isSource       = false;

  yy_size_t          fenceSize      = 0;
  bool               ccomment       = false;
  QCString           delimiter;
  bool               isSpecialComment = false;
  StringVector                             pathList;
  IntMap                                   argMap;
  BoolStack                                levelGuard;
  std::stack< std::unique_ptr<preYY_CondCtx> >   condStack;
  std::deque< std::unique_ptr<FileState> > includeStack;
  std::unordered_map<std::string,Define*>  expandedDict;
  StringUnorderedSet                       expanded;
  ConstExpressionParser                    constExpParser;
  DefineMap                                contextDefines; // macros imported from other files
  DefineMap                                localDefines;   // macros defined in this file
  DefineList                               macroDefinitions;
  LinkedMap<PreIncludeInfo>                includeRelations;
};

// stateless functions
static QCString escapeAt(const QCString &text);
static QCString extractTrailingComment(const QCString &s);
static char resolveTrigraph(char c);

// stateful functions
static inline void  outputArray(yyscan_t yyscanner,const char *a,yy_size_t len);
static inline void outputString(yyscan_t yyscanner,const QCString &s);
static inline void   outputChar(yyscan_t yyscanner,char c);
static inline void outputSpaces(yyscan_t yyscanner,char *s);
static inline void  outputSpace(yyscan_t yyscanner,char c);
static inline void extraSpacing(yyscan_t yyscanner);
static QCString     expandMacro(yyscan_t yyscanner,const QCString &name);
static void     readIncludeFile(yyscan_t yyscanner,const QCString &inc);
static void           incrLevel(yyscan_t yyscanner);
static void           decrLevel(yyscan_t yyscanner);
static void         setCaseDone(yyscan_t yyscanner,bool value);
static bool       otherCaseDone(yyscan_t yyscanner);
static bool   computeExpression(yyscan_t yyscanner,const QCString &expr);
static void    startCondSection(yyscan_t yyscanner,const QCString &sectId);
static void      endCondSection(yyscan_t yyscanner);
static void  addMacroDefinition(yyscan_t yyscanner);
static void           addDefine(yyscan_t yyscanner);
static void         setFileName(yyscan_t yyscanner,const QCString &name);
static yy_size_t         yyread(yyscan_t yyscanner,char *buf,yy_size_t max_size);
static Define *       isDefined(yyscan_t yyscanner,const QCString &name);

/* ----------------------------------------------------------------- */

#undef  YY_INPUT
#define YY_INPUT(buf,result,max_size) result=yyread(yyscanner,buf,max_size);

// otherwise the filename would be the name of the converted file (*.cpp instead of *.l)
static inline const char *getLexerFILE() {return __FILE__;}
#include "doxygen_lex.h"

/* ----------------------------------------------------------------- */

%}

IDSTART [a-z_A-Z\x80-\xFF]
ID      {IDSTART}[a-z_A-Z0-9\x80-\xFF]*
B       [ \t]
Bopt    {B}*
BN      [ \t\r\n]
RAWBEGIN  (u|U|L|u8)?R\"[^ \t\(\)\\]{0,16}"("
RAWEND    ")"[^ \t\(\)\\]{0,16}\"
CHARLIT   (("'"\\[0-7]{1,3}"'")|("'"\\."'")|("'"[^'\\\n]{1,4}"'"))

  // C start comment 
CCS   "/\*"
  // C end comment
CCE   "*\/"
  // Cpp comment 
CPPC  "/\/"
  // optional characters after import
ENDIMPORTopt [^\\\n]*
  // Optional white space
WSopt [ \t\r]*

%option noyywrap

%x      Start
%x      Command
%x      SkipCommand
%x      SkipLine
%x      SkipString
%x      CopyLine
%x      LexCopyLine
%x      CopyString
%x      CopyStringCs
%x      CopyStringFtn
%x      CopyStringFtnDouble
%x      CopyRawString
%x      Include
%x      IncludeID
%x      EndImport
%x      DefName
%x      DefineArg
%x      DefineText
%x      SkipCPPBlock
%x      SkipCComment
%x      ArgCopyCComment
%x      CopyCComment
%x      SkipVerbatim
%x      SkipCPPComment
%x      JavaDocVerbatimCode
%x      RemoveCComment
%x      RemoveCPPComment
%x      Guard
%x      DefinedExpr1
%x      DefinedExpr2
%x      SkipDoubleQuote
%x      SkipSingleQuote
%x      UndefName
%x      IgnoreLine
%x      FindDefineArgs
%x      ReadString
%x      CondLineC
%x      CondLineCpp
%x      SkipCond

%%

<*>\x06                                 
<*>\x00
<*>\r
<*>"??"[=/'()!<>-]                      { // Trigraph
                                          unput(resolveTrigraph(yytext[2]));
                                        }
<Start>^{B}*"#"                         {
                                          yyextra->yyColNr+=(int)yyleng;
                                          yyextra->yyMLines=0;
                                          yyextra->potentialDefine=yytext;
                                          BEGIN(Command); 
                                        }
<Start>^("%top{"|"%{")                  {
                                          if (getLanguageFromFileName(yyextra->fileName)!=SrcLangExt_Lex) REJECT
                                          outputArray(yyscanner,yytext,yyleng);
                                          BEGIN(LexCopyLine);
                                        }
<Start>^{Bopt}/[^#]                     {
                                          outputArray(yyscanner,yytext,yyleng);
                                          BEGIN(CopyLine);
                                        }
<Start>^{B}*[a-z_A-Z\x80-\xFF][a-z_A-Z0-9\x80-\xFF]+{B}*"("[^\)\n]*")"/{BN}{1,10}*[:{] { // constructors?
                                          int i;
                                          for (i=(int)yyleng-1;i>=0;i--)
                                          {
                                            unput(yytext[i]);
                                          }
                                          BEGIN(CopyLine);
                                        }
<Start>^{B}*[_A-Z][_A-Z0-9]+{B}*"("[^\(\)\n]*"("[^\)\n]*")"[^\)\n]*")"{B}*\n | // function list macro with one (...) argument, e.g. for K_GLOBAL_STATIC_WITH_ARGS
<Start>^{B}*[_A-Z][_A-Z0-9]+{B}*"("[^\)\n]*")"{B}*\n { // function like macro
                                          bool skipFuncMacros = Config_getBool(SKIP_FUNCTION_MACROS);
                                          QCString name(yytext);
                                          int pos = name.find('(');
                                          if (pos<0) pos=0; // should never happen
                                          name=name.left(pos).stripWhiteSpace();

                                          Define *def=0;
                                          if (skipFuncMacros && !yyextra->insideFtn &&
                                              name!="Q_PROPERTY" &&
                                              !(
                                                 (yyextra->includeStack.empty() || yyextra->curlyCount>0) &&
                                                 yyextra->macroExpansion &&
                                                 (def=isDefined(yyscanner,name)) &&
                                                 /*macroIsAccessible(def) &&*/
                                                 (!yyextra->expandOnlyPredef || def->isPredefined)
                                               )
                                             )
                                          {
                                            outputChar(yyscanner,'\n');
                                            yyextra->yyLineNr++;
                                          }
                                          else // don't skip
                                          {
                                            int i;
                                            for (i=(int)yyleng-1;i>=0;i--)
                                            {
                                              unput(yytext[i]);
                                            }
                                            BEGIN(CopyLine);
                                          }
                                        }
<CopyLine,LexCopyLine>"extern"{BN}*"\""[^\"]+"\""{BN}*("{")?  {
                                          QCString text=yytext;
                                          yyextra->yyLineNr+=text.contains('\n');
                                          outputArray(yyscanner,yytext,yyleng);
                                        }
<CopyLine,LexCopyLine>{RAWBEGIN}        {
                                          yyextra->delimiter = yytext+2;
                                          yyextra->delimiter=yyextra->delimiter.left(yyextra->delimiter.length()-1);
                                          outputArray(yyscanner,yytext,yyleng);
                                          BEGIN(CopyRawString);
                                        }
<CopyLine,LexCopyLine>"{"               { // count brackets inside the main file
                                          if (yyextra->includeStack.empty())
                                          {
                                            yyextra->curlyCount++;
                                          }
                                          outputChar(yyscanner,*yytext);
                                        }
<LexCopyLine>^"%}"                      {
                                          outputArray(yyscanner,yytext,yyleng);
                                        }
<CopyLine,LexCopyLine>"}"               { // count brackets inside the main file
                                          if (yyextra->includeStack.empty() && yyextra->curlyCount>0)
                                          {
                                            yyextra->curlyCount--;
                                          }
                                          outputChar(yyscanner,*yytext);
                                        }
<CopyLine,LexCopyLine>"'"\\[0-7]{1,3}"'" {
                                          outputArray(yyscanner,yytext,yyleng);
                                        }
<CopyLine,LexCopyLine>"'"\\."'"         {
                                          outputArray(yyscanner,yytext,yyleng);
                                        }
<CopyLine,LexCopyLine>"'"."'"           {
                                          outputArray(yyscanner,yytext,yyleng);
                                        }
<CopyLine,LexCopyLine>@\"               {
                                          if (getLanguageFromFileName(yyextra->fileName)!=SrcLangExt_CSharp) REJECT;
                                          outputArray(yyscanner,yytext,yyleng);
                                          BEGIN( CopyStringCs );
                                        }
<CopyLine,LexCopyLine>\"                {
                                          outputChar(yyscanner,*yytext);
                                          if (getLanguageFromFileName(yyextra->fileName)!=SrcLangExt_Fortran)
                                          {
                                            BEGIN( CopyString );
                                          }
                                          else
                                          {
                                            BEGIN( CopyStringFtnDouble );
                                          }
                                        }
<CopyLine,LexCopyLine>\'                {
                                          if (getLanguageFromFileName(yyextra->fileName)!=SrcLangExt_Fortran) REJECT;
                                          outputChar(yyscanner,*yytext);
                                          BEGIN( CopyStringFtn );
                                        }
<CopyString>[^\"\\\r\n]+                {
                                          outputArray(yyscanner,yytext,yyleng);
                                        }
<CopyStringCs>[^\"\r\n]+                {
                                          outputArray(yyscanner,yytext,yyleng);
                                        }
<CopyString>\\.                         {
                                          outputArray(yyscanner,yytext,yyleng);
                                        }
<CopyString,CopyStringCs>\"             {
                                          outputChar(yyscanner,*yytext);
                                          BEGIN( CopyLine );
                                        }
<CopyStringFtnDouble>[^\"\\\r\n]+       {
                                          outputArray(yyscanner,yytext,yyleng);
                                        }
<CopyStringFtnDouble>\\.                {
                                          outputArray(yyscanner,yytext,yyleng);
                                        }
<CopyStringFtnDouble>\"                 {
                                          outputChar(yyscanner,*yytext);
                                          BEGIN( CopyLine );
                                        }
<CopyStringFtn>[^\'\\\r\n]+             {
                                          outputArray(yyscanner,yytext,yyleng);
                                        }
<CopyStringFtn>\\.                      {
                                          outputArray(yyscanner,yytext,yyleng);
                                        }
<CopyStringFtn>\'                       {
                                          outputChar(yyscanner,*yytext);
                                          BEGIN( CopyLine );
                                        }
<CopyRawString>{RAWEND}                 {
                                          outputArray(yyscanner,yytext,yyleng);
                                          QCString delimiter = yytext+1;
                                          delimiter=delimiter.left(delimiter.length()-1);
                                          if (delimiter==yyextra->delimiter)
                                          {
                                            BEGIN( CopyLine );
                                          }
                                        }
<CopyRawString>[^)]+                    {
                                          outputArray(yyscanner,yytext,yyleng);
                                        }
<CopyRawString>.                        {
                                          outputChar(yyscanner,*yytext);
                                        }
<CopyLine,LexCopyLine>{ID}/{BN}{0,80}"("        {
                                          yyextra->expectGuard = FALSE;
                                          Define *def=0;
                                          //def=yyextra->globalDefineDict->find(yytext);
                                          //def=isDefined(yyscanner,yytext);
                                          //printf("Search for define %s found=%d yyextra->includeStack.empty()=%d "
                                          //       "yyextra->curlyCount=%d yyextra->macroExpansion=%d yyextra->expandOnlyPredef=%d "
                                          //     "isPreDefined=%d\n",yytext,def ? 1 : 0,
                                          //     yyextra->includeStack.empty(),yyextra->curlyCount,yyextra->macroExpansion,yyextra->expandOnlyPredef,
                                          //     def ? def->isPredefined : -1
                                          //    );
                                          if ((yyextra->includeStack.empty() || yyextra->curlyCount>0) &&
                                              yyextra->macroExpansion &&
                                              (def=isDefined(yyscanner,yytext)) &&
                                              /*(def->isPredefined || macroIsAccessible(def)) && */
                                              (!yyextra->expandOnlyPredef || def->isPredefined)
                                             )
                                          {
                                            //printf("Found it! #args=%d\n",def->nargs);
                                            yyextra->roundCount=0;
                                            yyextra->defArgsStr=yytext;
                                            if (def->nargs==-1) // no function macro
                                            {
                                              QCString result = def->isPredefined ? def->definition : expandMacro(yyscanner,yyextra->defArgsStr);
                                              outputString(yyscanner,result);
                                            }
                                            else // zero or more arguments
                                            {
                                              yyextra->findDefArgContext = CopyLine;
                                              BEGIN(FindDefineArgs);
                                            }
                                          }
                                          else
                                          {
                                            outputArray(yyscanner,yytext,yyleng);
                                          }
                                        }
<CopyLine,LexCopyLine>{ID}              {
                                          Define *def=0;
                                          if ((yyextra->includeStack.empty() || yyextra->curlyCount>0) &&
                                              yyextra->macroExpansion &&
                                              (def=isDefined(yyscanner,yytext)) &&
                                              def->nargs==-1 &&
                                              /*(def->isPredefined || macroIsAccessible(def)) &&*/
                                              (!yyextra->expandOnlyPredef || def->isPredefined)
                                             )
                                          {
                                            QCString result=def->isPredefined ? def->definition : expandMacro(yyscanner,yytext);
                                            outputString(yyscanner,result);
                                          }
                                          else
                                          {
                                            outputArray(yyscanner,yytext,yyleng);
                                          }
                                        }
<CopyLine,LexCopyLine>"\\"\r?/\n        { // strip line continuation characters
                                          if (getLanguageFromFileName(yyextra->fileName)==SrcLangExt_Fortran) outputChar(yyscanner,*yytext);
                                        }
<CopyLine,LexCopyLine>\\.               {
                                          outputArray(yyscanner,yytext,(int)yyleng);
                                        }
<CopyLine,LexCopyLine>.                 {
                                          outputChar(yyscanner,*yytext);
                                        }
<CopyLine,LexCopyLine>\n                {
                                          outputChar(yyscanner,'\n');
                                          BEGIN(Start);
                                          yyextra->yyLineNr++;
                                          yyextra->yyColNr=1;
                                        }
<FindDefineArgs>"("                     {
                                          yyextra->defArgsStr+='(';
                                          yyextra->roundCount++;
                                        }
<FindDefineArgs>")"                     {
                                          yyextra->defArgsStr+=')';
                                          yyextra->roundCount--;
                                          if (yyextra->roundCount==0)
                                          {
                                            QCString result=expandMacro(yyscanner,yyextra->defArgsStr);
                                            //printf("yyextra->defArgsStr='%s'->'%s'\n",qPrint(yyextra->defArgsStr),qPrint(result));
                                            if (yyextra->findDefArgContext==CopyLine)
                                            {
                                              outputString(yyscanner,result);
                                              BEGIN(yyextra->findDefArgContext);
                                            }
                                            else // yyextra->findDefArgContext==IncludeID
                                            {
                                              readIncludeFile(yyscanner,result);
                                              yyextra->nospaces=FALSE;
                                              BEGIN(Start);
                                            }
                                          }
                                        }
  /*
<FindDefineArgs>")"{B}*"("              {
                                          yyextra->defArgsStr+=yytext;
                                        }
  */
<FindDefineArgs>{CHARLIT}               {
                                          yyextra->defArgsStr+=yytext;
                                        }
<FindDefineArgs>{CCS}[*]?                {
                                          yyextra->defArgsStr+=yytext;
                                          BEGIN(ArgCopyCComment);
                                        }
<FindDefineArgs>\"                      {
                                          yyextra->defArgsStr+=*yytext;
                                          BEGIN(ReadString);
                                        }
<FindDefineArgs>'                       {
                                          if (getLanguageFromFileName(yyextra->fileName)!=SrcLangExt_Fortran) REJECT;
                                          yyextra->defArgsStr+=*yytext;
                                          BEGIN(ReadString);
                                        }
<FindDefineArgs>\n                      {
                                          yyextra->defArgsStr+=' ';
                                          yyextra->yyLineNr++;
                                          outputChar(yyscanner,'\n');
                                        }
<FindDefineArgs>"@"                     {
                                          yyextra->defArgsStr+="@@";
                                        }
<FindDefineArgs>.                       {
                                          yyextra->defArgsStr+=*yytext;
                                        }
<ArgCopyCComment>[^*\n]+                {
                                          yyextra->defArgsStr+=yytext;
                                        }
<ArgCopyCComment>{CCE}                  {
                                          yyextra->defArgsStr+=yytext;
                                          BEGIN(FindDefineArgs);
                                        }
<ArgCopyCComment>\n                     {
                                          yyextra->defArgsStr+=' ';
                                          yyextra->yyLineNr++;
                                          outputChar(yyscanner,'\n');
                                        }
<ArgCopyCComment>.                      {
                                          yyextra->defArgsStr+=yytext;
                                        }
<ReadString>"\""                        {
                                          yyextra->defArgsStr+=*yytext;
                                          BEGIN(FindDefineArgs);
                                        }
<ReadString>"'"                         {
                                          if (getLanguageFromFileName(yyextra->fileName)!=SrcLangExt_Fortran) REJECT;
                                          yyextra->defArgsStr+=*yytext;
                                          BEGIN(FindDefineArgs);
                                        }

<ReadString>{CPPC}|{CCS}                        {
                                          yyextra->defArgsStr+=yytext;
                                        }
<ReadString>\\/\r?\n                    { // line continuation
                                        }
<ReadString>\\.                         {
                                          yyextra->defArgsStr+=yytext;
                                        }
<ReadString>.                           {
                                          yyextra->defArgsStr+=*yytext;
                                        }
<Command>("include"|"import"){B}+/{ID}  {
                                          yyextra->isImported = yytext[1]=='m';
                                          if (yyextra->macroExpansion)
                                            BEGIN(IncludeID);
                                        }
<Command>("include"|"import"){B}*[<"]   {
                                          yyextra->isImported = yytext[1]=='m';
                                          char c[2];
                                          c[0]=yytext[yyleng-1];c[1]='\0';
                                          yyextra->incName=c;
                                          BEGIN(Include);
                                        }
<Command>("cmake")?"define"{B}+         {
                                          yyextra->potentialDefine += substitute(yytext,"cmake","     ");
                                          //printf("!!!DefName\n");
                                          yyextra->yyColNr+=(int)yyleng;
                                          BEGIN(DefName);
                                        }
<Command>"ifdef"/{B}*"("                {
                                          incrLevel(yyscanner);
                                          yyextra->guardExpr.resize(0);
                                          BEGIN(DefinedExpr2);
                                        }
<Command>"ifdef"/{B}+                   {
                                          //printf("Pre.l: ifdef\n");
                                          incrLevel(yyscanner);
                                          yyextra->guardExpr.resize(0);
                                          BEGIN(DefinedExpr1);
                                        }
<Command>"ifndef"/{B}*"("               {
                                          incrLevel(yyscanner);
                                          yyextra->guardExpr="! ";
                                          BEGIN(DefinedExpr2);
                                        }
<Command>"ifndef"/{B}+                  {
                                          incrLevel(yyscanner);
                                          yyextra->guardExpr="! ";
                                          BEGIN(DefinedExpr1);
                                        }
<Command>"if"/[ \t(!]                   {
                                          incrLevel(yyscanner);
                                          yyextra->guardExpr.resize(0);
                                          BEGIN(Guard);
                                        }
<Command>("elif"|"else"{B}*"if")/[ \t(!]        {
                                          if (!otherCaseDone(yyscanner))
                                          {
                                            yyextra->guardExpr.resize(0);
                                            BEGIN(Guard);
                                          }
                                          else
                                          {
                                            yyextra->ifcount=0;
                                            BEGIN(SkipCPPBlock);
                                          }
                                        }
<Command>"else"/[^a-z_A-Z0-9\x80-\xFF]          {
                                          if (otherCaseDone(yyscanner))
                                          {
                                            yyextra->ifcount=0;
                                            BEGIN(SkipCPPBlock);
                                          }
                                          else
                                          {
                                            setCaseDone(yyscanner,TRUE);
                                          }
                                        }
<Command>"undef"{B}+                    {
                                          BEGIN(UndefName);
                                        }
<Command>("elif"|"else"{B}*"if")/[ \t(!]        {
                                          if (!otherCaseDone(yyscanner))
                                          {
                                            yyextra->guardExpr.resize(0);
                                            BEGIN(Guard);
                                          }
                                        }
<Command>"endif"/[^a-z_A-Z0-9\x80-\xFF]         {
                                          //printf("Pre.l: #endif\n");
                                          decrLevel(yyscanner);
                                        }
<Command,IgnoreLine>\n                  {
                                          outputChar(yyscanner,'\n');
                                          BEGIN(Start);
                                          yyextra->yyLineNr++;
                                        }
<Command>"pragma"{B}+"once"             {
                                          yyextra->expectGuard = FALSE;
                                        }
<Command>{ID}                           { // unknown directive
                                          BEGIN(IgnoreLine);
                                        }
<IgnoreLine>\\[\r]?\n                   {
                                          outputChar(yyscanner,'\n');
                                          yyextra->yyLineNr++;
                                        }
<IgnoreLine>.
<Command>.                              { yyextra->potentialDefine += yytext[0]=='\t' ? '\t' : ' ';
                                          yyextra->yyColNr+=(int)yyleng;
                                        }
<UndefName>{ID}                         {
                                          Define *def;
                                          if ((def=isDefined(yyscanner,yytext))
                                              /*&& !def->isPredefined*/
                                              && !def->nonRecursive
                                             )
                                          {
                                            //printf("undefining %s\n",yytext);
                                            def->undef=TRUE;
                                          }
                                          BEGIN(Start);
                                        }
<Guard>\\[\r]?\n                        {
                                          outputChar(yyscanner,'\n');
                                          yyextra->guardExpr+=' ';
                                          yyextra->yyLineNr++;
                                        }
<Guard>"defined"/{B}*"("                {
                                          BEGIN(DefinedExpr2);
                                        }
<Guard>"defined"/{B}+                   {
                                          BEGIN(DefinedExpr1);
                                        }
<Guard>"true"/{B}|{B}*[\r]?\n           { yyextra->guardExpr+="1L"; }
<Guard>"false"/{B}|{B}*[\r]?\n          { yyextra->guardExpr+="0L"; }
<Guard>"not"/{B}                        { yyextra->guardExpr+='!'; }
<Guard>"not_eq"/{B}                     { yyextra->guardExpr+="!="; }
<Guard>"and"/{B}                        { yyextra->guardExpr+="&&"; }
<Guard>"or"/{B}                         { yyextra->guardExpr+="||"; }
<Guard>"bitand"/{B}                     { yyextra->guardExpr+="&"; }
<Guard>"bitor"/{B}                      { yyextra->guardExpr+="|"; }
<Guard>"xor"/{B}                        { yyextra->guardExpr+="^"; }
<Guard>"compl"/{B}                      { yyextra->guardExpr+="~"; }
<Guard>{ID}                             { yyextra->guardExpr+=yytext; }
<Guard>"@"                              { yyextra->guardExpr+="@@"; }
<Guard>.                                { yyextra->guardExpr+=*yytext; }
<Guard>\n                               {
                                          unput(*yytext);
                                          //printf("Guard: '%s'\n",
                                          //    qPrint(yyextra->guardExpr));
                                          bool guard=computeExpression(yyscanner,yyextra->guardExpr);
                                          setCaseDone(yyscanner,guard);
                                          if (guard)
                                          {
                                            BEGIN(Start);
                                          }
                                          else
                                          {
                                            yyextra->ifcount=0;
                                            BEGIN(SkipCPPBlock);
                                          }
                                        }
<DefinedExpr1,DefinedExpr2>\\\n         { yyextra->yyLineNr++; outputChar(yyscanner,'\n'); }
<DefinedExpr1>{ID}                      {
                                          if (isDefined(yyscanner,yytext) || yyextra->guardName==yytext)
                                            yyextra->guardExpr+=" 1L ";
                                          else
                                            yyextra->guardExpr+=" 0L ";
                                          yyextra->lastGuardName=yytext;
                                          BEGIN(Guard);
                                        }
<DefinedExpr2>{ID}                      {
                                          if (isDefined(yyscanner,yytext) || yyextra->guardName==yytext)
                                            yyextra->guardExpr+=" 1L ";
                                          else
                                            yyextra->guardExpr+=" 0L ";
                                          yyextra->lastGuardName=yytext;
                                        }
<DefinedExpr1,DefinedExpr2>\n           { // should not happen, handle anyway
                                          yyextra->yyLineNr++;
                                          yyextra->ifcount=0;
                                          BEGIN(SkipCPPBlock);
                                        }
<DefinedExpr2>")"                       {
                                          BEGIN(Guard);
                                        }
<DefinedExpr1,DefinedExpr2>.
<SkipCPPBlock>^{B}*"#"                  { BEGIN(SkipCommand); }
<SkipCPPBlock>^{Bopt}/[^#]              { BEGIN(SkipLine); }
<SkipCPPBlock>\n                        { yyextra->yyLineNr++; outputChar(yyscanner,'\n'); }
<SkipCPPBlock>.
<SkipCommand>"if"(("n")?("def"))?/[ \t(!] {
                                          incrLevel(yyscanner);
                                          yyextra->ifcount++;
                                          //printf("#if... depth=%d\n",yyextra->ifcount);
                                        }
<SkipCommand>"else"                     {
                                          //printf("Else! yyextra->ifcount=%d otherCaseDone=%d\n",yyextra->ifcount,otherCaseDone());
                                          if (yyextra->ifcount==0 && !otherCaseDone(yyscanner))
                                          {
                                            setCaseDone(yyscanner,TRUE);
                                            //outputChar(yyscanner,'\n');
                                            BEGIN(Start);
                                          }
                                        }
<SkipCommand>("elif"|"else"{B}*"if")/[ \t(!]            {
                                          if (yyextra->ifcount==0)
                                          {
                                            if (!otherCaseDone(yyscanner))
                                            {
                                              yyextra->guardExpr.resize(0);
                                              yyextra->lastGuardName.resize(0);
                                              BEGIN(Guard);
                                            }
                                            else
                                            {
                                              BEGIN(SkipCPPBlock);
                                            }
                                          }
                                        }
<SkipCommand>"endif"                    {
                                          yyextra->expectGuard = FALSE;
                                          decrLevel(yyscanner);
                                          if (--yyextra->ifcount<0)
                                          {
                                            //outputChar(yyscanner,'\n');
                                            BEGIN(Start);
                                          }
                                        }
<SkipCommand>\n                         {
                                          outputChar(yyscanner,'\n');
                                          yyextra->yyLineNr++;
                                          BEGIN(SkipCPPBlock);
                                        }
<SkipCommand>{ID}                       { // unknown directive
                                          BEGIN(SkipLine);
                                        }
<SkipCommand>.
<SkipLine>[^'"/\n]+                     
<SkipLine>{CHARLIT}                     { }
<SkipLine>\"                            {
                                          BEGIN(SkipString);
                                        }
<SkipLine>.
<SkipString>{CPPC}/[^\n]*                 {
                                        }
<SkipLine,SkipCommand,SkipCPPBlock>{CPPC}[^\n]* {
                                          yyextra->lastCPPContext=YY_START;
                                          BEGIN(RemoveCPPComment);
                                        }
<SkipString>{CCS}/[^\n]*                 {
                                        }
<SkipLine,SkipCommand,SkipCPPBlock>{CCS}/[^\n]* {
                                          yyextra->lastCContext=YY_START;
                                          BEGIN(RemoveCComment);
                                        }
<SkipLine>\n                            {
                                          outputChar(yyscanner,'\n');
                                          yyextra->yyLineNr++;
                                          BEGIN(SkipCPPBlock);
                                        }
<SkipString>[^"\\\n]+                   { }
<SkipString>\\.                         { }
<SkipString>\"                          {
                                          BEGIN(SkipLine);
                                        }
<SkipString>.                           { }
<IncludeID>{ID}{Bopt}/"("                       {
                                          yyextra->nospaces=TRUE;
                                          yyextra->roundCount=0;
                                          yyextra->defArgsStr=yytext;
                                          yyextra->findDefArgContext = IncludeID;
                                          BEGIN(FindDefineArgs);
                                        }
<IncludeID>{ID}                         {
                                          yyextra->nospaces=TRUE;
                                          readIncludeFile(yyscanner,expandMacro(yyscanner,yytext));
                                          BEGIN(Start);
                                        }
<Include>[^\">\n]+[\">]                 {
                                          yyextra->incName+=yytext;
                                          readIncludeFile(yyscanner,yyextra->incName);
                                          if (yyextra->isImported)
                                          {
                                            BEGIN(EndImport);
                                          }
                                          else
                                          {
                                            BEGIN(Start);
                                          }
                                        }
<EndImport>{ENDIMPORTopt}/\n                    {
                                          BEGIN(Start);
                                        }
<EndImport>\\[\r]?"\n"                  {
                                          outputChar(yyscanner,'\n');
                                          yyextra->yyLineNr++;
                                        }
<EndImport>.                            {
                                        }
<DefName>{ID}/("\\\n")*"("              { // define with argument
                                          //printf("Define() '%s'\n",yytext);
                                          yyextra->argMap.clear();
                                          yyextra->defArgs = 0;
                                          yyextra->defArgsStr.resize(0);
                                          yyextra->defText.resize(0);
                                          yyextra->defLitText.resize(0);
                                          yyextra->defName = yytext;
                                          yyextra->defVarArgs = FALSE;
                                          yyextra->defExtraSpacing.resize(0);
                                          yyextra->defContinue = false;
                                          BEGIN(DefineArg);
                                        }
<DefName>{ID}{B}+"1"/[ \r\t\n]          { // special case: define with 1 -> can be "guard"
                                          //printf("Define '%s'\n",yytext);
                                          yyextra->argMap.clear();
                                          yyextra->defArgs = -1;
                                          yyextra->defArgsStr.resize(0);
                                          yyextra->defName = QCString(yytext).left(yyleng-1).stripWhiteSpace();
                                          yyextra->defVarArgs = FALSE;
                                          //printf("Guard check: %s!=%s || %d\n",
                                          //    qPrint(yyextra->defName),qPrint(yyextra->lastGuardName),yyextra->expectGuard);
                                          if (yyextra->curlyCount>0 || yyextra->defName!=yyextra->lastGuardName || !yyextra->expectGuard)
                                          { // define may appear in the output
                                            QCString def = yyextra->potentialDefine +
                                                           yyextra->defName         ;
                                            outputString(yyscanner,def);
                                            outputSpaces(yyscanner,yytext+yyextra->defName.length());
                                            yyextra->quoteArg=FALSE;
                                            yyextra->insideComment=FALSE;
                                            yyextra->lastGuardName.resize(0);
                                            yyextra->defText="1";
                                            yyextra->defLitText="1";
                                            BEGIN(DefineText);
                                          }
                                          else // define is a guard => hide
                                          {
                                            //printf("Found a guard %s\n",yytext);
                                            yyextra->defText.resize(0);
                                            yyextra->defLitText.resize(0);
                                            BEGIN(Start);
                                          }
                                          yyextra->expectGuard=FALSE;
                                        }
<DefName>{ID}/{B}*"\n"                  { // empty define
                                          yyextra->argMap.clear();
                                          yyextra->defArgs = -1;
                                          yyextra->defName = yytext;
                                          yyextra->defArgsStr.resize(0);
                                          yyextra->defText.resize(0);
                                          yyextra->defLitText.resize(0);
                                          yyextra->defVarArgs = FALSE;
                                          //printf("Guard check: %s!=%s || %d\n",
                                          //    qPrint(yyextra->defName),qPrint(yyextra->lastGuardName),yyextra->expectGuard);
                                          if (yyextra->curlyCount>0 || yyextra->defName!=yyextra->lastGuardName || !yyextra->expectGuard)
                                          { // define may appear in the output
                                            QCString def = yyextra->potentialDefine + yyextra->defName;
                                            outputString(yyscanner,def);
                                            yyextra->quoteArg=FALSE;
                                            yyextra->insideComment=FALSE;
                                            if (yyextra->insideCS) yyextra->defText="1"; // for C#, use "1" as define text
                                            BEGIN(DefineText);
                                          }
                                          else // define is a guard => hide
                                          {
                                            //printf("Found a guard %s\n",yytext);
                                            yyextra->guardName = yytext;
                                            yyextra->lastGuardName.resize(0);
                                            BEGIN(Start);
                                          }
                                          yyextra->expectGuard=FALSE;
                                        }
<DefName>{ID}/{B}*                      { // define with content
                                          //printf("Define '%s'\n",yytext);
                                          yyextra->argMap.clear();
                                          yyextra->defArgs = -1;
                                          yyextra->defArgsStr.resize(0);
                                          yyextra->defText.resize(0);
                                          yyextra->defLitText.resize(0);
                                          yyextra->defName = yytext;
                                          yyextra->defVarArgs = FALSE;
                                          QCString def = yyextra->potentialDefine +
                                                         yyextra->defName         +
                                                         yyextra->defArgsStr      ;
                                          outputString(yyscanner,def);
                                          yyextra->quoteArg=FALSE;
                                          yyextra->insideComment=FALSE;
                                          BEGIN(DefineText);
                                        }
<DefineArg>"\\\n"                       {
                                          yyextra->defExtraSpacing+="\n";
                                          yyextra->defContinue = true;
                                          yyextra->yyLineNr++;
                                        }
<DefineArg>{B}*                         { yyextra->defExtraSpacing+=yytext; }
<DefineArg>","{B}*                      { yyextra->defArgsStr+=yytext; }
<DefineArg>"("{B}*                      { yyextra->defArgsStr+=yytext; }
<DefineArg>{B}*")"{B}*                  {
                                          extraSpacing(yyscanner);
                                          yyextra->defArgsStr+=yytext;
                                          QCString def = yyextra->potentialDefine +
                                                         yyextra->defName         +
                                                         yyextra->defArgsStr      +
                                                         yyextra->defExtraSpacing ;
                                          outputString(yyscanner,def);
                                          yyextra->quoteArg=FALSE;
                                          yyextra->insideComment=FALSE;
                                          BEGIN(DefineText);
                                        }
<DefineArg>"..."                        { // Variadic macro
                                          yyextra->defVarArgs = TRUE;
                                          yyextra->defArgsStr+=yytext;
                                          yyextra->argMap.emplace(std::string("__VA_ARGS__"),yyextra->defArgs);
                                          yyextra->defArgs++;
                                        }
<DefineArg>{ID}{B}*("..."?)             {
                                          //printf("Define addArg(%s)\n",yytext);
                                          QCString argName=yytext;
                                          yyextra->defVarArgs = yytext[yyleng-1]=='.';
                                          if (yyextra->defVarArgs) // strip ellipsis
                                          {
                                            argName=argName.left(argName.length()-3);
                                          }
                                          argName = argName.stripWhiteSpace();
                                          yyextra->defArgsStr+=yytext;
                                          yyextra->argMap.emplace(toStdString(argName),yyextra->defArgs);
                                          yyextra->defArgs++;
                                          extraSpacing(yyscanner);
                                        }
  /*
<DefineText>"/ **"|"/ *!"                       {
                                          yyextra->defText+=yytext;
                                          yyextra->defLitText+=yytext;
                                          yyextra->insideComment=TRUE;
                                        }
<DefineText>"* /"                       {
                                          yyextra->defText+=yytext;
                                          yyextra->defLitText+=yytext;
                                          yyextra->insideComment=FALSE;
                                        }
  */
<DefineText>{CCS}[!*]?                  {
                                          yyextra->defText+=yytext;
                                          yyextra->defLitText+=yytext;
                                          yyextra->lastCContext=YY_START;
                                          yyextra->commentCount=1;
                                          BEGIN(CopyCComment);
                                        }
<DefineText>{CPPC}[!/]?                 {
                                          outputArray(yyscanner,yytext,yyleng);
                                          yyextra->lastCPPContext=YY_START;
                                          yyextra->defLitText+=' ';
                                          BEGIN(SkipCPPComment);
                                        }
<SkipCComment>[/]?{CCE}                 {
                                          if (yytext[0]=='/') outputChar(yyscanner,'/');
                                          outputChar(yyscanner,'*');outputChar(yyscanner,'/');
                                          if (--yyextra->commentCount<=0)
                                          {
                                            if (yyextra->lastCContext==Start)
                                              // small hack to make sure that ^... rule will
                                              // match when going to Start... Example: "/*...*/ some stuff..."
                                            {
                                              YY_CURRENT_BUFFER->yy_at_bol=1;
                                            }
                                            BEGIN(yyextra->lastCContext);
                                          }
                                        }
<SkipCComment>{CPPC}("/")*              {
                                          outputArray(yyscanner,yytext,yyleng);
                                        }
<SkipCComment>{CCS}                     {
                                          outputChar(yyscanner,'/');outputChar(yyscanner,'*');
                                          //yyextra->commentCount++;
                                        }
<SkipCComment>[\\@][\\@]("f{"|"f$"|"f[""f(") {
                                          outputArray(yyscanner,yytext,yyleng);
                                        }
<SkipCComment>^({B}*"*"+)?{B}{0,3}"~~~"[~]*   {
                                          bool markdownSupport = Config_getBool(MARKDOWN_SUPPORT);
                                          if (!markdownSupport || !yyextra->isSpecialComment)
                                          {
                                            REJECT;
                                          }
                                          else
                                          {
                                            outputArray(yyscanner,yytext,yyleng);
                                            yyextra->fenceSize=(int)yyleng;
                                            BEGIN(SkipVerbatim);
                                          }
                                        }
<SkipCComment>^({B}*"*"+)?{B}{0,3}"```"[`]*            {
                                          bool markdownSupport = Config_getBool(MARKDOWN_SUPPORT);
                                          if (!markdownSupport || !yyextra->isSpecialComment)
                                          {
                                            REJECT;
                                          }
                                          else
                                          {
                                            outputArray(yyscanner,yytext,yyleng);
                                            yyextra->fenceSize=(int)yyleng;
                                            BEGIN(SkipVerbatim);
                                          }
                                        }
<SkipCComment>[\\@][\\@]("verbatim"|"iliteral"|"latexonly"|"htmlonly"|"xmlonly"|"docbookonly"|"rtfonly"|"manonly"|"dot"|"code"("{"[^}]*"}")?){BN}+ {
                                          outputArray(yyscanner,yytext,yyleng);
                                          yyextra->yyLineNr+=QCString(yytext).contains('\n');
                                        }
<SkipCComment>[\\@]("verbatim"|"iliteral"|"latexonly"|"htmlonly"|"xmlonly"|"docbookonly"|"rtfonly"|"manonly"|"dot"|"code"("{"[^}]*"}")?){BN}+      {
                                          outputArray(yyscanner,yytext,yyleng);
                                          yyextra->yyLineNr+=QCString(yytext).contains('\n');
                                          yyextra->fenceSize=0;
                                          if (yytext[1]=='f')
                                          {
                                            yyextra->blockName="f";
                                          }
                                          else
                                          {
                                            QCString bn=&yytext[1];
                                            int i = bn.find('{'); // for \code{.c}
                                            if (i!=-1) bn=bn.left(i);
                                            yyextra->blockName=bn.stripWhiteSpace();
                                          }
                                          BEGIN(SkipVerbatim);
                                        }
<<<<<<< HEAD
<SkipCond>[\\@][\\@]"cond"[ \t]+        {}// escaped cond command
<SkipCond>[\\@]"cond"[ \t]+             { // cond command in a skipped cond section, this section has to be skipped as well
                                          // but has to be recorded to match the endcond command
                                          startCondSection(yyscanner," ");
=======
<SkipCComment>"{"[ \t]*"@code"/[ \t\n]  {
                                          outputArray(yyscanner,"@iliteral{code}",15);
                                          yyextra->javaBlock=1;
                                          BEGIN(JavaDocVerbatimCode);
                                        }
<SkipCComment>"{"[ \t]*"@literal"/[ \t\n]  {
                                          outputArray(yyscanner,"@iliteral",9);
                                          yyextra->javaBlock=1;
                                          BEGIN(JavaDocVerbatimCode);
>>>>>>> c94a1ee8
                                        }
<SkipCComment,SkipCPPComment>[\\@][\\@]"cond"[ \t]+ { // escaped @cond
                                          outputArray(yyscanner,yytext,yyleng);
                                        }
<SkipCPPComment>[\\@]"cond"[ \t]+       { // conditional section
                                          yyextra->ccomment=TRUE;
                                          yyextra->condCtx=YY_START;
                                          BEGIN(CondLineCpp);
                                        }
<SkipCComment>[\\@]"cond"[ \t]+ { // conditional section
                                          yyextra->ccomment=FALSE;
                                          yyextra->condCtx=YY_START;
                                          BEGIN(CondLineC);
                                        }
<CondLineC,CondLineCpp>[!()&| \ta-z_A-Z0-9\x80-\xFF.\-]+      {
                                          startCondSection(yyscanner,yytext);
                                          if (yyextra->skip)
                                          {
                                            if (YY_START==CondLineC)
                                            {
                                              // end C comment
                                              outputArray(yyscanner,"*/",2);
                                              yyextra->ccomment=TRUE;
                                            }
                                            else
                                            {
                                              yyextra->ccomment=FALSE;
                                            }
                                            BEGIN(SkipCond);
                                          }
                                          else
                                          {
                                            BEGIN(yyextra->condCtx);
                                          }
                                        }
<CondLineC,CondLineCpp>.                { // non-guard character
                                          unput(*yytext);
                                          startCondSection(yyscanner," ");
                                          if (yyextra->skip)
                                          {
                                            if (YY_START==CondLineC)
                                            {
                                              // end C comment
                                              outputArray(yyscanner,"*/",2);
                                              yyextra->ccomment=TRUE;
                                            }
                                            else
                                            {
                                              yyextra->ccomment=FALSE;
                                            }
                                            BEGIN(SkipCond);
                                          }
                                          else
                                          {
                                            BEGIN(yyextra->condCtx);
                                          }
                                        }
<SkipCComment,SkipCPPComment>[\\@]"cond"{WSopt}/\n { // no guard
                                          if (YY_START==SkipCComment)
                                          {
                                            yyextra->ccomment=TRUE;
                                            // end C comment
                                            outputArray(yyscanner,"*/",2);
                                          }
                                          else
                                          {
                                            yyextra->ccomment=FALSE;
                                          }
                                          yyextra->condCtx=YY_START;
                                          startCondSection(yyscanner," ");
                                          BEGIN(SkipCond);
                                        }
<SkipCond>\n                            { yyextra->yyLineNr++; outputChar(yyscanner,'\n'); }
<SkipCond>.                             { }
<SkipCond>[^\/\!*\\@\n]+                { }
<SkipCond>{CPPC}[/!]                      { yyextra->ccomment=FALSE; }
<SkipCond>{CCS}[*!]                      { yyextra->ccomment=TRUE; }
<SkipCond,SkipCComment,SkipCPPComment>[\\@][\\@]"endcond"/[^a-z_A-Z0-9\x80-\xFF] {
                                          if (!yyextra->skip)
                                          {
                                            outputArray(yyscanner,yytext,yyleng);
                                          }
                                        }
<SkipCond>[\\@]"endcond"/[^a-z_A-Z0-9\x80-\xFF]  {
                                          bool oldSkip = yyextra->skip;
                                          endCondSection(yyscanner);
                                          if (oldSkip && !yyextra->skip)
                                          {
                                            if (yyextra->ccomment)
                                            {
                                              outputArray(yyscanner,"/** ",4);
                                            }
                                            BEGIN(yyextra->condCtx);
                                          }
                                        }
<SkipCComment,SkipCPPComment>[\\@]"endcond"/[^a-z_A-Z0-9\x80-\xFF] {
                                          bool oldSkip = yyextra->skip;
                                          endCondSection(yyscanner);
                                          if (oldSkip && !yyextra->skip)
                                          {
                                            BEGIN(yyextra->condCtx);
                                          }
                                        }
<SkipVerbatim>[\\@]("endverbatim"|"endiliteral"|"endlatexonly"|"endhtmlonly"|"endxmlonly"|"enddocbookonly"|"endrtfonly"|"endmanonly"|"enddot"|"endcode"|"f$"|"f]"|"f}""f}") { /* end of verbatim block */
                                          outputArray(yyscanner,yytext,yyleng);
                                          if (yytext[1]=='f' && yyextra->blockName=="f")
                                          {
                                            BEGIN(SkipCComment);
                                          }
                                          else if (&yytext[4]==yyextra->blockName)
                                          {
                                            BEGIN(SkipCComment);
                                          }
                                        }
<SkipVerbatim>^({B}*"*"+)?{B}{0,3}"~~~"[~]*                 {
                                          outputArray(yyscanner,yytext,yyleng);
                                          if (yyextra->fenceSize==(yy_size_t)yyleng)
                                          {
                                            BEGIN(SkipCComment);
                                          }
                                        }
<SkipVerbatim>^({B}*"*"+)?{B}{0,3}"```"[`]*                 {
                                          outputArray(yyscanner,yytext,yyleng);
                                          if (yyextra->fenceSize==(yy_size_t)yyleng)
                                          {
                                            BEGIN(SkipCComment);
                                          }
                                        }
<SkipVerbatim>{CCE}|{CCS}                       {
                                          outputArray(yyscanner,yytext,yyleng);
                                        }
<JavaDocVerbatimCode>"{"                {
                                          if (yyextra->javaBlock==0)
                                          {
                                            REJECT;
                                          }
                                          else
                                          {
                                            yyextra->javaBlock++;
                                            outputArray(yyscanner,yytext,(int)yyleng);
                                          }
                                        }
<JavaDocVerbatimCode>"}"                {
                                          if (yyextra->javaBlock==0)
                                          {
                                            REJECT;
                                          }
                                          else
                                          {
                                            yyextra->javaBlock--;
                                            if (yyextra->javaBlock==0)
                                            {
                                              outputArray(yyscanner," @endiliteral ",14);
                                              BEGIN(SkipCComment);
                                            }
                                            else
                                            {
                                              outputArray(yyscanner,yytext,(int)yyleng);
                                            }
                                          }
                                        }
<JavaDocVerbatimCode>\n                 { /* new line in verbatim block */
                                          outputArray(yyscanner,yytext,(int)yyleng);
                                        }
<JavaDocVerbatimCode>.                  { /* any other character */
                                          outputArray(yyscanner,yytext,(int)yyleng);
                                        }
<SkipCComment,SkipVerbatim>[^{*\\@\x06~`\n\/]+ {
                                          outputArray(yyscanner,yytext,yyleng);
                                        }
<SkipCComment,SkipVerbatim>\n           {
                                          yyextra->yyLineNr++;
                                          outputChar(yyscanner,'\n');
                                        }
<SkipCComment,SkipVerbatim>.            {
                                          outputChar(yyscanner,*yytext);
                                        }
<CopyCComment>[^*a-z_A-Z\x80-\xFF\n]*[^*a-z_A-Z\x80-\xFF\\\n] {
                                          yyextra->defLitText+=yytext;
                                          yyextra->defText+=escapeAt(yytext);
                                        }
<CopyCComment>\\[\r]?\n                 {
                                          yyextra->defLitText+=yytext;
                                          yyextra->defText+=" ";
                                          yyextra->yyLineNr++;
                                          yyextra->yyMLines++;
                                        }
<CopyCComment>{CCE}                     {
                                          yyextra->defLitText+=yytext;
                                          yyextra->defText+=yytext;
                                          BEGIN(yyextra->lastCContext);
                                        }
<CopyCComment>\n                        {
                                          yyextra->yyLineNr++;
                                          yyextra->defLitText+=yytext;
                                          yyextra->defText+=' ';
                                        }
<RemoveCComment>{CCE}{B}*"#"            { // see bug 594021 for a usecase for this rule
                                          if (yyextra->lastCContext==SkipCPPBlock)
                                          {
                                            BEGIN(SkipCommand);
                                          }
                                          else
                                          {
                                            REJECT;
                                          }
                                        }
<RemoveCComment>{CCE}                   { BEGIN(yyextra->lastCContext); }
<RemoveCComment>{CPPC}                  
<RemoveCComment>{CCS}
<RemoveCComment>[^*\x06\n]+
<RemoveCComment>\n                      { yyextra->yyLineNr++; outputChar(yyscanner,'\n'); }
<RemoveCComment>.                       
<SkipCPPComment>[^\n\/\\@]+             {
                                          outputArray(yyscanner,yytext,yyleng);
                                        }
<SkipCPPComment,RemoveCPPComment>\n     {
                                          unput(*yytext);
                                          BEGIN(yyextra->lastCPPContext);
                                        }
<SkipCPPComment>{CCS}                   {
                                          outputChar(yyscanner,'/');outputChar(yyscanner,'*');
                                        }
<SkipCPPComment>{CPPC}                  {
                                          outputChar(yyscanner,'/');outputChar(yyscanner,'/');
                                        }
<SkipCPPComment>[^\x06\@\\\n]+          {
                                          outputArray(yyscanner,yytext,yyleng);
                                        }
<SkipCPPComment>.                       {
                                          outputChar(yyscanner,*yytext);
                                        }
<RemoveCPPComment>{CCS}
<RemoveCPPComment>{CPPC}
<RemoveCPPComment>[^\x06\n]+
<RemoveCPPComment>.
<DefineText>"#"/{IDSTART}               {
                                          outputChar(yyscanner,' ');
                                          yyextra->quoteArg=TRUE;
                                          yyextra->idStart=true;
                                          yyextra->defLitText+=yytext;
                                        }
<DefineText,CopyCComment>{ID}           {
                                          yyextra->defLitText+=yytext;
                                          if (YY_START == DefineText) outputSpaces(yyscanner,yytext);
                                          if (yyextra->quoteArg)
                                          {
                                            yyextra->defText+="\"";
                                          }
                                          if (yyextra->defArgs>0)
                                          {
                                            auto it = yyextra->argMap.find(yytext);
                                            if (it!=yyextra->argMap.end())
                                            {
                                              int n = it->second;
                                              yyextra->defText+='@';
                                              yyextra->defText+=QCString().setNum(n);
                                            }
                                            else
                                            {
                                              if (yyextra->idStart)
                                              {
                                                warn(yyextra->fileName,yyextra->yyLineNr,
                                                  "'#' is not followed by a macro parameter '%s': '%s'",
                                                  qPrint(yyextra->defName),qPrint(yyextra->defLitText.stripWhiteSpace()));
                                              }
                                              yyextra->defText+=yytext;
                                            }
                                          }
                                          else
                                          {
                                            yyextra->defText+=yytext;
                                          }
                                          if (yyextra->quoteArg)
                                          {
                                            yyextra->defText+="\"";
                                          }
                                          yyextra->quoteArg=FALSE;
                                          yyextra->idStart=false;
                                        }
<CopyCComment>.                         {
                                          yyextra->defLitText+=yytext;
                                          yyextra->defText+=yytext;
                                        }
<DefineText>\\[\r]?\n                   {
                                          yyextra->defLitText+=yytext;
                                          outputChar(yyscanner,'\n');
                                          yyextra->defText += ' ';
                                          yyextra->yyLineNr++;
                                          yyextra->yyMLines++;
                                        }
<DefineText>\n                          {
                                          QCString comment=extractTrailingComment(yyextra->defLitText);
                                          yyextra->defText = yyextra->defText.stripWhiteSpace();
                                          if (yyextra->defText.startsWith("##"))
                                          {
                                            warn(yyextra->fileName,yyextra->yyLineNr,
                                                 "'##' cannot occur at the beginning of a macro definition '%s': '%s'",
                                                 qPrint(yyextra->defName),qPrint(yyextra->defLitText.stripWhiteSpace()));
                                          }
                                          else if (yyextra->defText.endsWith("##"))
                                          {
                                            warn(yyextra->fileName,yyextra->yyLineNr,
                                                 "'##' cannot occur at the end of a macro definition '%s': '%s'",
                                                 qPrint(yyextra->defName),qPrint(yyextra->defLitText.stripWhiteSpace()));
                                          }
                                          else if (yyextra->defText.endsWith("#"))
                                          {
                                            warn(yyextra->fileName,yyextra->yyLineNr,
                                                 "expected formal parameter after # in macro definition '%s': '%s'",
                                                 qPrint(yyextra->defName),qPrint(yyextra->defLitText.stripWhiteSpace()));
                                          }
                                          yyextra->defLitText+=yytext;
                                          if (!comment.isEmpty())
                                          {
                                            outputString(yyscanner,comment);
                                            yyextra->defLitText=yyextra->defLitText.left(yyextra->defLitText.length()-comment.length()-1);
                                          }
                                          outputChar(yyscanner,'\n');
                                          Define *def=0;
                                          //printf("Define name='%s' text='%s' litTexti='%s'\n",qPrint(yyextra->defName),qPrint(yyextra->defText),qPrint(yyextra->defLitText));
                                          if (yyextra->includeStack.empty() || yyextra->curlyCount>0)
                                          {
                                            addMacroDefinition(yyscanner);
                                          }
                                          def=isDefined(yyscanner,yyextra->defName);
                                          if (def==0) // new define
                                          {
                                            //printf("new define '%s'!\n",qPrint(yyextra->defName));
                                            addDefine(yyscanner);
                                          }
                                          else if (def /*&& macroIsAccessible(def)*/)
                                               // name already exists
                                          {
                                            //printf("existing define!\n");
                                            //printf("define found\n");
                                            if (def->undef) // undefined name
                                            {
                                              def->undef = FALSE;
                                              def->name = yyextra->defName;
                                              def->definition = yyextra->defText.stripWhiteSpace();
                                              def->nargs = yyextra->defArgs;
                                              def->fileName = yyextra->fileName;
                                              def->lineNr = yyextra->yyLineNr-yyextra->yyMLines;
                                              def->columnNr = yyextra->yyColNr;
                                            }
                                            else
                                            {
                                              //printf("error: define %s is defined more than once!\n",qPrint(yyextra->defName));
                                            }
                                          }
                                          yyextra->argMap.clear();
                                          yyextra->yyLineNr++;
                                          yyextra->yyColNr=1;
                                          yyextra->lastGuardName.resize(0);
                                          BEGIN(Start);
                                        }
<DefineText>{B}*                        { outputString(yyscanner,yytext);
                                          yyextra->defText += ' ';
                                          yyextra->defLitText+=yytext;
                                        }
<DefineText>{B}*"##"{B}*                { outputString(yyscanner,substitute(yytext,"##","  "));
                                          yyextra->defText += "##";
                                          yyextra->defLitText+=yytext;
                                        }
<DefineText>"@"                         { outputString(yyscanner,substitute(yytext,"@@","  "));
                                          yyextra->defText += "@@";
                                          yyextra->defLitText+=yytext;
                                        }
<DefineText>\"                          {
                                          outputChar(yyscanner,' ');
                                          yyextra->defText += *yytext;
                                          yyextra->defLitText+=yytext;
                                          if (!yyextra->insideComment)
                                          {
                                            BEGIN(SkipDoubleQuote);
                                          }
                                        }
<DefineText>\'                          {
                                          outputChar(yyscanner,' ');
                                          yyextra->defText += *yytext;
                                          yyextra->defLitText+=yytext;
                                          if (!yyextra->insideComment)
                                          {
                                            BEGIN(SkipSingleQuote);
                                          }
                                        }
<SkipDoubleQuote>{CPPC}[/]?             { outputSpaces(yyscanner,yytext);
                                          yyextra->defText += yytext;
                                          yyextra->defLitText+=yytext;
                                        }
<SkipDoubleQuote>{CCS}[*]?              { outputSpaces(yyscanner,yytext);
                                          yyextra->defText += yytext;
                                          yyextra->defLitText+=yytext;
                                        }
<SkipDoubleQuote>\"                     {
                                          outputChar(yyscanner,' ');
                                          yyextra->defText += *yytext;
                                          yyextra->defLitText+=yytext;
                                          BEGIN(DefineText);
                                        }
<SkipSingleQuote,SkipDoubleQuote>\\.    {
                                          outputSpaces(yyscanner,yytext);
                                          yyextra->defText += yytext;
                                          yyextra->defLitText+=yytext;
                                        }
<SkipSingleQuote>\'                     {
                                          outputChar(yyscanner,' ');
                                          yyextra->defText += *yytext;
                                          yyextra->defLitText+=yytext;
                                          BEGIN(DefineText);
                                        }
<SkipDoubleQuote,SkipSingleQuote>.      { outputSpace(yyscanner,yytext[0]);
                                          yyextra->defText    += *yytext;
                                          yyextra->defLitText += *yytext;
                                        }
<DefineText>.                           { outputSpace(yyscanner,yytext[0]);
                                          yyextra->defText    += *yytext;
                                          yyextra->defLitText += *yytext;
                                        }
<<EOF>>                                 {
                                          DBG_CTX((stderr,"End of include file\n"));
                                          //printf("Include stack depth=%d\n",yyextra->includeStack.size());
                                          if (yyextra->includeStack.empty())
                                          {
                                            DBG_CTX((stderr,"Terminating scanner!\n"));
                                            yyterminate();
                                          }
                                          else
                                          {
                                            QCString toFileName = yyextra->fileName;
                                            const std::unique_ptr<FileState> &fs=yyextra->includeStack.back();
                                            //fileDefineCache->merge(yyextra->fileName,fs->fileName);
                                            YY_BUFFER_STATE oldBuf = YY_CURRENT_BUFFER;
                                            yy_switch_to_buffer( fs->bufState, yyscanner );
                                            yy_delete_buffer( oldBuf, yyscanner );
                                            yyextra->yyLineNr    = fs->lineNr;
                                            //preYYin = fs->oldYYin;
                                            yyextra->inputBuf    = fs->oldFileBuf;
                                            yyextra->inputBufPos = fs->oldFileBufPos;
                                            yyextra->curlyCount  = fs->curlyCount;
                                            setFileName(yyscanner,fs->fileName);
                                            DBG_CTX((stderr,"######## FileName %s\n",qPrint(yyextra->fileName)));

                                            // Deal with file changes due to
                                            // #include's within { .. } blocks
                                            QCString lineStr(15+yyextra->fileName.length());
                                            lineStr.sprintf("# %d \"%s\" 2",yyextra->yyLineNr,qPrint(yyextra->fileName));
                                            outputString(yyscanner,lineStr);

                                            yyextra->includeStack.pop_back();

                                            {
                                              std::lock_guard<std::mutex> lock(g_globalDefineMutex);
                                              // to avoid deadlocks we allow multiple threads to process the same header file.
                                              // The first one to finish will store the results globally. After that the
                                              // next time the same file is encountered, the stored data is used and the file
                                              // is not processed again.
                                              if (!g_defineManager.alreadyProcessed(toFileName.str()))
                                              {
                                                // now that the file is completely processed, prevent it from processing it again
                                                g_defineManager.addInclude(yyextra->fileName.str(),toFileName.str());
                                                g_defineManager.store(toFileName.str(),yyextra->localDefines);
                                              }
                                              else
                                              {
                                                if (Debug::isFlagSet(Debug::Preprocessor))
                                                {
                                                  Debug::print(Debug::Preprocessor,0,"#include %s: was already processed by another thread! not storing data...\n",qPrint(toFileName));
                                                }
                                              }
                                            }
                                            // move the local macros definitions for in this file to the translation unit context
                                            for (const auto &kv : yyextra->localDefines)
                                            {
                                              auto pair = yyextra->contextDefines.insert(kv);
                                              if (!pair.second) // define already in context -> replace with local version
                                              {
                                                yyextra->contextDefines.erase(pair.first);
                                                yyextra->contextDefines.insert(kv);
                                              }
                                            }
                                            yyextra->localDefines.clear();
                                          }
                                        }
<*>{CCS}/{CCE}                          |
<*>{CCS}[*!]?                           {
                                          if (YY_START==SkipVerbatim || YY_START==SkipCond)
                                          {
                                            REJECT;
                                          }
                                          else
                                          {
                                            outputArray(yyscanner,yytext,yyleng);
                                            yyextra->lastCContext=YY_START;
                                            yyextra->commentCount=1;
                                            if (yyleng==3)
                                            {
                                              yyextra->isSpecialComment = true;
                                              yyextra->lastGuardName.resize(0); // reset guard in case the #define is documented!
                                            }
                                            else
                                            {
                                              yyextra->isSpecialComment = false;
                                            }
                                            BEGIN(SkipCComment);
                                          }
                                        }
<*>{CPPC}[/!]?                          {
                                          if (YY_START==SkipVerbatim || YY_START==SkipCond || getLanguageFromFileName(yyextra->fileName)==SrcLangExt_Fortran)
                                          {
                                            REJECT;
                                          }
                                          else
                                          {
                                            outputArray(yyscanner,yytext,yyleng);
                                            yyextra->lastCPPContext=YY_START;
                                            if (yyleng==3)
                                            {
                                              yyextra->isSpecialComment = true;
                                              yyextra->lastGuardName.resize(0); // reset guard in case the #define is documented!
                                            }
                                            else
                                            {
                                              yyextra->isSpecialComment = false;
                                            }
                                            BEGIN(SkipCPPComment);
                                          }
                                        }
<*>\n                                   {
                                          outputChar(yyscanner,'\n');
                                          yyextra->yyLineNr++;
                                        }
<*>.                                    {
                                          yyextra->expectGuard = FALSE;
                                          outputChar(yyscanner,*yytext);
                                        }

%%

/////////////////////////////////////////////////////////////////////////////////////

static yy_size_t yyread(yyscan_t yyscanner,char *buf,yy_size_t max_size)
{
  YY_EXTRA_TYPE state = preYYget_extra(yyscanner);
  yy_size_t bytesInBuf = state->inputBuf->curPos()-state->inputBufPos;
  yy_size_t bytesToCopy = std::min(max_size,bytesInBuf);
  memcpy(buf,state->inputBuf->data()+state->inputBufPos,bytesToCopy);
  state->inputBufPos+=bytesToCopy;
  return bytesToCopy;
}

static void setFileName(yyscan_t yyscanner,const QCString &name)
{
  YY_EXTRA_TYPE state = preYYget_extra(yyscanner);
  bool ambig;
  FileInfo fi(name.str());
  state->fileName=fi.absFilePath();
  state->yyFileDef=findFileDef(Doxygen::inputNameLinkedMap,state->fileName,ambig);
  if (state->yyFileDef==0) // if this is not an input file check if it is an
                      // include file
  {
    state->yyFileDef=findFileDef(Doxygen::includeNameLinkedMap,state->fileName,ambig);
  }
  //printf("setFileName(%s) state->fileName=%s state->yyFileDef=%p\n",
  //    name,qPrint(state->fileName),state->yyFileDef);
  if (state->yyFileDef && state->yyFileDef->isReference()) state->yyFileDef=0;
  state->insideCS = getLanguageFromFileName(state->fileName)==SrcLangExt_CSharp;
  state->insideFtn = getLanguageFromFileName(state->fileName)==SrcLangExt_Fortran;
  state->isSource = guessSection(state->fileName);
}

static void incrLevel(yyscan_t yyscanner)
{
  YY_EXTRA_TYPE state = preYYget_extra(yyscanner);
  state->levelGuard.push(false);
  //printf("%s line %d: incrLevel %d\n",qPrint(yyextra->fileName),yyextra->yyLineNr,yyextra->levelGuard.size());
}

static void decrLevel(yyscan_t yyscanner)
{
  YY_EXTRA_TYPE state = preYYget_extra(yyscanner);
  //printf("%s line %d: decrLevel %d\n",qPrint(state->fileName),state->yyLineNr,state->levelGuard.size());
  if (!state->levelGuard.empty())
  {
    state->levelGuard.pop();
  }
  else
  {
    warn(state->fileName,state->yyLineNr,"More #endif's than #if's found.\n");
  }
}

static bool otherCaseDone(yyscan_t yyscanner)
{
  YY_EXTRA_TYPE state = preYYget_extra(yyscanner);
  if (state->levelGuard.empty())
  {
    warn(state->fileName,state->yyLineNr,"Found an #else without a preceding #if.\n");
    return TRUE;
  }
  else
  {
    return state->levelGuard.top();
  }
}

static void setCaseDone(yyscan_t yyscanner,bool value)
{
  YY_EXTRA_TYPE state = preYYget_extra(yyscanner);
  state->levelGuard.top()=value;
}


static FileState *checkAndOpenFile(yyscan_t yyscanner,const QCString &fileName,bool &alreadyProcessed)
{
  YY_EXTRA_TYPE state = preYYget_extra(yyscanner);
  alreadyProcessed = FALSE;
  FileState *fs = 0;
  //printf("checkAndOpenFile(%s)\n",qPrint(fileName));
  FileInfo fi(fileName.str());
  if (fi.exists() && fi.isFile())
  {
    const StringVector &exclPatterns = Config_getList(EXCLUDE_PATTERNS);
    if (patternMatch(fi,exclPatterns)) return 0;

    QCString absName = fi.absFilePath();

    // global guard
    if (state->curlyCount==0) // not #include inside { ... }
    {
      std::lock_guard<std::mutex> lock(g_globalDefineMutex);
      if (g_defineManager.alreadyProcessed(absName.str()))
      {
        alreadyProcessed = TRUE;
        //printf("  already included 1\n");
        return 0; // already done
      }
    }
    // check include stack for absName

    alreadyProcessed = std::any_of(
      state->includeStack.begin(),
      state->includeStack.end(),
      [absName](const std::unique_ptr<FileState> &lfs)
        { return lfs->fileName==absName; }
    );

    if (alreadyProcessed)
    {
      //printf("  already included 2\n");
      return 0;
    }
    //printf("#include %s\n",qPrint(absName));

    fs = new FileState(static_cast<uint>(fi.size())+4096);
    if (!readInputFile(absName,fs->fileBuf))
    { // error
      //printf("  error reading\n");
      delete fs;
      fs=0;
    }
    else
    {
      fs->oldFileBuf    = state->inputBuf;
      fs->oldFileBufPos = state->inputBufPos;
    }
  }
  return fs;
}

static FileState *findFile(yyscan_t yyscanner, const QCString &fileName,bool localInclude,bool &alreadyProcessed)
{
  YY_EXTRA_TYPE state = preYYget_extra(yyscanner);
  //printf("** findFile(%s,%d) state->fileName=%s\n",qPrint(fileName),localInclude,qPrint(state->fileName));
  if (Portable::isAbsolutePath(fileName))
  {
    FileState *fs = checkAndOpenFile(yyscanner,fileName,alreadyProcessed);
    if (fs)
    {
      setFileName(yyscanner,fileName);
      state->yyLineNr=1;
      return fs;
    }
    else if (alreadyProcessed)
    {
      return 0;
    }
  }
  if (localInclude && !state->fileName.isEmpty())
  {
    FileInfo fi(state->fileName.str());
    if (fi.exists())
    {
      QCString absName = QCString(fi.dirPath(TRUE))+"/"+fileName;
      FileState *fs = checkAndOpenFile(yyscanner,absName,alreadyProcessed);
      if (fs)
      {
        setFileName(yyscanner,absName);
        state->yyLineNr=1;
        return fs;
      }
      else if (alreadyProcessed)
      {
        return 0;
      }
    }
  }
  if (state->pathList.empty())
  {
    return 0;
  }
  for (auto path : state->pathList)
  {
    std::string absName = (path+"/"+fileName).str();
    //printf("  Looking for %s in %s\n",fileName,path.c_str());
    FileState *fs = checkAndOpenFile(yyscanner,absName.c_str(),alreadyProcessed);
    if (fs)
    {
      setFileName(yyscanner,absName.c_str());
      state->yyLineNr=1;
      //printf("  -> found it\n");
      return fs;
    }
    else if (alreadyProcessed)
    {
      return 0;
    }
  }
  return 0;
}

static QCString extractTrailingComment(const QCString &s)
{
  if (s.isEmpty()) return "";
  int i=(int)s.length()-1;
  while (i>=0)
  {
    char c=s[i];
    switch (c)
    {
      case '/':
        {
          i--;
          if (i>=0 && s[i]=='*') // end of a comment block
          {
            i--;
            while (i>0 && !(s[i-1]=='/' && s[i]=='*')) i--;
            if (i==0)
            {
              i++;
            }
            // only /*!< or /**< are treated as a comment for the macro name,
            // otherwise the comment is treated as part of the macro definition
            return ((s[i+1]=='*' || s[i+1]=='!') && s[i+2]=='<') ? &s[i-1] : "";
          }
          else
          {
            return "";
          }
        }
        break;
        // whitespace or line-continuation
      case ' ':
      case '\t':
      case '\r':
      case '\n':
      case '\\':
        break;
      default:
        return "";
    }
    i--;
  }
  return "";
}

static int getNextChar(yyscan_t yyscanner,const QCString &expr,QCString *rest,uint &pos);
static int getCurrentChar(yyscan_t yyscanner,const QCString &expr,QCString *rest,uint pos);
static void unputChar(yyscan_t yyscanner,const QCString &expr,QCString *rest,uint &pos,char c);
static bool expandExpression(yyscan_t yyscanner,QCString &expr,QCString *rest,int pos,int level);

static QCString stringize(const QCString &s)
{
  QCString result;
  uint i=0;
  bool inString=FALSE;
  bool inChar=FALSE;
  char c,pc;
  while (i<s.length())
  {
    if (!inString && !inChar)
    {
      while (i<s.length() && !inString && !inChar)
      {
        c=s.at(i++);
        if (c=='"')
        {
          result+="\\\"";
          inString=TRUE;
        }
        else if (c=='\'')
        {
          result+=c;
          inChar=TRUE;
        }
        else
        {
          result+=c;
        }
      }
    }
    else if (inChar)
    {
      while (i<s.length() && inChar)
      {
        c=s.at(i++);
        if (c=='\'')
        {
          result+='\'';
          inChar=FALSE;
        }
        else if (c=='\\')
        {
          result+="\\\\";
        }
        else
        {
          result+=c;
        }
      }
    }
    else
    {
      pc=0;
      while (i<s.length() && inString)
      {
        c=s.at(i++);
        if (c=='"')
        {
          result+="\\\"";
          inString= pc=='\\';
        }
        else if (c=='\\')
          result+="\\\\";
        else
          result+=c;
        pc=c;
      }
    }
  }
  //printf("stringize '%s'->'%s'\n",qPrint(s),qPrint(result));
  return result;
}

/*! Execute all ## operators in expr.
 * If the macro name before or after the operator contains a no-rescan
 * marker (@-) then this is removed (before the concatenated macro name
 * may be expanded again.
 */
static void processConcatOperators(QCString &expr)
{
  if (expr.isEmpty()) return;
  //printf("processConcatOperators: in='%s'\n",qPrint(expr));
  std::string e = expr.str();
  static const reg::Ex r(R"(\s*##\s*)");
  reg::Iterator end;

  size_t i=0;
  for (;;)
  {
    reg::Iterator it(e,r,i);
    if (it!=end)
    {
      const auto &match = *it;
      size_t n = match.position();
      size_t l = match.length();
      //printf("Match: '%s'\n",qPrint(expr.mid(i)));
      if (n+l+1<e.length() && e[static_cast<int>(n+l)]=='@' && expr[static_cast<int>(n+l+1)]=='-')
      {
        // remove no-rescan marker after ID
        l+=2;
      }
      //printf("found '%s'\n",qPrint(expr.mid(n,l)));
      // remove the ## operator and the surrounding whitespace
      e=e.substr(0,n)+e.substr(n+l);
      int k=static_cast<int>(n)-1;
      while (k>=0 && isId(e[k])) k--; 
      if (k>0 && e[k]=='-' && e[k-1]=='@')
      {
        // remove no-rescan marker before ID
        e=e.substr(0,k-1)+e.substr(k+1);
        n-=2;
      }
      i=n;
    }
    else
    {
      break;
    }
  }

  expr = e;

  //printf("processConcatOperators: out='%s'\n",qPrint(expr));
}

static void returnCharToStream(yyscan_t yyscanner,char c)
{
  struct yyguts_t * yyg = (struct yyguts_t*)yyscanner;
  unput(c);
}

static inline void addTillEndOfString(yyscan_t yyscanner,const QCString &expr,QCString *rest,
                                       uint &pos,char term,QCString &arg)
{
  int cc;
  while ((cc=getNextChar(yyscanner,expr,rest,pos))!=EOF && cc!=0)
  {
    if (cc=='\\') arg+=(char)cc,cc=getNextChar(yyscanner,expr,rest,pos);
    else if (cc==term) return;
    arg+=(char)cc;
  }
}

/*! replaces the function macro \a def whose argument list starts at
 * \a pos in expression \a expr.
 * Notice that this routine may scan beyond the \a expr string if needed.
 * In that case the characters will be read from the input file.
 * The replacement string will be returned in \a result and the
 * length of the (unexpanded) argument list is stored in \a len.
 */
static bool replaceFunctionMacro(yyscan_t yyscanner,const QCString &expr,QCString *rest,int pos,int &len,const Define *def,QCString &result,int level)
{
  YY_EXTRA_TYPE state = preYYget_extra(yyscanner);
  //printf(">replaceFunctionMacro(expr='%s',rest='%s',pos=%d,def='%s') level=%d\n",qPrint(expr),rest ? qPrint(*rest) : 0,pos,qPrint(def->name),state->levelGuard.size());
  uint j=pos;
  len=0;
  result.resize(0);
  int cc;
  while ((cc=getCurrentChar(yyscanner,expr,rest,j))!=EOF && isspace(cc))
  {
    len++;
    getNextChar(yyscanner,expr,rest,j);
  }
  if (cc!='(')
  {
    unputChar(yyscanner,expr,rest,j,' ');
    return FALSE;
  }
  getNextChar(yyscanner,expr,rest,j); // eat the '(' character

  std::map<std::string,std::string> argTable;  // list of arguments
  QCString arg;
  int argCount=0;
  bool done=FALSE;

  // PHASE 1: read the macro arguments
  if (def->nargs==0)
  {
    while ((cc=getNextChar(yyscanner,expr,rest,j))!=EOF && cc!=0)
    {
      char c = (char)cc;
      if (c==')') break;
    }
  }
  else
  {
    while (!done && (argCount<def->nargs || def->varArgs) &&
        ((cc=getNextChar(yyscanner,expr,rest,j))!=EOF && cc!=0)
          )
    {
      char c=(char)cc;
      if (c=='(') // argument is a function => search for matching )
      {
        int lvl=1;
        arg+=c;
        //char term='\0';
        while ((cc=getNextChar(yyscanner,expr,rest,j))!=EOF && cc!=0)
        {
          c=(char)cc;
          //printf("processing %c: term=%c (%d)\n",c,term,term);
          if (c=='\'' || c=='\"') // skip ('s and )'s inside strings
          {
            arg+=c;
            addTillEndOfString(yyscanner,expr,rest,j,c,arg);
          }
          if (c==')')
          {
            lvl--;
            arg+=c;
            if (lvl==0) break;
          }
          else if (c=='(')
          {
            lvl++;
            arg+=c;
          }
          else
            arg+=c;
        }
      }
      else if (c==')' || c==',') // last or next argument found
      {
        if (c==',' && argCount==def->nargs-1 && def->varArgs)
        {
          arg=arg.stripWhiteSpace();
          arg+=',';
        }
        else
        {
          QCString argKey;
          argKey.sprintf("@%d",argCount++); // key name
          arg=arg.stripWhiteSpace();
          // add argument to the lookup table
          argTable.emplace(toStdString(argKey), toStdString(arg));
          arg.resize(0);
          if (c==')') // end of the argument list
          {
            done=TRUE;
          }
        }
      }
      else if (c=='\"') // append literal strings
      {
        arg+=c;
        bool found=FALSE;
        while (!found && (cc=getNextChar(yyscanner,expr,rest,j))!=EOF && cc!=0)
        {
          found = cc=='"';
          if (cc=='\\')
          {
            c=(char)cc;
            arg+=c;
            if ((cc=getNextChar(yyscanner,expr,rest,j))==EOF || cc==0) break;
          }
          c=(char)cc;
          arg+=c;
        }
      }
      else if (c=='\'') // append literal characters
      {
        arg+=c;
        bool found=FALSE;
        while (!found && (cc=getNextChar(yyscanner,expr,rest,j))!=EOF && cc!=0)
        {
          found = cc=='\'';
          if (cc=='\\')
          {
            c=(char)cc;
            arg+=c;
            if ((cc=getNextChar(yyscanner,expr,rest,j))==EOF || cc==0) break;
          }
          c=(char)cc;
          arg+=c;
        }
      }
      else if (c=='/') // possible start of a comment
      {
        char prevChar = '\0';
        arg+=c;
        if ((cc=getCurrentChar(yyscanner,expr,rest,j)) == '*') // we have a comment
        {
          while ((cc=getNextChar(yyscanner,expr,rest,j))!=EOF && cc!=0)
          {
            c=(char)cc;
            arg+=c;
            if (c == '/' && prevChar == '*') break; // we have an end of comment
            prevChar = c;
          }
        }
      }
      else // append other characters
      {
        arg+=c;
      }
    }
  }

  // PHASE 2: apply the macro function
  if (argCount==def->nargs || // same number of arguments
      (argCount>=def->nargs-1 && def->varArgs)) // variadic macro with at least as many
                                                // params as the non-variadic part (see bug731985)
  {
    uint k=0;
    // substitution of all formal arguments
    QCString resExpr;
    const QCString d=def->definition.stripWhiteSpace();
    //printf("Macro definition: '%s'\n",qPrint(d));
    bool inString=FALSE;
    while (k<d.length())
    {
      if (d.at(k)=='@') // maybe a marker, otherwise an escaped @
      {
        if (d.at(k+1)=='@') // escaped @ => copy it (is unescaped later)
        {
          k+=2;
          resExpr+="@@"; // we unescape these later
        }
        else if (d.at(k+1)=='-') // no-rescan marker
        {
          k+=2;
          resExpr+="@-";
        }
        else // argument marker => read the argument number
        {
          QCString key="@";
          bool hash=FALSE;
          int l=k-1;
          // search for ## backward
          if (l>=0 && d.at(l)=='"') l--;
          while (l>=0 && d.at(l)==' ') l--;
          if (l>0 && d.at(l)=='#' && d.at(l-1)=='#') hash=TRUE;
          k++;
          // scan the number
          while (k<d.length() && d.at(k)>='0' && d.at(k)<='9') key+=d.at(k++);
          if (!hash)
          {
            // search for ## forward
            l=k;
            if (l<(int)d.length() && d.at(l)=='"') l++;
            while (l<(int)d.length() && d.at(l)==' ') l++;
            if (l<(int)d.length()-1 && d.at(l)=='#' && d.at(l+1)=='#') hash=TRUE;
          }
          //printf("request key %s result %s\n",qPrint(key),argTable[key]->data());
          auto it = argTable.find(key.str());
          if (it!=argTable.end())
          {
            QCString substArg = it->second.c_str();
            //printf("substArg='%s'\n",qPrint(substArg));
            // only if no ## operator is before or after the argument
            // marker we do macro expansion.
            if (!hash)
            {
              expandExpression(yyscanner,substArg,0,0,level+1);
            }
            if (inString)
            {
              //printf("'%s'=stringize('%s')\n",qPrint(stringize(*subst)),subst->data());

              // if the marker is inside a string (because a # was put
              // before the macro name) we must escape " and \ characters
              resExpr+=stringize(substArg);
            }
            else
            {
              if (hash && substArg.isEmpty())
              {
                resExpr+="@E"; // empty argument will be remove later on
              }
              else if (state->nospaces)
              {
                resExpr+=substArg;
              }
              else
              {
                resExpr+=" "+substArg+" ";
              }
            }
          }
        }
      }
      else // no marker, just copy
      {
        if (!inString && d.at(k)=='\"')
        {
          inString=TRUE; // entering a literal string
        }
        else if (inString && d.at(k)=='\"' && (d.at(k-1)!='\\' || d.at(k-2)=='\\'))
        {
          inString=FALSE; // leaving a literal string
        }
        resExpr+=d.at(k++);
      }
    }
    len=j-pos;
    result=resExpr;
    //printf("<replaceFunctionMacro(expr='%s',rest='%s',pos=%d,def='%s',result='%s') level=%d return=TRUE\n",qPrint(expr),rest ? qPrint(*rest) : 0,pos,qPrint(def->name),qPrint(result),state->levelGuard.size());
    return TRUE;
  }
  //printf("<replaceFunctionMacro(expr='%s',rest='%s',pos=%d,def='%s',result='%s') level=%d return=FALSE\n",qPrint(expr),rest ? qPrint(*rest) : 0,pos,qPrint(def->name),qPrint(result),state->levelGuard.size());
  return FALSE;
}


/*! returns the next identifier in string \a expr by starting at position \a p.
 * The position of the identifier is returned (or -1 if nothing is found)
 * and \a l is its length. Any quoted strings are skipping during the search.
 */
static int getNextId(const QCString &expr,int p,int *l)
{
  int n;
  while (p<(int)expr.length())
  {
    char c=expr.at(p++);
    if (isdigit(c)) // skip number
    {
      while (p<(int)expr.length() && isId(expr.at(p))) p++;
    }
    else if (isalpha(c) || c=='_') // read id
    {
      n=p-1;
      while (p<(int)expr.length() && isId(expr.at(p))) p++;
      *l=p-n;
      return n;
    }
    else if (c=='"') // skip string
    {
      char ppc=0,pc=c;
      if (p<(int)expr.length()) c=expr.at(p);
      while (p<(int)expr.length() && (c!='"' || (pc=='\\' && ppc!='\\')))
        // continue as long as no " is found, but ignoring \", but not \\"
      {
        ppc=pc;
        pc=c;
        c=expr.at(p);
        p++;
      }
      if (p<(int)expr.length()) ++p; // skip closing quote
    }
    else if (c=='/') // skip C Comment
    {
      //printf("Found C comment at p=%d\n",p);
      char pc=c;
      if (p<(int)expr.length())
      {
        c=expr.at(p);
        if (c=='*')  // Start of C comment
        {
          p++;
          while (p<(int)expr.length() && !(pc=='*' && c=='/'))
          {
            pc=c;
            c=expr.at(p++);
          }
        }
      }
      //printf("Found end of C comment at p=%d\n",p);
    }
  }
  return -1;
}

#define MAX_EXPANSION_DEPTH 50

/*! performs recursive macro expansion on the string \a expr
 *  starting at position \a pos.
 *  May read additional characters from the input while re-scanning!
 */
static bool expandExpression(yyscan_t yyscanner,QCString &expr,QCString *rest,int pos,int level)
{
  YY_EXTRA_TYPE state = preYYget_extra(yyscanner);
  //printf(">expandExpression(expr='%s',rest='%s',pos=%d,level=%d)\n",qPrint(expr),rest ? qPrint(*rest) : "", pos, level);
  if (expr.isEmpty())
  {
    //printf("<expandExpression: empty\n");
    return TRUE;
  }
  if (state->expanded.find(expr.str())!=state->expanded.end() &&
      level>MAX_EXPANSION_DEPTH) // check for too deep recursive expansions
  {
    //printf("<expandExpression: already expanded expr='%s'\n",qPrint(expr));
    return FALSE;
  }
  else
  {
    state->expanded.insert(expr.str());
  }
  QCString macroName;
  QCString expMacro;
  bool definedTest=FALSE;
  int i=pos,l,p,len;
  int startPos = pos;
  int samePosCount=0;
  while ((p=getNextId(expr,i,&l))!=-1) // search for an macro name
  {
    bool replaced=FALSE;
    macroName=expr.mid(p,l);
    //printf(" p=%d macroName=%s\n",p,qPrint(macroName));
    if (p<2 || !(expr.at(p-2)=='@' && expr.at(p-1)=='-')) // no-rescan marker?
    {
      if (state->expandedDict.find(macroName.str())==state->expandedDict.end()) // expand macro
      {
        Define *def=isDefined(yyscanner,macroName);
        if (macroName=="defined")
        {
          //printf("found defined inside macro definition '%s'\n",qPrint(expr.right(expr.length()-p)));
          definedTest=TRUE;
        }
        else if (definedTest) // macro name was found after defined
        {
          if (def) expMacro = " 1 "; else expMacro = " 0 ";
          replaced=TRUE;
          len=l;
          definedTest=FALSE;
        }
        else if (def && def->nargs==-1) // simple macro
        {
          // substitute the definition of the macro
          //printf("macro '%s'->'%s'\n",qPrint(macroName),qPrint(def->definition));
          if (state->nospaces)
          {
            expMacro=def->definition.stripWhiteSpace();
          }
          else
          {
            expMacro=" "+def->definition.stripWhiteSpace()+" ";
          }
          //expMacro=def->definition.stripWhiteSpace();
          replaced=TRUE;
          len=l;
          //printf("simple macro expansion='%s'->'%s'\n",qPrint(macroName),qPrint(expMacro));
        }
        else if (def && def->nargs>=0) // function macro
        {
          //printf(" >>>> call replaceFunctionMacro expr='%s'\n",qPrint(expr));
          replaced=replaceFunctionMacro(yyscanner,expr,rest,p+l,len,def,expMacro,level);
          //printf(" <<<< call replaceFunctionMacro: replaced=%d\n",replaced);
          len+=l;
        }
        //printf(" macroName='%s' expMacro='%s' replaced=%d\n",qPrint(macroName),qPrint(expMacro),replaced);

        if (replaced) // expand the macro and rescan the expression
        {
          //printf(" replacing '%s'->'%s'\n",expr.mid(p,qPrint(len)),qPrint(expMacro));
          QCString resultExpr=expMacro;
          QCString restExpr=expr.right(expr.length()-len-p);
          processConcatOperators(resultExpr);
          //printf(" macroName=%s restExpr='%s' def->nonRecursive=%d\n",qPrint(macroName),qPrint(restExpr),def->nonRecursive);
          bool expanded=false;
          if (def && !def->nonRecursive)
          {
            state->expandedDict.emplace(toStdString(macroName),def);
            expanded = expandExpression(yyscanner,resultExpr,&restExpr,0,level+1);
            state->expandedDict.erase(toStdString(macroName));
          }
    else if (def && def->nonRecursive)
    {
      expanded = true;
    }
          if (expanded)
          {
            expr=expr.left(p)+resultExpr+restExpr;
            //printf(" new expression: '%s' old i=%d new i=%d\n",qPrint(expr),i,p);
            i=p;
          }
          else
          {
            expr=expr.left(p)+"@-"+expr.right(expr.length()-p);
            i=p+l+2;
          }
        }
        else // move to the next macro name
        {
          //printf(" moving to the next macro old i=%d new i=%d\n",i,p+l);
          i=p+l;
        }
      }
      else // move to the next macro name
      {
        expr=expr.left(p)+"@-"+expr.right(expr.length()-p);
        //printf("macro already expanded, moving to the next macro expr=%s\n",qPrint(expr));
        i=p+l+2;
        //i=p+l;
      }
      // check for too many inplace expansions without making progress
      if (i==startPos)
      {
        samePosCount++;
      }
      else
      {
        startPos=i;
        samePosCount=0;
      }
      if (samePosCount>MAX_EXPANSION_DEPTH)
      {
        break;
      }
    }
    else // no re-scan marker found, skip the macro name
    {
      //printf("skipping marked macro\n");
      i=p+l;
    }
  }
  //printf("<expandExpression(expr='%s',rest='%s',pos=%d,level=%d)\n",qPrint(expr),rest ? qPrint(*rest) : "", pos,level);
  return TRUE;
}

/*! @brief Process string or character literal.
 *
 * \a inputStr should point to the start of a string or character literal.
 * the routine will return a pointer to just after the end of the literal
 * the character making up the literal will be added to \a result.
 */
static const char *processUntilMatchingTerminator(const char *inputStr,QCString &result)
{
  if (inputStr==0) return inputStr;
  char term = *inputStr; // capture start character of the literal
  if (term!='\'' && term!='"') return inputStr; // not a valid literal
  char c=term;
  // output start character
  result+=c;
  inputStr++;
  while ((c=*inputStr)) // while inside the literal
  {
    if (c==term) // found end marker of the literal
    {
      // output end character and stop
      result+=c;
      inputStr++;
      break;
    }
    else if (c=='\\') // escaped character, process next character
                      // as well without checking for end marker.
    {
      result+=c;
      inputStr++;
      c=*inputStr;
      if (c==0) break; // unexpected end of string after escape character
    }
    result+=c;
    inputStr++;
  }
  return inputStr;
}

/*! replaces all occurrences of @@@@ in \a s by @@
 *  and removes all occurrences of @@E.
 *  All identifiers found are replaced by 0L
 */
static QCString removeIdsAndMarkers(const QCString &s)
{
  //printf("removeIdsAndMarkers(%s)\n",s);
  if (s.isEmpty()) return s;
  const char *p=s.data();
  char c;
  bool inNum=FALSE;
  QCString result;
  if (p)
  {
    while ((c=*p))
    {
      if (c=='@') // replace @@ with @ and remove @E
      {
        if (*(p+1)=='@')
        {
          result+=c;
        }
        else if (*(p+1)=='E')
        {
          // skip
        }
        p+=2;
      }
      else if (isdigit(c)) // number
      {
        result+=c;
        p++;
        inNum=TRUE;     
      }
      else if (c=='\'') // quoted character
      {
        p = processUntilMatchingTerminator(p,result);
      }
      else if (c=='d' && !inNum) // identifier starting with a 'd'
      {
        if (qstrncmp(p,"defined ",8)==0 || qstrncmp(p,"defined(",8)==0)
                   // defined keyword
        {
          p+=7; // skip defined
        }
        else
        {
          result+="0L";
          p++;
          while ((c=*p) && isId(c)) p++;
        }
      }
      else if ((isalpha(c) || c=='_') && !inNum) // replace identifier with 0L
      {
        result+="0L";
        p++;
        while ((c=*p) && isId(c)) p++;
        while ((c=*p) && isspace((uchar)c)) p++;
        if (*p=='(') // undefined function macro
        {
          p++;
          int count=1;
          while ((c=*p++))
          {
            if (c=='(') count++;
            else if (c==')')
            {
              count--;
              if (count==0) break;
            }
            else if (c=='/')
            {
              char pc=c;
              c=*++p;
              if (c=='*') // start of C comment
              {
                while (*p && !(pc=='*' && c=='/')) // search end of comment
                {
                  pc=c;
                  c=*++p;
                }
                p++;
              }
            }
          }
        }
      }
      else if (c=='/') // skip C comments
      {
        char pc=c;
        c=*++p;
        if (c=='*') // start of C comment
        {
          while (*p && !(pc=='*' && c=='/')) // search end of comment
          {
            pc=c;
            c=*++p;
          }
          p++;
        }
        else // oops, not comment but division
        {
          result+=pc;
          goto nextChar;
        }
      }
      else
      {
nextChar:
        result+=c;
        char lc=(char)tolower(c);
        if (!isId(lc) && lc!='.' /*&& lc!='-' && lc!='+'*/) inNum=FALSE;
        p++;
      }
    }
  }
  //printf("removeIdsAndMarkers(%s)=%s\n",s,qPrint(result));
  return result;
}

/*! replaces all occurrences of @@ in \a s by @
 *  \par assumption:
 *   \a s only contains pairs of @@'s
 */
static QCString removeMarkers(const QCString &s)
{
  if (s.isEmpty()) return s;
  const char *p=s.data();
  char c;
  QCString result;
  if (p)
  {
    while ((c=*p))
    {
      switch(c)
      {
        case '@': // replace @@ with @
          {
            if (*(p+1)=='@')
            {
              result+=c;
            }
            p+=2;
          }
          break;
        case '/': // skip C comments
          {
            result+=c;
            char pc=c;
            c=*++p;
            if (c=='*') // start of C comment
            {
              while (*p && !(pc=='*' && c=='/')) // search end of comment
              {
                if (*p=='@' && *(p+1)=='@')
                  result+=c,p++;
                else
                  result+=c;
                pc=c;
                c=*++p;
              }
              if (*p) result+=c,p++;
            }
          }
          break;
        case '"': // skip string literals
        case '\'': // skip char literals
          p = processUntilMatchingTerminator(p,result);
          break;
        default:
          {
            result+=c;
            p++;
          }
          break;
      }
    }
  }
  //printf("RemoveMarkers(%s)=%s\n",s,qPrint(result));
  return result;
}

/*! compute the value of the expression in string \a expr.
 *  If needed the function may read additional characters from the input.
 */

static bool computeExpression(yyscan_t yyscanner,const QCString &expr)
{
  YY_EXTRA_TYPE state = preYYget_extra(yyscanner);
  QCString e=expr;
  state->expanded.clear();
  expandExpression(yyscanner,e,0,0,0);
  //printf("after expansion '%s'\n",qPrint(e));
  e = removeIdsAndMarkers(e);
  if (e.isEmpty()) return FALSE;
  //printf("parsing '%s'\n",qPrint(e));
  return state->constExpParser.parse(state->fileName.data(),state->yyLineNr,e.str());
}

/*! expands the macro definition in \a name
 *  If needed the function may read additional characters from the input
 */

static QCString expandMacro(yyscan_t yyscanner,const QCString &name)
{
  YY_EXTRA_TYPE state = preYYget_extra(yyscanner);
  QCString n=name;
  state->expanded.clear();
  expandExpression(yyscanner,n,0,0,0);
  n=removeMarkers(n);
  //printf("expandMacro '%s'->'%s'\n",qPrint(name),qPrint(n));
  return n;
}

static void addDefine(yyscan_t yyscanner)
{
  YY_EXTRA_TYPE state = preYYget_extra(yyscanner);
  Define def;
  def.name       = state->defName;
  def.definition = state->defText.stripWhiteSpace();
  def.nargs      = state->defArgs;
  def.fileName   = state->fileName;
  def.fileDef    = state->yyFileDef;
  def.lineNr     = state->yyLineNr-state->yyMLines;
  def.columnNr   = state->yyColNr;
  def.varArgs    = state->defVarArgs;
  //printf("newDefine: %s %s file: %s\n",qPrint(def.name),qPrint(def.definition),
  //    def.fileDef ? qPrint(def.fileDef->name()) : qPrint(def.fileName));
  //printf("newDefine: '%s'->'%s'\n",qPrint(def.name),qPrint(def.definition));
  if (!def.name.isEmpty() &&
      Doxygen::expandAsDefinedSet.find(def.name.str())!=Doxygen::expandAsDefinedSet.end())
  {
    def.isPredefined=TRUE;
  }
  auto it = state->localDefines.find(def.name.str());
  if (it!=state->localDefines.end()) // redefine
  {
    state->localDefines.erase(it);
  }
  state->localDefines.insert(std::make_pair(def.name.str(),def));
}

static void addMacroDefinition(yyscan_t yyscanner)
{
  YY_EXTRA_TYPE state = preYYget_extra(yyscanner);
  if (state->skip) return; // do not add this define as it is inside a
                      // conditional section (cond command) that is disabled.

  Define define;
  define.fileName = state->fileName;
  define.lineNr   = state->yyLineNr - state->yyMLines;
  define.columnNr = state->yyColNr;
  define.name     = state->defName;
  define.args     = state->defArgsStr;
  define.fileDef  = state->inputFileDef;

  QCString litText = state->defLitText;
  int l=litText.find('\n');
  if (l>0 && litText.left(l).stripWhiteSpace()=="\\")
  {
    // strip first line if it only contains a slash
    litText = litText.right(litText.length()-l-1);
  }
  else if (l>0)
  {
    // align the items on the first line with the items on the second line
    int k=l+1;
    const char *p=litText.data()+k;
    char c;
    while ((c=*p++) && (c==' ' || c=='\t')) k++;
    litText=litText.mid(l+1,k-l-1)+litText.stripWhiteSpace();
  }
  QCString litTextStripped = state->defLitText.stripWhiteSpace();
  if (litTextStripped.contains('\n')>=1)
  {
    define.definition = litText;
  }
  else
  {
    define.definition = litTextStripped;
  }
  {
    state->macroDefinitions.push_back(define);
  }
}

static inline void outputChar(yyscan_t yyscanner,char c)
{
  YY_EXTRA_TYPE state = preYYget_extra(yyscanner);
  if (state->includeStack.empty() || state->curlyCount>0) state->outputBuf->addChar(c);
}

static inline void outputArray(yyscan_t yyscanner,const char *a,yy_size_t len)
{
  YY_EXTRA_TYPE state = preYYget_extra(yyscanner);
  if (state->includeStack.empty() || state->curlyCount>0) state->outputBuf->addArray(a,static_cast<uint>(len));
}

static inline void outputString(yyscan_t yyscanner,const QCString &a)
{
  YY_EXTRA_TYPE state = preYYget_extra(yyscanner);
  if (state->includeStack.empty() || state->curlyCount>0) state->outputBuf->addArray(a.data(),a.length());
}

static inline void outputSpace(yyscan_t yyscanner,char c)
{
  if (c=='\t') outputChar(yyscanner,'\t');
  else outputChar(yyscanner,' ');
}

static inline void outputSpaces(yyscan_t yyscanner,char *s)
{
  const char *p=s;
  char c;
  while ((c=*p++))
  {
    if (c=='\t') outputChar(yyscanner,'\t');
    else outputChar(yyscanner,' ');
  }
}

static inline void extraSpacing(yyscan_t yyscanner)
{
  struct yyguts_t * yyg = (struct yyguts_t*)yyscanner;
  if (!yyextra->defContinue) return;
  for (int i=0; i< (int)yyleng; i++)
  {
    if (yytext[i] == '\t')
      yyextra->defExtraSpacing+='\t';
    else
      yyextra->defExtraSpacing+=' ';
  }
}

static QCString determineAbsoluteIncludeName(const QCString &curFile,const QCString &incFileName)
{
  bool searchIncludes = Config_getBool(SEARCH_INCLUDES);
  QCString absIncFileName = incFileName;
  FileInfo fi(curFile.str());
  if (fi.exists())
  {
    QCString absName = QCString(fi.dirPath(TRUE))+"/"+incFileName;
    FileInfo fi2(absName.str());
    if (fi2.exists())
    {
      absIncFileName=fi2.absFilePath();
    }
    else if (searchIncludes) // search in INCLUDE_PATH as well
    {
      const StringVector &includePath = Config_getList(INCLUDE_PATH);
      for (const auto &incPath : includePath)
      {
        FileInfo fi3(incPath);
        if (fi3.exists() && fi3.isDir())
        {
          absName = QCString(fi3.absFilePath())+"/"+incFileName;
          //printf("trying absName=%s\n",qPrint(absName));
          FileInfo fi4(absName.str());
          if (fi4.exists())
          {
            absIncFileName=fi4.absFilePath();
            break;
          }
          //printf( "absIncFileName = %s\n", qPrint(absIncFileName) );
        }
      }
    }
    //printf( "absIncFileName = %s\n", qPrint(absIncFileName) );
  }
  return absIncFileName;
}

static void readIncludeFile(yyscan_t yyscanner,const QCString &inc)
{
  YY_EXTRA_TYPE state = preYYget_extra(yyscanner);
  uint i=0;

  // find the start of the include file name
  while (i<inc.length() &&
         (inc.at(i)==' ' || inc.at(i)=='"' || inc.at(i)=='<')
        ) i++;
  uint s=i;

  // was it a local include?
  bool localInclude = s>0 && inc.at(s-1)=='"';

  // find the end of the include file name
  while (i<inc.length() && inc.at(i)!='"' && inc.at(i)!='>') i++;

  if (s<inc.length() && i>s) // valid include file name found
  {
    // extract include path+name
    QCString incFileName=inc.mid(s,i-s).stripWhiteSpace();

    QCString dosExt = incFileName.right(4);
    if (dosExt==".exe" || dosExt==".dll" || dosExt==".tlb")
    {
      // skip imported binary files (e.g. M$ type libraries)
      return;
    }

    QCString oldFileName = state->fileName;
    FileDef *oldFileDef  = state->yyFileDef;
    int oldLineNr        = state->yyLineNr;
    //printf("Searching for '%s'\n",qPrint(incFileName));

    QCString absIncFileName = determineAbsoluteIncludeName(state->fileName,incFileName);

    // findFile will overwrite state->yyFileDef if found
    FileState *fs;
    bool alreadyProcessed = FALSE;
    //printf("calling findFile(%s)\n",qPrint(incFileName));
    if ((fs=findFile(yyscanner,incFileName,localInclude,alreadyProcessed))) // see if the include file can be found
    {
      {
        std::lock_guard<std::mutex> lock(g_globalDefineMutex);
        g_defineManager.addInclude(oldFileName.str(),absIncFileName.str());
      }

      //printf("Found include file!\n");
      if (Debug::isFlagSet(Debug::Preprocessor))
      {
        for (i=0;i<state->includeStack.size();i++)
        {
          Debug::print(Debug::Preprocessor,0,"  ");
        }
        Debug::print(Debug::Preprocessor,0,"#include %s: parsing...\n",qPrint(incFileName));
      }

      if (state->includeStack.empty() && oldFileDef)
      {
        PreIncludeInfo *ii = state->includeRelations.find(absIncFileName);
        if (ii==0)
        {
          bool ambig;
          FileDef *incFd = findFileDef(Doxygen::inputNameLinkedMap,absIncFileName,ambig);
          state->includeRelations.add(
              absIncFileName,
              oldFileDef,
              ambig?nullptr:incFd,
              incFileName,
              localInclude,
              state->isImported
              );
        }
      }

      struct yyguts_t * yyg = (struct yyguts_t*)yyscanner;
      fs->bufState = YY_CURRENT_BUFFER;
      fs->lineNr   = oldLineNr;
      fs->fileName = oldFileName;
      fs->curlyCount = state->curlyCount;
      state->curlyCount = 0;
      // push the state on the stack
      state->includeStack.emplace_back(fs);
      // set the scanner to the include file

      // Deal with file changes due to
      // #include's within { .. } blocks
      QCString lineStr(state->fileName.length()+20);
      lineStr.sprintf("# 1 \"%s\" 1\n",qPrint(state->fileName));
      outputString(yyscanner,lineStr);

      DBG_CTX((stderr,"Switching to include file %s\n",qPrint(incFileName)));
      state->expectGuard=TRUE;
      state->inputBuf   = &fs->fileBuf;
      state->inputBufPos=0;
      yy_switch_to_buffer(yy_create_buffer(0, YY_BUF_SIZE, yyscanner),yyscanner);
    }
    else
    {
      if (alreadyProcessed) // if this header was already process we can just copy the stored macros
                           // in the local context
      {
        std::lock_guard<std::mutex> lock(g_globalDefineMutex);
        g_defineManager.addInclude(state->fileName.str(),absIncFileName.str());
        g_defineManager.retrieve(absIncFileName.str(),state->contextDefines);
      }

      if (state->includeStack.empty() && oldFileDef)
      {
        PreIncludeInfo *ii = state->includeRelations.find(absIncFileName);
        if (ii==0)
        {
          bool ambig;
          FileDef *incFd = findFileDef(Doxygen::inputNameLinkedMap,absIncFileName,ambig);
          ii = state->includeRelations.add(absIncFileName,
              oldFileDef,
              ambig?0:incFd,
              incFileName,
              localInclude,
              state->isImported
              );
        }
      }

      if (Debug::isFlagSet(Debug::Preprocessor))
      {
        for (i=0;i<state->includeStack.size();i++)
        {
          Debug::print(Debug::Preprocessor,0,"  ");
        }
        if (alreadyProcessed)
        {
          Debug::print(Debug::Preprocessor,0,"#include %s: already processed! skipping...\n",qPrint(incFileName));
        }
        else
        {
          Debug::print(Debug::Preprocessor,0,"#include %s: not found! skipping...\n",qPrint(incFileName));
        }
        //printf("error: include file %s not found\n",yytext);
      }
      if (state->curlyCount>0 && !alreadyProcessed) // failed to find #include inside { ... }
      {
        warn(state->fileName,state->yyLineNr,"include file %s not found, perhaps you forgot to add its directory to INCLUDE_PATH?",qPrint(incFileName));
      }
    }
  }
}

/* ----------------------------------------------------------------- */

static void startCondSection(yyscan_t yyscanner,const QCString &sectId)
{
  YY_EXTRA_TYPE state = preYYget_extra(yyscanner);
  //printf("startCondSection: skip=%d stack=%d\n",state->skip,state->condStack.size());
  CondParser prs;
  bool expResult = prs.parse(state->fileName.data(),state->yyLineNr,sectId.data());
  state->condStack.emplace(std::make_unique<preYY_CondCtx>(state->yyLineNr,sectId,state->skip));
  if (!expResult)
  {
    state->skip=TRUE;
  }
  //printf("  expResult=%d skip=%d\n",expResult,state->skip);
}

static void endCondSection(yyscan_t yyscanner)
{
  YY_EXTRA_TYPE state = preYYget_extra(yyscanner);
  if (state->condStack.empty())
  {
    warn(state->yyFileName,state->yyLineNr,"the \\endcond does not have a corresponding \\cond in this file");
    state->skip=FALSE;
  }
  else
  {
    const std::unique_ptr<preYY_CondCtx> &ctx = state->condStack.top();
    state->skip=ctx->skip;
    state->condStack.pop();
  }
  //printf("endCondSection: skip=%d stack=%d\n",state->skip,state->condStack.count());
}

static void forceEndCondSection(yyscan_t yyscanner)
{
  YY_EXTRA_TYPE state = preYYget_extra(yyscanner);
  while (!state->condStack.empty())
  {
    state->condStack.pop();
  }
  state->skip=FALSE;
}

static QCString escapeAt(const QCString &text)
{
  QCString result;
  if (!text.isEmpty())
  {
    char c;
    const char *p=text.data();
    while ((c=*p++))
    {
      if (c=='@') result+="@@"; else result+=c;
    }
  }
  return result;
}

static char resolveTrigraph(char c)
{
  switch (c)
  {
    case '=': return '#';
    case '/': return '\\';
    case '\'': return '^';
    case '(': return '[';
    case ')': return ']';
    case '!': return '|';
    case '<': return '{';
    case '>': return '}';
    case '-': return '~';
  }
  return '?';
}

/*@ ----------------------------------------------------------------------------
 */

static int getNextChar(yyscan_t yyscanner,const QCString &expr,QCString *rest,uint &pos)
{
  //printf("getNextChar(%s,%s,%d)\n",qPrint(expr),rest ? rest->data() : 0,pos);
  if (pos<expr.length())
  {
    //printf("%c=expr()\n",expr.at(pos));
    return expr.at(pos++);
  }
  else if (rest && !rest->isEmpty())
  {
    int cc=rest->at(0);
    *rest=rest->right(rest->length()-1);
    //printf("%c=rest\n",cc);
    return cc;
  }
  else
  {
    int cc=yyinput(yyscanner);
    //printf("%d=yyinput() %d\n",cc,EOF);
    return cc;
  }
}

static int getCurrentChar(yyscan_t yyscanner,const QCString &expr,QCString *rest,uint pos)
{
  //printf("getCurrentChar(%s,%s,%d)\n",qPrint(expr),rest ? rest->data() : 0,pos);
  if (pos<expr.length())
  {
    //printf("%c=expr()\n",expr.at(pos));
    return expr.at(pos);
  }
  else if (rest && !rest->isEmpty())
  {
    int cc=rest->at(0);
    //printf("%c=rest\n",cc);
    return cc;
  }
  else
  {
    int cc=yyinput(yyscanner);
    returnCharToStream(yyscanner,(char)cc);
    //printf("%c=yyinput()\n",cc);
    return cc;
  }
}

static void unputChar(yyscan_t yyscanner,const QCString &expr,QCString *rest,uint &pos,char c)
{
  //printf("unputChar(%s,%s,%d,%c)\n",qPrint(expr),rest ? rest->data() : 0,pos,c);
  if (pos<expr.length())
  {
    pos++;
  }
  else if (rest)
  {
    //printf("Prepending to rest!\n");
    char cs[2];cs[0]=c;cs[1]='\0';
    rest->prepend(cs);
  }
  else
  {
    //unput(c);
    returnCharToStream(yyscanner,c);
  }
  //printf("result: unputChar(%s,%s,%d,%c)\n",qPrint(expr),rest ? rest->data() : 0,pos,c);
}

/** Returns a reference to a Define object given its name or 0 if the Define does
 *  not exist.
 */
static Define *isDefined(yyscan_t yyscanner,const QCString &name)
{
  YY_EXTRA_TYPE state = preYYget_extra(yyscanner);

  bool undef = false;
  auto findDefine = [&undef,&name](DefineMap &map)
  {
    Define *d=0;
    auto it = map.find(name.str());
    if (it!=map.end())
    {
      d = &it->second;
      if (d->undef)
      {
        undef=true;
        d=0;
      }
    }
    return d;
  };

  Define *def = findDefine(state->localDefines);
  if (def==0 && !undef)
  {
    def = findDefine(state->contextDefines);
  }
  return def;
}

static void initPredefined(yyscan_t yyscanner,const QCString &fileName)
{
  YY_EXTRA_TYPE state = preYYget_extra(yyscanner);

  // add predefined macros
  const StringVector &predefList = Config_getList(PREDEFINED);
  for (const auto &ds : predefList)
  {
    size_t i_equals=ds.find('=');
    size_t i_obrace=ds.find('(');
    size_t i_cbrace=ds.find(')');
    bool nonRecursive = i_equals!=std::string::npos && i_equals>0 && ds[i_equals-1]==':';

    if ((i_obrace==0) || (i_equals==0) || (i_equals==1 && ds[i_equals-1]==':'))
    {
      continue; // no define name
    }

    if (i_obrace<i_equals && i_cbrace<i_equals && 
        i_obrace!=std::string::npos && i_cbrace!=std::string::npos && 
        i_obrace<i_cbrace
       ) // predefined function macro definition
    {
      static const reg::Ex reId(R"(\a\w*)");
      std::map<std::string,int> argMap;
      std::string args  = ds.substr(i_obrace+1,i_cbrace-i_obrace-1); // part between ( and )
      bool   hasVarArgs = args.find("...")!=std::string::npos;
      //printf("predefined function macro '%s'\n",ds.c_str());
      int count = 0;
      reg::Iterator arg_it(args,reId,0);
      reg::Iterator arg_end;
      // gather the formal arguments in a dictionary
      for (; arg_it!=arg_end; ++arg_it)
      {
        argMap.emplace(arg_it->str(),count++);
      }
      if (hasVarArgs) // add the variable argument if present
      {
        argMap.emplace("__VA_ARGS__",count++);
      }

      // strip definition part
      std::string definition;
      std::string in=ds.substr(i_equals+1);
      reg::Iterator re_it(in,reId);
      reg::Iterator re_end;
      size_t i=0;
      // substitute all occurrences of formal arguments by their 
      // corresponding markers
      for (; re_it!=re_end; ++re_it)
      {
        const auto &match = *re_it;
        size_t pi = match.position();
        size_t l  = match.length();
        if (pi>i) definition+=in.substr(i,pi-i);

        auto it = argMap.find(match.str());
        if (it!=argMap.end())
        {
          int argIndex = it->second;
          QCString marker;
          marker.sprintf(" @%d ",argIndex);
          definition+=marker.str();
        }
        else
        {
          definition+=match.str();
        }
        i=pi+l;
      }
      definition+=in.substr(i);

      // add define definition to the dictionary of defines for this file
      std::string dname = ds.substr(0,i_obrace);
      if (!dname.empty())
      {
        Define def;
        def.name         = dname;
        def.definition   = definition;
        def.nargs        = count;
        def.isPredefined = TRUE;
        def.nonRecursive = nonRecursive;
        def.fileDef      = state->yyFileDef;
        def.fileName     = fileName;
        def.varArgs      = hasVarArgs;
        state->contextDefines.insert(std::make_pair(def.name.str(),def));

        //printf("#define '%s' '%s' #nargs=%d hasVarArgs=%d\n",
        //  qPrint(def.name),qPrint(def.definition),def.nargs,def.varArgs);
      }
    }
    else if (!ds.empty()) // predefined non-function macro definition
    {
      //printf("predefined normal macro '%s'\n",ds.c_str());
      Define def;
      if (i_equals==std::string::npos) // simple define without argument
      {
        def.name = ds;
        def.definition = "1"; // substitute occurrences by 1 (true)
      }
      else // simple define with argument
      {
        int ine=static_cast<int>(i_equals) - (nonRecursive ? 1 : 0);
        def.name = ds.substr(0,ine);
        def.definition = ds.substr(i_equals+1);
      }
      if (!def.name.isEmpty())
      {
        def.nargs = -1;
        def.isPredefined = TRUE;
        def.nonRecursive = nonRecursive;
        def.fileDef      = state->yyFileDef;
        def.fileName     = fileName;
        state->contextDefines.insert(std::make_pair(def.name.str(),def));
      }
    }
  }
}

///////////////////////////////////////////////////////////////////////////////////////////////

struct Preprocessor::Private
{
  yyscan_t yyscanner;
  preYY_state state;
};

void Preprocessor::addSearchDir(const QCString &dir)
{
  YY_EXTRA_TYPE state = preYYget_extra(p->yyscanner);
  FileInfo fi(dir.str());
  if (fi.isDir()) state->pathList.push_back(fi.absFilePath());
}

Preprocessor::Preprocessor() : p(std::make_unique<Private>())
{
  preYYlex_init_extra(&p->state,&p->yyscanner);
  addSearchDir(".");
}

Preprocessor::~Preprocessor()
{
  preYYlex_destroy(p->yyscanner);
}

void Preprocessor::processFile(const QCString &fileName,BufStr &input,BufStr &output)
{
//  printf("Preprocessor::processFile(%s)\n",fileName);
  yyscan_t yyscanner = p->yyscanner;
  YY_EXTRA_TYPE state = preYYget_extra(p->yyscanner);
  struct yyguts_t *yyg = (struct yyguts_t*)p->yyscanner;

#ifdef FLEX_DEBUG
  preYYset_debug(1,yyscanner);
#endif

  printlex(yy_flex_debug, TRUE, __FILE__, qPrint(fileName));
  uint orgOffset=output.curPos();
  //printf("##########################\n%s\n####################\n",
  //    qPrint(input));

  state->macroExpansion = Config_getBool(MACRO_EXPANSION);
  state->expandOnlyPredef = Config_getBool(EXPAND_ONLY_PREDEF);
  state->skip=FALSE;
  state->curlyCount=0;
  state->nospaces=FALSE;
  state->inputBuf=&input;
  state->inputBufPos=0;
  state->outputBuf=&output;
  state->includeStack.clear();
  state->expandedDict.clear();
  state->contextDefines.clear();
  while (!state->condStack.empty()) state->condStack.pop();

  setFileName(yyscanner,fileName);

  state->inputFileDef = state->yyFileDef;
  //yyextra->defineManager.startContext(state->fileName);

  initPredefined(yyscanner,fileName);

  state->yyLineNr = 1;
  state->yyColNr  = 1;
  state->ifcount  = 0;

  BEGIN( Start );

  state->expectGuard = guessSection(fileName)==Entry::HEADER_SEC;
  state->guardName.resize(0);
  state->lastGuardName.resize(0);
  state->guardExpr.resize(0);

  preYYlex(yyscanner);

  while (!state->condStack.empty())
  {
    const std::unique_ptr<preYY_CondCtx> &ctx = state->condStack.top();
    QCString sectionInfo = " ";
    if (ctx->sectionId!=" ") sectionInfo.sprintf(" with label '%s' ",qPrint(ctx->sectionId.stripWhiteSpace()));
    warn(fileName,ctx->lineNr,"Conditional section%sdoes not have "
        "a corresponding \\endcond command within this file.",qPrint(sectionInfo));
    state->condStack.pop();
  }
  // make sure we don't extend a \cond with missing \endcond over multiple files (see bug 624829)
  forceEndCondSection(yyscanner);

  if (Debug::isFlagSet(Debug::Preprocessor))
  {
    std::lock_guard<std::mutex> lock(g_debugMutex);
    char *orgPos=output.data()+orgOffset;
    char *newPos=output.data()+output.curPos();
    Debug::print(Debug::Preprocessor,0,"Preprocessor output of %s (size: %d bytes):\n",qPrint(fileName),newPos-orgPos);
    int line=1;
    Debug::print(Debug::Preprocessor,0,"---------\n");
    if (!Debug::isFlagSet(Debug::NoLineNo)) Debug::print(Debug::Preprocessor,0,"00001 ");
    while (orgPos<newPos) 
    {
      putchar(*orgPos);
      if (*orgPos=='\n' && !Debug::isFlagSet(Debug::NoLineNo)) Debug::print(Debug::Preprocessor,0,"%05d ",++line);
      orgPos++;
    }
    Debug::print(Debug::Preprocessor,0,"\n---------\n");
    if (yyextra->contextDefines.size()>0)
    {
      Debug::print(Debug::Preprocessor,0,"Macros accessible in this file (%s):\n", qPrint(fileName));
      Debug::print(Debug::Preprocessor,0,"---------\n");
      for (auto &kv : yyextra->contextDefines)
      {
        Debug::print(Debug::Preprocessor,0,"%s ",qPrint(kv.second.name));
      }
      for (auto &kv : yyextra->localDefines)
      {
        Debug::print(Debug::Preprocessor,0,"%s ",qPrint(kv.second.name));
      }
      Debug::print(Debug::Preprocessor,0,"\n---------\n");
    }
    else
    {
      Debug::print(Debug::Preprocessor,0,"No macros accessible in this file (%s).\n", qPrint(fileName));
    }
  }

  {
    std::lock_guard<std::mutex> lock(g_updateGlobals);
    for (const auto &inc : state->includeRelations)
    {
      if (inc->fromFileDef)
      {
        inc->fromFileDef->addIncludeDependency(inc->toFileDef,inc->includeName,inc->local,inc->imported);
      }
      if (inc->toFileDef && inc->fromFileDef)
      {
        inc->toFileDef->addIncludedByDependency(inc->fromFileDef,inc->fromFileDef->docName(),inc->local,inc->imported);
      }
    }
    // add the macro definition for this file to the global map
    Doxygen::macroDefinitions.emplace(std::make_pair(state->fileName.str(),std::move(state->macroDefinitions)));
  }

  //yyextra->defineManager.endContext();
  printlex(yy_flex_debug, FALSE, __FILE__, qPrint(fileName));
//  printf("Preprocessor::processFile(%s) finished\n",fileName);
}

#if USE_STATE2STRING
#include "pre.l.h"
#endif<|MERGE_RESOLUTION|>--- conflicted
+++ resolved
@@ -1263,12 +1263,10 @@
                                           }
                                           BEGIN(SkipVerbatim);
                                         }
-<<<<<<< HEAD
 <SkipCond>[\\@][\\@]"cond"[ \t]+        {}// escaped cond command
 <SkipCond>[\\@]"cond"[ \t]+             { // cond command in a skipped cond section, this section has to be skipped as well
                                           // but has to be recorded to match the endcond command
                                           startCondSection(yyscanner," ");
-=======
 <SkipCComment>"{"[ \t]*"@code"/[ \t\n]  {
                                           outputArray(yyscanner,"@iliteral{code}",15);
                                           yyextra->javaBlock=1;
@@ -1278,7 +1276,6 @@
                                           outputArray(yyscanner,"@iliteral",9);
                                           yyextra->javaBlock=1;
                                           BEGIN(JavaDocVerbatimCode);
->>>>>>> c94a1ee8
                                         }
 <SkipCComment,SkipCPPComment>[\\@][\\@]"cond"[ \t]+ { // escaped @cond
                                           outputArray(yyscanner,yytext,yyleng);
