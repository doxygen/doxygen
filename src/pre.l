--- conflicted
+++ resolved
@@ -509,24 +509,6 @@
                                           outputChar(yyscanner,*yytext);
                                         }
 <CopyLine,LexCopyLine>"'"\\[0-7]{1,3}"'" {
-<<<<<<< HEAD
-  					  outputArray(yyscanner,yytext,yyleng);
-					}
-<CopyLine,LexCopyLine>"'"\\."'"		{
-  					  outputArray(yyscanner,yytext,yyleng);
-					}
-<CopyLine,LexCopyLine>"'"."'"		{
-  					  outputArray(yyscanner,yytext,yyleng);
-					}
-<CopyLine,LexCopyLine>@\"		{
-                                          if (getLanguageFromFileName(yyextra->fileName)!=SrcLangExt_CSharp) REJECT;
-					  outputArray(yyscanner,yytext,yyleng);
-					  BEGIN( CopyStringCs );
-					}
-<CopyLine,LexCopyLine>\"		{
-					  outputChar(yyscanner,*yytext);
-                                          if (getLanguageFromFileName(yyextra->fileName)!=SrcLangExt_Fortran)
-=======
                                           outputArray(yyscanner,yytext,yyleng);
                                         }
 <CopyLine,LexCopyLine>"'"\\."'"         {
@@ -536,14 +518,13 @@
                                           outputArray(yyscanner,yytext,yyleng);
                                         }
 <CopyLine,LexCopyLine>@\"               {
-                                          if (getLanguageFromFileName(yyextra->yyFileName)!=SrcLangExt_CSharp) REJECT;
+                                          if (getLanguageFromFileName(yyextra->fileName)!=SrcLangExt_CSharp) REJECT;
                                           outputArray(yyscanner,yytext,yyleng);
                                           BEGIN( CopyStringCs );
                                         }
 <CopyLine,LexCopyLine>\"                {
                                           outputChar(yyscanner,*yytext);
-                                          if (getLanguageFromFileName(yyextra->yyFileName)!=SrcLangExt_Fortran)
->>>>>>> 449de7f9
+                                          if (getLanguageFromFileName(yyextra->fileName)!=SrcLangExt_Fortran)
                                           {
                                             BEGIN( CopyString );
                                           }
@@ -551,50 +532,9 @@
                                           {
                                             BEGIN( CopyStringFtnDouble );
                                           }
-<<<<<<< HEAD
-					}
-<CopyLine,LexCopyLine>\'		{
+                                        }
+<CopyLine,LexCopyLine>\'                {
                                           if (getLanguageFromFileName(yyextra->fileName)!=SrcLangExt_Fortran) REJECT;
-					  outputChar(yyscanner,*yytext);
-					  BEGIN( CopyStringFtn );
-					}
-<CopyString>[^\"\\\r\n]+		{
-					  outputArray(yyscanner,yytext,yyleng);
-					}
-<CopyStringCs>[^\"\r\n]+		{
-  					  outputArray(yyscanner,yytext,yyleng);
-					}
-<CopyString>\\.				{
-					  outputArray(yyscanner,yytext,yyleng);
-					}
-<CopyString,CopyStringCs>\"		{
-					  outputChar(yyscanner,*yytext);
-					  BEGIN( CopyLine );
-					}
-<CopyStringFtnDouble>[^\"\\\r\n]+	{
-					  outputArray(yyscanner,yytext,yyleng);
-					}
-<CopyStringFtnDouble>\\.		{
-					  outputArray(yyscanner,yytext,yyleng);
-					}
-<CopyStringFtnDouble>\"			{
-					  outputChar(yyscanner,*yytext);
-					  BEGIN( CopyLine );
-					}
-<CopyStringFtn>[^\'\\\r\n]+		{
-					  outputArray(yyscanner,yytext,yyleng);
-					}
-<CopyStringFtn>\\.			{
-					  outputArray(yyscanner,yytext,yyleng);
-					}
-<CopyStringFtn>\'			{
-					  outputChar(yyscanner,*yytext);
-					  BEGIN( CopyLine );
-					}
-=======
-                                        }
-<CopyLine,LexCopyLine>\'                {
-                                          if (getLanguageFromFileName(yyextra->yyFileName)!=SrcLangExt_Fortran) REJECT;
                                           outputChar(yyscanner,*yytext);
                                           BEGIN( CopyStringFtn );
                                         }
@@ -631,7 +571,6 @@
                                           outputChar(yyscanner,*yytext);
                                           BEGIN( CopyLine );
                                         }
->>>>>>> 449de7f9
 <CopyRawString>{RAWEND}                 {
                                           outputArray(yyscanner,yytext,yyleng);
                                           QCString delimiter = yytext+1;
@@ -686,63 +625,6 @@
                                         }
 <CopyLine,LexCopyLine>{ID}              {
                                           Define *def=0;
-<<<<<<< HEAD
-  					  if ((yyextra->includeStack.empty() || yyextra->curlyCount>0) &&
-					      yyextra->macroExpansion &&
-					      (def=isDefined(yyscanner,yytext)) &&
-					      def->nargs==-1 &&
-				              /*(def->isPredefined || macroIsAccessible(def)) &&*/
-					      (!yyextra->expandOnlyPredef || def->isPredefined)
-					     )
-					  {
-					    QCString result=def->isPredefined ? def->definition : expandMacro(yyscanner,yytext);
-					    outputString(yyscanner,result);
-					  }
-					  else
-					  {
-					    outputArray(yyscanner,yytext,yyleng);
-					  }
-  					}
-<CopyLine,LexCopyLine>"\\"\r?/\n	{ // strip line continuation characters
-                                          if (getLanguageFromFileName(yyextra->fileName)==SrcLangExt_Fortran) outputChar(yyscanner,*yytext);
-  					}
-<CopyLine,LexCopyLine>\\.		{
-  					  outputArray(yyscanner,yytext,(int)yyleng);
-  					}
-<CopyLine,LexCopyLine>.			{
-  					  outputChar(yyscanner,*yytext);
-  					}
-<CopyLine,LexCopyLine>\n		{
-  					  outputChar(yyscanner,'\n');
-					  BEGIN(Start);
-					  yyextra->yyLineNr++;
-					  yyextra->yyColNr=1;
-  					}
-<FindDefineArgs>"("			{
-  					  yyextra->defArgsStr+='(';
-  					  yyextra->roundCount++;
-  					}
-<FindDefineArgs>")"			{
-  					  yyextra->defArgsStr+=')';
-					  yyextra->roundCount--;
-					  if (yyextra->roundCount==0)
-					  {
-					    QCString result=expandMacro(yyscanner,yyextra->defArgsStr);
-					    //printf("yyextra->defArgsStr='%s'->'%s'\n",qPrint(yyextra->defArgsStr),qPrint(result));
-					    if (yyextra->findDefArgContext==CopyLine)
-					    {
-					      outputString(yyscanner,result);
-					      BEGIN(yyextra->findDefArgContext);
-					    }
-					    else // yyextra->findDefArgContext==IncludeID
-					    {
-					      readIncludeFile(yyscanner,result);
-					      yyextra->nospaces=FALSE;
-					      BEGIN(Start);
-					    }
-					  }
-  					}
-=======
                                           if ((yyextra->includeStack.empty() || yyextra->curlyCount>0) &&
                                               yyextra->macroExpansion &&
                                               (def=isDefined(yyscanner,yytext)) &&
@@ -760,7 +642,7 @@
                                           }
                                         }
 <CopyLine,LexCopyLine>"\\"\r?/\n        { // strip line continuation characters
-                                          if (getLanguageFromFileName(yyextra->yyFileName)==SrcLangExt_Fortran) outputChar(yyscanner,*yytext);
+                                          if (getLanguageFromFileName(yyextra->fileName)==SrcLangExt_Fortran) outputChar(yyscanner,*yytext);
                                         }
 <CopyLine,LexCopyLine>\\.               {
                                           outputArray(yyscanner,yytext,(int)yyleng);
@@ -798,7 +680,6 @@
                                             }
                                           }
                                         }
->>>>>>> 449de7f9
   /*
 <FindDefineArgs>")"{B}*"("              {
                                           yyextra->defArgsStr+=yytext;
@@ -1653,7 +1534,7 @@
                                             {
                                               if (yyextra->idStart)
                                               {
-                                                warn(yyextra->yyFileName,yyextra->yyLineNr,
+                                                warn(yyextra->fileName,yyextra->yyLineNr,
                                                   "'#' is not followed by a macro parameter '%s': '%s'",
                                                   qPrint(yyextra->defName),qPrint(yyextra->defLitText.stripWhiteSpace()));
                                               }
@@ -1687,19 +1568,19 @@
                                           yyextra->defText = yyextra->defText.stripWhiteSpace();
                                           if (yyextra->defText.startsWith("##"))
                                           {
-                                            warn(yyextra->yyFileName,yyextra->yyLineNr,
+                                            warn(yyextra->fileName,yyextra->yyLineNr,
                                                  "'##' cannot occur at the beginning of a macro definition '%s': '%s'",
                                                  qPrint(yyextra->defName),qPrint(yyextra->defLitText.stripWhiteSpace()));
                                           }
                                           else if (yyextra->defText.endsWith("##"))
                                           {
-                                            warn(yyextra->yyFileName,yyextra->yyLineNr,
+                                            warn(yyextra->fileName,yyextra->yyLineNr,
                                                  "'##' cannot occur at the end of a macro definition '%s': '%s'",
                                                  qPrint(yyextra->defName),qPrint(yyextra->defLitText.stripWhiteSpace()));
                                           }
                                           else if (yyextra->defText.endsWith("#"))
                                           {
-                                            warn(yyextra->yyFileName,yyextra->yyLineNr,
+                                            warn(yyextra->fileName,yyextra->yyLineNr,
                                                  "expected formal parameter after # in macro definition '%s': '%s'",
                                                  qPrint(yyextra->defName),qPrint(yyextra->defLitText.stripWhiteSpace()));
                                           }
@@ -1733,7 +1614,7 @@
                                               def->name = yyextra->defName;
                                               def->definition = yyextra->defText.stripWhiteSpace();
                                               def->nargs = yyextra->defArgs;
-                                              def->fileName = yyextra->yyFileName;
+                                              def->fileName = yyextra->fileName;
                                               def->lineNr = yyextra->yyLineNr-yyextra->yyMLines;
                                               def->columnNr = yyextra->yyColNr;
                                             }
@@ -1782,154 +1663,6 @@
                                           yyextra->defText += yytext;
                                           yyextra->defLitText+=yytext;
                                         }
-<<<<<<< HEAD
-<CopyCComment>{CCE}			{
-					  yyextra->defLitText+=yytext;
-					  yyextra->defText+=yytext;
-  					  BEGIN(yyextra->lastCContext);
-  					}
-<CopyCComment>\n			{
-  					  yyextra->yyLineNr++;
-					  yyextra->defLitText+=yytext;
-					  yyextra->defText+=' ';
-  					  outputChar(yyscanner,'\n');
-  					}
-<RemoveCComment>{CCE}{B}*"#"	        { // see bug 594021 for a usecase for this rule
-                                          if (yyextra->lastCContext==SkipCPPBlock)
-					  {
-					    BEGIN(SkipCommand);
-					  }
-					  else
-					  {
-					    REJECT;
-					  }
-					}
-<RemoveCComment>{CCE}		        { BEGIN(yyextra->lastCContext); }
-<RemoveCComment>{CPPC}			
-<RemoveCComment>{CCS}
-<RemoveCComment>[^*\x06\n]+
-<RemoveCComment>\n			{ yyextra->yyLineNr++; outputChar(yyscanner,'\n'); }
-<RemoveCComment>.			
-<SkipCPPComment>[^\n\/\\@]+		{
-  					  outputArray(yyscanner,yytext,yyleng);
-  					}
-<SkipCPPComment,RemoveCPPComment>\n	{
-  					  unput(*yytext);
-  					  BEGIN(yyextra->lastCPPContext);
-  					}
-<SkipCPPComment>{CCS}			{
-  					  outputChar(yyscanner,'/');outputChar(yyscanner,'*');
-  					}
-<SkipCPPComment>{CPPC}			{
-  					  outputChar(yyscanner,'/');outputChar(yyscanner,'/');
-  					}
-<SkipCPPComment>[^\x06\@\\\n]+		{
-  					  outputArray(yyscanner,yytext,yyleng);
-  					}
-<SkipCPPComment>.			{
-  					  outputChar(yyscanner,*yytext);
-  					}
-<RemoveCPPComment>{CCS}
-<RemoveCPPComment>{CPPC}
-<RemoveCPPComment>[^\x06\n]+
-<RemoveCPPComment>.
-<DefineText>"#"				{
-  					  yyextra->quoteArg=TRUE;
-					  yyextra->defLitText+=yytext;
-  					}
-<DefineText,CopyCComment>{ID}		{
-					  yyextra->defLitText+=yytext;
-  					  if (yyextra->quoteArg)
-					  {
-					    yyextra->defText+="\"";
-					  }
-					  if (yyextra->defArgs>0)
-					  {
-                                            auto it = yyextra->argMap.find(yytext);
-                                            if (it!=yyextra->argMap.end())
-					    {
-                                              int n = it->second;
-					      yyextra->defText+='@';
-					      yyextra->defText+=QCString().setNum(n);
-					    }
-					    else
-					    {
-					      yyextra->defText+=yytext;
-					    }
-					  }
-					  else
-					  {
-					    yyextra->defText+=yytext;
-					  }
-					  if (yyextra->quoteArg)
-					  {
-					    yyextra->defText+="\"";
-					  }
-					  yyextra->quoteArg=FALSE;
-  					}
-<CopyCComment>.				{
-					  yyextra->defLitText+=yytext;
-					  yyextra->defText+=yytext;
-  					}
-<DefineText>\\[\r]?\n			{
-					  yyextra->defLitText+=yytext;
-					  outputChar(yyscanner,'\n');
-					  yyextra->defText += ' ';
-					  yyextra->yyLineNr++;
-					  yyextra->yyMLines++;
-					}
-<DefineText>\n				{
-					  QCString comment=extractTrailingComment(yyextra->defLitText);
-					  yyextra->defLitText+=yytext;
-					  if (!comment.isEmpty())
-					  {
-					    outputString(yyscanner,comment);
-					    yyextra->defLitText=yyextra->defLitText.left(yyextra->defLitText.length()-comment.length()-1);
-					  }
-  					  outputChar(yyscanner,'\n');
-  					  Define *def=0;
-					  //printf("Define name='%s' text='%s' litTexti='%s'\n",qPrint(yyextra->defName),qPrint(yyextra->defText),qPrint(yyextra->defLitText));
-					  if (yyextra->includeStack.empty() || yyextra->curlyCount>0)
-					  {
-					    addMacroDefinition(yyscanner);
-					  }
-					  def=isDefined(yyscanner,yyextra->defName);
-					  if (def==0) // new define
-					  {
-					    //printf("new define '%s'!\n",qPrint(yyextra->defName));
-					    addDefine(yyscanner);
-					  }
-					  else if (def /*&& macroIsAccessible(def)*/)
-					       // name already exists
-					  {
-					    //printf("existing define!\n");
-					    //printf("define found\n");
-					    if (def->undef) // undefined name
-					    {
-					      def->undef = FALSE;
-					      def->name = yyextra->defName;
-					      def->definition = yyextra->defText.stripWhiteSpace();
-					      def->nargs = yyextra->defArgs;
-					      def->fileName = yyextra->fileName;
-					      def->lineNr = yyextra->yyLineNr-yyextra->yyMLines;
-					      def->columnNr = yyextra->yyColNr;
-					    }
-					    else
-					    {
-					      //printf("error: define %s is defined more than once!\n",qPrint(yyextra->defName));
-					    }
-					  }
-                                          yyextra->argMap.clear();
-					  yyextra->yyLineNr++;
-					  yyextra->yyColNr=1;
-					  yyextra->lastGuardName.resize(0);
-					  BEGIN(Start);
-  					}
-<DefineText>{B}*			{ yyextra->defText += ' '; yyextra->defLitText+=yytext; }
-<DefineText>{B}*"##"{B}*		{ yyextra->defText += "##"; yyextra->defLitText+=yytext; }
-<DefineText>"@"				{ yyextra->defText += "@@"; yyextra->defLitText+=yytext; }
-<DefineText>\"				{
-=======
 <SkipDoubleQuote>{CCS}[*]?              { outputSpaces(yyscanner,yytext);
                                           yyextra->defText += yytext;
                                           yyextra->defLitText+=yytext;
@@ -1947,7 +1680,6 @@
                                         }
 <SkipSingleQuote>\'                     {
                                           outputChar(yyscanner,' ');
->>>>>>> 449de7f9
                                           yyextra->defText += *yytext;
                                           yyextra->defLitText+=yytext;
                                           BEGIN(DefineText);
@@ -1962,50 +1694,27 @@
                                         }
 <<EOF>>                                 {
                                           DBG_CTX((stderr,"End of include file\n"));
-<<<<<<< HEAD
-					  //printf("Include stack depth=%d\n",yyextra->includeStack.size());
-  					  if (yyextra->includeStack.empty())
-					  {
-					    DBG_CTX((stderr,"Terminating scanner!\n"));
-					    yyterminate();
-					  }
-					  else
-					  {
+                                          //printf("Include stack depth=%d\n",yyextra->includeStack.size());
+                                          if (yyextra->includeStack.empty())
+                                          {
+                                            DBG_CTX((stderr,"Terminating scanner!\n"));
+                                            yyterminate();
+                                          }
+                                          else
+                                          {
                                             QCString toFileName = yyextra->fileName;
                                             const std::unique_ptr<FileState> &fs=yyextra->includeStack.back();
-					    //fileDefineCache->merge(yyextra->fileName,fs->fileName);
-					    YY_BUFFER_STATE oldBuf = YY_CURRENT_BUFFER;
-					    yy_switch_to_buffer( fs->bufState, yyscanner );
-					    yy_delete_buffer( oldBuf, yyscanner );
-					    yyextra->yyLineNr    = fs->lineNr;
-=======
-                                          //printf("Include stack depth=%d\n",yyextra->includeStack.size());
-                                          if (yyextra->includeStack.empty())
-                                          {
-                                            DBG_CTX((stderr,"Terminating scanner!\n"));
-                                            yyterminate();
-                                          }
-                                          else
-                                          {
-                                            QCString toFileName = yyextra->yyFileName;
-                                            const std::unique_ptr<FileState> &fs=yyextra->includeStack.back();
-                                            //fileDefineCache->merge(yyextra->yyFileName,fs->fileName);
+                                            //fileDefineCache->merge(yyextra->fileName,fs->fileName);
                                             YY_BUFFER_STATE oldBuf = YY_CURRENT_BUFFER;
                                             yy_switch_to_buffer( fs->bufState, yyscanner );
                                             yy_delete_buffer( oldBuf, yyscanner );
                                             yyextra->yyLineNr    = fs->lineNr;
->>>>>>> 449de7f9
                                             //preYYin = fs->oldYYin;
                                             yyextra->inputBuf    = fs->oldFileBuf;
                                             yyextra->inputBufPos = fs->oldFileBufPos;
                                             yyextra->curlyCount  = fs->curlyCount;
-<<<<<<< HEAD
-					    setFileName(yyscanner,fs->fileName);
-					    DBG_CTX((stderr,"######## FileName %s\n",qPrint(yyextra->fileName)));
-=======
                                             setFileName(yyscanner,fs->fileName);
-                                            DBG_CTX((stderr,"######## FileName %s\n",qPrint(yyextra->yyFileName)));
->>>>>>> 449de7f9
+                                            DBG_CTX((stderr,"######## FileName %s\n",qPrint(yyextra->fileName)));
 
                                             // Deal with file changes due to
                                             // #include's within { .. } blocks
@@ -2070,15 +1779,9 @@
                                             }
                                             BEGIN(SkipCComment);
                                           }
-<<<<<<< HEAD
-  					}
-<*>{CPPC}[/!]?				{
+                                        }
+<*>{CPPC}[/!]?                          {
                                           if (YY_START==SkipVerbatim || YY_START==SkipCond || getLanguageFromFileName(yyextra->fileName)==SrcLangExt_Fortran)
-=======
-                                        }
-<*>{CPPC}[/!]?                          {
-                                          if (YY_START==SkipVerbatim || YY_START==SkipCond || getLanguageFromFileName(yyextra->yyFileName)==SrcLangExt_Fortran)
->>>>>>> 449de7f9
                                           {
                                             REJECT;
                                           }
@@ -2243,7 +1946,7 @@
 static FileState *findFile(yyscan_t yyscanner, const QCString &fileName,bool localInclude,bool &alreadyProcessed)
 {
   YY_EXTRA_TYPE state = preYYget_extra(yyscanner);
-  //printf("** findFile(%s,%d) state->fileName=%s\n",qPrint(fileName),localInclude,qPrint(state->yyFileName));
+  //printf("** findFile(%s,%d) state->fileName=%s\n",qPrint(fileName),localInclude,qPrint(state->fileName));
   if (Portable::isAbsolutePath(fileName))
   {
     FileState *fs = checkAndOpenFile(yyscanner,fileName,alreadyProcessed);
@@ -3511,11 +3214,7 @@
       }
       if (state->curlyCount>0 && !alreadyProcessed) // failed to find #include inside { ... }
       {
-<<<<<<< HEAD
-	warn(state->fileName,state->yyLineNr,"include file %s not found, perhaps you forgot to add its directory to INCLUDE_PATH?",qPrint(incFileName));
-=======
-        warn(state->yyFileName,state->yyLineNr,"include file %s not found, perhaps you forgot to add its directory to INCLUDE_PATH?",qPrint(incFileName));
->>>>>>> 449de7f9
+        warn(state->fileName,state->yyLineNr,"include file %s not found, perhaps you forgot to add its directory to INCLUDE_PATH?",qPrint(incFileName));
       }
     }
   }
@@ -3528,13 +3227,8 @@
   YY_EXTRA_TYPE state = preYYget_extra(yyscanner);
   //printf("startCondSection: skip=%d stack=%d\n",state->skip,state->condStack.size());
   CondParser prs;
-<<<<<<< HEAD
   bool expResult = prs.parse(state->fileName.data(),state->yyLineNr,sectId.data());
-  state->condStack.emplace(std::make_unique<CondCtx>(state->yyLineNr,sectId,state->skip));
-=======
-  bool expResult = prs.parse(state->yyFileName.data(),state->yyLineNr,sectId.data());
   state->condStack.emplace(std::make_unique<preYY_CondCtx>(state->yyLineNr,sectId,state->skip));
->>>>>>> 449de7f9
   if (!expResult)
   {
     state->skip=TRUE;
