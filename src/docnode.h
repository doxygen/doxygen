--- conflicted
+++ resolved
@@ -423,12 +423,8 @@
                bool isExample,const QCString &exampleFile,
                const QCString &blockId, bool isBlock, bool trimLeft)
     : DocNode(parser,parent), m_file(file), m_context(context), m_type(t),
-<<<<<<< HEAD
       m_stripCodeComments(stripCodeComments),
-      m_isExample(isExample), m_isBlock(isBlock),
-=======
       m_isExample(isExample), m_isBlock(isBlock), m_trimLeft(trimLeft),
->>>>>>> 772f164c
       m_exampleFile(exampleFile), m_blockId(blockId) {}
     QCString file() const        { return m_file; }
     QCString extension() const   { int i=m_file.findRev('.'); return i!=-1 ? m_file.mid(i) : QCString(); }
