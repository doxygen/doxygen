--- conflicted
+++ resolved
@@ -48,11 +48,7 @@
 /* 40 */  DN(DocSimpleSect)     DN_SEP DN(DocSimpleSectSep) DN_SEP DN(DocParamSect)      DN_SEP DN(DocPara)         DN_SEP DN(DocParamList)   DN_SEP   \
 /* 45 */  DN(DocSimpleListItem) DN_SEP DN(DocHtmlListItem)  DN_SEP DN(DocHtmlDescData)   DN_SEP DN(DocHtmlCell)     DN_SEP DN(DocHtmlCaption) DN_SEP   \
 /* 50 */  DN(DocHtmlRow)        DN_SEP DN(DocHtmlTable)     DN_SEP DN(DocHtmlBlockQuote) DN_SEP DN(DocText)         DN_SEP DN(DocRoot)        DN_SEP   \
-<<<<<<< HEAD
-/* 55 */  DN(DocHtmlDetails)    DN_SEP DN(DocHtmlPicture)   DN_SEP DN(DocHtmlSource)                                                                   \
-=======
-/* 55 */  DN(DocHtmlDetails)    DN_SEP DN(DocHtmlSummary)                                                                                              \
->>>>>>> e6b37324
+/* 55 */  DN(DocHtmlDetails)    DN_SEP DN(DocHtmlSummary)   DN_SEP DN(DocHtmlPicture)    DN_SEP DN(DocHtmlSource)                                      \
 
 // forward declarations
 #define DN(x) class x;
