--- conflicted
+++ resolved
@@ -351,19 +351,22 @@
   {
     case DocVerbatim::Code:
       {
-<<<<<<< HEAD
-        m_t << "\n\\begin{DoxyCode}\n";
-	m_t << s->text();
-        m_t << "\n\\end{DoxyCode}\n";
-=======
-        m_t << "\n\\begin{DoxyCode}{" << usedTableLevels() << "}\n";
-	LatexCodeGenerator::setDoxyCodeOpen(TRUE);
-        Doxygen::parserManager->getCodeParser(lang)
-                               .parseCode(m_ci,s->context(),s->text(),langExt,
-                                          s->isExample(),s->exampleFile());
-	LatexCodeGenerator::setDoxyCodeOpen(FALSE);
-        m_t << "\\end{DoxyCode}\n";
->>>>>>> 72591fd5
+        static bool verbatimListings = Config_getBool(VERBATIM_LISTINGS);
+
+        if (verbatimListings) {
+          m_t << "\n\\begin{DoxyVerbatimCode}"
+          m_t << "{" << usedTableLevels() << "}{" << lang << "} %" << langExt <<"\n";
+          m_t << s->text() << "\n";
+          m_t << "\\end{DoxyVerbatimCode}\n";
+        } else {
+          m_t << "\n\\begin{DoxyCode}{" << usedTableLevels() << "}\n";
+          LatexCodeGenerator::setDoxyCodeOpen(TRUE);
+                Doxygen::parserManager->getCodeParser(lang)
+                                      .parseCode(m_ci,s->context(),s->text(),langExt,
+                                                  s->isExample(),s->exampleFile());
+          LatexCodeGenerator::setDoxyCodeOpen(FALSE);
+          m_t << "\\end{DoxyCode}\n";
+        }
       }
       break;
     case DocVerbatim::Verbatim:
