/******************************************************************************
 *
 * Copyright (C) 1997-2022 by Dimitri van Heesch.
 *
 * Permission to use, copy, modify, and distribute this software and its
 * documentation under the terms of the GNU General Public License is hereby
 * granted. No representations are made about the suitability of this software
 * for any purpose. It is provided "as is" without express or implied warranty.
 * See the GNU General Public License for more details.
 *
 * Documents produced by Doxygen are derivative works derived from the
 * input used in their production; they are not affected by this license.
 *
 */

#include <algorithm>

#include "htmlattrib.h"
#include "latexdocvisitor.h"
#include "latexgen.h"
#include "docparser.h"
#include "language.h"
#include "doxygen.h"
#include "outputgen.h"
#include "outputlist.h"
#include "dot.h"
#include "util.h"
#include "message.h"
#include "parserintf.h"
#include "msc.h"
#include "dia.h"
#include "cite.h"
#include "filedef.h"
#include "config.h"
#include "htmlentity.h"
#include "emoji.h"
#include "plantuml.h"
#include "fileinfo.h"
#include "regex.h"
#include "portable.h"

const int maxLevels=5;
static const char *secLabels[maxLevels] =
   { "doxysection","doxysubsection","doxysubsubsection","doxyparagraph","doxysubparagraph" };

static const char *getSectionName(int level)
{
  bool compactLatex = Config_getBool(COMPACT_LATEX);
  int l = level;
  if (compactLatex) l++;
  if (Doxygen::insideMainPage) l--;
  return secLabels[std::min(maxLevels-1,l)];
}

static void insertDimension(TextStream &t, QCString dimension, const char *orientationString)
{
  // dimensions for latex images can be a percentage, in this case they need some extra
  // handling as the % symbol is used for comments
  static const reg::Ex re(R"((\d+)%)");
  std::string s = dimension.str();
  reg::Match match;
  if (reg::search(s,match,re))
  {
    bool ok;
    double percent = QCString(match[1].str()).toInt(&ok);
    if (ok)
    {
      t << percent/100.0 << "\\text" << orientationString;
      return;
    }
  }
  t << dimension;
}

static void visitPreStart(TextStream &t, bool hasCaption, QCString name,  QCString width,  QCString height, bool inlineImage = FALSE)
{
    if (inlineImage)
    {
      t << "\n\\begin{DoxyInlineImage}\n";
    }
    else
    {
      if (hasCaption)
      {
        t << "\n\\begin{DoxyImage}\n";
      }
      else
      {
        t << "\n\\begin{DoxyImageNoCaption}\n"
               "  \\mbox{";
      }
    }

    t << "\\includegraphics";
    if (!width.isEmpty() || !height.isEmpty())
    {
      t << "[";
    }
    if (!width.isEmpty())
    {
      t << "width=";
      insertDimension(t, width, "width");
    }
    if (!width.isEmpty() && !height.isEmpty())
    {
      t << ",";
    }
    if (!height.isEmpty())
    {
      t << "height=";
      insertDimension(t, height, "height");
    }
    if (width.isEmpty() && height.isEmpty())
    {
      /* default setting */
      if (inlineImage)
      {
        t << "[height=\\baselineskip,keepaspectratio=true]";
      }
      else
      {
        t << "[width=\\textwidth,height=\\textheight/2,keepaspectratio=true]";
      }
    }
    else
    {
      t << "]";
    }

    t << "{" << name << "}";

    if (hasCaption)
    {
      if (!inlineImage)
      {
        t << "\n\\doxyfigcaption{";
      }
      else
      {
        t << "%"; // to catch the caption
      }
    }
}



static void visitPostEnd(TextStream &t, bool hasCaption, bool inlineImage = FALSE)
{
    if (inlineImage)
    {
      t << "\n\\end{DoxyInlineImage}\n";
    }
    else
    {
      t << "}\n"; // end mbox or caption
      if (hasCaption)
      {
        t << "\\end{DoxyImage}\n";
      }
      else
      {
        t << "\\end{DoxyImageNoCaption}\n";
      }
    }
}

void LatexDocVisitor::visitCaption(const DocNodeList &children)
{
  for (const auto &n : children)
  {
    std::visit(*this,n);
  }
}

QCString LatexDocVisitor::escapeMakeIndexChars(const char *s)
{
  QCString result;
  const char *p=s;
  char str[2]; str[1]=0;
  char c;
  if (p)
  {
    while ((c=*p++))
    {
      switch (c)
      {
        case '!': m_t << "\"!"; break;
        case '"': m_t << "\"\""; break;
        case '@': m_t << "\"@"; break;
        case '|': m_t << "\\texttt{\"|}"; break;
        case '[': m_t << "["; break;
        case ']': m_t << "]"; break;
        case '{': m_t << "\\lcurly{}"; break;
        case '}': m_t << "\\rcurly{}"; break;
        default:  str[0]=c; filter(str); break;
      }
    }
  }
  return result;
}


LatexDocVisitor::LatexDocVisitor(TextStream &t,OutputCodeList &ci,LatexCodeGenerator &lcg,
                                 const QCString &langExt)
  : m_t(t), m_ci(ci), m_lcg(lcg), m_insidePre(FALSE),
    m_insideItem(FALSE), m_hide(FALSE),
    m_langExt(langExt)
{
}

  //--------------------------------------
  // visitor functions for leaf nodes
  //--------------------------------------

void LatexDocVisitor::operator()(const DocWord &w)
{
  if (m_hide) return;
  filter(w.word());
}

void LatexDocVisitor::operator()(const DocLinkedWord &w)
{
  if (m_hide) return;
  startLink(w.ref(),w.file(),w.anchor());
  filter(w.word());
  endLink(w.ref(),w.file(),w.anchor());
}

void LatexDocVisitor::operator()(const DocWhiteSpace &w)
{
  if (m_hide) return;
  if (m_insidePre)
  {
    m_t << w.chars();
  }
  else
  {
    m_t << " ";
  }
}

void LatexDocVisitor::operator()(const DocSymbol &s)
{
  if (m_hide) return;
  bool pdfHyperlinks = Config_getBool(PDF_HYPERLINKS);
  const char *res = HtmlEntityMapper::instance().latex(s.symbol());
  if (res)
  {
    if (((s.symbol() == HtmlEntityMapper::Sym_lt) || (s.symbol() == HtmlEntityMapper::Sym_Less))&& (!m_insidePre))
    {
      if (pdfHyperlinks)
      {
        m_t << "\\texorpdfstring{$<$}{<}";
      }
      else
      {
        m_t << "$<$";
      }
    }
    else if (((s.symbol() == HtmlEntityMapper::Sym_gt) || (s.symbol() == HtmlEntityMapper::Sym_Greater)) && (!m_insidePre))
    {
      if (pdfHyperlinks)
      {
        m_t << "\\texorpdfstring{$>$}{>}";
      }
      else
      {
        m_t << "$>$";
      }
    }
    else
    {
      m_t << res;
    }
  }
  else
  {
    err("LaTeX: non supported HTML-entity found: %s\n",HtmlEntityMapper::instance().html(s.symbol(),TRUE));
  }
}

void LatexDocVisitor::operator()(const DocEmoji &s)
{
  if (m_hide) return;
  QCString emojiName = EmojiEntityMapper::instance().name(s.index());
  if (!emojiName.isEmpty())
  {
    QCString imageName=emojiName.mid(1,emojiName.length()-2); // strip : at start and end
    m_t << "\\doxygenemoji{";
    filter(emojiName);
    m_t << "}{" << imageName << "}";
  }
  else
  {
    m_t << s.name();
  }
}

void LatexDocVisitor::operator()(const DocURL &u)
{
  if (m_hide) return;
  if (Config_getBool(PDF_HYPERLINKS))
  {
    m_t << "\\href{";
    if (u.isEmail()) m_t << "mailto:";
    m_t << latexFilterURL(u.url()) << "}";
  }
  m_t << "{\\texttt{ ";
  filter(u.url());
  m_t << "}}";
}

void LatexDocVisitor::operator()(const DocLineBreak &)
{
  if (m_hide) return;
  m_t << "~\\newline\n";
}

void LatexDocVisitor::operator()(const DocHorRuler &)
{
  if (m_hide) return;
  if (insideTable())
    m_t << "\\DoxyHorRuler{1}\n";
  else
    m_t << "\\DoxyHorRuler{0}\n";
}

void LatexDocVisitor::operator()(const DocStyleChange &s)
{
  if (m_hide) return;
  switch (s.style())
  {
    case DocStyleChange::Bold:
      if (s.enable()) m_t << "{\\bfseries{";      else m_t << "}}";
      break;
    case DocStyleChange::S:
    case DocStyleChange::Strike:
    case DocStyleChange::Del:
      if (s.enable()) m_t << "\\sout{";     else m_t << "}";
      break;
    case DocStyleChange::Underline:
    case DocStyleChange::Ins:
      if (s.enable()) m_t << "\\uline{";     else m_t << "}";
      break;
    case DocStyleChange::Italic:
      if (s.enable()) m_t << "{\\itshape ";     else m_t << "}";
      break;
    case DocStyleChange::Code:
      if (s.enable()) m_t << "{\\ttfamily ";   else m_t << "}";
      break;
    case DocStyleChange::Subscript:
      if (s.enable()) m_t << "\\textsubscript{";    else m_t << "}";
      break;
    case DocStyleChange::Superscript:
      if (s.enable()) m_t << "\\textsuperscript{";    else m_t << "}";
      break;
    case DocStyleChange::Center:
      if (s.enable()) m_t << "\\begin{center}"; else m_t << "\\end{center} ";
      break;
    case DocStyleChange::Small:
      if (s.enable()) m_t << "\n\\footnotesize ";  else m_t << "\n\\normalsize ";
      break;
    case DocStyleChange::Cite:
      if (s.enable()) m_t << "{\\itshape ";     else m_t << "}";
      break;
    case DocStyleChange::Preformatted:
      if (s.enable())
      {
        m_t << "\n\\begin{DoxyPre}";
        m_insidePre=TRUE;
      }
      else
      {
        m_insidePre=FALSE;
        m_t << "\\end{DoxyPre}\n";
      }
      break;
    case DocStyleChange::Div:  /* HTML only */ break;
    case DocStyleChange::Span: /* HTML only */ break;
  }
}

void LatexDocVisitor::operator()(const DocVerbatim &s)
{
  if (m_hide) return;
  QCString lang = m_langExt;
  if (!s.language().isEmpty()) // explicit language setting
  {
    lang = s.language();
  }
  SrcLangExt langExt = getLanguageFromCodeLang(lang);
  switch(s.type())
  {
    case DocVerbatim::Code:
      {
        m_ci.startCodeFragment("DoxyCode");
        getCodeParser(lang).parseCode(m_ci,s.context(),s.text(),langExt,
                                      s.isExample(),s.exampleFile());
        m_ci.endCodeFragment("DoxyCode");
      }
      break;
    case DocVerbatim::JavaDocLiteral:
      filter(s.text(), true);
      break;
    case DocVerbatim::JavaDocCode:
      m_t << "{\\ttfamily ";
      filter(s.text(), true);
      m_t << "}";
      break;
    case DocVerbatim::Verbatim:
      m_t << "\\begin{DoxyVerb}";
      m_t << s.text();
      m_t << "\\end{DoxyVerb}\n";
      break;
    case DocVerbatim::HtmlOnly:
    case DocVerbatim::XmlOnly:
    case DocVerbatim::ManOnly:
    case DocVerbatim::RtfOnly:
    case DocVerbatim::DocbookOnly:
      /* nothing */
      break;
    case DocVerbatim::LatexOnly:
      m_t << s.text();
      break;
    case DocVerbatim::Dot:
      {
        static int dotindex = 1;
        QCString fileName(4096);

        fileName.sprintf("%s%d%s",
            qPrint(Config_getString(LATEX_OUTPUT)+"/inline_dotgraph_"),
            dotindex++,
            ".dot"
           );
        std::ofstream file = Portable::openOutputStream(fileName);
        if (!file.is_open())
        {
          err("Could not open file %s for writing\n",qPrint(fileName));
        }
        else
        {
          file.write( s.text().data(), s.text().length() );
          file.close();

          startDotFile(fileName,s.width(),s.height(),s.hasCaption(),s.srcFile(),s.srcLine());
          visitChildren(s);
          endDotFile(s.hasCaption());

          if (Config_getBool(DOT_CLEANUP)) Dir().remove(fileName.str());
        }
      }
      break;
    case DocVerbatim::Msc:
      {
        static int mscindex = 1;
        QCString baseName(4096);

        baseName.sprintf("%s%d",
            qPrint(Config_getString(LATEX_OUTPUT)+"/inline_mscgraph_"),
            mscindex++
           );
        QCString fileName = baseName+".msc";
        std::ofstream file = Portable::openOutputStream(fileName);
        if (!file.is_open())
        {
          err("Could not open file %s for writing\n",qPrint(fileName));
        }
        else
        {
          QCString text = "msc {";
          text+=s.text();
          text+="}";
          file.write( text.data(), text.length() );
          file.close();

          writeMscFile(baseName, s);

          if (Config_getBool(DOT_CLEANUP)) Dir().remove(fileName.str());
        }
      }
      break;
    case DocVerbatim::PlantUML:
      {
        QCString latexOutput = Config_getString(LATEX_OUTPUT);
        QCString baseName = PlantumlManager::instance().writePlantUMLSource(
                              latexOutput,s.exampleFile(),s.text(),
                              s.useBitmap() ? PlantumlManager::PUML_BITMAP : PlantumlManager::PUML_EPS,
                              s.engine(),s.srcFile(),s.srcLine());

        writePlantUMLFile(baseName, s);
      }
      break;
  }
}

void LatexDocVisitor::operator()(const DocAnchor &anc)
{
  if (m_hide) return;
  m_t << "\\label{" << stripPath(anc.file()) << "_" << anc.anchor() << "}%\n";
  if (!anc.file().isEmpty() && Config_getBool(PDF_HYPERLINKS))
  {
    m_t << "\\Hypertarget{" << stripPath(anc.file()) << "_" << anc.anchor()
      << "}%\n";
  }
}

void LatexDocVisitor::operator()(const DocInclude &inc)
{
  if (m_hide) return;
  SrcLangExt langExt = getLanguageFromFileName(inc.extension());
  switch(inc.type())
  {
    case DocInclude::IncWithLines:
      {
        m_ci.startCodeFragment("DoxyCodeInclude");
        FileInfo cfi( inc.file().str() );
        FileDef *fd = createFileDef( cfi.dirPath(), cfi.fileName() );
        getCodeParser(inc.extension()).parseCode(m_ci,inc.context(),
                                                  inc.text(),
                                                  langExt,
                                                  inc.isExample(),
                                                  inc.exampleFile(),
                                                  fd,    // fileDef,
                                                  -1,    // start line
                                                  -1,    // end line
                                                  FALSE, // inline fragment
                                                  0,     // memberDef
                                                  TRUE   // show line numbers
       				                 );
        delete fd;
        m_ci.endCodeFragment("DoxyCodeInclude");
      }
      break;
    case DocInclude::Include:
      {
        m_ci.startCodeFragment("DoxyCodeInclude");
        getCodeParser(inc.extension()).parseCode(m_ci,inc.context(),
                                                  inc.text(),langExt,inc.isExample(),
                                                  inc.exampleFile(),
                                                  0,     // fileDef
                                                  -1,    // startLine
                                                  -1,    // endLine
                                                  TRUE,  // inlineFragment
                                                  0,     // memberDef
                                                  FALSE
                                                 );
        m_ci.endCodeFragment("DoxyCodeInclude");
      }
      break;
    case DocInclude::DontInclude:
    case DocInclude::DontIncWithLines:
    case DocInclude::HtmlInclude:
    case DocInclude::RtfInclude:
    case DocInclude::ManInclude:
    case DocInclude::XmlInclude:
    case DocInclude::DocbookInclude:
      break;
    case DocInclude::LatexInclude:
      m_t << inc.text();
      break;
    case DocInclude::VerbInclude:
      m_t << "\n\\begin{DoxyVerbInclude}\n";
      m_t << inc.text();
      m_t << "\\end{DoxyVerbInclude}\n";
      break;
    case DocInclude::Snippet:
    case DocInclude::SnippetTrimLeft:
      {
        m_ci.startCodeFragment("DoxyCodeInclude");
        getCodeParser(inc.extension()).parseCode(m_ci,
                                                  inc.context(),
                                                  extractBlock(inc.text(),inc.blockId(),inc.type()==DocInclude::SnippetTrimLeft),
                                                  langExt,
                                                  inc.isExample(),
                                                  inc.exampleFile()
                                                 );
        m_ci.endCodeFragment("DoxyCodeInclude");
      }
      break;
    case DocInclude::SnipWithLines:
      {
        FileInfo cfi( inc.file().str() );
        FileDef *fd = createFileDef( cfi.dirPath(), cfi.fileName() );
        m_ci.startCodeFragment("DoxyCodeInclude");
        getCodeParser(inc.extension()).parseCode(m_ci,
                                                  inc.context(),
                                                  extractBlock(inc.text(),inc.blockId()),
                                                  langExt,
                                                  inc.isExample(),
                                                  inc.exampleFile(),
                                                  fd,
                                                  lineBlock(inc.text(),inc.blockId()),
                                                  -1,    // endLine
                                                  FALSE, // inlineFragment
                                                  0,     // memberDef
                                                  TRUE   // show line number
                                                 );
        delete fd;
        m_ci.endCodeFragment("DoxyCodeInclude");
      }
      break;
    case DocInclude::SnippetDoc:
    case DocInclude::IncludeDoc:
      err("Internal inconsistency: found switch SnippetDoc / IncludeDoc in file: %s"
          "Please create a bug report\n",__FILE__);
      break;
  }
}

void LatexDocVisitor::operator()(const DocIncOperator &op)
{
  //printf("DocIncOperator: type=%d first=%d, last=%d text='%s'\n",
  //    op.type(),op.isFirst(),op.isLast(),qPrint(op.text()));
  if (op.isFirst())
  {
    if (!m_hide) m_ci.startCodeFragment("DoxyCodeInclude");
    pushHidden(m_hide);
    m_hide = TRUE;
  }
  QCString locLangExt = getFileNameExtension(op.includeFileName());
  if (locLangExt.isEmpty()) locLangExt = m_langExt;
  SrcLangExt langExt = getLanguageFromFileName(locLangExt);
  if (op.type()!=DocIncOperator::Skip)
  {
    m_hide = popHidden();
    if (!m_hide)
    {
      FileDef *fd = 0;
      if (!op.includeFileName().isEmpty())
      {
        FileInfo cfi( op.includeFileName().str() );
        fd = createFileDef( cfi.dirPath(), cfi.fileName() );
      }

      getCodeParser(locLangExt).parseCode(m_ci,op.context(),op.text(),langExt,
                                          op.isExample(),op.exampleFile(),
                                          fd,     // fileDef
                                          op.line(),    // startLine
                                          -1,    // endLine
                                          FALSE, // inline fragment
                                          0,     // memberDef
                                          op.showLineNo()  // show line numbers
                                         );
      if (fd) delete fd;
    }
    pushHidden(m_hide);
    m_hide=TRUE;
  }
  if (op.isLast())
  {
    m_hide=popHidden();
    if (!m_hide) m_ci.endCodeFragment("DoxyCodeInclude");
  }
  else
  {
    if (!m_hide) m_t << "\n";
  }
}

void LatexDocVisitor::operator()(const DocFormula &f)
{
  if (m_hide) return;
  QCString s = f.text();
  const char *p = s.data();
  char c;
  if (p)
  {
    while ((c=*p++))
    {
      switch (c)
      {
        case '\'': m_t << "\\textnormal{\\textquotesingle}"; break;
        default:  m_t << c; break;
      }
    }
  }
}

void LatexDocVisitor::operator()(const DocIndexEntry &i)
{
  if (m_hide) return;
  m_t << "\\index{";
  m_t << latexEscapeLabelName(i.entry());
  m_t << "@{";
  m_t << latexEscapeIndexChars(i.entry());
  m_t << "}}";
}

void LatexDocVisitor::operator()(const DocSimpleSectSep &)
{
}

void LatexDocVisitor::operator()(const DocCite &cite)
{
  if (m_hide) return;
  if (!cite.file().isEmpty())
  {
    //startLink(cite.ref(),cite.file(),cite.anchor());
    QCString anchor = cite.anchor();
    QCString anchorPrefix = CitationManager::instance().anchorPrefix();
    anchor = anchor.mid(anchorPrefix.length()); // strip prefix
    m_t << "\\cite{" << anchor << "}";
  }
  else
  {
    m_t << "{\\bfseries [";
    filter(cite.text());
    m_t << "]}";
  }
}

//--------------------------------------
// visitor functions for compound nodes
//--------------------------------------

void LatexDocVisitor::operator()(const DocAutoList &l)
{
  if (m_hide) return;
  if (m_indentLevel>=maxIndentLevels-1) return;
  if (l.isEnumList())
  {
    m_t << "\n\\begin{DoxyEnumerate}";
    m_listItemInfo[indentLevel()].isEnum = true;
  }
  else
  {
    m_listItemInfo[indentLevel()].isEnum = false;
    m_t << "\n\\begin{DoxyItemize}";
  }
  visitChildren(l);
  if (l.isEnumList())
  {
    m_t << "\n\\end{DoxyEnumerate}";
  }
  else
  {
    m_t << "\n\\end{DoxyItemize}";
  }
}

void LatexDocVisitor::operator()(const DocAutoListItem &li)
{
  if (m_hide) return;
  m_t << "\n\\item ";
  incIndentLevel();
  visitChildren(li);
  decIndentLevel();
}

void LatexDocVisitor::operator()(const DocPara &p)
{
  if (m_hide) return;
  visitChildren(p);
  if (!p.isLast() &&            // omit <p> for last paragraph
      !(p.parent() &&           // and for parameter sections
        std::get_if<DocParamSect>(p.parent())
       )
     ) m_t << "\n\n";
}

void LatexDocVisitor::operator()(const DocRoot &r)
{
  visitChildren(r);
}

void LatexDocVisitor::operator()(const DocSimpleSect &s)
{
  if (m_hide) return;
  switch(s.type())
  {
    case DocSimpleSect::See:
      m_t << "\\begin{DoxySeeAlso}{";
      filter(theTranslator->trSeeAlso());
      break;
    case DocSimpleSect::Return:
      m_t << "\\begin{DoxyReturn}{";
      filter(theTranslator->trReturns());
      break;
    case DocSimpleSect::Author:
      m_t << "\\begin{DoxyAuthor}{";
      filter(theTranslator->trAuthor(TRUE,TRUE));
      break;
    case DocSimpleSect::Authors:
      m_t << "\\begin{DoxyAuthor}{";
      filter(theTranslator->trAuthor(TRUE,FALSE));
      break;
    case DocSimpleSect::Version:
      m_t << "\\begin{DoxyVersion}{";
      filter(theTranslator->trVersion());
      break;
    case DocSimpleSect::Since:
      m_t << "\\begin{DoxySince}{";
      filter(theTranslator->trSince());
      break;
    case DocSimpleSect::Date:
      m_t << "\\begin{DoxyDate}{";
      filter(theTranslator->trDate());
      break;
    case DocSimpleSect::Note:
      m_t << "\\begin{DoxyNote}{";
      filter(theTranslator->trNote());
      break;
    case DocSimpleSect::Warning:
      m_t << "\\begin{DoxyWarning}{";
      filter(theTranslator->trWarning());
      break;
    case DocSimpleSect::Pre:
      m_t << "\\begin{DoxyPrecond}{";
      filter(theTranslator->trPrecondition());
      break;
    case DocSimpleSect::Post:
      m_t << "\\begin{DoxyPostcond}{";
      filter(theTranslator->trPostcondition());
      break;
    case DocSimpleSect::Copyright:
      m_t << "\\begin{DoxyCopyright}{";
      filter(theTranslator->trCopyright());
      break;
    case DocSimpleSect::Invar:
      m_t << "\\begin{DoxyInvariant}{";
      filter(theTranslator->trInvariant());
      break;
    case DocSimpleSect::Remark:
      m_t << "\\begin{DoxyRemark}{";
      filter(theTranslator->trRemarks());
      break;
    case DocSimpleSect::Attention:
      m_t << "\\begin{DoxyAttention}{";
      filter(theTranslator->trAttention());
      break;
    case DocSimpleSect::User:
      m_t << "\\begin{DoxyParagraph}{";
      break;
    case DocSimpleSect::Rcs:
      m_t << "\\begin{DoxyParagraph}{";
      break;
    case DocSimpleSect::Unknown:  break;
  }

  if (s.title())
  {
    m_insideItem=TRUE;
    std::visit(*this,*s.title());
    m_insideItem=FALSE;
  }
  m_t << "}\n";
  incIndentLevel();
  visitChildren(s);
  switch(s.type())
  {
    case DocSimpleSect::See:
      m_t << "\n\\end{DoxySeeAlso}\n";
      break;
    case DocSimpleSect::Return:
      m_t << "\n\\end{DoxyReturn}\n";
      break;
    case DocSimpleSect::Author:
      m_t << "\n\\end{DoxyAuthor}\n";
      break;
    case DocSimpleSect::Authors:
      m_t << "\n\\end{DoxyAuthor}\n";
      break;
    case DocSimpleSect::Version:
      m_t << "\n\\end{DoxyVersion}\n";
      break;
    case DocSimpleSect::Since:
      m_t << "\n\\end{DoxySince}\n";
      break;
    case DocSimpleSect::Date:
      m_t << "\n\\end{DoxyDate}\n";
      break;
    case DocSimpleSect::Note:
      m_t << "\n\\end{DoxyNote}\n";
      break;
    case DocSimpleSect::Warning:
      m_t << "\n\\end{DoxyWarning}\n";
      break;
    case DocSimpleSect::Pre:
      m_t << "\n\\end{DoxyPrecond}\n";
      break;
    case DocSimpleSect::Post:
      m_t << "\n\\end{DoxyPostcond}\n";
      break;
    case DocSimpleSect::Copyright:
      m_t << "\n\\end{DoxyCopyright}\n";
      break;
    case DocSimpleSect::Invar:
      m_t << "\n\\end{DoxyInvariant}\n";
      break;
    case DocSimpleSect::Remark:
      m_t << "\n\\end{DoxyRemark}\n";
      break;
    case DocSimpleSect::Attention:
      m_t << "\n\\end{DoxyAttention}\n";
      break;
    case DocSimpleSect::User:
      m_t << "\n\\end{DoxyParagraph}\n";
      break;
    case DocSimpleSect::Rcs:
      m_t << "\n\\end{DoxyParagraph}\n";
      break;
    default:
      break;
  }
  decIndentLevel();
}

void LatexDocVisitor::operator()(const DocTitle &t)
{
  if (m_hide) return;
  visitChildren(t);
}

void LatexDocVisitor::operator()(const DocSimpleList &l)
{
  if (m_hide) return;
  m_t << "\\begin{DoxyItemize}\n";
  m_listItemInfo[indentLevel()].isEnum = false;
  visitChildren(l);
  m_t << "\\end{DoxyItemize}\n";
}

void LatexDocVisitor::operator()(const DocSimpleListItem &li)
{
  if (m_hide) return;
  m_t << "\\item ";
  incIndentLevel();
  if (li.paragraph())
  {
    visit(*this,*li.paragraph());
  }
  decIndentLevel();
}

void LatexDocVisitor::operator()(const DocSection &s)
{
  if (m_hide) return;
  if (Config_getBool(PDF_HYPERLINKS))
  {
    m_t << "\\hypertarget{" << stripPath(s.file()) << "_" << s.anchor() << "}{}";
  }
  m_t << "\\" << getSectionName(s.level()) << "{";
  filter(convertCharEntitiesToUTF8(s.title()));
  m_t << "}\\label{" << stripPath(s.file()) << "_" << s.anchor() << "}\n";
  visitChildren(s);
}

void LatexDocVisitor::operator()(const DocHtmlList &s)
{
  if (m_hide) return;
  if (m_indentLevel>=maxIndentLevels-1) return;
  m_listItemInfo[indentLevel()].isEnum = s.type()==DocHtmlList::Ordered;
  if (s.type()==DocHtmlList::Ordered)
  {
    bool first = true;
    m_t << "\n\\begin{DoxyEnumerate}";
    for (const auto &opt : s.attribs())
    {
      if (opt.name=="type")
      {
        if (opt.value=="1")
        {
          m_t << (first ?  "[": ",");
          m_t << "label=\\arabic*";
          first = false;
        }
        else if (opt.value=="a")
        {
          m_t << (first ?  "[": ",");
          m_t << "label=\\enumalphalphcnt*";
          first = false;
        }
        else if (opt.value=="A")
        {
          m_t << (first ?  "[": ",");
          m_t << "label=\\enumAlphAlphcnt*";
          first = false;
        }
        else if (opt.value=="i")
        {
          m_t << (first ?  "[": ",");
          m_t << "label=\\roman*";
          first = false;
        }
        else if (opt.value=="I")
        {
          m_t << (first ?  "[": ",");
          m_t << "label=\\Roman*";
          first = false;
        }
      }
      else if (opt.name=="start")
      {
        m_t << (first ?  "[": ",");
        bool ok;
        int val = opt.value.toInt(&ok);
        if (ok) m_t << "start=" << val;
        first = false;
      }
    }
    if (!first) m_t << "]\n";
  }
  else
  {
    m_t << "\n\\begin{DoxyItemize}";
  }
  visitChildren(s);
  if (m_indentLevel>=maxIndentLevels-1) return;
  if (s.type()==DocHtmlList::Ordered)
    m_t << "\n\\end{DoxyEnumerate}";
  else
    m_t << "\n\\end{DoxyItemize}";
}

void LatexDocVisitor::operator()(const DocHtmlListItem &l)
{
  if (m_hide) return;
  if (m_listItemInfo[indentLevel()].isEnum)
  {
    for (const auto &opt : l.attribs())
    {
      if (opt.name=="value")
      {
        bool ok;
        int val = opt.value.toInt(&ok);
        if (ok)
        {
          m_t << "\n\\setcounter{DoxyEnumerate" << integerToRoman(indentLevel()+1,false) << "}{" << (val - 1) << "}";
        }
      }
    }
  }
  m_t << "\n\\item ";
  incIndentLevel();
  visitChildren(l);
  decIndentLevel();
}


static bool classEqualsReflist(const DocHtmlDescList &dl)
{
  HtmlAttribList attrs = dl.attribs();
  auto it = std::find_if(attrs.begin(),attrs.end(),
                      [](const auto &att) { return att.name=="class"; });
  if (it!=attrs.end() && it->value == "reflist") return true;
  return false;
}

static bool listIsNested(const DocHtmlDescList &dl)
{
  bool isNested=false;
  const DocNodeVariant *n = dl.parent();
  while (n && !isNested)
  {
    if (std::get_if<DocHtmlDescList>(n))
    {
      isNested = !classEqualsReflist(std::get<DocHtmlDescList>(*n));
    }
    n = ::parent(n);
  }
  return isNested;
}

void LatexDocVisitor::operator()(const DocHtmlDescList &dl)
{
  if (m_hide) return;
  bool eq = classEqualsReflist(dl);
  if (eq)
  {
    m_t << "\n\\begin{DoxyRefList}";
  }
  else
  {
    if (listIsNested(dl)) m_t << "\n\\hfill";
    m_t << "\n\\begin{DoxyDescription}";
  }
  visitChildren(dl);
  if (eq)
  {
    m_t << "\n\\end{DoxyRefList}";
  }
  else
  {
    m_t << "\n\\end{DoxyDescription}";
  }
}

void LatexDocVisitor::operator()(const DocHtmlDescTitle &dt)
{
  if (m_hide) return;
  m_t << "\n\\item[";
  m_insideItem=TRUE;
  visitChildren(dt);
  m_insideItem=FALSE;
  m_t << "]";
}

void LatexDocVisitor::operator()(const DocHtmlDescData &dd)
{
  incIndentLevel();
  visitChildren(dd);
  decIndentLevel();
}

static bool tableIsNested(const DocNodeVariant *n)
{
  bool isNested=FALSE;
  while (n && !isNested)
  {
    isNested = holds_one_of_alternatives<DocHtmlTable,DocParamSect>(*n);
    n = ::parent(n);
  }
  return isNested;
}

static void writeStartTableCommand(TextStream &t,const DocNodeVariant *n,size_t cols)
{
  if (tableIsNested(n))
  {
    t << "{\\begin{tabularx}{\\linewidth}{|*{" << cols << "}{>{\\raggedright\\arraybackslash}X|}}";
  }
  else
  {
    t << "\\tabulinesep=1mm\n\\begin{longtabu}spread 0pt [c]{*{" << cols << "}{|X[-1]}|}\n";
  }
  //return isNested ? "TabularNC" : "TabularC";
}

static void writeEndTableCommand(TextStream &t,const DocNodeVariant *n)
{
  if (tableIsNested(n))
  {
    t << "\\end{tabularx}}\n";
  }
  else
  {
    t << "\\end{longtabu}\n";
  }
  //return isNested ? "TabularNC" : "TabularC";
}

void LatexDocVisitor::operator()(const DocHtmlTable &t)
{
  if (m_hide) return;
  pushTableState();
  const DocHtmlCaption *c = t.caption() ? &std::get<DocHtmlCaption>(*t.caption()) : nullptr;
  if (c)
  {
    bool pdfHyperLinks = Config_getBool(PDF_HYPERLINKS);
    if (!c->file().isEmpty() && pdfHyperLinks)
    {
      m_t << "\\hypertarget{" << stripPath(c->file()) << "_" << c->anchor()
        << "}{}";
    }
    m_t << "\n";
  }

  writeStartTableCommand(m_t,t.parent(),t.numColumns());

  if (c)
  {
    m_t << "\\caption{";
    std::visit(*this, *t.caption());
    m_t << "}";
    m_t << "\\label{" << stripPath(c->file()) << "_" << c->anchor() << "}";
    m_t << "\\\\\n";
  }

  setNumCols(t.numColumns());
  m_t << "\\hline\n";

  // check if first row is a heading and then render the row already here
  // and end it with \endfirsthead (triggered via m_firstRow==TRUE)
  // then repeat the row as normal and end it with \endhead (m_firstRow==FALSE)
  const DocHtmlRow *firstRow = std::get_if<DocHtmlRow>(t.firstRow());
  if (firstRow && firstRow->isHeading())
  {
    setFirstRow(TRUE);
    if (!tableIsNested(t.parent()))
    {
      std::visit(*this,*t.firstRow());
    }
    setFirstRow(FALSE);
  }
  visitChildren(t);
  writeEndTableCommand(m_t,t.parent());
  popTableState();
}

void LatexDocVisitor::operator()(const DocHtmlCaption &c)
{
  if (m_hide) return;
  visitChildren(c);
}

void LatexDocVisitor::operator()(const DocHtmlRow &row)
{
  if (m_hide) return;
  setCurrentColumn(0);

  visitChildren(row);

  size_t c=currentColumn();
  while (c<=numCols()) // end of row while inside a row span?
  {
    for (const auto &span : rowSpans())
    {
      //printf("  found row span: column=%d rs=%d cs=%d rowIdx=%d cell->rowIdx=%d i=%d c=%d\n",
      //    span->column, span->rowSpan,span->colSpan,row.rowIndex(),span->cell->rowIndex(),i,c);
      if (span.rowSpan>0 && span.column==c &&  // we are at a cell in a row span
          row.rowIndex()>span.cell.rowIndex() // but not the row that started the span
         )
      {
        m_t << "&";
        if (span.colSpan>1) // row span is also part of a column span
        {
          m_t << "\\multicolumn{" << span.colSpan << "}{";
          m_t <<  "}|}{}";
        }
        else // solitary row span
        {
          m_t << "\\multicolumn{1}{c|}{}";
        }
      }
    }
    c++;
  }

  m_t << "\\\\";

  size_t col = 1;
  for (auto &span : rowSpans())
  {
    if (span.rowSpan>0) span.rowSpan--;
    if (span.rowSpan<=0)
    {
      // inactive span
    }
    else if (span.column>col)
    {
      m_t << "\\cline{" << col << "-" << (span.column-1) << "}";
      col = span.column+span.colSpan;
    }
    else
    {
      col = span.column+span.colSpan;
    }
  }

  if (col <= numCols())
  {
    m_t << "\\cline{" << col << "-" << numCols() << "}";
  }

  m_t << "\n";

  const DocNodeVariant *n = ::parent(row.parent());
  if (row.isHeading() && row.rowIndex()==1 && !tableIsNested(n))
  {
    if (firstRow())
    {
      m_t << "\\endfirsthead\n";
      m_t << "\\hline\n";
      m_t << "\\endfoot\n";
      m_t << "\\hline\n";
    }
    else
    {
      m_t << "\\endhead\n";
    }
  }
}

void LatexDocVisitor::operator()(const DocHtmlCell &c)
{
  if (m_hide) return;

  const DocHtmlRow *row = std::get_if<DocHtmlRow>(c.parent());

  setCurrentColumn(currentColumn()+1);

  //Skip columns that span from above.
  for (const auto &span : rowSpans())
  {
    if (span.rowSpan>0 && span.column==currentColumn())
    {
      if (row && span.colSpan>1)
      {
        m_t << "\\multicolumn{" << span.colSpan << "}{";
        if (currentColumn() /*c.columnIndex()*/==1) // add extra | for first column
        {
          m_t << "|";
        }
        m_t << "l|}{" << (c.isHeading()? "\\columncolor{\\tableheadbgcolor}" : "") << "}"; // alignment not relevant, empty column
        setCurrentColumn(currentColumn()+span.colSpan);
      }
      else
      {
        setCurrentColumn(currentColumn()+1);
      }
      m_t << "&";
    }
  }

  int cs = c.colSpan();
  int a = c.alignment();
  if (cs>1 && row)
  {
    setInColSpan(TRUE);
    m_t << "\\multicolumn{" << cs << "}{";
    if (c.columnIndex()==1) // add extra | for first column
    {
      m_t << "|";
    }
    switch (a)
    {
      case DocHtmlCell::Right:
        m_t << "r|}{";
        break;
      case DocHtmlCell::Center:
        m_t << "c|}{";
        break;
      default:
        m_t << "l|}{";
        break;
    }
  }
  int rs = c.rowSpan();
  int va = c.valignment();
  if (rs>0)
  {
    setInRowSpan(TRUE);
    m_t << "\\multirow";
    switch(va)
    {
      case DocHtmlCell::Top:
        m_t << "[t]";
        break;
      case DocHtmlCell::Bottom:
        m_t << "[b]";
        break;
      case DocHtmlCell::Middle:
        break; // No alignment option needed
      default:
        break;
    }
    //printf("adding row span: cell={r=%d c=%d rs=%d cs=%d} curCol=%d\n",
    //                       c.rowIndex(),c.columnIndex(),c.rowSpan(),c.colSpan(),
    //                       currentColumn());
    addRowSpan(ActiveRowSpan(c,rs,cs,currentColumn()));
    m_t << "{" << rs << "}{*}{";
  }
  if (a==DocHtmlCell::Center)
  {
    m_t << "\\PBS\\centering ";
  }
  else if (a==DocHtmlCell::Right)
  {
    m_t << "\\PBS\\raggedleft ";
  }
  if (c.isHeading())
  {
    m_t << "\\cellcolor{\\tableheadbgcolor}\\textbf{ ";
  }
  if (cs>1)
  {
    setCurrentColumn(currentColumn()+cs-1);
  }

  visitChildren(c);

  if (c.isHeading())
  {
    m_t << "}";
  }
  if (inRowSpan())
  {
    setInRowSpan(FALSE);
    m_t << "}";
  }
  if (inColSpan())
  {
    setInColSpan(FALSE);
    m_t << "}";
  }
  if (!c.isLast()) m_t << "&";
}

void LatexDocVisitor::operator()(const DocInternal &i)
{
  if (m_hide) return;
  visitChildren(i);
}

void LatexDocVisitor::operator()(const DocHRef &href)
{
  if (m_hide) return;
  if (Config_getBool(PDF_HYPERLINKS))
  {
    m_t << "\\href{";
    m_t << latexFilterURL(href.url());
    m_t << "}";
  }
  m_t << "{\\texttt{ ";
  visitChildren(href);
  m_t << "}}";
}

void LatexDocVisitor::operator()(const DocHtmlSummary &d)
{
  if (m_hide) return;
  m_t << "{\\bfseries{";
  visitChildren(d);
  m_t << "}}";
}

void LatexDocVisitor::operator()(const DocHtmlDetails &d)
{
  if (m_hide) return;
  m_t << "\n\n";
  auto summary = d.summary();
  if (summary)
  {
    std::visit(*this,*summary);
    m_t << "\\begin{adjustwidth}{1em}{0em}\n";
  }
  visitChildren(d);
  if (summary)
  {
    m_t << "\\end{adjustwidth}\n";
  }
  else
  {
    m_t << "\n\n";
  }
}

void LatexDocVisitor::operator()(const DocHtmlHeader &header)
{
  if (m_hide) return;
  m_t << "\\" << getSectionName(header.level()) << "*{";
  visitChildren(header);
  m_t << "}";
}

void LatexDocVisitor::operator()(const DocImage &img)
{
  if (img.type()==DocImage::Latex)
  {
    if (m_hide) return;
    QCString gfxName = img.name();
    if (gfxName.endsWith(".eps") || gfxName.endsWith(".pdf"))
    {
      gfxName=gfxName.left(gfxName.length()-4);
    }

    visitPreStart(m_t,img.hasCaption(), gfxName, img.width(),  img.height(), img.isInlineImage());
    visitChildren(img);
    visitPostEnd(m_t,img.hasCaption(), img.isInlineImage());
  }
  else // other format -> skip
  {
  }
}

void LatexDocVisitor::operator()(const DocDotFile &df)
{
  if (m_hide) return;
  if (!Config_getBool(DOT_CLEANUP)) copyFile(df.file(),Config_getString(LATEX_OUTPUT)+"/"+stripPath(df.file()));
  startDotFile(df.file(),df.width(),df.height(),df.hasCaption(),df.srcFile(),df.srcLine());
  visitChildren(df);
  endDotFile(df.hasCaption());
}

void LatexDocVisitor::operator()(const DocMscFile &df)
{
  if (m_hide) return;
  if (!Config_getBool(DOT_CLEANUP)) copyFile(df.file(),Config_getString(LATEX_OUTPUT)+"/"+stripPath(df.file()));
  startMscFile(df.file(),df.width(),df.height(),df.hasCaption(),df.srcFile(),df.srcLine());
  visitChildren(df);
  endMscFile(df.hasCaption());
}

void LatexDocVisitor::operator()(const DocDiaFile &df)
{
  if (m_hide) return;
  if (!Config_getBool(DOT_CLEANUP)) copyFile(df.file(),Config_getString(LATEX_OUTPUT)+"/"+stripPath(df.file()));
  startDiaFile(df.file(),df.width(),df.height(),df.hasCaption(),df.srcFile(),df.srcLine());
  visitChildren(df);
  endDiaFile(df.hasCaption());
}

void LatexDocVisitor::operator()(const DocLink &lnk)
{
  if (m_hide) return;
  startLink(lnk.ref(),lnk.file(),lnk.anchor());
  visitChildren(lnk);
  endLink(lnk.ref(),lnk.file(),lnk.anchor());
}

void LatexDocVisitor::operator()(const DocRef &ref)
{
  if (m_hide) return;
  // when ref.isSubPage()==TRUE we use ref.file() for HTML and
  // ref.anchor() for LaTeX/RTF
  if (ref.isSubPage())
  {
    startLink(ref.ref(),QCString(),ref.anchor());
  }
  else
  {
    if (!ref.file().isEmpty()) startLink(ref.ref(),ref.file(),ref.anchor(),ref.refToTable(),ref.refToSection());
  }
  if (!ref.hasLinkText())
  {
    filter(ref.targetTitle());
  }
  visitChildren(ref);
  if (ref.isSubPage())
  {
    endLink(ref.ref(),QCString(),ref.anchor());
  }
  else
  {
    if (!ref.file().isEmpty()) endLink(ref.ref(),ref.file(),ref.anchor(),ref.refToTable(),ref.refToSection(),ref.sectionType());
  }
}

void LatexDocVisitor::operator()(const DocSecRefItem &ref)
{
  if (m_hide) return;
  m_t << "\\item \\contentsline{section}{";
  if (ref.isSubPage())
  {
    startLink(ref.ref(),QCString(),ref.anchor());
  }
  else
  {
    if (!ref.file().isEmpty())
    {
      startLink(ref.ref(),ref.file(),ref.anchor(),ref.refToTable());
    }
  }
  visitChildren(ref);
  if (ref.isSubPage())
  {
    endLink(ref.ref(),QCString(),ref.anchor());
  }
  else
  {
    if (!ref.file().isEmpty()) endLink(ref.ref(),ref.file(),ref.anchor(),ref.refToTable());
  }
  m_t << "}{\\ref{";
  if (!ref.file().isEmpty()) m_t << stripPath(ref.file());
  if (!ref.file().isEmpty() && !ref.anchor().isEmpty()) m_t << "_";
  if (!ref.anchor().isEmpty()) m_t << ref.anchor();
  m_t << "}}{}\n";
}

void LatexDocVisitor::operator()(const DocSecRefList &l)
{
  if (m_hide) return;
  m_t << "\\footnotesize\n";
  m_t << "\\begin{multicols}{2}\n";
  m_t << "\\begin{DoxyCompactList}\n";
  incIndentLevel();
  visitChildren(l);
  decIndentLevel();
  m_t << "\\end{DoxyCompactList}\n";
  m_t << "\\end{multicols}\n";
  m_t << "\\normalsize\n";
}

void LatexDocVisitor::operator()(const DocParamSect &s)
{
  if (m_hide) return;
  bool hasInOutSpecs = s.hasInOutSpecifier();
  bool hasTypeSpecs  = s.hasTypeSpecifier();
  m_lcg.incUsedTableLevel();
  switch(s.type())
  {
    case DocParamSect::Param:
      m_t << "\n\\begin{DoxyParams}";
      if      (hasInOutSpecs && hasTypeSpecs) m_t << "[2]"; // 2 extra cols
      else if (hasInOutSpecs || hasTypeSpecs) m_t << "[1]"; // 1 extra col
      m_t << "{";
      filter(theTranslator->trParameters());
      break;
    case DocParamSect::RetVal:
      m_t << "\n\\begin{DoxyRetVals}{";
      filter(theTranslator->trReturnValues());
      break;
    case DocParamSect::Exception:
      m_t << "\n\\begin{DoxyExceptions}{";
      filter(theTranslator->trExceptions());
      break;
    case DocParamSect::TemplateParam:
      m_t << "\n\\begin{DoxyTemplParams}{";
      filter(theTranslator->trTemplateParameters());
      break;
    default:
      ASSERT(0);
      incIndentLevel();
  }
  m_t << "}\n";
  visitChildren(s);
  m_lcg.decUsedTableLevel();
  switch(s.type())
  {
    case DocParamSect::Param:
      m_t << "\\end{DoxyParams}\n";
      break;
    case DocParamSect::RetVal:
      m_t << "\\end{DoxyRetVals}\n";
      break;
    case DocParamSect::Exception:
      m_t << "\\end{DoxyExceptions}\n";
      break;
    case DocParamSect::TemplateParam:
      m_t << "\\end{DoxyTemplParams}\n";
      break;
    default:
      ASSERT(0);
      decIndentLevel();
  }
}

void LatexDocVisitor::operator()(const DocSeparator &sep)
{
  m_t << " " << sep.chars() << " ";
}

void LatexDocVisitor::operator()(const DocParamList &pl)
{
  if (m_hide) return;
  DocParamSect::Type parentType = DocParamSect::Unknown;
  const DocParamSect *sect = std::get_if<DocParamSect>(pl.parent());
  if (sect)
  {
    parentType = sect->type();
  }
  bool useTable = parentType==DocParamSect::Param ||
                  parentType==DocParamSect::RetVal ||
                  parentType==DocParamSect::Exception ||
                  parentType==DocParamSect::TemplateParam;
  if (!useTable)
  {
    m_t << "\\item[";
  }
  if (sect && sect->hasInOutSpecifier())
  {
    if (pl.direction()!=DocParamSect::Unspecified)
    {
      m_t << "\\mbox{\\texttt{ ";
      if (pl.direction()==DocParamSect::In)
      {
        m_t << "in";
      }
      else if (pl.direction()==DocParamSect::Out)
      {
        m_t << "out";
      }
      else if (pl.direction()==DocParamSect::InOut)
      {
        m_t << "in,out";
      }
      m_t << "}} ";
    }
    if (useTable) m_t << " & ";
  }
  if (sect && sect->hasTypeSpecifier())
  {
    for (const auto &type : pl.paramTypes())
    {
      std::visit(*this,type);
    }
    if (useTable) m_t << " & ";
  }
  m_t << "{\\em ";
  bool first=TRUE;
  for (const auto &param : pl.parameters())
  {
    if (!first) m_t << ","; else first=FALSE;
    m_insideItem=TRUE;
    std::visit(*this,param);
    m_insideItem=FALSE;
  }
  m_t << "}";
  if (useTable)
  {
    m_t << " & ";
  }
  else
  {
    m_t << "]";
  }
  for (const auto &par : pl.paragraphs())
  {
    std::visit(*this,par);
  }
  if (useTable)
  {
    m_t << "\\\\\n"
        << "\\hline\n";
  }
}

void LatexDocVisitor::operator()(const DocXRefItem &x)
{
  bool pdfHyperlinks = Config_getBool(PDF_HYPERLINKS);
  if (m_hide) return;
  if (x.title().isEmpty()) return;
  incIndentLevel();
  m_t << "\\begin{DoxyRefDesc}{";
  filter(x.title());
  m_t << "}\n";
  bool anonymousEnum = x.file()=="@";
  m_t << "\\item[";
  if (pdfHyperlinks && !anonymousEnum)
  {
    m_t << "\\mbox{\\hyperlink{" << stripPath(x.file()) << "_" << x.anchor() << "}{";
  }
  else
  {
    m_t << "\\textbf{ ";
  }
  m_insideItem=TRUE;
  filter(x.title());
  m_insideItem=FALSE;
  if (pdfHyperlinks && !anonymousEnum)
  {
    m_t << "}";
  }
  m_t << "}]";
  visitChildren(x);
  if (x.title().isEmpty()) return;
  decIndentLevel();
  m_t << "\\end{DoxyRefDesc}\n";
}

void LatexDocVisitor::operator()(const DocInternalRef &ref)
{
  if (m_hide) return;
  startLink(QCString(),ref.file(),ref.anchor());
  visitChildren(ref);
  endLink(QCString(),ref.file(),ref.anchor());
}

void LatexDocVisitor::operator()(const DocText &t)
{
  if (m_hide) return;
  visitChildren(t);
}

void LatexDocVisitor::operator()(const DocHtmlBlockQuote &q)
{
  if (m_hide) return;
  m_t << "\\begin{quote}\n";
  incIndentLevel();
  visitChildren(q);
  m_t << "\\end{quote}\n";
  decIndentLevel();
}

void LatexDocVisitor::operator()(const DocVhdlFlow &)
{
}

void LatexDocVisitor::operator()(const DocParBlock &pb)
{
  if (m_hide) return;
  visitChildren(pb);
}

void LatexDocVisitor::filter(const QCString &str, const bool retainNewLine)
{
  //printf("LatexDocVisitor::filter(%s) m_insideTabbing=%d\n",qPrint(str),m_ci.insideTabbing());
  filterLatexString(m_t,str,
                    m_lcg.insideTabbing(),
                    m_insidePre,
                    m_insideItem,
                    m_lcg.usedTableLevel()>0,  // insideTable
                    false, // keepSpaces
                    retainNewLine
                   );
}

void LatexDocVisitor::startLink(const QCString &ref,const QCString &file,const QCString &anchor,bool refToTable,bool refToSection)
{
  bool pdfHyperLinks = Config_getBool(PDF_HYPERLINKS);
  if (ref.isEmpty() && pdfHyperLinks) // internal PDF link
  {
    if (refToTable)
    {
      m_t << "\\doxytablelink{";
    }
    else if (refToSection)
    {
      m_t << "\\doxysectlink{";
    }
    else
    {
      m_t << "\\doxylink{";
    }
    if (!file.isEmpty()) m_t << stripPath(file);
    if (!file.isEmpty() && !anchor.isEmpty()) m_t << "_";
    if (!anchor.isEmpty()) m_t << anchor;
    m_t << "}{";
  }
  else if (ref.isEmpty() && refToSection)
  {
    m_t << "\\doxysectref{";
  }
  else if (ref.isEmpty() && refToTable)
  {
    m_t << "\\doxytableref{";
  }
  else if (ref.isEmpty()) // internal non-PDF link
  {
    m_t << "\\doxyref{";
  }
  else // external link
  {
    m_t << "\\textbf{ ";
  }
}

void LatexDocVisitor::endLink(const QCString &ref,const QCString &file,const QCString &anchor,bool /*refToTable*/,bool refToSection, SectionType sectionType)
{
  m_t << "}";
  bool pdfHyperLinks = Config_getBool(PDF_HYPERLINKS);
  if (ref.isEmpty() && !pdfHyperLinks)
  {
    m_t << "{";
    filter(theTranslator->trPageAbbreviation());
    m_t << "}{" << file;
    if (!file.isEmpty() && !anchor.isEmpty()) m_t << "_";
    m_t << anchor << "}";
    if (refToSection)
    {
      m_t << "{" << static_cast<int>(sectionType) << "}";
    }
  }
  if (ref.isEmpty() && pdfHyperLinks) // internal PDF link
  {
    if (refToSection)
    {
      m_t << "{" << static_cast<int>(sectionType) << "}";
    }
  }
}

void LatexDocVisitor::startDotFile(const QCString &fileName,
                                   const QCString &width,
                                   const QCString &height,
                                   bool hasCaption,
                                   const QCString &srcFile,
                                   int srcLine
                                  )
{
  QCString baseName=fileName;
  int i;
  if ((i=baseName.findRev('/'))!=-1)
  {
    baseName=baseName.right(baseName.length()-i-1);
  }
  if ((i=baseName.find('.'))!=-1)
  {
    baseName=baseName.left(i);
  }
  baseName.prepend("dot_");
  QCString outDir = Config_getString(LATEX_OUTPUT);
  QCString name = fileName;
  writeDotGraphFromFile(name,outDir,baseName,GOF_EPS,srcFile,srcLine,false);
  visitPreStart(m_t,hasCaption, baseName, width, height);
}

void LatexDocVisitor::endDotFile(bool hasCaption)
{
  if (m_hide) return;
  visitPostEnd(m_t,hasCaption);
}

void LatexDocVisitor::startMscFile(const QCString &fileName,
                                   const QCString &width,
                                   const QCString &height,
                                   bool hasCaption,
                                   const QCString &srcFile,
                                   int srcLine
                                  )
{
  QCString baseName=fileName;
  int i;
  if ((i=baseName.findRev('/'))!=-1)
  {
    baseName=baseName.right(baseName.length()-i-1);
  }
  if ((i=baseName.find('.'))!=-1)
  {
    baseName=baseName.left(i);
  }
  baseName.prepend("msc_");

  QCString outDir = Config_getString(LATEX_OUTPUT);
  writeMscGraphFromFile(fileName,outDir,baseName,MSC_EPS,srcFile,srcLine,false);
  visitPreStart(m_t,hasCaption, baseName, width, height);
}

void LatexDocVisitor::endMscFile(bool hasCaption)
{
  if (m_hide) return;
  visitPostEnd(m_t,hasCaption);
}


void LatexDocVisitor::writeMscFile(const QCString &baseName, const DocVerbatim &s)
{
  QCString shortName = baseName;
  int i;
  if ((i=shortName.findRev('/'))!=-1)
  {
    shortName=shortName.right(shortName.length()-i-1);
  }
  QCString outDir = Config_getString(LATEX_OUTPUT);
<<<<<<< HEAD
  writeMscGraphFromFile(baseName+".msc",outDir,shortName,MSC_EPS,s->srcFile(),s->srcLine(),false);
  visitPreStart(m_t, s->hasCaption(), shortName, s->width(),s->height());
  visitCaption(this, s->children());
  visitPostEnd(m_t, s->hasCaption());
=======
  writeMscGraphFromFile(baseName+".msc",outDir,shortName,MSC_EPS,s.srcFile(),s.srcLine());
  visitPreStart(m_t, s.hasCaption(), shortName, s.width(),s.height());
  visitCaption(s.children());
  visitPostEnd(m_t, s.hasCaption());
>>>>>>> 5b5f1534
}


void LatexDocVisitor::startDiaFile(const QCString &fileName,
                                   const QCString &width,
                                   const QCString &height,
                                   bool hasCaption,
                                   const QCString &srcFile,
                                   int srcLine
                                  )
{
  QCString baseName=fileName;
  int i;
  if ((i=baseName.findRev('/'))!=-1)
  {
    baseName=baseName.right(baseName.length()-i-1);
  }
  if ((i=baseName.find('.'))!=-1)
  {
    baseName=baseName.left(i);
  }
  baseName.prepend("dia_");

  QCString outDir = Config_getString(LATEX_OUTPUT);
  writeDiaGraphFromFile(fileName,outDir,baseName,DIA_EPS,srcFile,srcLine);
  visitPreStart(m_t,hasCaption, baseName, width, height);
}

void LatexDocVisitor::endDiaFile(bool hasCaption)
{
  if (m_hide) return;
  visitPostEnd(m_t,hasCaption);
}


void LatexDocVisitor::writeDiaFile(const QCString &baseName, const DocVerbatim &s)
{
  QCString shortName = baseName;
  int i;
  if ((i=shortName.findRev('/'))!=-1)
  {
    shortName=shortName.right(shortName.length()-i-1);
  }
  QCString outDir = Config_getString(LATEX_OUTPUT);
  writeDiaGraphFromFile(baseName+".dia",outDir,shortName,DIA_EPS,s.srcFile(),s.srcLine());
  visitPreStart(m_t, s.hasCaption(), shortName, s.width(), s.height());
  visitCaption(s.children());
  visitPostEnd(m_t, s.hasCaption());
}

void LatexDocVisitor::writePlantUMLFile(const QCString &baseName, const DocVerbatim &s)
{
  QCString shortName = baseName;
  int i;
  if ((i=shortName.findRev('/'))!=-1)
  {
    shortName=shortName.right(shortName.length()-i-1);
  }
  if (s.useBitmap())
  {
    if (shortName.find('.')==-1) shortName += ".png";
  }
  QCString outDir = Config_getString(LATEX_OUTPUT);
  PlantumlManager::instance().generatePlantUMLOutput(baseName,outDir,
<<<<<<< HEAD
                              s->useBitmap() ? PlantumlManager::PUML_BITMAP : PlantumlManager::PUML_EPS,false);
  visitPreStart(m_t, s->hasCaption(), shortName, s->width(), s->height());
  visitCaption(this, s->children());
  visitPostEnd(m_t, s->hasCaption());
=======
                              s.useBitmap() ? PlantumlManager::PUML_BITMAP : PlantumlManager::PUML_EPS);
  visitPreStart(m_t, s.hasCaption(), shortName, s.width(), s.height());
  visitCaption(s.children());
  visitPostEnd(m_t, s.hasCaption());
>>>>>>> 5b5f1534
}

int LatexDocVisitor::indentLevel() const
{
  return std::min(m_indentLevel,maxIndentLevels-1);
}

void LatexDocVisitor::incIndentLevel()
{
  m_indentLevel++;
  if (m_indentLevel>=maxIndentLevels)
  {
    err("Maximum indent level (%d) exceeded while generating LaTeX output!\n",maxIndentLevels-1);
  }
}

void LatexDocVisitor::decIndentLevel()
{
  if (m_indentLevel>0)
  {
    m_indentLevel--;
  }
}
<|MERGE_RESOLUTION|>--- conflicted
+++ resolved
@@ -1922,17 +1922,10 @@
     shortName=shortName.right(shortName.length()-i-1);
   }
   QCString outDir = Config_getString(LATEX_OUTPUT);
-<<<<<<< HEAD
-  writeMscGraphFromFile(baseName+".msc",outDir,shortName,MSC_EPS,s->srcFile(),s->srcLine(),false);
-  visitPreStart(m_t, s->hasCaption(), shortName, s->width(),s->height());
-  visitCaption(this, s->children());
-  visitPostEnd(m_t, s->hasCaption());
-=======
-  writeMscGraphFromFile(baseName+".msc",outDir,shortName,MSC_EPS,s.srcFile(),s.srcLine());
+  writeMscGraphFromFile(baseName+".msc",outDir,shortName,MSC_EPS,s.srcFile(),s.srcLine(),false);
   visitPreStart(m_t, s.hasCaption(), shortName, s.width(),s.height());
   visitCaption(s.children());
   visitPostEnd(m_t, s.hasCaption());
->>>>>>> 5b5f1534
 }
 
 
@@ -1997,17 +1990,10 @@
   }
   QCString outDir = Config_getString(LATEX_OUTPUT);
   PlantumlManager::instance().generatePlantUMLOutput(baseName,outDir,
-<<<<<<< HEAD
-                              s->useBitmap() ? PlantumlManager::PUML_BITMAP : PlantumlManager::PUML_EPS,false);
-  visitPreStart(m_t, s->hasCaption(), shortName, s->width(), s->height());
-  visitCaption(this, s->children());
-  visitPostEnd(m_t, s->hasCaption());
-=======
-                              s.useBitmap() ? PlantumlManager::PUML_BITMAP : PlantumlManager::PUML_EPS);
+                              s.useBitmap() ? PlantumlManager::PUML_BITMAP : PlantumlManager::PUML_EPS,false);
   visitPreStart(m_t, s.hasCaption(), shortName, s.width(), s.height());
   visitCaption(s.children());
   visitPostEnd(m_t, s.hasCaption());
->>>>>>> 5b5f1534
 }
 
 int LatexDocVisitor::indentLevel() const
