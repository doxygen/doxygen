--- conflicted
+++ resolved
@@ -2493,17 +2493,10 @@
   }
 }
 
-<<<<<<< HEAD
-void HtmlGenerator::startDescTable(const char *title,const bool hasInits)
-{
-  t << "<table class=\"fieldtable\">" << endl
-    << "<tr><th colspan=\"" << (hasInits?3:2) << "\">" << title << "</th></tr>";
-=======
-void HtmlGenerator::startDescTable(const QCString &title)
+void HtmlGenerator::startDescTable(const QCString &title,const bool hasInits)
 {
   m_t << "<table class=\"fieldtable\">\n"
-      << "<tr><th colspan=\"2\">" << title << "</th></tr>";
->>>>>>> a9289760
+      << "<tr><th colspan=\"" << (hasInits?3:2) << "\">" << title << "</th></tr>";
 }
 void HtmlGenerator::endDescTable()
 {
@@ -2532,12 +2525,12 @@
 
 void HtmlGenerator::startDescTableInit()
 {
-  t << "<td class=\"fieldinit\">";
+  m_t << "<td class=\"fieldinit\">";
 }
 
 void HtmlGenerator::endDescTableInit()
 {
-  t << "&#160;</td>";
+  m_t << "&#160;</td>";
 }
 
 void HtmlGenerator::startDescTableData()
