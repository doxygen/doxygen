--- conflicted
+++ resolved
@@ -2507,7 +2507,7 @@
   m_t << "</dl>\n";
 }
 
-<<<<<<< HEAD
+
 void HtmlGenerator::startParamList(ParamListTypes,
                                 const QCString &title)
 {
@@ -2521,9 +2521,6 @@
 {
   m_t << "</dl>";
 }
-
-=======
->>>>>>> dccfb337
 void HtmlGenerator::writeDoc(const IDocNodeAST *ast,const Definition *ctx,const MemberDef *,int id)
 {
   const DocNodeAST *astImpl = dynamic_cast<const DocNodeAST*>(ast);
