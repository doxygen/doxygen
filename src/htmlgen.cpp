--- conflicted
+++ resolved
@@ -2181,15 +2181,9 @@
   if (!initTag) m_t << "&#160;</td>";
   switch (type)
   {
-<<<<<<< HEAD
-    case MemberItemType::Normal:         m_t << "<td class=\"memItemLeft\" align=\"right\" valign=\"top\">"; break;
-    case MemberItemType::AnonymousStart: m_t << "<td class=\"memItemLeft anon\" align=\"right\" valign=\"top\">"; break;
-    case MemberItemType::AnonymousEnd:   m_t << "<td class=\"memItemLeft anonEnd\"  align=\"right\" valign=\"top\">"; break;
-=======
     case MemberItemType::Normal:         m_t << "<td class=\"memItemLeft\">"; break;
     case MemberItemType::AnonymousStart: m_t << "<td class=\"memItemLeft anon\">"; break;
     case MemberItemType::AnonymousEnd:   m_t << "<td class=\"memItemLeft anonEnd\" valign=\"top\">"; break;
->>>>>>> f0e0e80b
     case MemberItemType::Templated:      m_t << "<td class=\"memTemplParams\" colspan=\"2\">"; break;
   }
 }
