--- conflicted
+++ resolved
@@ -523,11 +523,8 @@
        "\\PassOptionsToPackage{warn}{textcomp}\n"
        "\\usepackage{textcomp}\n"
        "\\usepackage[nointegrals]{wasysym}\n"
-<<<<<<< HEAD
        "\\usepackage[table]{xcolor}\n"
        "\\usepackage{ifpdf,ifxetex}\n"
-=======
->>>>>>> c33bb00b
        "\n";
 
   // Language support
