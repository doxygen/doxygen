--- conflicted
+++ resolved
@@ -6912,11 +6912,7 @@
     char c;
     if (bi1!=-1 && bi2!=-1) // found something like "int (*func)(int arg)"
     {
-<<<<<<< HEAD
-      uint s = static_cast<uint>(matches.position())+1; // keep opening (
-=======
       int s=bi2+1; // keep opening (
->>>>>>> cc78ebc6
       yyextra->oldStyleArgType = yyextra->current->args.left(s);
       int i=s;
       while (i<si && ((c=yyextra->current->args.at(i))=='*' || isspace((uchar)c))) i++;
@@ -6928,11 +6924,7 @@
     }
     else if (bi1!=-1) // redundant braces like in "int (*var)"
     {
-<<<<<<< HEAD
-      uint s = static_cast<uint>(matches.position()); // strip opening (
-=======
       int s=bi1; // strip opening (
->>>>>>> cc78ebc6
       yyextra->oldStyleArgType = yyextra->current->args.left(s);
       s++;
       int i=s+1;
