/*****************************************************************************
 *
 * 
 *
 * Copyright (C) 1997-2015 by Dimitri van Heesch.
 *
 * Permission to use, copy, modify, and distribute this software and its
 * documentation under the terms of the GNU General Public License is hereby 
 * granted. No representations are made about the suitability of this software 
 * for any purpose. It is provided "as is" without express or implied warranty.
 * See the GNU General Public License for more details.
 *
 * Documents produced by Doxygen are derivative works derived from the
 * input used in their production; they are not affected by this license.
 *
 */
%option never-interactive
%option prefix="scannerYY"
%option reentrant
%option extra-type="struct scannerYY_state *"

%{

/*
 *	includes
 */

#include <algorithm>
#include <vector>
#include <utility>

#include <stdio.h>
#include <stdlib.h>
#include <assert.h>
#include <ctype.h>

#include <qarray.h>
#include <qstack.h>
#include <qregexp.h>
#include <qfile.h>

#include "scanner.h"
#include "entry.h"
#include "message.h"
#include "config.h"
#include "doxygen.h"
#include "util.h"
#include "defargs.h"
#include "language.h"
#include "commentscan.h"
#include "code.h"
#include "arguments.h"

#include "clangparser.h"

#define YY_NO_INPUT 1
#define YY_NO_UNISTD_H 1

struct scannerYY_state
{
  OutlineParserInterface *thisParser;
  const char *     inputString = 0;
  int              inputPosition = 0;
  int              lastContext = 0;
  int              lastCContext = 0;
  int              lastDocContext = 0;
  int              lastCPPContext = 0;
  int              lastSkipSharpContext = 0;
  int              lastSkipRoundContext = 0;
  int              lastStringContext = 0;
  int              lastCurlyContext = 0;
  int              lastRoundContext = 0;
  int              lastSquareContext = 0;
  int              lastInitializerContext = 0;
  int              lastClassTemplSpecContext = 0;
  int              lastPreLineCtrlContext = 0;
  int              lastSkipVerbStringContext = 0;
  int              lastCommentInArgContext = 0;
  int              lastRawStringContext = 0;
  int              lastCSConstraint = 0;
  int              lastHereDocContext = 0;
  int              lastDefineContext = 0;
  int              lastAlignAsContext = 0;
  int              lastC11AttributeContext = 0;
  int              lastModifierContext = 0;
  Protection       protection = Public;
  Protection       baseProt = Public;
  int              sharpCount   = 0 ;
  int              roundCount   = 0 ;
  int              curlyCount   = 0 ;
  int              squareCount  = 0 ;
  int              padCount     = 0 ;
  std::shared_ptr<Entry> current;
  std::shared_ptr<Entry> current_root;
  std::shared_ptr<Entry> previous;
  std::shared_ptr<Entry> tempEntry;
  std::shared_ptr<Entry> firstTypedefEntry;
  std::shared_ptr<Entry> memspecEntry;
  int              yyLineNr     = 1 ;
  int              yyBegLineNr  = 1 ;
  int              yyColNr      = 1 ;
  int              yyBegColNr   = 1 ;
  int              anonCount    = 0 ;
  int              anonNSCount  = 0 ;
  QCString         yyFileName;
  MethodTypes      mtype = Method;
  bool             stat = false;
  Specifier        virt = Normal;
  Specifier        baseVirt = Normal;
  QCString         msType;
  QCString         msName;
  QCString         msArgs;
  bool             isTypedef = false;
  QCString         funcPtrType;
  QCString         templateStr;
  QCString         aliasName;
  QCString         baseName;
  QCString*        specName = 0;

  SrcLangExt       language = SrcLangExt_Unknown;
  bool             insideIDL   = false;                //!< processing IDL code?
  bool             insideJava  = false;                //!< processing Java code?
  bool             insideCS    = false;                //!< processing C# code?
  bool             insideD     = false;                //!< processing D code?
  bool             insidePHP   = false;                //!< processing PHP code?
  bool             insideObjC  = false;            //!< processing Objective C code?
  bool             insideCli   = false;            //!< processing C++/CLI code?
  bool             insideJS    = false;            //!< processing JavaScript code?
  bool             insideSlice = false;            //!< processing Slice code?
  bool             insideCpp   = true;             //!< processing C/C++ code

  bool             insideCppQuote = false;
  bool             insideProtocolList = false;

  int              argRoundCount = 0;
  int              argSharpCount = 0;
  int              currentArgumentContext = 0;
  int              lastCopyArgStringContext = 0;
  int              lastCopyArgContext = 0;
  QCString        *copyArgString = 0;
  QCString         fullArgString;
  QCString         dummyRawString;

  ArgumentList    *currentArgumentList = 0;
  char             lastCopyArgChar = '\0';

  QCString        *pCopyQuotedString = 0;
  QCString        *pCopyRoundString = 0;
  QCString        *pCopyCurlyString = 0;
  QCString        *pCopyRawString = 0;
  QGString        *pCopyCurlyGString = 0;
  QGString        *pCopyRoundGString = 0;
  QGString        *pCopySquareGString = 0;
  QGString        *pCopyQuotedGString = 0;
  QGString        *pCopyHereDocGString = 0;
  QGString        *pCopyRawGString = 0;
  QGString        *pSkipVerbString = 0;
  QStack<Grouping> autoGroupStack;

  bool             insideFormula = false;
  bool             insideTryBlock = false;
  bool             insideCode = false;
  bool             needsSemi = false;

  int              initBracketCount = 0;

  QCString         oldStyleArgType;
  QCString         docBackup;
  QCString         briefBackup;

  int              docBlockContext = 0;
  QGString         docBlock;
  QCString         docBlockName;
  bool             docBlockInBody = false;
  bool             docBlockAutoBrief = false;
  char             docBlockTerm = '\0';

  QCString         idlAttr;
  QCString         idlProp;
  bool             odlProp = false;

  bool             lexInit = false;
  bool             externC = false;

  QCString         delimiter;

  int              column = 0;

  int              fencedSize = 0;
<<<<<<< HEAD
  bool             nestedComment = false;
  std::vector< std::pair<Entry*,std::unique_ptr<Entry> > > outerScopeEntries;
  CodeScanner      codeScanner;
=======
  bool             nestedComment = 0;
  std::vector< std::pair<Entry*,std::shared_ptr<Entry> > > outerScopeEntries;
>>>>>>> 6d4835db
};

static const char *stateToString(int state);
//-----------------------------------------------------------------------------

// forward declarations for stateless functions
static inline int computeIndent(const char *s,int startIndent);
static QCString stripQuotes(const char *s);
static bool nameIsOperator(QCString &name);
void fixArgumentListForJavaScript(ArgumentList &al);

// forward declarations for statefull functions
static void initParser(yyscan_t yyscanner);
static void initEntry(yyscan_t yyscanner);
static void lineCount(yyscan_t yyscanner);
static void addType(yyscan_t yyscanner);
static void setContext(yyscan_t yyscanner);
static void prependScope(yyscan_t yyscanner);
static void startCommentBlock(yyscan_t yyscanner,bool);
static void handleCommentBlock(yyscan_t yyscanner,const QCString &doc,bool brief);
static void handleParametersCommentBlocks(yyscan_t yyscanner,ArgumentList &al);
static bool checkForKnRstyleC(yyscan_t yyscanner);
static void splitKnRArg(yyscan_t yyscanner,QCString &oldStyleArgPtr,QCString &oldStyleArgName);
static void addKnRArgInfo(yyscan_t yyscanner,const QCString &type,const QCString &name,
                          const QCString &brief,const QCString &docs);
static int yyread(yyscan_t yyscanner,char *buf,int max_size);


/* ----------------------------------------------------------------- */
#undef	YY_INPUT
#define	YY_INPUT(buf,result,max_size) result=yyread(yyscanner,buf,max_size);

%}

       /* start command character */
CMD	  ("\\"|"@")
BN        [ \t\n\r]
BL        [ \t\r]*"\n" 
B         [ \t]
ID        "$"?[a-z_A-Z\x80-\xFF][a-z_A-Z0-9\x80-\xFF]*
SCOPENAME "$"?(({ID}?{BN}*"::"{BN}*)*)(((~|!){BN}*)?{ID})
TSCOPE    {ID}("<"[a-z_A-Z0-9 \t\*\&,:]*">")?
CSSCOPENAME (({ID}?{BN}*"."{BN}*)*)((~{BN}*)?{ID})
PRE       [pP][rR][eE]
CODE      [cC][oO][dD][eE]
CHARLIT   (("'"\\[0-7]{1,3}"'")|("'"\\."'")|("'"[^'\\\n]{1,4}"'"))
PHPKW	  ("require"|"require_once"|"include"|"include_once"|"echo")[^a-zA-Z0-9_;]
PHPUSEKW  ("public"|"private"|"protected")
IDLATTR   ("["[^\]]*"]"){BN}*
TYPEDEFPREFIX (("typedef"{BN}+)?)((("volatile"|"const"){BN}+)?)
RAWBEGIN  (u|U|L|u8)?R\"[^ \t\(\)\\]{0,16}"("
RAWEND    ")"[^ \t\(\)\\]{0,16}\"
ARITHOP   "+"|"-"|"/"|"*"|"%"|"--"|"++"
ASSIGNOP  "="|"*="|"/="|"%="|"+="|"-="|"<<="|">>="|"&="|"^="|"|="
LOGICOP   "=="|"!="|">"|"<"|">="|"<="|"&&"|"||"|"!"
BITOP     "&"|"|"|"^"|"<<"|">>"|"~"
OPERATOR  "operator"{B}*({ARITHOP}|{ASSIGNOP}|{LOGICOP}|{BITOP})

%option noyywrap

  /* language parsing states */

%x      AlignAs
%x      AlignAsEnd
%x	Define
%x	DefineEnd
%x	CompoundName
%x	ClassVar
%x	CSConstraintName
%x	CSConstraintType
%x 	CSIndexer
%x	ClassCategory
%x	ClassTemplSpec
%x      CliPropertyType
%x      CliPropertyIndex
%x      CliOverride
%x	Bases
%x	BasesProt
%x	NextSemi
%x	BitFields
%x	EnumBaseType
%x	FindMembers
%x	FindMembersPHP
%x	FindMemberName
%x      FindFields
%x      FindFieldArg
%x	Function
%x	FuncRound
%x	ExcpRound
%x	ExcpList
%x	FuncQual
%x      TrailingReturn
%x	Operator
%x	Array
%x	ReadBody
%x	ReadNSBody
%x	ReadBodyIntf
%x	Using
%x	UsingAlias
%x	UsingAliasEnd
%x	UsingDirective
%x	SkipCurly
%x	SkipCurlyCpp
%x	SkipCurlyEndDoc
%x      SkipString
%x      SkipPHPString
%x	SkipInits
%x	SkipC11Inits
%x      SkipC11Attribute
%x	SkipCPP
%x	SkipCPPBlock
%x	SkipComment
%x	SkipCxxComment
%x      SkipCurlyBlock
%x      SkipRoundBlock
%x	Sharp
%x	SkipRound
%x	SkipSquare
%x	SkipRemainder
%x      StaticAssert
%x      DeclType
%x	TypedefName
%x	TryFunctionBlock
%x	TryFunctionBlockEnd
%x	Comment
%x	PackageName
%x	JavaImport
%x	PHPUse
%x	PHPUseAs
%x	CSAccessorDecl
%x	CSGeneric
%x	PreLineCtrl
%x	DefinePHP
%x	DefinePHPEnd
%x	OldStyleArgs
%x	SkipVerbString
%x      ObjCMethod
%x      ObjCReturnType
%x      ObjCParams
%x      ObjCParamType
%x      ObjCProtocolList
%x 	ObjCPropAttr
%x 	ObjCSkipStatement
%x	QtPropType
%x	QtPropName
%x	QtPropAttr
%x	QtPropRead
%x	QtPropWrite
%x	ReadInitializer
%x	UNOIDLAttributeBlock
%x	GetCallType
%x	CppQuote
%x	EndCppQuote
%x      MemberSpec
%x      MemberSpecSkip
%x	EndTemplate
%x	FuncPtr
%x	FuncPtrOperator
%x	EndFuncPtr
%x	ReadFuncArgType
%x	ReadTempArgs
%x	IDLUnionCase
%x	NSAliasName
%x	NSAliasArg
%x	CopyString
%x	CopyPHPString
%x	CopyGString
%x	CopyPHPGString
%x	CopyRound
%x	CopyCurly
%x	GCopyRound
%x	GCopySquare
%x	GCopyCurly
%x	SkipUnionSwitch
%x	Specialization
%x	SpecializationSingleQuote
%x	SpecializationDoubleQuote
%x	FuncPtrInit
%x	FuncFunc
%x	FuncFuncEnd
%x	FuncFuncType
%x	FuncFuncArray
%x      CopyArgString
%x      CopyArgPHPString
%x	CopyArgRound
%x	CopyArgSharp
%x	CopyArgComment
%x	CopyArgCommentLine
%x	CopyArgVerbatim
%x	HereDoc
%x	HereDocEnd
%x	CopyHereDoc
%x	CopyHereDocEnd
%x	RawString
%x	RawGString
%x	CSString

%x      IDLAttribute
%x      IDLProp
%x      IDLPropName

 /** Slice states */

%x      SliceOptional
%x      SliceMetadata
%x      SliceSequence
%x      SliceSequenceName
%x      SliceDictionary
%x      SliceDictionaryName

 /** Prototype scanner states */

%x      Prototype
%x      PrototypePtr
%x      PrototypeQual
%x      PrototypeExc
%x      PrototypeSkipLine

 /** comment parsing states */

%x	DocLine
%x	DocBlock
%x      DocCopyBlock

%%

<NextSemi>"{"				{
  					  yyextra->curlyCount=0;
					  yyextra->needsSemi = TRUE;
  					  BEGIN(SkipCurlyBlock); 
					}
<NextSemi>"("				{
  				 	  yyextra->roundCount=0;
  					  BEGIN(SkipRoundBlock);
  					}
<SkipRoundBlock>"("			{
					  ++yyextra->roundCount;
  					}
<SkipRoundBlock>")"			{
  					  if (yyextra->roundCount )
					    --yyextra->roundCount ;
					  else
					    BEGIN( NextSemi ) ;
  					}
<SkipCurlyBlock>"{"			{
  					  ++yyextra->curlyCount ; 
					}
<SkipCurlyBlock>"}"			{ 
  				          if( yyextra->curlyCount )
					  {
					    --yyextra->curlyCount ;
					  }
					  else if (yyextra->needsSemi)
					  {
					    BEGIN( NextSemi );
					  }
					  else
					  {
					    BEGIN( FindMembers );
					  }
					}
<NextSemi>\'				{
  					  if (yyextra->insidePHP)
					  {
					    yyextra->lastStringContext=NextSemi;
					    BEGIN(SkipPHPString);
					  }
  					}
<NextSemi>{CHARLIT}			{ if (yyextra->insidePHP) REJECT; }
<NextSemi>\"				{
  					  yyextra->lastStringContext=NextSemi;
					  BEGIN(SkipString);
  					}
<NextSemi>[;,]				{ 
  					  unput(*yytext);
  					  BEGIN( FindMembers ); 
					}
<BitFields>[;,]				{
  					  unput(*yytext);
					  BEGIN( FindMembers );
  					}
<EnumBaseType>[{;,]                     {
                                          yyextra->current->args = yyextra->current->args.simplifyWhiteSpace();
  					  unput(*yytext);
					  BEGIN( ClassVar );
                                        }
<FindMembers>"<?php"			{ // PHP code with unsupported extension?
                                          yyextra->insidePHP = TRUE;
  					}
<FindMembersPHP>"<?"("php"?)            { // PHP code start
                                           BEGIN( FindMembers );
					}
<FindMembersPHP>"<script"{BN}+"language"{BN}*"="{BN}*['"]?"php"['"]?{BN}*">" { // PHP code start
					  lineCount(yyscanner) ;
                                          BEGIN( FindMembers );
					}
<FindMembers>"?>"|"</script>"           { // PHP code end
					  if (yyextra->insidePHP)
					    BEGIN( FindMembersPHP );
					  else
					    REJECT;
                                        }
<FindMembersPHP>[^\n<]+                 { // Non-PHP code text, ignore
  					}
<FindMembersPHP>\n                      { // Non-PHP code text, ignore
                                          lineCount(yyscanner);
  					}
<FindMembersPHP>.                       { // Non-PHP code text, ignore
				        }
<FindMembers>{PHPKW}			{ if (yyextra->insidePHP)
					    BEGIN( NextSemi );
					  else
					    REJECT;
					}
<FindMembers>"%{"[^\n]*			{ // Mozilla XPIDL lang-specific block
					  if (!yyextra->insideIDL)
					    REJECT;
					}
<FindMembers>"%}"			{ // Mozilla XPIDL lang-specific block end
					  if (!yyextra->insideIDL)
					    REJECT;
					}
<FindMembers>{B}*("properties"){BN}*":"{BN}*  { // IDL or Borland C++ builder property 
  					  yyextra->current->mtype = yyextra->mtype = Property;
					  yyextra->current->protection = yyextra->protection = Public ;
					  yyextra->current->type.resize(0); 
					  yyextra->current->name.resize(0); 
					  yyextra->current->args.resize(0);
					  yyextra->current->argList.clear();
					  lineCount(yyscanner) ;
					}

<FindMembers>{B}*"k_dcop"{BN}*":"{BN}*  { yyextra->current->mtype = yyextra->mtype = DCOP;
					  yyextra->current->protection = yyextra->protection = Public ;
					  yyextra->current->type.resize(0); 
					  yyextra->current->name.resize(0); 
					  yyextra->current->args.resize(0);
					  yyextra->current->argList.clear();
					  lineCount(yyscanner) ;
					}

<FindMembers>{B}*("signals"|"Q_SIGNALS"){BN}*":"{BN}* { yyextra->current->mtype = yyextra->mtype = Signal;
  
					  yyextra->current->protection = yyextra->protection = Public ;
					  yyextra->current->type.resize(0); 
					  yyextra->current->name.resize(0); 
					  yyextra->current->args.resize(0);
					  yyextra->current->argList.clear();
					  lineCount(yyscanner) ;
					}

<FindMembers>{B}*"public"{BN}*("slots"|"Q_SLOTS"){BN}*":"{BN}* {
					  yyextra->current->protection = yyextra->protection = Public ;
					  yyextra->current->mtype = yyextra->mtype = Slot;
					  yyextra->current->type.resize(0); 
					  yyextra->current->name.resize(0); 
					  yyextra->current->args.resize(0);
					  yyextra->current->argList.clear();
					  lineCount(yyscanner);
					}

<FindMembers>{B}*"protected"{BN}*("slots"|"Q_SLOTS"){BN}*":"{BN}* {
					  yyextra->current->protection = yyextra->protection = Protected ;
					  yyextra->current->mtype = yyextra->mtype = Slot;
					  yyextra->current->type.resize(0); 
					  yyextra->current->name.resize(0); 
					  yyextra->current->args.resize(0);
					  yyextra->current->argList.clear();
					  lineCount(yyscanner);
					}

<FindMembers>{B}*"private"{BN}*("slots"|"Q_SLOTS"){BN}*":"{BN}* {
					  yyextra->current->protection = yyextra->protection = Private ;
					  yyextra->current->mtype = yyextra->mtype = Slot;
					  yyextra->current->type.resize(0); 
					  yyextra->current->name.resize(0); 
					  yyextra->current->args.resize(0);
					  yyextra->current->argList.clear();
					  lineCount(yyscanner);
					}
<FindMembers>{B}*("public"|"methods"|"__published"){BN}*":"{BN}* { 
					  yyextra->current->protection = yyextra->protection = Public ;
					  yyextra->current->mtype = yyextra->mtype = Method;
					  yyextra->current->type.resize(0); 
					  yyextra->current->name.resize(0); 
					  yyextra->current->args.resize(0);
					  yyextra->current->argList.clear();
					  lineCount(yyscanner) ;
					}
<FindMembers>{B}*"internal"{BN}*":"{BN}* {  // for now treat C++/CLI's internal as package...
  					  if (yyextra->insideCli)
					  {
					    yyextra->current->protection = yyextra->protection = Package ;
					    yyextra->current->mtype = yyextra->mtype = Method;
					    yyextra->current->type.resize(0); 
					    yyextra->current->name.resize(0); 
					    yyextra->current->args.resize(0);
					    yyextra->current->argList.clear();
					    lineCount(yyscanner) ;
					  }
					  else
					  {
					    REJECT;
					  }
  					}
<FindMembers>{B}*"protected"{BN}*":"{BN}* {  
  					  yyextra->current->protection = yyextra->protection = Protected ;
					  yyextra->current->mtype = yyextra->mtype = Method;
					  yyextra->current->type.resize(0); 
					  yyextra->current->name.resize(0); 
					  yyextra->current->args.resize(0);
					  yyextra->current->argList.clear();
					  lineCount(yyscanner) ;
					}
<FindMembers>{B}*"private"{BN}*":"{BN}*	{ 
  					  yyextra->current->protection = yyextra->protection = Private ;
					  yyextra->current->mtype = yyextra->mtype = Method;
					  yyextra->current->type.resize(0); 
					  yyextra->current->name.resize(0); 
					  yyextra->current->args.resize(0);
					  yyextra->current->argList.clear();
					  lineCount(yyscanner) ;
					}
<FindMembers>{B}*"event"{BN}+           { 
  					  if (yyextra->insideCli)
					  {
					    // C++/CLI event
					    lineCount(yyscanner) ;
  					    yyextra->current->mtype = yyextra->mtype = Event;
					    yyextra->current->bodyLine = yyextra->yyLineNr;
					    yyextra->curlyCount=0;
					    BEGIN( CliPropertyType );
					  }
					  else if (yyextra->insideCS)
					  {
					    lineCount(yyscanner) ;
  					    yyextra->current->mtype = Event;
					    yyextra->current->bodyLine = yyextra->yyLineNr;
					  }
					  else
					  {
					    REJECT;
					  }
                                        }
<FindMembers>{B}*"property"{BN}+	{
  					   if (yyextra->insideCli)
					   {
					     // C++/CLI property
					     lineCount(yyscanner) ;
  					     yyextra->current->mtype = yyextra->mtype = Property;
					     yyextra->current->bodyLine = yyextra->yyLineNr;
					     yyextra->curlyCount=0;
					     BEGIN( CliPropertyType );
					   }
					   else
					   {
					     REJECT;
					   }
					}
<CliPropertyType>{ID}			{
  					  addType(yyscanner);
  					  yyextra->current->name = yytext;
  					}
<CliPropertyType>"["		        { // C++/CLI indexed property
  					  yyextra->current->args = "[";
					  BEGIN( CliPropertyIndex );
  					}
<CliPropertyType>"{"			{
					  yyextra->curlyCount=0;
					  //printf("event: '%s' '%s'\n",yyextra->current->type.data(),yyextra->current->name.data());
  					  BEGIN( CSAccessorDecl );
  					}
<CliPropertyType>";"			{
  					  unput(*yytext);
					  BEGIN( FindMembers );
  					}
<CliPropertyType>\n			{
                                          lineCount(yyscanner);
  					}
<CliPropertyType>{B}*			{
  					}
<CliPropertyType>.			{
  					  addType(yyscanner);
  					  yyextra->current->type += yytext;
  					}
<CliPropertyIndex>"]"			{
                                          BEGIN( CliPropertyType );
  					  yyextra->current->args+=yytext;
  					}
<CliPropertyIndex>.			{
  					  yyextra->current->args+=yytext;
  					}
  /*
<FindMembers>{B}*"property"{BN}+        { 
                                          if (!yyextra->current->type.isEmpty())
					  {
					    REJECT;
                                          }
					  else
					  { 
                                            yyextra->current->mtype = yyextra->mtype = Property;
                                            lineCount(yyscanner);
					  }
                                        }
  */
<FindMembers>{B}*"@private"{BN}+	{
  					  yyextra->current->protection = yyextra->protection = Private ;
					  yyextra->current->mtype = yyextra->mtype = Method;
					  yyextra->current->type.resize(0); 
					  yyextra->current->name.resize(0); 
					  yyextra->current->args.resize(0);
					  yyextra->current->argList.clear();
					  lineCount(yyscanner) ;
  					}
<FindMembers>{B}*"@protected"{BN}+	{
  					  yyextra->current->protection = yyextra->protection = Protected ;
					  yyextra->current->mtype = yyextra->mtype = Method;
					  yyextra->current->type.resize(0); 
					  yyextra->current->name.resize(0); 
					  yyextra->current->args.resize(0);
					  yyextra->current->argList.clear();
					  lineCount(yyscanner) ;
  					}
<FindMembers>{B}*"@public"{BN}+	{
  					  yyextra->current->protection = yyextra->protection = Public ;
					  yyextra->current->mtype = yyextra->mtype = Method;
					  yyextra->current->type.resize(0); 
					  yyextra->current->name.resize(0); 
					  yyextra->current->args.resize(0);
					  yyextra->current->argList.clear();
					  lineCount(yyscanner) ;
  					}
<FindMembers>[\-+]{BN}*			{
  					  if (!yyextra->insideObjC) 
					  {
					    REJECT;
					  }
					  else
					  {
  					    lineCount(yyscanner);
					    yyextra->current->fileName  = yyextra->yyFileName;
					    yyextra->current->startLine = yyextra->yyLineNr;
					    yyextra->current->startColumn = yyextra->yyColNr;
					    yyextra->current->bodyLine  = yyextra->yyLineNr;
					    yyextra->current->section = Entry::FUNCTION_SEC;
					    yyextra->current->protection = yyextra->protection = Public ;
					    yyextra->language = yyextra->current->lang = SrcLangExt_ObjC;
					    yyextra->insideObjC = TRUE;
					    yyextra->current->virt = Virtual;
					    yyextra->current->stat=yytext[0]=='+';
					    yyextra->current->mtype = yyextra->mtype = Method;
					    yyextra->current->type.resize(0); 
					    yyextra->current->name.resize(0); 
					    yyextra->current->args.resize(0);
					    yyextra->current->argList.clear();
					    BEGIN( ObjCMethod );
					  }
  					}
<ObjCMethod>"("				{ // start of method's return type
  					  BEGIN( ObjCReturnType );
  					}
<ObjCMethod>{ID}			{ // found method name
  					  if (yyextra->current->type.isEmpty())
					  {
					    yyextra->current->type = "id";
					  }
					  yyextra->current->name = yytext;
                                          if (yyextra->insideCpp || yyextra->insideObjC) 
                                          {
                                            yyextra->current->id = ClangParser::instance()->lookup(yyextra->yyLineNr,yytext);
                                          }
  					}
<ObjCMethod>":"{B}*			{ // start of parameter list
  					  yyextra->current->name += ':';
  					  Argument a;
					  yyextra->current->argList.push_back(a);
  					  BEGIN( ObjCParams );
  					}
<ObjCReturnType>[^)]*			{ // TODO: check if nested braches are possible.
  					  yyextra->current->type = yytext;
  					}
<ObjCReturnType>")"			{
  					  BEGIN( ObjCMethod );
  					}
<ObjCParams>({ID})?{BN}*":"		{ // Keyword of parameter
					  QCString keyw = yytext;
					  keyw=keyw.left(keyw.length()-1).stripWhiteSpace(); // strip :
					  if (keyw.isEmpty())
					  {
					    yyextra->current->name += " :";
					  }
					  else
					  {
					    yyextra->current->name += keyw+":";
					  }
					  if (yyextra->current->argList.back().type.isEmpty())
					  {
					    yyextra->current->argList.back().type="id";
					  }
  					  Argument a;
  					  a.attrib=(QCString)"["+keyw+"]";
					  yyextra->current->argList.push_back(a);
  					}
<ObjCParams>{ID}{BN}*			{ // name of parameter
  					  lineCount(yyscanner);
  					  yyextra->current->argList.back().name=QCString(yytext).stripWhiteSpace();
  					}
<ObjCParams>","{BN}*"..."		{ // name of parameter
  					  lineCount(yyscanner);
					  // do we want the comma as part of the name?
  					  //yyextra->current->name += ",";
  					  Argument a;
  					  a.attrib="[,]";
  					  a.type="...";
					  yyextra->current->argList.push_back(a);
  					}
   /*
<ObjCParams>":"				{ 
					  yyextra->current->name += ':';
					}
   */
<ObjCParams>"("				{
				 	  yyextra->roundCount=0;
					  yyextra->current->argList.back().type.resize(0);
					  BEGIN( ObjCParamType );
					}
<ObjCParamType>"("                      {
                                          yyextra->roundCount++;
  					  yyextra->current->argList.back().type+=yytext;
                                        }
<ObjCParamType>")"/{B}*			{
                                          if (yyextra->roundCount<=0)
                                          {
                                            BEGIN( ObjCParams );
                                          }
                                          else
                                          {
                                            yyextra->current->argList.back().type+=yytext;
                                            yyextra->roundCount--;
                                          }
					}
<ObjCParamType>[^()]*			{
        				  yyextra->current->argList.back().type+=QCString(yytext).stripWhiteSpace();
  					}
<ObjCMethod,ObjCParams>";"		{ // end of method declaration
					  if (!yyextra->current->argList.empty() && yyextra->current->argList.back().type.isEmpty())
					  {
					    yyextra->current->argList.back().type="id";
					  }
                                          if (yyextra->current->argList.empty()) // method without parameters
                                          {
                                            yyextra->current->argList.noParameters = TRUE;
                                          }
  					  yyextra->current->args = argListToString(yyextra->current->argList);
					  //printf("argList=%s\n",yyextra->current->args.data());
  					  unput(';');
  					  BEGIN( Function );
                                        }
<ObjCMethod,ObjCParams>(";"{BN}+)?"{"	{ // start of a method body
  					  lineCount(yyscanner);
                                          //printf("Type=%s Name=%s args=%s\n",
					  //    yyextra->current->type.data(),yyextra->current->name.data(),argListToString(yyextra->current->argList).data()
					  //    );
					  if (!yyextra->current->argList.empty() && yyextra->current->argList.back().type.isEmpty())
					  {
					    yyextra->current->argList.back().type="id";
					  }
                                          if (yyextra->current->argList.empty()) // method without parameters
                                          {
                                            yyextra->current->argList.noParameters = TRUE;
                                          }
  					  yyextra->current->args = argListToString(yyextra->current->argList);
                                          unput('{');
  					  BEGIN( Function );
  					}
<FindMembers>{B}*"sequence"{BN}*"<"{BN}* {
					  if (yyextra->insideSlice)
					  {
                                            lineCount(yyscanner);
					    yyextra->current->bodyLine = yyextra->yyLineNr;
                                            yyextra->current->fileName = yyextra->yyFileName ;
					    yyextra->current->startLine = yyextra->yyLineNr ;
					    yyextra->current->startColumn = yyextra->yyColNr;
                                            yyextra->current->args.resize(0);
					    yyextra->current->section = Entry::TYPEDEF_SEC ;
                                            yyextra->isTypedef = TRUE;
					    BEGIN( SliceSequence );
					  }
					  else
					    REJECT;
					}
<FindMembers>{B}*"dictionary"{BN}*"<"{BN}* {
					  if (yyextra->insideSlice)
					  {
                                            lineCount(yyscanner);
					    yyextra->current->bodyLine = yyextra->yyLineNr;
                                            yyextra->current->fileName = yyextra->yyFileName ;
					    yyextra->current->startLine = yyextra->yyLineNr ;
					    yyextra->current->startColumn = yyextra->yyColNr;
                                            yyextra->current->args.resize(0);
					    yyextra->current->section = Entry::TYPEDEF_SEC ;
                                            yyextra->isTypedef = TRUE;
					    BEGIN( SliceDictionary );
					  }
					  else
					    REJECT;
					}
<FindMembers>{BN}{1,80}		        {
  					  lineCount(yyscanner);
  					}
<FindMembers>"@"({ID}".")*{ID}{BN}*"("	{
  					  if (yyextra->insideJava) // Java annotation
					  {
  					    lineCount(yyscanner);
					    yyextra->lastSkipRoundContext = YY_START;
					    yyextra->roundCount=0;
					    BEGIN( SkipRound );
					  }
					  else if (qstrncmp(yytext,"@property",9)==0) // ObjC 2.0 property
					  {
  					    yyextra->current->mtype = yyextra->mtype = Property;
					    yyextra->current->spec|=Entry::Readable | Entry::Writable | Entry::Assign;
					    yyextra->current->protection = Public ;
					    unput('(');
					    BEGIN( ObjCPropAttr );
					  }
					  else
					  {
					    REJECT;
					  }
                                        }
<ObjCPropAttr>"getter="{ID}		{ 
                                          yyextra->current->read = yytext+7;
					}
<ObjCPropAttr>"setter="{ID}		{ 
                                          yyextra->current->write = yytext+7;
					}
<ObjCPropAttr>"readonly"		{
					  yyextra->current->spec&=~Entry::Writable;
  					}
<ObjCPropAttr>"readwrite"		{ // default
  					}
<ObjCPropAttr>"assign"			{ // default
  					}
<ObjCPropAttr>"unsafe_unretained"       {
					  yyextra->current->spec&=~Entry::Assign;
					  yyextra->current->spec|=Entry::Unretained;
                                        }
<ObjCPropAttr>"retain"			{
					  yyextra->current->spec&=~Entry::Assign;
					  yyextra->current->spec|=Entry::Retain;
  					}
<ObjCPropAttr>"copy"			{
					  yyextra->current->spec&=~Entry::Assign;
					  yyextra->current->spec|=Entry::Copy;
  					}
<ObjCPropAttr>"weak"                    {
					  yyextra->current->spec&=~Entry::Assign;
					  yyextra->current->spec|=Entry::Weak;
                                        }
<ObjCPropAttr>"strong"                  {
					  yyextra->current->spec&=~Entry::Assign;
					  yyextra->current->spec|=Entry::Strong;
                                        }
<ObjCPropAttr>"nonatomic"		{
					  yyextra->current->spec|=Entry::NonAtomic;
  					}
<ObjCPropAttr>")"			{
  					  BEGIN(FindMembers);
  					}
<FindMembers>"@"{ID}			{
  					  if (yyextra->insideJava) // Java annotation
					  {
					    // skip annotation
					  }
					  else if (qstrcmp(yytext,"@property")==0) // ObjC 2.0 property
					  {
  					    yyextra->current->mtype = yyextra->mtype = Property;
					    yyextra->current->spec|=Entry::Writable | Entry::Readable;
					    yyextra->current->protection = Public ;
					  }
					  else if (qstrcmp(yytext,"@synthesize")==0)
					  {
					    BEGIN( ObjCSkipStatement );
					  }
					  else if (qstrcmp(yytext,"@dynamic")==0)
					  {
					    BEGIN( ObjCSkipStatement );
					  }
					  else
					  {
					    REJECT;
					  }
  					}
<ObjCSkipStatement>";"			{
  					  BEGIN(FindMembers);
  					}
<PackageName>{ID}(("."|"\\"){ID})*	{
  					  yyextra->isTypedef=FALSE;
					  //printf("Found namespace %s lang=%d\n",yytext,yyextra->current->lang);
					  yyextra->current->name = yytext;
					  yyextra->current->name = substitute(yyextra->current->name,".","::");
					  yyextra->current->name = substitute(yyextra->current->name,"\\","::");
					  yyextra->current->section = Entry::NAMESPACE_SEC;
					  yyextra->current->type = "namespace" ;
					  yyextra->current->fileName  = yyextra->yyFileName;
					  yyextra->current->startLine = yyextra->yyLineNr;
					  yyextra->current->startColumn = yyextra->yyColNr;
					  yyextra->current->bodyLine  = yyextra->yyLineNr;
					  lineCount(yyscanner);
  					}
<PackageName>";"			{
                                          std::shared_ptr<Entry> tmp = yyextra->current;
					  yyextra->current_root->moveToSubEntryAndRefresh(yyextra->current);
                                          yyextra->current_root = tmp;
					  initEntry(yyscanner);
  					  BEGIN(FindMembers);
  					}
<PackageName>"{"			{
					  yyextra->curlyCount=0;
					  BEGIN( ReadNSBody );
  					}
<FindMembers>{B}*"initonly"{BN}+	{
  					  yyextra->current->type += " initonly ";
					  if (yyextra->insideCli) yyextra->current->spec |= Entry::Initonly;
					  lineCount(yyscanner);
  					}
<FindMembers>{B}*"static"{BN}+     	{ yyextra->current->type += " static ";
  					  yyextra->current->stat = TRUE;
					  lineCount(yyscanner);
					}
<FindMembers>{B}*"extern"{BN}+		{
  					  yyextra->current->stat = FALSE;
					  yyextra->current->explicitExternal = TRUE;
					  lineCount(yyscanner);
  					}
<FindMembers>{B}*"const"{BN}+    	{ yyextra->current->type += " const ";
					  if (yyextra->insideCS) yyextra->current->stat = TRUE;
					  lineCount(yyscanner);
					}
<FindMembers>{B}*"virtual"{BN}+    	{ yyextra->current->type += " virtual ";
					  yyextra->current->virt = Virtual;
					  lineCount(yyscanner);
					}
<FindMembers>{B}*"constexpr"{BN}+    	{ 
                                          if (yyextra->insideCpp)
                                          {
                                            yyextra->current->type += " constexpr ";
                                            yyextra->current->spec |= Entry::ConstExpr;
                                            lineCount(yyscanner);
                                          }
                                          else
                                          {
                                            REJECT;
                                          }
					}
<FindMembers>{B}*"published"{BN}+	{ // UNO IDL published keyword
					  if (yyextra->insideIDL)
					  {
					    lineCount(yyscanner);
					    yyextra->current->spec |= Entry::Published;
					  }
					  else
					  {
					    REJECT;
					  }
					}
<FindMembers>{B}*"abstract"{BN}+    	{ 
                                          if (!yyextra->insidePHP) 
					  {
					    yyextra->current->type += " abstract ";
					    if (!yyextra->insideJava)
					    {
                                              yyextra->current->virt = Pure;
					    }
					    else
					    {
                                              yyextra->current->spec|=Entry::Abstract;
					    }
					  }
					  else
					  {
					    yyextra->current->spec|=Entry::Abstract;
					  }
					  lineCount(yyscanner);
					}
<FindMembers>{B}*"inline"{BN}+		{ yyextra->current->spec|=Entry::Inline;
                                          lineCount(yyscanner); 
                                        }
<FindMembers>{B}*"mutable"{BN}+		{ yyextra->current->spec|=Entry::Mutable;
                                          lineCount(yyscanner); 
                                        }
<FindMembers>{B}*"explicit"{BN}+	{ yyextra->current->spec|=Entry::Explicit;
                                          lineCount(yyscanner); 
                                        }
<FindMembers>{B}*"local"{BN}+		{ yyextra->current->spec|=Entry::Local;
                                          lineCount(yyscanner); 
                                        }
<FindMembers>{B}*"@required"{BN}+	{ // Objective C 2.0 protocol required section
                                          yyextra->current->spec=(yyextra->current->spec & ~Entry::Optional) | Entry::Required;
                                          lineCount(yyscanner); 
                                        }
<FindMembers>{B}*"@optional"{BN}+	{  // Objective C 2.0 protocol optional section
                                          yyextra->current->spec=(yyextra->current->spec & ~Entry::Required) | Entry::Optional;
                                          lineCount(yyscanner); 
                                        }
  /*
<FindMembers>{B}*"import"{BN}+		{ // IDL import keyword
  					  BEGIN( NextSemi );
  					}
  */
<FindMembers>{B}*"typename"{BN}+	{ lineCount(yyscanner); }
<FindMembers>{B}*"namespace"{BN}*/[^a-z_A-Z0-9]	{ 
  					  yyextra->isTypedef=FALSE;
					  yyextra->current->section = Entry::NAMESPACE_SEC;
					  yyextra->current->type = "namespace" ;
					  yyextra->current->fileName  = yyextra->yyFileName;
					  yyextra->current->startLine = yyextra->yyLineNr;
					  yyextra->current->startColumn = yyextra->yyColNr;
					  yyextra->current->bodyLine  = yyextra->yyLineNr;
					  lineCount(yyscanner);
					  if (yyextra->insidePHP)
					  {
					    BEGIN( PackageName );
					  }
					  else
					  {
  					    BEGIN( CompoundName ); 
					  }
					}
<FindMembers>{B}*"module"{BN}+		{ 
					  lineCount(yyscanner);
                                          if (yyextra->insideIDL || yyextra->insideSlice)
					  {
  					    yyextra->isTypedef=FALSE;
					    yyextra->current->section = Entry::NAMESPACE_SEC;
					    yyextra->current->type = "module" ;
					    yyextra->current->fileName  = yyextra->yyFileName;
					    yyextra->current->startLine = yyextra->yyLineNr;
					    yyextra->current->startColumn = yyextra->yyColNr;
					    yyextra->current->bodyLine  = yyextra->yyLineNr;
  					    BEGIN( CompoundName ); 
					  }
					  else if (yyextra->insideD)
					  {
					    lineCount(yyscanner);
					    BEGIN(PackageName);
					  }
					  else
					  {
					    addType(yyscanner);
					    yyextra->current->name = QCString(yytext).stripWhiteSpace();
					  }
					}
<FindMembers>{B}*"library"{BN}+		{ 
					  lineCount(yyscanner);
                                          if (yyextra->insideIDL)
					  {
  					    yyextra->isTypedef=FALSE;
					    yyextra->current->section = Entry::NAMESPACE_SEC;
					    yyextra->current->type = "library" ;
					    yyextra->current->fileName  = yyextra->yyFileName;
					    yyextra->current->startLine = yyextra->yyLineNr;
					    yyextra->current->startColumn = yyextra->yyColNr;
					    yyextra->current->bodyLine  = yyextra->yyLineNr;
  					    BEGIN( CompoundName ); 
					  }
					  else
					  {
					    addType(yyscanner);
					    yyextra->current->name = QCString(yytext).stripWhiteSpace();
					  }
					}
<FindMembers>{B}*"constants"{BN}+	{  // UNO IDL constant group
					  lineCount(yyscanner);
					  if (yyextra->insideIDL)
					  {
					    yyextra->isTypedef=FALSE;
					    yyextra->current->section = Entry::NAMESPACE_SEC;
					    yyextra->current->type = "constants";
					    yyextra->current->fileName  = yyextra->yyFileName;
					    yyextra->current->startLine = yyextra->yyLineNr;
					    yyextra->current->startColumn = yyextra->yyColNr;
					    yyextra->current->bodyLine  = yyextra->yyLineNr;
					    BEGIN( CompoundName );
					  }
					  else
					  {
					    addType(yyscanner);
					    yyextra->current->name = QCString(yytext).stripWhiteSpace();
					  }
					}
<FindMembers>{BN}*("service"){BN}+ 	{ // UNO IDL service
					  lineCount(yyscanner);
					  if (yyextra->insideIDL)
					  {
					    yyextra->isTypedef=FALSE;
					    yyextra->current->section = Entry::CLASS_SEC;
					    yyextra->current->spec = Entry::Service |
					      // preserve UNO IDL [optional] or published
					      (yyextra->current->spec & (Entry::Optional|Entry::Published));
					    addType(yyscanner);
					    yyextra->current->type += " service " ;
					    yyextra->current->fileName  = yyextra->yyFileName;
					    yyextra->current->startLine = yyextra->yyLineNr;
					    yyextra->current->bodyLine  = yyextra->yyLineNr;
					    BEGIN( CompoundName );
					  }
					  else // TODO is addType right? just copy/pasted
					  {
					    addType(yyscanner);
					    yyextra->current->name = QCString(yytext).stripWhiteSpace();
					  }
					}
<FindMembers>{BN}*("singleton"){BN}+ 	{ // UNO IDL singleton
					  lineCount(yyscanner);
					  if (yyextra->insideIDL)
					  {
					    yyextra->isTypedef=FALSE;
					    yyextra->current->section = Entry::CLASS_SEC;
					    yyextra->current->spec = Entry::Singleton |
					      (yyextra->current->spec & Entry::Published); // preserve
					    addType(yyscanner);
					    yyextra->current->type += " singleton " ;
					    yyextra->current->fileName  = yyextra->yyFileName;
					    yyextra->current->startLine = yyextra->yyLineNr;
					    yyextra->current->bodyLine  = yyextra->yyLineNr;
					    BEGIN( CompoundName );
					  }
					  else // TODO is addType right? just copy/pasted
					  {
					    addType(yyscanner);
					    yyextra->current->name = QCString(yytext).stripWhiteSpace();
					  }
					}
<FindMembers>{BN}*((("disp")?"interface")|"valuetype"){BN}+ 	{ // M$/Corba/UNO IDL/Java/Slice interface
					  lineCount(yyscanner);
                                          if (yyextra->insideIDL || yyextra->insideJava || yyextra->insideCS || yyextra->insideD || yyextra->insidePHP || yyextra->insideSlice)
					  {
  					    yyextra->isTypedef=FALSE;
					    yyextra->current->section = Entry::CLASS_SEC;
                        		    yyextra->current->spec = Entry::Interface |
                                                // preserve UNO IDL [optional], published, Slice local
                                                (yyextra->current->spec & (Entry::Optional|Entry::Published|Entry::Local));
					    addType(yyscanner);
					    yyextra->current->type += " interface" ;
					    yyextra->current->fileName  = yyextra->yyFileName;
					    yyextra->current->startLine = yyextra->yyLineNr;
					    yyextra->current->startColumn = yyextra->yyColNr;
					    yyextra->current->bodyLine  = yyextra->yyLineNr;
					    BEGIN( CompoundName );
					  }
					  else
					  {
					    addType(yyscanner);
					    yyextra->current->name = QCString(yytext).stripWhiteSpace();
					  }
  					}
<FindMembers>{B}*"@implementation"{BN}+	{ // Objective-C class implementation
					  lineCount(yyscanner);
  					  yyextra->isTypedef=FALSE;
					  yyextra->current->section = Entry::OBJCIMPL_SEC;
					  yyextra->language = yyextra->current->lang = SrcLangExt_ObjC;
					  yyextra->insideObjC = TRUE;
					  yyextra->current->protection = yyextra->protection = Public ;
					  addType(yyscanner);
					  yyextra->current->type += " implementation" ;
					  yyextra->current->fileName  = yyextra->yyFileName;
					  yyextra->current->startLine = yyextra->yyLineNr;
					  yyextra->current->bodyLine  = yyextra->yyLineNr;
					  BEGIN( CompoundName );
  					}
<FindMembers>{B}*"@interface"{BN}+	{ // Objective-C class interface, or Java attribute
					  lineCount(yyscanner);
  					  yyextra->isTypedef=FALSE;
					  yyextra->current->section = Entry::CLASS_SEC;
                                          yyextra->current->spec = Entry::Interface;
					  if (!yyextra->insideJava)
					  {
					    yyextra->language = yyextra->current->lang = SrcLangExt_ObjC;
					    yyextra->insideObjC = TRUE;
					  }
					  yyextra->current->protection = yyextra->protection = Public ;
					  addType(yyscanner);
					  yyextra->current->type += " interface" ;
					  yyextra->current->fileName  = yyextra->yyFileName;
					  yyextra->current->startLine = yyextra->yyLineNr;
					  yyextra->current->startColumn = yyextra->yyColNr;
					  yyextra->current->bodyLine  = yyextra->yyLineNr;
					  BEGIN( CompoundName );
  					}
<FindMembers>{B}*"@protocol"{BN}+	{ // Objective-C protocol definition
					  lineCount(yyscanner);
  					  yyextra->isTypedef=FALSE;
					  yyextra->current->section = Entry::CLASS_SEC;
                                          yyextra->current->spec = Entry::Protocol;
					  yyextra->language = yyextra->current->lang = SrcLangExt_ObjC;
					  yyextra->insideObjC = TRUE;
					  yyextra->current->protection = yyextra->protection = Public ;
					  addType(yyscanner);
					  yyextra->current->type += " protocol" ;
					  yyextra->current->fileName  = yyextra->yyFileName;
					  yyextra->current->startLine = yyextra->yyLineNr;
					  yyextra->current->startColumn = yyextra->yyColNr;
					  yyextra->current->bodyLine  = yyextra->yyLineNr;
					  BEGIN( CompoundName );
  					}
<FindMembers>{B}*"exception"{BN}+ 	{ // Corba IDL/Slice exception
  					  yyextra->isTypedef=FALSE;
					  yyextra->current->section = Entry::CLASS_SEC;
                                          // preserve UNO IDL, Slice local
					  yyextra->current->spec    = Entry::Exception |
					    (yyextra->current->spec & Entry::Published) |
					    (yyextra->current->spec & Entry::Local);
					  addType(yyscanner);
					  yyextra->current->type += " exception" ;
					  yyextra->current->fileName  = yyextra->yyFileName;
					  yyextra->current->startLine = yyextra->yyLineNr;
					  yyextra->current->startColumn = yyextra->yyColNr;
					  yyextra->current->bodyLine  = yyextra->yyLineNr;
					  lineCount(yyscanner);
					  BEGIN( CompoundName );
  					}
<FindMembers>"@class" | // for Objective C class declarations
<FindMembers>{B}*{TYPEDEFPREFIX}"class{" |
<FindMembers>{B}*{TYPEDEFPREFIX}"class"{BN}+ { 
                                          QCString decl = yytext;
					  yyextra->isTypedef=decl.find("typedef")!=-1;
                                          bool isConst=decl.find("const")!=-1;
                                          bool isVolatile=decl.find("volatile")!=-1;
  					  yyextra->current->section = Entry::CLASS_SEC;
					  addType(yyscanner);
                                          uint64 spec = yyextra->current->spec;
					  if (yyextra->insidePHP && yyextra->current->spec&Entry::Abstract)
					  {
					    // convert Abstract to AbstractClass
					    yyextra->current->spec=(yyextra->current->spec&~Entry::Abstract)|Entry::AbstractClass;
					  }
                                          if (yyextra->insideSlice && spec&Entry::Local)
                                          {
                                            yyextra->current->spec|=Entry::Local;
                                          }
                                          if (isConst)
                                          {
                                            yyextra->current->type += " const";
                                          }
                                          else if (isVolatile)
                                          {
                                            yyextra->current->type += " volatile";
                                          }
					  yyextra->current->type += " class" ;
					  yyextra->current->fileName  = yyextra->yyFileName;
					  yyextra->current->startLine = yyextra->yyLineNr;
					  yyextra->current->startColumn = yyextra->yyColNr;
					  yyextra->current->bodyLine  = yyextra->yyLineNr;
					  if (yytext[0]=='@')
					  {
					    yyextra->language = yyextra->current->lang = SrcLangExt_ObjC;
					    yyextra->insideObjC = TRUE;
					  }
					  lineCount(yyscanner) ;
					  if (yytext[yyleng-1]=='{') unput('{');
					  BEGIN( CompoundName ) ;
					}
<FindMembers>{B}*"value class{" |         // C++/CLI extension
<FindMembers>{B}*"value class"{BN}+     {
  					  yyextra->isTypedef=FALSE;
  					  yyextra->current->section = Entry::CLASS_SEC;
                                          yyextra->current->spec = Entry::Value;
					  addType(yyscanner);
					  yyextra->current->type += " value class" ;
					  yyextra->current->fileName  = yyextra->yyFileName;
					  yyextra->current->startLine = yyextra->yyLineNr;
					  yyextra->current->startColumn = yyextra->yyColNr;
					  yyextra->current->bodyLine  = yyextra->yyLineNr;
					  lineCount(yyscanner) ;
					  if (yytext[yyleng-1]=='{') unput('{');
					  BEGIN( CompoundName ) ;
  					}
<FindMembers>{B}*"ref class{" |          // C++/CLI extension
<FindMembers>{B}*"ref class"{BN}+       {
  					  yyextra->isTypedef=FALSE;
  					  yyextra->current->section = Entry::CLASS_SEC;
                                          yyextra->current->spec = Entry::Ref;
					  addType(yyscanner);
					  yyextra->current->type += " ref class" ;
					  yyextra->current->fileName  = yyextra->yyFileName;
					  yyextra->current->startLine = yyextra->yyLineNr;
					  yyextra->current->startColumn = yyextra->yyColNr;
					  yyextra->current->bodyLine  = yyextra->yyLineNr;
					  lineCount(yyscanner) ;
					  if (yytext[yyleng-1]=='{') unput('{');
					  BEGIN( CompoundName ) ;
  					}
<FindMembers>{B}*"interface class{" |     // C++/CLI extension
<FindMembers>{B}*"interface class"{BN}+ {
  					  yyextra->isTypedef=FALSE;
  					  yyextra->current->section = Entry::CLASS_SEC;
                                          yyextra->current->spec = Entry::Interface;
					  addType(yyscanner);
					  yyextra->current->type += " interface class" ;
					  yyextra->current->fileName  = yyextra->yyFileName;
					  yyextra->current->startLine = yyextra->yyLineNr;
					  yyextra->current->startColumn = yyextra->yyColNr;
					  yyextra->current->bodyLine  = yyextra->yyLineNr;
					  lineCount(yyscanner) ;
					  if (yytext[yyleng-1]=='{') unput('{');
					  BEGIN( CompoundName ) ;
  					}
<FindMembers>{B}*"coclass"{BN}+		{
  					  if (yyextra->insideIDL)
					  {
					    yyextra->isTypedef=FALSE;
					    yyextra->current->section = Entry::CLASS_SEC;
					    addType(yyscanner);
					    yyextra->current->type += " coclass" ;
					    yyextra->current->fileName  = yyextra->yyFileName;
					    yyextra->current->startLine = yyextra->yyLineNr;
					    yyextra->current->startColumn = yyextra->yyColNr;
					    yyextra->current->bodyLine  = yyextra->yyLineNr;
					    lineCount(yyscanner) ;
					    BEGIN( CompoundName ) ;
					  }
					  else
					  {
  					    addType(yyscanner);
					    yyextra->current->name = yytext;
					    yyextra->current->name = yyextra->current->name.stripWhiteSpace();
					    lineCount(yyscanner);
					  }
  					}
<FindMembers>{B}*{TYPEDEFPREFIX}"struct{" | 
<FindMembers>{B}*{TYPEDEFPREFIX}"struct"/{BN}+ { 
                                          QCString decl = yytext;
					  yyextra->isTypedef=decl.find("typedef")!=-1;
                                          bool isConst=decl.find("const")!=-1;
                                          bool isVolatile=decl.find("volatile")!=-1;
                                          uint64 spec = yyextra->current->spec;
  					  yyextra->current->section = Entry::CLASS_SEC ;
                                          // preserve UNO IDL & Inline attributes, Slice local
					  yyextra->current->spec    = Entry::Struct |
					    (yyextra->current->spec & Entry::Published) |
                                            (yyextra->current->spec & Entry::Inline) |
                                            (yyextra->current->spec & Entry::Local); 
					  // bug 582676: can be a struct nested in an interface so keep yyextra->insideObjC state
					  //yyextra->current->objc    = yyextra->insideObjC = FALSE;
					  addType(yyscanner);
                                          if (isConst)
                                          {
                                            yyextra->current->type += " const";
                                          }
                                          else if (isVolatile)
                                          {
                                            yyextra->current->type += " volatile";
                                          }
					  yyextra->current->type += " struct" ;
					  yyextra->current->fileName  = yyextra->yyFileName;
					  yyextra->current->startLine = yyextra->yyLineNr;
					  yyextra->current->startColumn = yyextra->yyColNr;
					  yyextra->current->bodyLine  = yyextra->yyLineNr;
					  lineCount(yyscanner) ;
					  if (yytext[yyleng-1]=='{') unput('{');
					  BEGIN( CompoundName ) ;
					}
<FindMembers>{B}*"value struct{" |      // C++/CLI extension
<FindMembers>{B}*"value struct"{BN}+     {
  					  yyextra->isTypedef=FALSE;
  					  yyextra->current->section = Entry::CLASS_SEC;
                                          yyextra->current->spec    = Entry::Struct | Entry::Value;
					  addType(yyscanner);
					  yyextra->current->type += " value struct" ;
					  yyextra->current->fileName  = yyextra->yyFileName;
					  yyextra->current->startLine = yyextra->yyLineNr;
					  yyextra->current->startColumn = yyextra->yyColNr;
					  yyextra->current->bodyLine  = yyextra->yyLineNr;
					  lineCount(yyscanner) ;
					  if (yytext[yyleng-1]=='{') unput('{');
					  BEGIN( CompoundName ) ;
  					}
<FindMembers>{B}*"ref struct{" |       // C++/CLI extension
<FindMembers>{B}*"ref struct"{BN}+     {
  					  yyextra->isTypedef=FALSE;
  					  yyextra->current->section = Entry::CLASS_SEC;
                                          yyextra->current->spec    = Entry::Struct | Entry::Ref;
					  addType(yyscanner);
					  yyextra->current->type += " ref struct" ;
					  yyextra->current->fileName  = yyextra->yyFileName;
					  yyextra->current->startLine = yyextra->yyLineNr;
					  yyextra->current->startColumn = yyextra->yyColNr;
					  yyextra->current->bodyLine  = yyextra->yyLineNr;
					  lineCount(yyscanner) ;
					  if (yytext[yyleng-1]=='{') unput('{');
					  BEGIN( CompoundName ) ;
  					}
<FindMembers>{B}*"interface struct{" |     // C++/CLI extension
<FindMembers>{B}*"interface struct"{BN}+ {
  					  yyextra->isTypedef=FALSE;
  					  yyextra->current->section = Entry::CLASS_SEC;
                                          yyextra->current->spec    = Entry::Struct | Entry::Interface;
					  addType(yyscanner);
					  yyextra->current->type += " interface struct";
					  yyextra->current->fileName  = yyextra->yyFileName;
					  yyextra->current->startLine = yyextra->yyLineNr;
					  yyextra->current->startColumn = yyextra->yyColNr;
					  yyextra->current->bodyLine  = yyextra->yyLineNr;
					  lineCount(yyscanner) ;
					  if (yytext[yyleng-1]=='{') unput('{');
					  BEGIN( CompoundName ) ;
  					}
<FindMembers>{B}*{TYPEDEFPREFIX}"union{" |
<FindMembers>{B}*{TYPEDEFPREFIX}"union"{BN}+ { 
                                          QCString decl=yytext;
					  yyextra->isTypedef=decl.find("typedef")!=-1;
                                          bool isConst=decl.find("const")!=-1;
                                          bool isVolatile=decl.find("volatile")!=-1;
  					  yyextra->current->section = Entry::CLASS_SEC;
                                          yyextra->current->spec    = Entry::Union;
					  // bug 582676: can be a struct nested in an interface so keep yyextra->insideObjC state
					  //yyextra->current->objc    = yyextra->insideObjC = FALSE;
					  addType(yyscanner);
                                          if (isConst)
                                          {
                                            yyextra->current->type += " const";
                                          }
                                          else if (isVolatile)
                                          {
                                            yyextra->current->type += " volatile";
                                          }
					  yyextra->current->type += " union" ;
					  yyextra->current->fileName  = yyextra->yyFileName;
					  yyextra->current->startLine = yyextra->yyLineNr;
					  yyextra->current->startColumn = yyextra->yyColNr;
					  yyextra->current->bodyLine  = yyextra->yyLineNr;
					  lineCount(yyscanner) ;
					  if (yytext[yyleng-1]=='{') unput('{');
					  BEGIN( CompoundName ) ;
					}
<FindMembers>{B}*{TYPEDEFPREFIX}{IDLATTR}?"enum"({BN}+("class"|"struct"))?"{" |
<FindMembers>{B}*{TYPEDEFPREFIX}{IDLATTR}?"enum"({BN}+("class"|"struct"))?{BN}+ { // for IDL: typedef [something] enum
                                          QCString text=yytext;
					  yyextra->isTypedef    = text.find("typedef")!=-1;
                                          bool isStrongEnum = text.find("struct")!=-1 || text.find("class")!=-1 || yyextra->insideCS;
					  if (yyextra->insideJava)
					  {
					    yyextra->current->section = Entry::CLASS_SEC;
					    yyextra->current->spec    = Entry::Enum;
					  }
					  else
					  {
  					    yyextra->current->section = Entry::ENUM_SEC ;
					  }
					  addType(yyscanner);
					  yyextra->current->type += " enum";
                                          if (isStrongEnum)
                                          {
                                            yyextra->current->spec |= Entry::Strong;
                                          }
					  yyextra->current->fileName  = yyextra->yyFileName;
					  yyextra->current->startLine = yyextra->yyLineNr;
					  yyextra->current->startColumn = yyextra->yyColNr;
					  yyextra->current->bodyLine  = yyextra->yyLineNr;
					  lineCount(yyscanner) ;
					  if (yytext[yyleng-1]=='{') unput('{');
					  BEGIN( CompoundName ) ;
					}
<Operator>"("{BN}*")"({BN}*"<"[^>]*">"){BN}*/"("  {  // A::operator()<int>(int arg)
  					  lineCount(yyscanner);
					  yyextra->current->name += "()";
					  BEGIN( FindMembers );
					}
<Operator>"("{BN}*")"{BN}*/"("		{
  					  lineCount(yyscanner);
    					  yyextra->current->name += yytext ;
					  yyextra->current->name = yyextra->current->name.simplifyWhiteSpace();
					  BEGIN( FindMembers ) ;
  					}
<Operator>";"				{ // can occur when importing members
  					  unput(';');
					  BEGIN( FindMembers ) ;
  					}
<Operator>[^(]				{ 
    					  lineCount(yyscanner);
    					  yyextra->current->name += *yytext ;
					}
<Operator>"<>"				{ /* skip guided templ specifiers */ }
<Operator>"("				{
					  yyextra->current->name = yyextra->current->name.simplifyWhiteSpace();
					  unput(*yytext);
					  BEGIN( FindMembers ) ;
					}
<FindMembers>("template"|"generic")({BN}*)"<"/[>]?	{  // generic is a C++/CLI extension
  					  lineCount(yyscanner);
					  ArgumentList al;
					  //yyextra->current->spec |= (yytext[0]=='g') ? Entry::Generic : Entry::Template;
					  yyextra->current->tArgLists.push_back(al);
					  yyextra->currentArgumentList = &yyextra->current->tArgLists.back();
					  yyextra->templateStr="<";
					  yyextra->fullArgString = yyextra->templateStr;
					  yyextra->copyArgString = &yyextra->templateStr;
					  yyextra->currentArgumentContext = FindMembers;
					  BEGIN( ReadTempArgs );
  					}
<FindMembers>"namespace"{BN}+/{ID}{BN}*"=" { // namespace alias
                                          lineCount(yyscanner); 
  					  BEGIN( NSAliasName );
					}
<NSAliasName>{ID}			{
  					  yyextra->aliasName = yytext;
					  BEGIN( NSAliasArg );
  					}
<NSAliasArg>({ID}"::")*{ID}		{
  					  //printf("Inserting namespace alias %s::%s->%s\n",yyextra->current_root->name.data(),yyextra->aliasName.data(),yytext);
					  //if (yyextra->current_root->name.isEmpty())
					  //{
                                          // TODO: namespace aliases are now treated as global entities
                                          // while they should be aware of the scope they are in
                                            Doxygen::namespaceAliasDict.insert(yyextra->aliasName,new QCString(yytext));
					  //}
					  //else
					  //{
                                          //  Doxygen::namespaceAliasDict.insert(yyextra->current_root->name+"::"+yyextra->aliasName,
					  //	new QCString(yyextra->current_root->name+"::"+yytext));
					  //}
  					}
<NSAliasArg>";"				{
  					  BEGIN( FindMembers );
  					}
<PHPUse>({ID}{BN}*"\\"{BN}*)*{ID}/{BN}+"as"  {
  					  lineCount(yyscanner);
					  yyextra->aliasName=yytext;
					  BEGIN(PHPUseAs);
					}
<PHPUse>({ID}{BN}*"\\"{BN}*)*{ID}	{
  					  lineCount(yyscanner);
					  yyextra->current->name=removeRedundantWhiteSpace(substitute(yytext,"\\","::"));
  					  //printf("PHP: adding use relation: %s\n",yyextra->current->name.data());
                                          yyextra->current->fileName = yyextra->yyFileName; 
                                          // add a using declaration
  					  yyextra->current->section=Entry::USINGDECL_SEC;
					  yyextra->current_root->copyToSubEntry(yyextra->current);
                                          // also add it as a using directive
					  yyextra->current->section=Entry::USINGDIR_SEC;
					  yyextra->current_root->moveToSubEntryAndRefresh(yyextra->current);
					  initEntry(yyscanner);
					  yyextra->aliasName.resize(0);
					}
<PHPUseAs>{BN}+"as"{BN}+		{
  					  lineCount(yyscanner);
  					}
<PHPUseAs>{PHPUSEKW}                    {
                                        }
<PHPUseAs>{ID}				{
  					  //printf("PHP: adding use as relation: %s->%s\n",yytext,yyextra->aliasName.data());
                                          if (!yyextra->aliasName.isEmpty())
                                          {
                                            Doxygen::namespaceAliasDict.insert(yytext,
					         new QCString(removeRedundantWhiteSpace(
					  	   substitute(yyextra->aliasName,"\\","::"))));
                                          }
					  yyextra->aliasName.resize(0);
  					}
<PHPUse,PHPUseAs>[,;]			{
					  if (*yytext==',')
					  {
					    BEGIN(PHPUse);
					  }
					  else
					  {
  					    BEGIN(FindMembers);
					  }
  					}
<JavaImport>({ID}{BN}*"."{BN}*)+"*"	{ // package import => add as a using directive
  					  lineCount(yyscanner);
  					  QCString scope=yytext;
					  yyextra->current->name=removeRedundantWhiteSpace(substitute(scope.left(scope.length()-1),".","::"));
                                          yyextra->current->fileName = yyextra->yyFileName; 
  					  yyextra->current->section=Entry::USINGDIR_SEC;
					  yyextra->current_root->moveToSubEntryAndRefresh(yyextra->current);
					  initEntry(yyscanner);
					  BEGIN(Using);
  					}
<JavaImport>({ID}{BN}*"."{BN}*)+{ID}	{ // class import => add as a using declaration
                                          lineCount(yyscanner);
  					  QCString scope=yytext;
					  yyextra->current->name=removeRedundantWhiteSpace(substitute(scope,".","::"));
					  yyextra->current->fileName = yyextra->yyFileName; 
					  if (yyextra->insideD) 
					  {
					    yyextra->current->section=Entry::USINGDIR_SEC;
					  }
					  else
					  {
					    //printf("import name = %s -> %s\n",yytext,yyextra->current->name.data());
					    yyextra->current->section=Entry::USINGDECL_SEC;
					  }
                                          yyextra->previous = yyextra->current;
					  yyextra->current_root->moveToSubEntryAndRefresh(yyextra->current);
					  initEntry(yyscanner);
					  BEGIN(Using);
  					}
<FindMembers>"using"{BN}+		{ 
					  yyextra->current->startLine=yyextra->yyLineNr; 
					  yyextra->current->startColumn = yyextra->yyColNr;
                                          lineCount(yyscanner); 
                                          BEGIN(Using); 
                                        }
<Using>"namespace"{BN}+			{ lineCount(yyscanner); BEGIN(UsingDirective); }
<Using>({ID}{BN}*("::"|"."){BN}*)*({ID}|{OPERATOR}) {
                                          lineCount(yyscanner);
  					  yyextra->current->name=yytext;
                                          yyextra->current->fileName = yyextra->yyFileName; 
  					  yyextra->current->section=Entry::USINGDECL_SEC;
                                          yyextra->current->startLine = yyextra->yyLineNr;
                                          yyextra->previous = yyextra->current;
					  yyextra->current_root->moveToSubEntryAndRefresh(yyextra->current);
					  initEntry(yyscanner);
					  if (yyextra->insideCS) /* Hack: in C# a using declaration and 
							   directive have the same syntax, so we
							   also add it as a using directive here
							 */
					  {
					    yyextra->current->name=yytext;
					    yyextra->current->fileName = yyextra->yyFileName; 
					    yyextra->current->startLine = yyextra->yyLineNr;
					    yyextra->current->startColumn = yyextra->yyColNr;
					    yyextra->current->section=Entry::USINGDIR_SEC;
					    yyextra->current_root->moveToSubEntryAndRefresh(yyextra->current);
					    initEntry(yyscanner);
					  }
					  BEGIN(Using);
  					}
<Using>"="                              { // C++11 style template alias?
                                          BEGIN(UsingAlias);
                                        }
<UsingAlias>";"                         { 
                                          yyextra->previous->section=Entry::VARIABLE_SEC;
                                          yyextra->previous->type = "typedef "+yyextra->previous->args;
					  yyextra->previous->type=yyextra->previous->type.simplifyWhiteSpace();
                                          yyextra->previous->args.resize(0);
					  yyextra->previous->name=yyextra->previous->name.stripWhiteSpace();
					  yyextra->previous->bodyLine = yyextra->yyLineNr;
                                          yyextra->previous->spec |= Entry::Alias;
                                          BEGIN(FindMembers); 
                                        }
<UsingAlias>";"{BN}*("/**"|"//!"|"/*!"|"///")"<" {
					  yyextra->docBlockContext   = UsingAliasEnd;
					  yyextra->docBlockInBody    = FALSE;
					  yyextra->docBlockAutoBrief = ( yytext[yyleng-2]=='*' && Config_getBool(JAVADOC_AUTOBRIEF) ) ||
					                      ( yytext[yyleng-2]=='!' && Config_getBool(QT_AUTOBRIEF) );
                                          QCString indent;
                                          indent.fill(' ',computeIndent(yytext,yyextra->column));
                                          yyextra->docBlock=indent;
  					  lineCount(yyscanner);

					  yyextra->docBlockTerm = ';';
					  if (yytext[yyleng-3]=='/')
					  {
					    startCommentBlock(yyscanner,TRUE);
					    BEGIN( DocLine );
					  }
					  else
					  {
					    startCommentBlock(yyscanner,FALSE);
					    BEGIN( DocBlock );
					  }
  					}
<UsingAlias>">>"                        {
                                          yyextra->previous->args+="> >"; // see bug769552
                                        }
<UsingAlias>.                           {
                                          yyextra->previous->args+=yytext;
                                        }
<UsingAlias>\n                          {
                                          yyextra->previous->args+=yytext;
                                          lineCount(yyscanner);
                                        }
<UsingAliasEnd>";"                      {
                                          yyextra->previous->doc   = yyextra->current->doc;
                                          yyextra->previous->brief = yyextra->current->brief;
                                          yyextra->current->doc.resize(0);
                                          yyextra->current->brief.resize(0);
                                          unput(';');
                                          BEGIN(UsingAlias);
                                        }
<UsingDirective>{SCOPENAME}		{ yyextra->current->name=removeRedundantWhiteSpace(yytext);
                                          yyextra->current->fileName = yyextra->yyFileName; 
  					  yyextra->current->section=Entry::USINGDIR_SEC;
					  yyextra->current_root->moveToSubEntryAndRefresh(yyextra->current);
					  initEntry(yyscanner);
					  BEGIN(Using);
  					}
<Using>";"				{ BEGIN(FindMembers); }
<FindMembers>{SCOPENAME}{BN}*"<>"	{ // guided template decl
					  QCString n=yytext;
					  addType(yyscanner);
					  yyextra->current->name=n.left(n.length()-2);
					}
<FindMembers>{SCOPENAME}{BN}*/"<"	{ // Note: this could be a return type!
                                          yyextra->roundCount=0;
  					  yyextra->sharpCount=0;
					  lineCount(yyscanner);
					  addType(yyscanner);
  					  yyextra->current->name=yytext;
					  yyextra->current->name=yyextra->current->name.stripWhiteSpace();
					  //yyextra->current->scopeSpec.resize(0);
					  // yyextra->currentTemplateSpec = &yyextra->current->scopeSpec;
					  if (nameIsOperator(yyextra->current->name))
					    BEGIN( Operator );
					  else
					    BEGIN( EndTemplate );
					}
<FindMemberName>{SCOPENAME}{BN}*/"<"	{
  					  yyextra->sharpCount=0;
					  yyextra->roundCount=0;
					  lineCount(yyscanner);
  					  yyextra->current->name+=((QCString)yytext).stripWhiteSpace();
					  //yyextra->current->memberSpec.resize(0);
					  // yyextra->currentTemplateSpec = &yyextra->current->memberSpec;
					  if (nameIsOperator(yyextra->current->name))
					    BEGIN( Operator );
					  else
					    BEGIN( EndTemplate );
  					}
<EndTemplate>"<<<"	                {
  					  if (!yyextra->insidePHP) 
					  {
					    REJECT;
					  }
					  else
					  {
                                            yyextra->lastHereDocContext = YY_START;
					    BEGIN(HereDoc);
					  }
  					}
<ClassTemplSpec,EndTemplate>"<<"	{
  					  yyextra->current->name+=yytext;
  					  // *yyextra->currentTemplateSpec+=yytext; 
  					}
<EndTemplate>"<"			{ 
                                          if (yyextra->roundCount==0)
                                          {
  					    // *yyextra->currentTemplateSpec+='<'; 
					    yyextra->sharpCount++; 
                                          }
  					  yyextra->current->name+=yytext;
					}
<ClassTemplSpec,EndTemplate>">>"	{
  					  if (yyextra->insideJava || yyextra->insideCS || yyextra->insideCli || yyextra->roundCount==0)
					  {
					    unput('>');
					    unput(' ');
					    unput('>');
					  }
					  else
					  {
  					    yyextra->current->name+=yytext;
					  }
  					  // *yyextra->currentTemplateSpec+=yytext; 
  					}
<EndTemplate>">"			{
  					  yyextra->current->name+='>';
					  // *yyextra->currentTemplateSpec+='>';
					  if (yyextra->roundCount==0 && --yyextra->sharpCount<=0)
					  {  
					    //printf("Found %s\n",yyextra->current->name.data());
					    BEGIN(FindMembers);
					  }
					}
<EndTemplate>">"{BN}*"("		{ 
  					  lineCount(yyscanner);
  					  yyextra->current->name+='>';
					  // *yyextra->currentTemplateSpec+='>';
					  if (yyextra->roundCount==0 && --yyextra->sharpCount<=0)
					  {
					    yyextra->current->bodyLine = yyextra->yyLineNr;
					    yyextra->current->args = "(";
					    yyextra->currentArgumentContext = FuncQual;
					    yyextra->fullArgString = yyextra->current->args.copy();
					    yyextra->copyArgString = &yyextra->current->args;
					    //printf("Found %s\n",yyextra->current->name.data());
					    BEGIN( ReadFuncArgType ) ;
					  }
					}
<EndTemplate>">"{BN}*/"("({BN}*{ID}{BN}*"::")*({BN}*"*"{BN}*)+ { // function pointer returning a template instance
  					  lineCount(yyscanner);
  					  yyextra->current->name+='>';
                                          if (yyextra->roundCount==0)
                                          {
					    BEGIN(FindMembers);
                                          }
  					}
<EndTemplate>">"{BN}*/"::"		{
  					  lineCount(yyscanner);
  					  yyextra->current->name+='>';
  					  // *yyextra->currentTemplateSpec+='>';
					  if (yyextra->roundCount==0 && --yyextra->sharpCount<=0)
					  {
					    BEGIN(FindMemberName);
					  }
  					}
<ClassTemplSpec,EndTemplate>"("         { yyextra->current->name+=*yytext;
                                          yyextra->roundCount++; 
                                        }
<ClassTemplSpec,EndTemplate>")"         { yyextra->current->name+=*yytext;
                                          if (yyextra->roundCount>0) yyextra->roundCount--; 
                                        }
<EndTemplate>.				{ 
  					  yyextra->current->name+=*yytext;
  					  // *yyextra->currentTemplateSpec+=*yytext; 
					}
<FindMembers>"define"{BN}*"("{BN}*["']	{
					  if (yyextra->insidePHP)
					  {
					    yyextra->current->bodyLine = yyextra->yyLineNr;
					    BEGIN( DefinePHP );
					  }
					  else
					    REJECT;
					}
<CopyHereDoc>{ID}                       { // PHP heredoc
  					  yyextra->delimiter = yytext;
                                          *yyextra->pCopyHereDocGString += yytext;
					  BEGIN(CopyHereDocEnd);
                                        }
<CopyHereDoc>"'"{ID}/"'"		{ // PHP nowdoc
  					  yyextra->delimiter = &yytext[1];
                                          *yyextra->pCopyHereDocGString += yytext;
					  BEGIN(CopyHereDocEnd);
                                        }
<HereDoc>{ID}				{ // PHP heredoc
  					  yyextra->delimiter = yytext;
					  BEGIN(HereDocEnd);
  					}
<HereDoc>"'"{ID}/"'"			{ // PHP nowdoc
  					  yyextra->delimiter = &yytext[1];
					  BEGIN(HereDocEnd);
  					}
<HereDocEnd>^{ID}			{ // id at start of the line could mark the end of the block
  					  if (yyextra->delimiter==yytext) // it is the end marker
					  {
  					    BEGIN(yyextra->lastHereDocContext);
					  }
  					}
<HereDocEnd>.				{ }
<CopyHereDocEnd>^{ID}			{ // id at start of the line could mark the end of the block
                                          *yyextra->pCopyHereDocGString += yytext;
  					  if (yyextra->delimiter==yytext) // it is the end marker
					  {
  					    BEGIN(yyextra->lastHereDocContext);
					  }
  					}
<CopyHereDocEnd>\n			{ 
                                          *yyextra->pCopyHereDocGString += yytext;
                                        }
<CopyHereDocEnd>{ID}			{ 
                                          *yyextra->pCopyHereDocGString += yytext;
                                        }
<CopyHereDocEnd>.			{ 
                                          *yyextra->pCopyHereDocGString += yytext;
                                        }
<FindMembers>"Q_OBJECT"			{ // Qt object macro
  					}
<FindMembers>"Q_PROPERTY"		{ // Qt property declaration
					  yyextra->current->protection = Public ; // see bug734245 & bug735462
  					  yyextra->current->mtype = yyextra->mtype = Property;
					  yyextra->current->type.resize(0);
  					  BEGIN(QtPropType);
  					}
<QtPropType>"("				{ // start of property arguments
  					}
<QtPropAttr>")"				{ // end of property arguments
  					  unput(';');
					  BEGIN(FindMembers);
  					}
<QtPropType>"const"|"volatile"|"unsigned"|"signed"|"long"|"short" {
  				          yyextra->current->type+=yytext;
  					}
<QtPropType>{B}+			{
  				          yyextra->current->type+=yytext;
  					}
<QtPropType>({TSCOPE}"::")*{TSCOPE}	{
  					  yyextra->current->type+=yytext;
                                          BEGIN(QtPropName);
  					}
<QtPropName>{ID}			{
  					  yyextra->current->name=yytext;
  					  BEGIN(QtPropAttr);
  					}
<QtPropAttr>"READ"			{
  					  yyextra->current->spec |= Entry::Readable;
					  BEGIN(QtPropRead);
  					}
<QtPropAttr>"WRITE"			{
  					  yyextra->current->spec |= Entry::Writable;
					  BEGIN(QtPropWrite);
  					}
<QtPropAttr>"RESET"{B}+{ID}		{ // reset method => not supported yet
  					}
<QtPropAttr>"SCRIPTABLE"{B}+{ID}	{ // scriptable property => not supported yet
  					}
<QtPropAttr>"DESIGNABLE"{B}+{ID}	{ // designable property => not supported yet
  					}
<QtPropRead>{ID}			{
  					  yyextra->current->read = yytext;
  					  BEGIN(QtPropAttr);
  					}
<QtPropWrite>{ID}			{
  					  yyextra->current->write = yytext;
					  BEGIN(QtPropAttr);
  					}
<FindMembers>"friend"{BN}+("class"|"union"|"struct"){BN}+ {
  					  yyextra->current->name=yytext;
				          BEGIN(FindMembers);
			 	        }
<FindMembers,FindMemberName>{SCOPENAME}	{
                                          if (yyextra->insideCpp || yyextra->insideObjC) 
                                          {
                                            yyextra->current->id = ClangParser::instance()->lookup(yyextra->yyLineNr,yytext);
                                          }
					  yyextra->yyBegColNr=yyextra->yyColNr;
					  yyextra->yyBegLineNr=yyextra->yyLineNr;
					  lineCount(yyscanner);
                                          if (yyextra->insideIDL && yyleng==9 && qstrcmp(yytext,"cpp_quote")==0)
					  {
					    BEGIN(CppQuote);
					  }
					  else if ((yyextra->insideIDL || yyextra->insideJava || yyextra->insideD) && yyleng==6 && qstrcmp(yytext,"import")==0)
					  {
					    if (yyextra->insideIDL)
					      BEGIN(NextSemi);
					    else // yyextra->insideJava or yyextra->insideD
					      BEGIN(JavaImport);
					  }
					  else if (yyextra->insidePHP && qstrcmp(yytext,"use")==0)
					  {
					    BEGIN(PHPUse);
					  }
					  else if (yyextra->insideJava && qstrcmp(yytext,"package")==0)
					  {
  					    lineCount(yyscanner);
					    BEGIN(PackageName);
					  }
					  else if (yyextra->insideIDL && qstrcmp(yytext,"case")==0)
					  {
					    BEGIN(IDLUnionCase);
					  }
					  else if (yyextra->insideTryBlock && qstrcmp(yytext,"catch")==0)
					  {
					    yyextra->insideTryBlock=FALSE;
					    BEGIN(TryFunctionBlock);
					  }
                                          else if (yyextra->insideCpp && qstrcmp(yytext,"alignas")==0)
                                          {
                                            yyextra->lastAlignAsContext = YY_START;
                                            BEGIN(AlignAs);
                                          }
					  else if (yyextra->insideJS && qstrcmp(yytext,"var")==0)
					  { // javascript variable
					    yyextra->current->type="var";
					  }
					  else if (yyextra->insideJS && qstrcmp(yytext,"function")==0)
					  { // javascript function
					    yyextra->current->type="function";
					  }
					  else if (yyextra->insideCS && qstrcmp(yytext,"this")==0)
					  {
					    // C# indexer
					    addType(yyscanner);
					    yyextra->current->name="this";
					    BEGIN(CSIndexer);
					  }
                                          else if (yyextra->insideCpp && qstrcmp(yytext,"static_assert")==0)
                                          {
                                            // C++11 static_assert
                                            BEGIN(StaticAssert);
                                          }
                                          else if (yyextra->insideCpp && qstrcmp(yytext,"decltype")==0)
                                          {
                                            // C++11 decltype(x)
					    yyextra->current->type+=yytext;
                                            BEGIN(DeclType);
                                          }
                                          else if (yyextra->insideSlice && qstrcmp(yytext,"optional")==0)
                                          {
                                            if (yyextra->current->type.isEmpty())
                                            {
                                              yyextra->current->type = "optional";
                                            }
                                            else
                                            {
                                              yyextra->current->type += " optional";
                                            }
                                            yyextra->lastModifierContext = YY_START;
                                            BEGIN(SliceOptional);
                                          }
					  else
					  {
					    if (YY_START==FindMembers)
					    {
					      addType(yyscanner);
					    }
					    bool javaLike = yyextra->insideJava || yyextra->insideCS || yyextra->insideD || yyextra->insidePHP || yyextra->insideJS;
					    if (javaLike && qstrcmp(yytext,"public")==0)
					    {
					      yyextra->current->protection = Public;
					    }
					    else if (javaLike && qstrcmp(yytext,"protected")==0)
					    {
					      yyextra->current->protection = Protected;
					    }
					    else if ((yyextra->insideCS || yyextra->insideD || yyextra->insidePHP || yyextra->insideJS) && qstrcmp(yytext,"internal")==0)
					    {
					      yyextra->current->protection = Package;
					    }
					    else if (javaLike && qstrcmp(yytext,"private")==0)
					    {
					      yyextra->current->protection = Private;
					    }
					    else if (javaLike && qstrcmp(yytext,"static")==0)
					    {
					      if (YY_START==FindMembers)
					        yyextra->current->name  = yytext;
					      else
						yyextra->current->name += yytext;
			 		      yyextra->current->stat = TRUE;
					    }
					    else
					    {
					      if (YY_START==FindMembers)
					        yyextra->current->name  = yytext;
					      else
						yyextra->current->name += yytext;
					      if (yyextra->current->name.left(7)=="static ")
					      {
						yyextra->current->stat = TRUE;
						yyextra->current->name= yyextra->current->name.mid(7);
					      }
					      else if (yyextra->current->name.left(7)=="inline ")
					      {
						if (yyextra->current->type.isEmpty())
						{
						  yyextra->current->type="inline";
						}
						else
						{
						  yyextra->current->type+="inline ";
						}
						yyextra->current->name= yyextra->current->name.mid(7);
					      }
					      else if (yyextra->current->name.left(6)=="const ")
					      {
						if (yyextra->current->type.isEmpty())
						{
						  yyextra->current->type="const";
						}
						else
						{
						  yyextra->current->type+="const ";
						}
						yyextra->current->name=yyextra->current->name.mid(6);
					      }
					    }
					    QCString tmp=yytext;
					    if (nameIsOperator(tmp))
                                            {
					      BEGIN( Operator );
                                            }
					    else
                                            {
					      yyextra->externC=FALSE; // see bug759247
		 			      BEGIN(FindMembers);
                                            }
					  }
					}
<StaticAssert>"("                       {
					  yyextra->lastSkipRoundContext = FindMembers;
					  yyextra->roundCount=0;
                                          BEGIN(SkipRound);
                                        }
<StaticAssert>{BN}+                     { lineCount(yyscanner); }
<StaticAssert>.                         { // variable with static_assert as name?
                                          unput(*yytext);
                                          BEGIN(FindMembers);
                                        }
<DeclType>"("                           {
					  yyextra->current->type+=yytext;
  					  yyextra->lastRoundContext=FindMembers;
  					  yyextra->pCopyRoundString=&yyextra->current->type;
					  yyextra->roundCount=0;
                                          BEGIN(CopyRound);
                                        }
<DeclType>{BN}+                         { lineCount(yyscanner); }
<DeclType>.                             {
                                          unput(*yytext);
                                          BEGIN(FindMembers);
                                        }
<CSIndexer>"["[^\n\]]*"]"		{
					  yyextra->current->name+=removeRedundantWhiteSpace(yytext);
  					  BEGIN(FindMembers);
  					}
<FindMembers>[0-9]{ID}			{ // some number where we did not expect one
  					}
<FindMembers>"."			{
  					  if (yyextra->insideJava || yyextra->insideCS || yyextra->insideD)
					  {
					    yyextra->current->name+=".";
					  }
  					}
<FindMembers>"::"			{
					  yyextra->current->name+=yytext;
  					}
<CppQuote>"("{B}*"\""			{
  					  yyextra->insideCppQuote=TRUE;
  					  BEGIN(FindMembers);
  					}
<IDLUnionCase>"::"
<IDLUnionCase>":"			{ BEGIN(FindMembers); }
<IDLUnionCase>\n			{ lineCount(yyscanner); }
<IDLUnionCase>.
<TryFunctionBlock>\n			{ lineCount(yyscanner); }
<TryFunctionBlock>"{"			{ 
					  yyextra->curlyCount=0;
					  yyextra->lastCurlyContext = TryFunctionBlockEnd ;
  					  BEGIN( SkipCurly );
					}
<TryFunctionBlock>.
<TryFunctionBlockEnd>{BN}*"catch"	{ lineCount(yyscanner); BEGIN(TryFunctionBlock); // {BN}* added to fix bug 611193
					}
<TryFunctionBlockEnd>\n			{ unput(*yytext); // rule added to fix bug id 601138
  					  BEGIN( FindMembers );
					}
<TryFunctionBlockEnd>.			{ unput(*yytext);
  					  BEGIN( FindMembers );
					}
<EndCppQuote>")"			{
  					  yyextra->insideCppQuote=FALSE;
					  BEGIN(FindMembers);
  					}
<FindMembers,FindFields>{B}*"#"		{ if (yyextra->insidePHP)
					    REJECT;
					  yyextra->lastCPPContext = YY_START;
					  BEGIN( SkipCPP ) ;
					}
<FindMembers,FindFields>{B}*"#"{B}*("cmake")?"define"	{
  					  if (yyextra->insidePHP)
					    REJECT;
  					  yyextra->current->bodyLine = yyextra->yyLineNr;
                                          yyextra->lastDefineContext = YY_START;
  					  BEGIN( Define );
  					}
<FindMembers,ReadBody,ReadNSBody,ReadBodyIntf,SkipCurly,SkipCurlyCpp>{B}*"#"{B}+[0-9]+{B}+/"\""	{ /* line control directive */
                                          yyextra->yyLineNr = atoi(&yytext[1]);
					  //printf("setting line number to %d\n",yyextra->yyLineNr);
					  yyextra->lastPreLineCtrlContext = YY_START;
					  if (YY_START==ReadBody || 
					      YY_START==ReadNSBody ||
					      YY_START==ReadBodyIntf)
					  {
  					    yyextra->current->program+=yytext;
					  }
  					  BEGIN( PreLineCtrl );
  					}
<PreLineCtrl>"\""[^\n\"]*"\""		{
				          yyextra->yyFileName = stripQuotes(yytext);
					  if (yyextra->lastPreLineCtrlContext==ReadBody || 
					      yyextra->lastPreLineCtrlContext==ReadNSBody ||
					      yyextra->lastPreLineCtrlContext==ReadBodyIntf)
					  {
					    yyextra->current->program+=yytext;
					  }
  					}
<PreLineCtrl>.				{
					  if (yyextra->lastPreLineCtrlContext==ReadBody || 
					      yyextra->lastPreLineCtrlContext==ReadNSBody ||
					      yyextra->lastPreLineCtrlContext==ReadBodyIntf)
					  {
  					    yyextra->current->program+=yytext;
					  }
                                        }
<PreLineCtrl>\n				{
					  if (yyextra->lastPreLineCtrlContext==ReadBody || 
					      yyextra->lastPreLineCtrlContext==ReadNSBody ||
					      yyextra->lastPreLineCtrlContext==ReadBodyIntf)
					  {
  					    yyextra->current->program+=yytext;
					  }
                                          lineCount(yyscanner);
  					  BEGIN( yyextra->lastPreLineCtrlContext );
  					}
<SkipCPP>.
<SkipCPP>\\[\r]*"\n"[\r]*		{ lineCount(yyscanner); }
<SkipCPP>[\r]*\n[\r]*			{ lineCount(yyscanner);
					  BEGIN( yyextra->lastCPPContext) ;
					}
<Define>{ID}{B}*"("			{
  					  yyextra->current->name = yytext;
					  yyextra->current->name = yyextra->current->name.left(yyextra->current->name.length()-1).stripWhiteSpace();
					  yyextra->current->args = "(";
  					  yyextra->current->bodyLine = yyextra->yyLineNr;
					  yyextra->currentArgumentContext = DefineEnd;
					  yyextra->fullArgString=yyextra->current->args.copy();
					  yyextra->copyArgString=&yyextra->current->args;
					  BEGIN( ReadFuncArgType ) ;
  					}
 /*
<DefineArg>")"				{
  					  //printf("Define with args\n");
  					  yyextra->current->args += ')';
  					  BEGIN( DefineEnd );
  					}
<DefineArg>.				{
  					  yyextra->current->args += *yytext;
  					}
  */
<Define>{ID}				{
  					  //printf("Define '%s' without args\n",yytext);
                                          if (yyextra->insideCpp || yyextra->insideObjC) 
                                          {
                                            yyextra->current->id = ClangParser::instance()->lookup(yyextra->yyLineNr,yytext);
                                          }
  					  yyextra->current->bodyLine = yyextra->yyLineNr;
  					  yyextra->current->name = yytext;
					  BEGIN(DefineEnd);
  					}
<DefineEnd>\n				{
  					  //printf("End define: doc=%s docFile=%s docLine=%d\n",yyextra->current->doc.data(),yyextra->current->docFile.data(),yyextra->current->docLine);
                                          lineCount(yyscanner);
					  yyextra->current->fileName   = yyextra->yyFileName;
					  yyextra->current->startLine  = yyextra->yyLineNr;
					  yyextra->current->startColumn = yyextra->yyColNr;
					  yyextra->current->type.resize(0);
  					  yyextra->current->args       = yyextra->current->args.simplifyWhiteSpace();
  					  yyextra->current->name       = yyextra->current->name.stripWhiteSpace();
					  yyextra->current->section    = Entry::DEFINE_SEC;
					  yyextra->current_root->moveToSubEntryAndRefresh(yyextra->current);
					  initEntry(yyscanner);
					  BEGIN(yyextra->lastDefineContext);
  					}
<DefinePHPEnd>";"			{
  					  //printf("End define\n");
					  yyextra->current->fileName   = yyextra->yyFileName;
					  yyextra->current->startLine  = yyextra->yyLineNr;
					  yyextra->current->startColumn = yyextra->yyColNr;
					  yyextra->current->type.resize(0);
                                          yyextra->current->type       = "const";
                                          QCString init = yyextra->current->initializer.data();
  					  init = init.simplifyWhiteSpace();
  					  init = init.left(init.length()-1);
                                          yyextra->current->initializer = init;
  					  yyextra->current->name       = yyextra->current->name.stripWhiteSpace();
					  yyextra->current->section    = Entry::VARIABLE_SEC; 
					  yyextra->current_root->moveToSubEntryAndRefresh(yyextra->current);
					  initEntry(yyscanner);
					  BEGIN(FindMembers);
  					}
<DefinePHPEnd>.
<DefineEnd>\\[\r]?\n			{
                                          lineCount(yyscanner);
  					}
<DefineEnd>\"				{
					  if (yyextra->insideIDL && yyextra->insideCppQuote)
					  {
					    BEGIN(EndCppQuote);
					  }
					  else
					  {
					    yyextra->lastStringContext=DefineEnd;
					    BEGIN(SkipString);
					  }
  					}
<DefineEnd>.				
<DefinePHP>{ID}["']{BN}*","{BN}*	{
  					  yyextra->current->name = yytext;
					  yyextra->current->name = yyextra->current->name.stripWhiteSpace();
					  yyextra->current->name = yyextra->current->name.left(yyextra->current->name.length()-1).stripWhiteSpace();
					  yyextra->current->name = yyextra->current->name.left(yyextra->current->name.length()-1);
  					  yyextra->current->bodyLine = yyextra->yyLineNr;
  					  yyextra->lastRoundContext = DefinePHPEnd;
  					  yyextra->pCopyRoundGString = &yyextra->current->initializer;
					  yyextra->roundCount = 0;
  					  BEGIN( GCopyRound );
					}

<FindMembers>[\^%]			{  // ^ and % are C++/CLI extensions
  					  if (yyextra->insideCli)
					  {
  					    addType(yyscanner);
                                            yyextra->current->name = yytext ; 
					  }
					  else
					  {
					    REJECT;
					  }
  					}
<FindMembers>[*&]+			{ 
                                          yyextra->current->name += yytext ;  
  					  addType(yyscanner);
					}
<FindMembers,MemberSpec,Function,NextSemi,EnumBaseType,BitFields,ReadInitializer,OldStyleArgs,DefinePHPEnd>";"{BN}*("/**"|"//!"|"/*!"|"///")"<" {
					  if (yyextra->current->bodyLine==-1)
					  {
					    yyextra->current->bodyLine=yyextra->yyLineNr;
					  }
					  yyextra->docBlockContext   = YY_START;
					  yyextra->docBlockInBody    = FALSE;
					  yyextra->docBlockAutoBrief = ( yytext[yyleng-2]=='*' && Config_getBool(JAVADOC_AUTOBRIEF) ) ||
					                      ( yytext[yyleng-2]=='!' && Config_getBool(QT_AUTOBRIEF) );

                                          QCString indent;
                                          indent.fill(' ',computeIndent(yytext,yyextra->column));
                                          yyextra->docBlock=indent;
                                          //printf("indent=%d\n",computeIndent(yytext+1,yyextra->column));
  					  lineCount(yyscanner);

					  yyextra->docBlockTerm = ';';
                                          if (YY_START==EnumBaseType && yyextra->current->section==Entry::ENUM_SEC)
                                          {
                                            yyextra->current->bitfields = ":"+yyextra->current->args;
                                            yyextra->current->args.resize(0);
                                            yyextra->current->section=Entry::VARIABLE_SEC;
                                          }
					  if (yytext[yyleng-3]=='/')
					  {
					    startCommentBlock(yyscanner,TRUE);
					    BEGIN( DocLine );
					  }
					  else
					  {
					    startCommentBlock(yyscanner,FALSE);
					    BEGIN( DocBlock );
					  }
  					}
<MemberSpec,FindFields,FindMembers,NextSemi,EnumBaseType,BitFields,ReadInitializer,OldStyleArgs>","{BN}*("/**"|"//!"|"/*!"|"///")"<" {
					  yyextra->docBlockContext   = YY_START;
					  yyextra->docBlockInBody    = FALSE;
					  yyextra->docBlockAutoBrief = ( yytext[yyleng-2]=='*' && Config_getBool(JAVADOC_AUTOBRIEF) ) ||
					                      ( yytext[yyleng-2]=='!' && Config_getBool(QT_AUTOBRIEF) );

                                          QCString indent;
                                          indent.fill(' ',computeIndent(yytext,yyextra->column));
                                          yyextra->docBlock=indent;
  					  lineCount(yyscanner);

					  yyextra->docBlockTerm = ',';
                                          if (YY_START==EnumBaseType && yyextra->current->section==Entry::ENUM_SEC)
                                          {
                                            yyextra->current->bitfields = ":"+yyextra->current->args;
                                            yyextra->current->args.resize(0);
                                            yyextra->current->section=Entry::VARIABLE_SEC;
                                          }
					  if (yytext[yyleng-3]=='/')
					  {
					    startCommentBlock(yyscanner,TRUE);
					    BEGIN( DocLine );
					  }
					  else
					  {
					    startCommentBlock(yyscanner,FALSE);
					    BEGIN( DocBlock );
					  }
  					}
<DefineEnd,FindFields,FindFieldArg,ReadInitializer,OldStyleArgs>{BN}*("/**"|"//!"|"/*!"|"///")"<" {
					  if (yyextra->current->bodyLine==-1)
					  {
					    yyextra->current->bodyLine=yyextra->yyLineNr;
					  }
					  yyextra->docBlockContext   = YY_START;
					  yyextra->docBlockInBody    = FALSE;
					  yyextra->docBlockAutoBrief = ( yytext[yyleng-2]=='*' && Config_getBool(JAVADOC_AUTOBRIEF) ) ||
					                      ( yytext[yyleng-2]=='!' && Config_getBool(QT_AUTOBRIEF) );
                                          QCString indent;
                                          indent.fill(' ',computeIndent(yytext,yyextra->column));
                                          yyextra->docBlock=indent;
  					  lineCount(yyscanner);

					  yyextra->docBlockTerm = 0;
					  if (yytext[yyleng-3]=='/')
					  {
					    startCommentBlock(yyscanner,TRUE);
					    BEGIN( DocLine );
					  }
					  else
					  {
					    startCommentBlock(yyscanner,FALSE);
					    BEGIN( DocBlock );
					  }
  					}
   
<FindMembers,FindFields>("//"([!/]){B}*{CMD}"{")|("/*"([!*]){B}*{CMD}"{")	{
  					  //handleGroupStartCommand(yyextra->current->name);
                                          if (yyextra->previous && yyextra->previous->section==Entry::GROUPDOC_SEC)
					  {
					    // link open command to the group defined in the yyextra->previous entry
					    Doxygen::docGroup.open(yyextra->previous.get(),yyextra->yyFileName,yyextra->yyLineNr);
					  }
					  else
					  {
					    // link open command to the yyextra->current entry
					    Doxygen::docGroup.open(yyextra->current.get(),yyextra->yyFileName,yyextra->yyLineNr);
					  }
					  //yyextra->current = tmp;
					  initEntry(yyscanner);
					  if (yytext[1]=='/')
					  {
					    if (yytext[2]=='!' || yytext[2]=='/')
					    {
					      yyextra->docBlockContext   = YY_START;
					      yyextra->docBlockInBody    = FALSE;
					      yyextra->docBlockAutoBrief = FALSE;
					      yyextra->docBlock.resize(0);
					      yyextra->docBlockTerm = 0;
					      startCommentBlock(yyscanner,TRUE);
					      BEGIN(DocLine);
					    }
					    else
					    {
					      yyextra->lastCContext=YY_START;
					      BEGIN(SkipCxxComment);
					    }
					  }
					  else
					  {
					    if (yytext[2]=='!' || yytext[2]=='*')
					    {
					      yyextra->docBlockContext   = YY_START;
					      yyextra->docBlockInBody    = FALSE;
					      yyextra->docBlock.resize(0);
					      yyextra->docBlockAutoBrief = ( yytext[yyleng-2]=='*' && Config_getBool(JAVADOC_AUTOBRIEF) ) ||
					                          ( yytext[yyleng-2]=='!' && Config_getBool(QT_AUTOBRIEF) );
					      yyextra->docBlockTerm = 0;
					      startCommentBlock(yyscanner,FALSE);
					      BEGIN(DocBlock);
					    }
					    else
					    {
					      yyextra->lastCContext=YY_START;
					      BEGIN(SkipComment);
					    }
					  }
  					}
<FindMembers,FindFields,ReadInitializer>"//"([!/]){B}*{CMD}"}".*|"/*"([!*]){B}*{CMD}"}"[^*]*"*/"	{
                                          bool insideEnum = YY_START==FindFields || (YY_START==ReadInitializer && yyextra->lastInitializerContext==FindFields); // see bug746226
  					  Doxygen::docGroup.close(yyextra->current.get(),yyextra->yyFileName,yyextra->yyLineNr,insideEnum);
  					  lineCount(yyscanner);
  					}
<FindMembers>"="			{ // in PHP code this could also be due to "<?="
  					  yyextra->current->bodyLine = yyextra->yyLineNr;
                                          yyextra->current->initializer = yytext;
					  yyextra->lastInitializerContext = YY_START;
					  yyextra->initBracketCount=0;
					  BEGIN(ReadInitializer);
  					}
<UNOIDLAttributeBlock>{BN}*[gs]"et"{BN}+"raises"{BN}*"("{BN}*{SCOPENAME}{BN}*(","{BN}*{SCOPENAME}{BN}*)*")"{BN}*";"	{
					  lineCount(yyscanner);
					  yyextra->current->exception += " ";
					  yyextra->current->exception += removeRedundantWhiteSpace(yytext);
					}
<UNOIDLAttributeBlock>"}"		{
					  yyextra->current->exception += " }";
					  BEGIN(FindMembers);
					}
  /* Read initializer rules */
<ReadInitializer>"("			{
  					  yyextra->lastRoundContext=YY_START;
  					  yyextra->pCopyRoundGString=&yyextra->current->initializer;
					  yyextra->roundCount=0;
  					  yyextra->current->initializer+=*yytext; 
  					  BEGIN(GCopyRound);
  					}
<ReadInitializer>"["                    {
                                          if (!yyextra->insidePHP) REJECT;
                                          yyextra->lastSquareContext=YY_START;
                                          yyextra->pCopySquareGString=&yyextra->current->initializer;
                                          yyextra->squareCount=0;
                                          yyextra->current->initializer+=*yytext; 
                                          BEGIN(GCopySquare);
                                        }
<ReadInitializer>"{"			{
  					  yyextra->lastCurlyContext=YY_START;
  					  yyextra->pCopyCurlyGString=&yyextra->current->initializer;
					  yyextra->curlyCount=0;
  					  yyextra->current->initializer+=*yytext; 
  					  BEGIN(GCopyCurly);
  					}
<ReadInitializer>[;,]			{
  					  //printf(">> initializer '%s' <<\n",yyextra->current->initializer.data());
                                          if (*yytext==';' && (yyextra->current_root->spec&Entry::Enum))
					  {
					    yyextra->current->fileName   = yyextra->yyFileName;
					    yyextra->current->startLine  = yyextra->yyLineNr;
					    yyextra->current->startColumn = yyextra->yyColNr;
  					    yyextra->current->args       = yyextra->current->args.simplifyWhiteSpace();
  					    yyextra->current->name       = yyextra->current->name.stripWhiteSpace();
					    yyextra->current->section    = Entry::VARIABLE_SEC;
					    yyextra->current_root->moveToSubEntryAndRefresh(yyextra->current);
					    initEntry(yyscanner);
					    BEGIN(FindMembers);
					  }
					  else if (*yytext==';' || (yyextra->lastInitializerContext==FindFields && yyextra->initBracketCount==0)) // yyextra->initBracketCount==0 was added for bug 665778
					  {
  					    unput(*yytext);
  					    BEGIN(yyextra->lastInitializerContext);
					  }
					  else if (*yytext==',' && yyextra->initBracketCount==0) // for "int a=0,b=0"
					  {
  					    unput(*yytext);
  					    BEGIN(yyextra->lastInitializerContext);
					  }
					  else
					  {
  					    yyextra->current->initializer+=*yytext; 
					  }
  					}
<ReadInitializer>{RAWBEGIN}             { // C++11 raw string
                                          if (!yyextra->insideCpp)
                                          { 
                                            REJECT;
                                          }
                                          else
                                          {
                                            QCString text=yytext;
                                            yyextra->current->initializer+=text;
                                            int i=text.find('"');
                                            yyextra->delimiter = yytext+i+1;
                                            yyextra->delimiter=yyextra->delimiter.left(yyextra->delimiter.length()-1);
                                            yyextra->lastRawStringContext = YY_START;
                                            yyextra->pCopyRawGString = &yyextra->current->initializer;
                                            BEGIN(RawGString);
                                            //printf("RawGString delimiter='%s'\n",delimiter.data());
                                          }
                                        }
<RawGString>{RAWEND}                    {
                                          *yyextra->pCopyRawGString+=yytext;
                                          QCString delimiter = yytext+1;
                                          delimiter=delimiter.left(delimiter.length()-1);
                                          if (delimiter==yyextra->delimiter)
                                          {
                                            BEGIN(yyextra->lastRawStringContext);
                                          }
                                        }
<RawGString>[^)\n]+                     {
                                          *yyextra->pCopyRawGString+=yytext;
                                        }
<RawGString>.                           {
                                          *yyextra->pCopyRawGString+=yytext;
                                        }
<RawGString>\n                          {
                                          *yyextra->pCopyRawGString+=yytext;
                                          lineCount(yyscanner);
                                        }
<RawString>{RAWEND}                     {
                                          *yyextra->pCopyRawString+=yytext;
  					  yyextra->fullArgString+=yytext;
                                          QCString delimiter = yytext+1;
                                          delimiter=delimiter.left(delimiter.length()-1);
                                          if (delimiter==yyextra->delimiter)
                                          {
                                            BEGIN(yyextra->lastRawStringContext);
                                          }
                                        }
<RawString>[^)]+                        {
                                          *yyextra->pCopyRawString+=yytext;
  					  yyextra->fullArgString+=yytext;
                                        }
<RawString>.                            {
                                          *yyextra->pCopyRawString+=yytext;
  					  yyextra->fullArgString+=yytext;
                                        }
<RawString>\n                           {
                                          *yyextra->pCopyRawString+=yytext;
  					  yyextra->fullArgString+=yytext;
                                          lineCount(yyscanner);
                                        }
<ReadInitializer>\"			{
					  if (yyextra->insideIDL && yyextra->insideCppQuote)
  					  {
					    BEGIN(EndCppQuote);
					  }
					  else
					  {
                                            yyextra->lastStringContext=YY_START;
  					    yyextra->current->initializer+=yytext; 
  					    yyextra->pCopyQuotedGString=&yyextra->current->initializer;
					    BEGIN(CopyGString);
					  }
					}
<ReadInitializer>"->"			{
  					  yyextra->current->initializer+=yytext; 
					}
<ReadInitializer>"<<"			{
  					  yyextra->current->initializer+=yytext; 
					}
<ReadInitializer>">>"			{
  					  yyextra->current->initializer+=yytext; 
  					}
<ReadInitializer>[<\[{(]		{
  					  yyextra->initBracketCount++;
  					  yyextra->current->initializer+=*yytext; 
  					}
<ReadInitializer>[>\]})]		{
  					  yyextra->initBracketCount--;
  					  yyextra->current->initializer+=*yytext; 
  					}
<ReadInitializer>\'			{	
  					  if (yyextra->insidePHP)
					  {
					    yyextra->current->initializer+=yytext; 
                                            yyextra->pCopyQuotedGString = &yyextra->current->initializer;
                                            yyextra->lastStringContext=YY_START;
					    BEGIN(CopyPHPGString);
					  }
					  else
					  {
					    yyextra->current->initializer+=yytext; 
					  }
  					}
<ReadInitializer>{CHARLIT}              { 
                                          if (yyextra->insidePHP) 
					  {
					    REJECT;
					  }
					  else
					  {  
					    yyextra->current->initializer+=yytext; 
					  }
                                        } 
<ReadInitializer>\n			{
  					  yyextra->current->initializer+=*yytext;
                                          lineCount(yyscanner);
  					}
<ReadInitializer>"@\""			{ 
  					  //printf("yyextra->insideCS=%d\n",yyextra->insideCS);
  					  yyextra->current->initializer+=yytext;
                                          if (!yyextra->insideCS && !yyextra->insideObjC) 
					  {
					    REJECT;
					  }
					  else
					  {
					    // C#/ObjC verbatim string
					    yyextra->lastSkipVerbStringContext=YY_START;
					    yyextra->pSkipVerbString=&yyextra->current->initializer;
					    BEGIN(SkipVerbString);
					  }
					}
<SkipVerbString>[^\n"]+			{
					  *yyextra->pSkipVerbString+=yytext;
					}
<SkipVerbString>"\"\""			{ // quote escape
					  *yyextra->pSkipVerbString+=yytext;
					}
<SkipVerbString>"\""			{
					  *yyextra->pSkipVerbString+=*yytext;
					  BEGIN(yyextra->lastSkipVerbStringContext);
					}
<SkipVerbString>\n			{
					  *yyextra->pSkipVerbString+=*yytext;
                                          lineCount(yyscanner);
  					}
<SkipVerbString>.			{
					  *yyextra->pSkipVerbString+=*yytext;
  					}
<ReadInitializer>"?>"			{
					  if (yyextra->insidePHP)
					    BEGIN( FindMembersPHP );
					  else
					    yyextra->current->initializer+=yytext;
  					}
<ReadInitializer>.			{ 
  					  yyextra->current->initializer+=*yytext; 
					}

  /* generic quoted string copy rules */
<CopyString,CopyPHPString>\\.		{
  					  *yyextra->pCopyQuotedString+=yytext;
  					}
<CopyString>\"				{ 
  					  *yyextra->pCopyQuotedString+=*yytext;
  					  BEGIN( yyextra->lastStringContext ); 
					}
<CopyPHPString>\'			{ 
  					  *yyextra->pCopyQuotedString+=*yytext;
  					  BEGIN( yyextra->lastStringContext ); 
					}
<CopyString,CopyPHPString>"/*"|"*/"|"//" {
  					  *yyextra->pCopyQuotedString+=yytext;
  					}
<CopyString,CopyPHPString>\n		{
  					  *yyextra->pCopyQuotedString+=*yytext;
                                          lineCount(yyscanner);
  					}
<CopyString,CopyPHPString>.		{
  					  *yyextra->pCopyQuotedString+=*yytext;
  					}

  /* generic quoted growable string copy rules */
<CopyGString,CopyPHPGString>\\.		{
  					  *yyextra->pCopyQuotedGString+=yytext;
  					}
<CopyGString>\"				{ 
  					  *yyextra->pCopyQuotedGString+=*yytext;
  					  BEGIN( yyextra->lastStringContext ); 
					}
<CopyPHPGString>\'			{ 
  					  *yyextra->pCopyQuotedGString+=*yytext;
  					  BEGIN( yyextra->lastStringContext ); 
					}
<CopyGString,CopyPHPGString>"<?php"	{ // we had an odd number of quotes.
					  *yyextra->pCopyQuotedGString += yytext;
  					  BEGIN( yyextra->lastStringContext ); 
					}
<CopyGString,CopyPHPGString>"/*"|"*/"|"//" {
  					  *yyextra->pCopyQuotedGString+=yytext;
  					}
<CopyGString,CopyPHPGString>\n		{
  					  *yyextra->pCopyQuotedGString+=*yytext;
                                          lineCount(yyscanner);
  					}
<CopyGString,CopyPHPGString>.		{
  					  *yyextra->pCopyQuotedGString+=*yytext;
  					}

  /* generic round bracket list copy rules */
<CopyRound>\"				{
					  *yyextra->pCopyRoundString+=*yytext;
  					  yyextra->pCopyQuotedString=yyextra->pCopyRoundString;
					  yyextra->lastStringContext=YY_START;
					  BEGIN(CopyString);
					}
<CopyRound>"("				{
  					  *yyextra->pCopyRoundString+=*yytext;
  					  yyextra->roundCount++;
  					}
<CopyRound>")"				{
  					  *yyextra->pCopyRoundString+=*yytext;
					  if (--yyextra->roundCount<0)
					    BEGIN(yyextra->lastRoundContext);
  					}
<CopyRound>\n				{
                                          lineCount(yyscanner);
  					  *yyextra->pCopyRoundString+=*yytext;
  					}
<CopyRound>\'				{
  					  if (yyextra->insidePHP)
					  {
					    yyextra->current->initializer+=yytext; 
                                            yyextra->pCopyQuotedString = yyextra->pCopyRoundString;
                                            yyextra->lastStringContext=YY_START;
					    BEGIN(CopyPHPString);
					  }
					  else
					  {
					    *yyextra->pCopyRoundString+=yytext;
					  }
  					}
<CopyRound>{CHARLIT}		        { 
                                          if (yyextra->insidePHP)
					  {
					    REJECT;
					  }
					  else
					  {
                                            *yyextra->pCopyRoundString+=yytext; 
					  }
                                        }
<CopyRound>[^"'()\n]+			{
  					  *yyextra->pCopyRoundString+=yytext;
  					}
<CopyRound>.				{
  					  *yyextra->pCopyRoundString+=*yytext;
  					}

  /* generic round bracket list copy rules for growable strings */
<GCopyRound>\"				{
					  *yyextra->pCopyRoundGString+=*yytext;
  					  yyextra->pCopyQuotedGString=yyextra->pCopyRoundGString;
					  yyextra->lastStringContext=YY_START;
					  BEGIN(CopyGString);
					}
<GCopyRound>"("				{
  					  *yyextra->pCopyRoundGString+=*yytext;
  					  yyextra->roundCount++;
  					}
<GCopyRound>")"				{
  					  *yyextra->pCopyRoundGString+=*yytext;
					  if (--yyextra->roundCount<0)
					    BEGIN(yyextra->lastRoundContext);
  					}
<GCopyRound>\n				{
                                          lineCount(yyscanner);
  					  *yyextra->pCopyRoundGString+=*yytext;
  					}
<GCopyRound>\'				{
  					  if (yyextra->insidePHP)
					  {
					    yyextra->current->initializer+=yytext; 
                                            yyextra->pCopyQuotedGString = yyextra->pCopyRoundGString;
                                            yyextra->lastStringContext=YY_START;
					    BEGIN(CopyPHPGString);
					  }
					  else
					  {
					    *yyextra->pCopyRoundGString+=yytext;
					  }
  					}
<GCopyRound>{CHARLIT}		        { 
                                          if (yyextra->insidePHP)
					  {
					    REJECT;
					  }
					  else
					  {
                                            *yyextra->pCopyRoundGString+=yytext; 
					  }
                                        }
<GCopyRound>[^"'()\n/]+			{
  					  *yyextra->pCopyRoundGString+=yytext;
  					}
<GCopyRound>.				{
  					  *yyextra->pCopyRoundGString+=*yytext;
  					}

  /* generic square bracket list copy rules for growable strings, we should only enter here in case of php, left the test part as in GCopyRound to keep it compatible with the round bracket version */
<GCopySquare>\"                         {
                                          *yyextra->pCopySquareGString+=*yytext;
                                            yyextra->pCopyQuotedGString=yyextra->pCopySquareGString;
                                          yyextra->lastStringContext=YY_START;
                                          BEGIN(CopyGString);
                                        }
<GCopySquare>"["                        {
                                          *yyextra->pCopySquareGString+=*yytext;
                                          yyextra->squareCount++;
                                        }
<GCopySquare>"]"                        {
                                          *yyextra->pCopySquareGString+=*yytext;
                                          if (--yyextra->squareCount<0)
                                          BEGIN(yyextra->lastSquareContext);
                                        }
<GCopySquare>\n                         {
                                          lineCount(yyscanner);
                                          *yyextra->pCopySquareGString+=*yytext;
                                        }
<GCopySquare>\'                         {
                                          if (yyextra->insidePHP)
                                          {
                                            yyextra->current->initializer+=yytext; 
                                            yyextra->pCopyQuotedGString = yyextra->pCopySquareGString;
                                            yyextra->lastStringContext=YY_START;
                                            BEGIN(CopyPHPGString);
                                          }
                                          else
                                          {
                                            *yyextra->pCopySquareGString+=yytext;
                                          }
                                        }
<GCopySquare>{CHARLIT}                  { 
                                          if (yyextra->insidePHP)
                                          {
                                            REJECT;
                                          }
                                          else
                                          {
                                            *yyextra->pCopySquareGString+=yytext; 
                                          }
                                        }
<GCopySquare>[^"\[\]\n/]+               {
                                          *yyextra->pCopySquareGString+=yytext;
                                        }
<GCopySquare>.                          {
                                          *yyextra->pCopySquareGString+=*yytext;
                                        }

  /* generic curly bracket list copy rules */
<CopyCurly>\"				{
					  *yyextra->pCopyCurlyString+=*yytext;
  					  yyextra->pCopyQuotedString=yyextra->pCopyCurlyString;
					  yyextra->lastStringContext=YY_START;
					  BEGIN(CopyString);
					}
<CopyCurly>\'				{
					  *yyextra->pCopyCurlyString+=*yytext;
  					  if (yyextra->insidePHP)
					  {
					    yyextra->pCopyQuotedString=yyextra->pCopyCurlyString;
					    yyextra->lastStringContext=YY_START;
					    BEGIN(CopyPHPString);
					  }
					}
<CopyCurly>"{"				{
  					  *yyextra->pCopyCurlyString+=*yytext;
					  yyextra->curlyCount++;
  					}
<CopyCurly>"}"				{
					  *yyextra->pCopyCurlyString+=*yytext;
					  if (--yyextra->curlyCount<0)
					    BEGIN(yyextra->lastCurlyContext); 
  					}
<CopyCurly>{CHARLIT}                    { if (yyextra->insidePHP) 
                                          { 
					    REJECT; 
					  } 
					  else 
					  {
					    *yyextra->pCopyCurlyString+=yytext; 
					  }
                                        }
<CopyCurly>[^"'{}\/\n]+			{
  					  *yyextra->pCopyCurlyString+=yytext;
  					}
<CopyCurly>"/"				{ *yyextra->pCopyCurlyString+=yytext; }
<CopyCurly>\n				{
                                          lineCount(yyscanner);
					  *yyextra->pCopyCurlyString+=*yytext;
  					}
<CopyCurly>.				{
					  *yyextra->pCopyCurlyString+=*yytext;
  					}

  /* generic curly bracket list copy rules for growable strings */
<GCopyCurly>^"#"{B}+[0-9]+{B}+"\""[^\"\n]+"\""{B}+"1"{B}*\n? { // start of included file marker
                                        }
<GCopyCurly>^"#"{B}+[0-9]+{B}+"\""[^\"\n]+"\""{B}+"2"{B}*\n? { // end of included file marker
					  QCString line = QCString(yytext);
					  int s = line.find(' ');
					  int e = line.find('"',s);
					  yyextra->yyLineNr = line.mid(s,e-s).toInt();
					  if (yytext[yyleng-1]=='\n')
					  {
                                            lineCount(yyscanner);
                                            yyextra->column=0;
					  }
  					}
<GCopyCurly>\"				{
					  *yyextra->pCopyCurlyGString+=*yytext;
  					  yyextra->pCopyQuotedGString=yyextra->pCopyCurlyGString;
					  yyextra->lastStringContext=YY_START;
					  BEGIN(CopyGString);
					}
<GCopyCurly>\'				{
					  *yyextra->pCopyCurlyGString+=*yytext;
  					  if (yyextra->insidePHP)
					  {
					    yyextra->pCopyQuotedGString=yyextra->pCopyCurlyGString;
					    yyextra->lastStringContext=YY_START;
					    BEGIN(CopyPHPGString);
					  }
					}
<GCopyCurly>"{"				{
  					  *yyextra->pCopyCurlyGString+=*yytext;
					  yyextra->curlyCount++;
  					}
<GCopyCurly>"}"				{
					  *yyextra->pCopyCurlyGString+=*yytext;
					  if (--yyextra->curlyCount<0)
					    BEGIN(yyextra->lastCurlyContext); 
  					}
<GCopyCurly>{CHARLIT}                    { if (yyextra->insidePHP) 
                                          { 
					    REJECT; 
					  } 
					  else 
					  {
					    *yyextra->pCopyCurlyGString+=yytext; 
					  }
                                        }
<GCopyCurly>[^"'{}\/\n,]+		{
  					  *yyextra->pCopyCurlyGString+=yytext;
  					}
<GCopyCurly>[,]+		        {
  					  *yyextra->pCopyCurlyGString+=yytext;
  					}
<GCopyCurly>"/"				{ *yyextra->pCopyCurlyGString+=yytext; }
<GCopyCurly>\n				{
                                          lineCount(yyscanner);
					  *yyextra->pCopyCurlyGString+=*yytext;
  					}
<GCopyCurly>.				{
					  *yyextra->pCopyCurlyGString+=*yytext;
  					}

  /* ---------------------- */


<FindMembers>":"			{
					  if (yyextra->current->type.isEmpty() &&
                                              yyextra->current->name=="enum") // see bug 69041, C++11 style anon enum: 'enum : unsigned int {...}'
					  {
                                            yyextra->current->section=Entry::ENUM_SEC;
					    yyextra->current->name.resize(0);
                                            yyextra->current->args.resize(0);
  					    BEGIN(EnumBaseType);
					  }
                                          else 
                                          {
                                            if (yyextra->current->type.isEmpty()) // anonymous padding field, e.g. "int :7;"
					    {
					      addType(yyscanner);
					      yyextra->current->name.sprintf("__pad%d__",yyextra->padCount++);
					    }
  					    BEGIN(BitFields);
					    yyextra->current->bitfields+=":";
                                          }
  					}
<BitFields>.				{
  					  yyextra->current->bitfields+=*yytext;
  					}
<EnumBaseType>.				{
  					  yyextra->current->args+=*yytext;
  					}
<EnumBaseType>\n			{
                                          lineCount(yyscanner);
  					  yyextra->current->args+=' ';
  					}
<FindMembers>[;,]			{ 
  					  QCString oldType = yyextra->current->type;
					  if (yyextra->current->bodyLine==-1)
					  {
					    yyextra->current->bodyLine = yyextra->yyLineNr;
					  }
                                          if ( yyextra->insidePHP && yyextra->current->type.left(3) == "var" )
                                          {
                                            yyextra->current->type = yyextra->current->type.mid(3);
                                          }
					  if (yyextra->isTypedef && yyextra->current->type.left(8)!="typedef ")
					  {
					    yyextra->current->type.prepend("typedef ");
					  }
					  bool stat = yyextra->current->stat;
					  if (!yyextra->current->name.isEmpty() && yyextra->current->section!=Entry::ENUM_SEC)
					  {
					    yyextra->current->type=yyextra->current->type.simplifyWhiteSpace();
					    yyextra->current->args=removeRedundantWhiteSpace(yyextra->current->args);
					    yyextra->current->name=yyextra->current->name.stripWhiteSpace();
					    if (yyextra->current->section==Entry::CLASS_SEC) // remove spec for "struct Bla bla;"
					    {
					    	yyextra->current->spec = 0;
					    }
					    yyextra->current->section = Entry::VARIABLE_SEC ;
					    yyextra->current->fileName = yyextra->yyFileName;
					    yyextra->current->startLine = yyextra->yyBegLineNr;
					    yyextra->current->startColumn = yyextra->yyBegColNr;
					    yyextra->current_root->moveToSubEntryAndRefresh( yyextra->current ) ;
                                            initEntry(yyscanner);
					  }
					  if ( *yytext == ',')
					  {
					    yyextra->current->stat = stat; // the static attribute holds for all variables
					    yyextra->current->name.resize(0);
					    yyextra->current->args.resize(0);
					    yyextra->current->brief.resize(0);
					    yyextra->current->doc.resize(0);
					    yyextra->current->initializer.resize(0);
					    yyextra->current->bitfields.resize(0);
					    int i=oldType.length(); 
					    while (i>0 && (oldType[i-1]=='*' || oldType[i-1]=='&' || oldType[i-1]==' ')) i--;
					    yyextra->current->type = oldType.left(i);
					  }
					  else
					  {
                                            yyextra->mtype = Method;
                                            yyextra->virt = Normal;
					    yyextra->current->groups.clear();
					    initEntry(yyscanner);
					  }
					}

<FindMembers>"["			{ 
                                          if (yyextra->insideSlice)
                                          {
          				    yyextra->squareCount=1;
                                            yyextra->lastSquareContext = YY_START;
                                            yyextra->current->metaData += "[";
                                            BEGIN( SliceMetadata );
                                          }
                                          else if (!yyextra->insideCS &&  
					      (yyextra->current->name.isEmpty() || 
					       yyextra->current->name=="typedef"
					      )
					     ) // IDL function property
 					  {
          				    yyextra->squareCount=1;
					    yyextra->lastSquareContext = YY_START;
					    yyextra->idlAttr.resize(0);
					    yyextra->idlProp.resize(0);
					    yyextra->current->mtype = yyextra->mtype;

					    if (Config_getBool(IDL_PROPERTY_SUPPORT) &&
					         yyextra->current->mtype == Property)
					    { // we are yyextra->inside the properties section of a dispinterface
					      yyextra->odlProp = true;
					      yyextra->current->spec |= Entry::Gettable;
					      yyextra->current->spec |= Entry::Settable;
					    }

					    BEGIN( IDLAttribute );
					  }
                                          else if (yyextra->insideCS &&
                                                  yyextra->current->name.isEmpty())
                                          {
                                            yyextra->squareCount=1;
                                            yyextra->lastSquareContext = YY_START;
                                            // Skip the C# attribute
                                            // for this member
                                            yyextra->current->args.resize(0);
                                            BEGIN( SkipSquare );
                                          }
					  else
					  {
  					    yyextra->current->args += yytext ;
					    yyextra->squareCount=1;
					    yyextra->externC=FALSE; // see bug759247
					    BEGIN( Array ) ;
					  }
					}
<SliceMetadata>"["                      { // Global metadata.
          				  yyextra->squareCount++;
                                          yyextra->current->metaData += "[";
                                        }
<SliceMetadata>{BN}*                    {
          				  lineCount(yyscanner);
                                        }
<SliceMetadata>\"[^\"]*\"               {
                                          yyextra->current->metaData += yytext;
                                        }
<SliceMetadata>","                      {
                                          yyextra->current->metaData += yytext;
                                        }
<SliceMetadata>"]"                      {
                                          yyextra->current->metaData += yytext;
                                          if (--yyextra->squareCount<=0)
                                          {
                                            BEGIN (yyextra->lastSquareContext);
                                          }
                                        }
<SliceOptional>"("                      {
                                          yyextra->current->type += "(";
                                          yyextra->roundCount++;
                                        }
<SliceOptional>[0-9]+                   {
                                          yyextra->current->type += yytext;
                                        }
<SliceOptional>")"                      {
                                          yyextra->current->type += ")";
                                          if(--yyextra->roundCount<=0)
                                          {
                                            BEGIN (yyextra->lastModifierContext);
                                          }
                                        }
<IDLAttribute>"]"			{
  					  // end of IDL function attribute
					  if (--yyextra->squareCount<=0)
					  {
					    lineCount(yyscanner);
					    if (yyextra->current->mtype == Property)
					      BEGIN( IDLPropName );
					    else
					      BEGIN( yyextra->lastSquareContext );
					  }
					}
<IDLAttribute>"propput"	                {
                                          if (Config_getBool(IDL_PROPERTY_SUPPORT))
					  {
					    yyextra->current->mtype = Property;
					  }
					  yyextra->current->spec |= Entry::Settable;
					}
<IDLAttribute>"propget" 		{
                                          if (Config_getBool(IDL_PROPERTY_SUPPORT))
					  {
					    yyextra->current->mtype = Property;
					  }
					  yyextra->current->spec |= Entry::Gettable;
					}
<IDLAttribute>"property" { // UNO IDL property
					  yyextra->current->spec |= Entry::Property;
					}
<IDLAttribute>"attribute" { // UNO IDL attribute
					  yyextra->current->spec |= Entry::Attribute;
					}
<IDLAttribute>"optional" { // on UNO IDL interface/service/attribute/property
                           yyextra->current->spec |= Entry::Optional;
                         }
<IDLAttribute>"readonly" { // on UNO IDL attribute or property
					  if (Config_getBool(IDL_PROPERTY_SUPPORT) && yyextra->odlProp)
					  {
					    yyextra->current->spec ^= Entry::Settable;
					  }
					  else
					  {
					    yyextra->current->spec |= Entry::Readonly;
					  }
					}
<IDLAttribute>"bound" { // on UNO IDL attribute or property
					  yyextra->current->spec |= Entry::Bound;
					}
<IDLAttribute>"removable" { // on UNO IDL property
					  yyextra->current->spec |= Entry::Removable;
					}
<IDLAttribute>"constrained" { // on UNO IDL property
					  yyextra->current->spec |= Entry::Constrained;
					}
<IDLAttribute>"transient" { // on UNO IDL property
					  yyextra->current->spec |= Entry::Transient;
					}
<IDLAttribute>"maybevoid" { // on UNO IDL property
					  yyextra->current->spec |= Entry::MaybeVoid;
					}
<IDLAttribute>"maybedefault" { // on UNO IDL property
					  yyextra->current->spec |= Entry::MaybeDefault;
					}
<IDLAttribute>"maybeambiguous" { // on UNO IDL property
					  yyextra->current->spec |= Entry::MaybeAmbiguous;
					}
<IDLAttribute>.				{
					}
<IDLPropName>{BN}*{ID}{BN}*		{
					  // return type (probably HRESULT) - skip it

					  if (yyextra->odlProp)
					  { // property type
					    yyextra->idlProp = yytext;
					  }
					}
<IDLPropName>{ID}{BN}*"("		{
  					  yyextra->current->name = yytext;
					  yyextra->current->name = yyextra->current->name.left(yyextra->current->name.length()-1).stripWhiteSpace();
  					  yyextra->current->startLine = yyextra->yyLineNr;
					  yyextra->current->startColumn = yyextra->yyColNr;
					  BEGIN( IDLProp );
					}
<IDLPropName>{BN}*"("{BN}*{ID}{BN}*")"{BN}*	{
					   if (yyextra->odlProp)
					   {
					     yyextra->idlProp += yytext;
					   }
					}
<IDLPropName>{ID}{BN}*/";"		{
					   if (yyextra->odlProp)
					   {
					     yyextra->current->name = yytext;
					     yyextra->idlProp = yyextra->idlProp.stripWhiteSpace();
					     yyextra->odlProp = false;

					     BEGIN( IDLProp );
					   }
					}
<IDLProp>{BN}*"["[^\]]*"]"{BN}*		{  // attribute of a parameter
					   yyextra->idlAttr = yytext;
					   yyextra->idlAttr=yyextra->idlAttr.stripWhiteSpace();
					}
<IDLProp>{ID}				{  // property type
					   yyextra->idlProp = yytext;
					}
<IDLProp>{BN}*{ID}{BN}*"," 		{  // Rare: Another parameter ([propput] HRESULT Item(int index, [in] Type theRealProperty);)
					  if (!yyextra->current->args)
					    yyextra->current->args = "(";
					  else
					    yyextra->current->args += ", ";
					  yyextra->current->args += yyextra->idlAttr;
					  yyextra->current->args += " ";
					  yyextra->current->args += yyextra->idlProp;	// prop was actually type of extra parameter
					  yyextra->current->args += " ";
					  yyextra->current->args += yytext;
					  yyextra->current->args = yyextra->current->args.left(yyextra->current->args.length() - 1);	// strip comma
					  yyextra->idlProp.resize(0);
					  yyextra->idlAttr.resize(0);
					  BEGIN( IDLProp );
					}
<IDLProp>{BN}*{ID}{BN}*")"{BN}*		{
					  // the parameter name for the property - just skip.
					}
<IDLProp>";"				{
					  yyextra->current->fileName   = yyextra->yyFileName;
					  yyextra->current->type		= yyextra->idlProp;
  					  yyextra->current->args       = yyextra->current->args.simplifyWhiteSpace();
  					  if (yyextra->current->args)
  					    yyextra->current->args += ")";
  					  yyextra->current->name       = yyextra->current->name.stripWhiteSpace();
					  yyextra->current->section    = Entry::VARIABLE_SEC;
					  yyextra->current_root->moveToSubEntryAndRefresh(yyextra->current);
					  initEntry(yyscanner);
					  BEGIN( FindMembers );
					}
<IDLProp>.				{ // spaces, *, or other stuff
  					  //yyextra->idlProp+=yytext;
 					}
<Array>"]"		                { yyextra->current->args += *yytext ;
					  if (--yyextra->squareCount<=0)
	                                     BEGIN( FindMembers ) ;
					}
<FuncFuncArray>"]"		        { yyextra->current->args += *yytext ;
					  if (--yyextra->squareCount<=0)
	                                     BEGIN( Function ) ;
					}
<Array,FuncFuncArray>"["		{ yyextra->current->args += *yytext ;
					  yyextra->squareCount++;	
					}
<Array,FuncFuncArray>.			{ yyextra->current->args += *yytext ; }
<SkipSquare>"["				{ yyextra->squareCount++; }
<SkipSquare>"]"				{
  					  if (--yyextra->squareCount<=0)
					    BEGIN( yyextra->lastSquareContext );
  					}
<SkipSquare>\"				{
  					  yyextra->lastStringContext=YY_START;
  				          BEGIN( SkipString ); 
					}
<SkipSquare>[^\n\[\]\"]+
<FindMembers>"<"			{ addType(yyscanner);
					  yyextra->current->type += yytext ;
					  BEGIN( Sharp ) ;
					}
<Sharp>">"				{ yyextra->current->type += *yytext ;
					  if (--yyextra->sharpCount<=0)
	                                     BEGIN( FindMembers ) ;
					}
<Sharp>"<"				{ yyextra->current->type += *yytext ;
					  yyextra->sharpCount++;	
					}
<Sharp>{BN}+				{
                                          yyextra->current->type += ' ';
  					  lineCount(yyscanner);
					}
<Sharp>.				{ yyextra->current->type += *yytext ; }
<FindFields>{ID}			{
                                          if (yyextra->insideCpp || yyextra->insideObjC) 
                                          {
                                            yyextra->current->id = ClangParser::instance()->lookup(yyextra->yyLineNr,yytext);
                                          }
  					  yyextra->current->bodyLine = yyextra->yyLineNr;
  					  yyextra->current->name     = yytext;
					}
<FindFields>"("				{
  					  // Java enum initializer
  					  unput('(');
  					  yyextra->lastInitializerContext = YY_START;
					  yyextra->initBracketCount=0;
                                          yyextra->current->initializer = "=";
  					  BEGIN(ReadInitializer);
  					}
<FindFields>"="				{
  					  yyextra->lastInitializerContext = YY_START;
					  yyextra->initBracketCount=0;
                                          yyextra->current->initializer = yytext;
  					  BEGIN(ReadInitializer);
  					}
<FindFields>";"                         {
  					  if (yyextra->insideJava)  // yyextra->last enum field in Java class
					  {
					    if (!yyextra->current->name.isEmpty())
					    {
					      yyextra->current->fileName   = yyextra->yyFileName;
					      yyextra->current->startLine  = yyextra->yyLineNr;
					      yyextra->current->startColumn = yyextra->yyColNr;
					      if (!(yyextra->current_root->spec&Entry::Enum))
					      {
					        yyextra->current->type       = "@"; // enum marker
					      }
					      yyextra->current->args       = yyextra->current->args.simplifyWhiteSpace();
					      yyextra->current->name       = yyextra->current->name.stripWhiteSpace();
					      yyextra->current->section    = Entry::VARIABLE_SEC;
					      yyextra->current_root->moveToSubEntryAndRefresh(yyextra->current);
					      initEntry(yyscanner);
					    }

					    BEGIN( FindMembers );
					  }
					  else
					  {
					    REJECT;
					  }
  					}
<SkipRemainder>\n			{ 
                                          lineCount(yyscanner);
                                        }
<SkipRemainder>[^\n]*
<FindFields>","				{
					  //printf("adding '%s' '%s' '%s' to enum '%s' (mGrpId=%d)\n",
					  //     yyextra->current->type.data(), yyextra->current->name.data(),
					  //     yyextra->current->args.data(), yyextra->current_root->name.data(),yyextra->current->mGrpId);
  					  if (!yyextra->current->name.isEmpty())
					  {
					    yyextra->current->fileName   = yyextra->yyFileName;
					    yyextra->current->startLine  = yyextra->yyLineNr;
					    yyextra->current->startColumn = yyextra->yyColNr;
					    if (!(yyextra->current_root->spec&Entry::Enum))
					    {
					      yyextra->current->type       = "@"; // enum marker
					    }
  					    yyextra->current->args       = yyextra->current->args.simplifyWhiteSpace();
  					    yyextra->current->name       = yyextra->current->name.stripWhiteSpace();
					    yyextra->current->section    = Entry::VARIABLE_SEC;
					    // add to the scope of the enum
					    if (!yyextra->insideCS && !yyextra->insideJava &&
                                                !(yyextra->current_root->spec&Entry::Strong)) 
                                                // for C# and Java 1.5+ enum values always have to be explicitly qualified,
                                                // same for C++11 style enums (enum class Name {})
					    {
					      // add to the scope surrounding the enum (copy!)
                                              // we cannot during it directly as that would invalidate the iterator in parseCompounds.
                                              //printf("*** adding outer scope entry for %s\n",yyextra->current->name.data());
                                              yyextra->outerScopeEntries.emplace_back(yyextra->current_root->parent(), std::make_shared<Entry>(*yyextra->current));
					    }
					    yyextra->current_root->moveToSubEntryAndRefresh(yyextra->current);
					    initEntry(yyscanner);
					  }
					  else // probably a redundant , 
					  {
				     	    yyextra->current->reset();
					    initEntry(yyscanner);
					  }
  					}
<FindFields>"["				{ // attribute list in IDL
					  yyextra->squareCount=1;
					  yyextra->lastSquareContext = YY_START;
					  BEGIN(SkipSquare);
  					}
  /*
<FindFieldArg>","			{ unput(*yytext); BEGIN(FindFields); }
  */
<ReadBody,ReadNSBody,ReadBodyIntf>[^\r\n\#{}"@'/<]*	{ yyextra->current->program += yytext ; }
<ReadBody,ReadNSBody,ReadBodyIntf>"//".*		{ yyextra->current->program += yytext ; }
<ReadBody,ReadNSBody,ReadBodyIntf>"#".*	{ if (!yyextra->insidePHP) 
					    REJECT;
					  // append PHP comment.
					  yyextra->current->program += yytext ;
					}
<ReadBody,ReadNSBody,ReadBodyIntf>@\"	{ yyextra->current->program += yytext ; 
                                          yyextra->pSkipVerbString = &yyextra->current->program;
                                          yyextra->lastSkipVerbStringContext=YY_START;
                                          BEGIN( SkipVerbString );
					}
<ReadBody,ReadNSBody,ReadBodyIntf>"<<<"	{ if (yyextra->insidePHP)
                                          {
                                            yyextra->current->program += yytext ; 
                                            yyextra->pCopyHereDocGString = &yyextra->current->program;
                                            yyextra->lastHereDocContext=YY_START;
                                            BEGIN( CopyHereDoc );
                                          }
                                          else
                                          {
                                            REJECT;
                                          }
					}
<ReadBody,ReadNSBody,ReadBodyIntf>\"	{ yyextra->current->program += yytext ; 
                                          yyextra->pCopyQuotedGString = &yyextra->current->program;
                                          yyextra->lastStringContext=YY_START;
                                          BEGIN( CopyGString );
					}
<ReadBody,ReadNSBody,ReadBodyIntf>"/*"{B}*		{ yyextra->current->program += yytext ;
					  yyextra->lastContext = YY_START ;
					  BEGIN( Comment ) ;
					}
<ReadBody,ReadNSBody,ReadBodyIntf>"/*"{BL}		{ yyextra->current->program += yytext ;
					  ++yyextra->yyLineNr ;
					  yyextra->lastContext = YY_START ;
					  BEGIN( Comment ) ;
					}
<ReadBody,ReadNSBody,ReadBodyIntf>"'"	{
  					  if (!yyextra->insidePHP)
					  {
					    yyextra->current->program += yytext;
					  }
					  else
					  { // begin of single quoted string
					    yyextra->current->program += yytext;
                                            yyextra->pCopyQuotedGString = &yyextra->current->program;
                                            yyextra->lastStringContext=YY_START;
					    BEGIN(CopyPHPGString);
					  }
  					}
<ReadBody,ReadNSBody,ReadBodyIntf>{CHARLIT} { 
                                              if (yyextra->insidePHP) 
					      {
						REJECT; // for PHP code single quotes 
					                // are used for strings of arbitrary length
					      }
					      else
					      {
                                                yyextra->current->program += yytext; 
					      }
                                            }
<ReadBody,ReadNSBody,ReadBodyIntf>"{"   { yyextra->current->program += yytext ;
					  ++yyextra->curlyCount ;
					}
<ReadBodyIntf>"}"			{
					  yyextra->current->program += yytext ;
					  --yyextra->curlyCount ;
  					}
<ReadBody,ReadNSBody>"}"		{ //err("ReadBody count=%d\n",yyextra->curlyCount);
  					  if ( yyextra->curlyCount>0 )
					  {
					    yyextra->current->program += yytext ;
					    --yyextra->curlyCount ;
					  }
					  else
					  {
					    yyextra->current->endBodyLine = yyextra->yyLineNr;
                                            std::shared_ptr<Entry> original_root = yyextra->current_root; // save root this namespace is in
                                            if (yyextra->current->section == Entry::NAMESPACE_SEC && yyextra->current->type == "namespace")
                                            {
                                              int split_point;
                                              // save documentation values
                                              QCString doc       = yyextra->current->doc;
                                              int      docLine   = yyextra->current->docLine;
                                              QCString docFile   = yyextra->current->docFile;
                                              QCString brief     = yyextra->current->brief;
                                              int      briefLine = yyextra->current->briefLine;
                                              QCString briefFile = yyextra->current->briefFile;
                                              // reset documentation values
                                              yyextra->current->doc       = "";
                                              yyextra->current->docLine   = 0;
                                              yyextra->current->docFile   = "";
                                              yyextra->current->brief     = "";
                                              yyextra->current->briefLine = 0;
                                              yyextra->current->briefFile = "";
                                              while ((split_point = yyextra->current->name.find("::")) != -1)
                                              {
                                                std::shared_ptr<Entry> new_current = std::make_shared<Entry>(*yyextra->current);
                                                yyextra->current->program = "";
                                                new_current->name  = yyextra->current->name.mid(split_point + 2);
                                                yyextra->current->name  = yyextra->current->name.left(split_point);
                                                if (!yyextra->current_root->name.isEmpty()) yyextra->current->name.prepend(yyextra->current_root->name+"::");

                                                std::shared_ptr<Entry> tmp = yyextra->current;
                                                yyextra->current_root->moveToSubEntryAndKeep(yyextra->current);
                                                yyextra->current_root = tmp;

                                                yyextra->current = new_current;
                                              }
                                              // restore documentation values
                                              yyextra->current->doc       = doc;
                                              yyextra->current->docLine   = docLine;
                                              yyextra->current->docFile   = docFile;
                                              yyextra->current->brief     = brief;
                                              yyextra->current->briefLine = briefLine;
                                              yyextra->current->briefFile = briefFile;
                                            }
					    QCString &cn = yyextra->current->name;
					    QCString rn = yyextra->current_root->name.copy();
					    //printf("cn='%s' rn='%s' yyextra->isTypedef=%d\n",cn.data(),rn.data(),yyextra->isTypedef);
					    if (!cn.isEmpty() && !rn.isEmpty())
					    {
					      prependScope(yyscanner);
					    }
					    if (yyextra->isTypedef && cn.isEmpty())
					    {
					      //printf("Typedef Name\n");
					      BEGIN( TypedefName );
					    }
					    else
					    {
					      if ((yyextra->current->section == Entry::ENUM_SEC) || (yyextra->current->spec&Entry::Enum))
					      {
					        yyextra->current->program+=','; // add field terminator
					      }
					      // add compound definition to the tree
					      yyextra->current->args=removeRedundantWhiteSpace(yyextra->current->args);
					                // was: yyextra->current->args.simplifyWhiteSpace();
  					      yyextra->current->type = yyextra->current->type.simplifyWhiteSpace();
  					      yyextra->current->name = yyextra->current->name.stripWhiteSpace();
					      //printf("adding '%s' '%s' '%s' brief=%s yyextra->insideObjC=%d %x\n",yyextra->current->type.data(),yyextra->current->name.data(),yyextra->current->args.data(),yyextra->current->brief.data(),yyextra->insideObjC,yyextra->current->section);
					      if (yyextra->insideObjC && 
						  ((yyextra->current->spec&Entry::Interface) || (yyextra->current->spec==Entry::Category))
						 ) // method definition follows
					      {
				                BEGIN( ReadBodyIntf ) ;
					      }
					      else
					      {
					        yyextra->memspecEntry = yyextra->current;
					        yyextra->current_root->copyToSubEntry( yyextra->current ) ;
						if (yyextra->current->section==Entry::NAMESPACE_SEC ||
						    (yyextra->current->spec==Entry::Interface) ||
						    yyextra->insideJava || yyextra->insidePHP || yyextra->insideCS || yyextra->insideD || yyextra->insideJS ||
                                                    yyextra->insideSlice
						   )
						{ // namespaces and interfaces and java classes ends with a closing bracket without semicolon
                                                  yyextra->current->reset();
                                                  yyextra->current_root = original_root; // restore scope from before namespace descent
						  initEntry(yyscanner);
						  yyextra->memspecEntry.reset();
						  BEGIN( FindMembers ) ;
						}
						else
						{
                                                  static QRegExp re("@[0-9]+$");
						  if (!yyextra->isTypedef && yyextra->memspecEntry &&
                                                      yyextra->memspecEntry->name.find(re)==-1) // not typedef or anonymous type (see bug691071)
						  {
						    // enabled the next two lines for bug 623424
						    yyextra->current->doc.resize(0);
						    yyextra->current->brief.resize(0);
						  }
						  BEGIN( MemberSpec ) ;
						}
					      }
					    }
					  }
					}
<ReadBody>"}"{BN}+"typedef"{BN}+	{ //err("ReadBody count=%d\n",yyextra->curlyCount);
					  lineCount(yyscanner);
  					  if ( yyextra->curlyCount>0 )
					  {
					    yyextra->current->program += yytext ;
					    --yyextra->curlyCount ;
					  }
					  else
					  {
					    yyextra->isTypedef = TRUE;
					    yyextra->current->endBodyLine = yyextra->yyLineNr;
					    QCString &cn = yyextra->current->name;
					    QCString rn = yyextra->current_root->name.copy();
					    if (!cn.isEmpty() && !rn.isEmpty())
					    {
					      prependScope(yyscanner);
					    }
					    BEGIN( TypedefName );
					  }
					}
<TypedefName>("const"|"volatile"){BN}	{ // late "const" or "volatile" keyword
					  lineCount(yyscanner);
  					  yyextra->current->type.prepend(yytext);
  					}
<TypedefName>{ID}			{
					  if ((yyextra->current->section == Entry::ENUM_SEC) || (yyextra->current->spec&Entry::Enum))
					  {
					    yyextra->current->program+=","; // add field terminator
					  }
  				          yyextra->current->name=yytext;
					  prependScope(yyscanner);
  					  yyextra->current->args = yyextra->current->args.simplifyWhiteSpace();
  					  yyextra->current->type = yyextra->current->type.simplifyWhiteSpace();
					  //printf("Adding compound %s %s %s\n",yyextra->current->type.data(),yyextra->current->name.data(),yyextra->current->args.data());
					  if (!yyextra->firstTypedefEntry)
					  {
					    yyextra->firstTypedefEntry = yyextra->current;
					  }
					  yyextra->current_root->moveToSubEntryAndRefresh( yyextra->current ) ;
					  initEntry(yyscanner);
					  yyextra->isTypedef=TRUE; // to undo reset by initEntry(yyscanner)
  					  BEGIN(MemberSpecSkip); 
  					}
<TypedefName>";"			{ /* typedef of anonymous type */
					  yyextra->current->name.sprintf("@%d",yyextra->anonCount++);
					  if ((yyextra->current->section == Entry::ENUM_SEC) || (yyextra->current->spec&Entry::Enum))
					  {
					    yyextra->current->program+=','; // add field terminator
					  }
					  // add compound definition to the tree
  					  yyextra->current->args = yyextra->current->args.simplifyWhiteSpace();
  					  yyextra->current->type = yyextra->current->type.simplifyWhiteSpace();
					  yyextra->memspecEntry = yyextra->current;
					  yyextra->current_root->moveToSubEntryAndRefresh( yyextra->current ) ;
					  initEntry(yyscanner);
					  unput(';');
					  BEGIN( MemberSpec ) ;
  					}
<MemberSpec>([*&]*{BN}*)*{ID}{BN}*("["[^\]\n]*"]")* { // the [] part could be improved.
  					  lineCount(yyscanner);
  					  int i=0,l=(int)yyleng,j;
					  while (i<l && (!isId(yytext[i]))) i++;
					  yyextra->msName = QCString(yytext).right(l-i).stripWhiteSpace();
					  j=yyextra->msName.find("[");
					  if (j!=-1) 
					  {
					    yyextra->msArgs=yyextra->msName.right(yyextra->msName.length()-j);
					    yyextra->msName=yyextra->msName.left(j);
					  }
					  yyextra->msType=QCString(yytext).left(i);

					  // handle *pName in: typedef { ... } name, *pName;
					  if (yyextra->firstTypedefEntry) 
					  {
					    if (yyextra->firstTypedefEntry->spec&Entry::Struct)
					    {
					      yyextra->msType.prepend("struct "+yyextra->firstTypedefEntry->name);
					    }
					    else if (yyextra->firstTypedefEntry->spec&Entry::Union)
					    {
					      yyextra->msType.prepend("union "+yyextra->firstTypedefEntry->name);
					    }
					    else if (yyextra->firstTypedefEntry->section==Entry::ENUM_SEC)
					    {
					      yyextra->msType.prepend("enum "+yyextra->firstTypedefEntry->name);
					    }
					    else
					    {
					      yyextra->msType.prepend(yyextra->firstTypedefEntry->name);
					    }
					  }
					}
<MemberSpec>"("				{ // function with struct return type
  					  addType(yyscanner);
  					  yyextra->current->name = yyextra->msName;
					  yyextra->current->spec = 0;
  					  unput('(');
					  BEGIN(FindMembers);
  					}
<MemberSpec>[,;]			{
  					  if (yyextra->msName.isEmpty() && !yyextra->current->name.isEmpty())
					  { 
					    // see if the compound does not have a name or is yyextra->inside another
					    // anonymous compound. If so we insert a 
					    // special 'anonymous' variable.
					    //Entry *p=yyextra->current_root;
                                            const Entry *p=yyextra->current.get();
					    while (p)
					    {
					      // only look for class scopes, not namespace scopes
					      if ((p->section & Entry::COMPOUND_MASK) && !p->name.isEmpty())
					      {
						//printf("Trying scope '%s'\n",p->name.data());
						int i=p->name.findRev("::");
						int pi = (i==-1) ? 0 : i+2;
						if (p->name.at(pi)=='@')
						{
						  // anonymous compound yyextra->inside -> insert dummy variable name
						  //printf("Adding anonymous variable for scope %s\n",p->name.data());
						  yyextra->msName.sprintf("@%d",yyextra->anonCount++); 
						  break;
						}
					      }
					      //p=p->parent;
					      if (p==yyextra->current.get()) p=yyextra->current_root.get(); else p=p->parent();
					    }
					  }
					  //printf("yyextra->msName=%s yyextra->current->name=%s\n",yyextra->msName.data(),yyextra->current->name.data());
					  if (!yyextra->msName.isEmpty() 
					      /*&& yyextra->msName!=yyextra->current->name*/) // skip typedef T {} T;, removed due to bug608493
					  {
					    bool typedefHidesStruct = Config_getBool(TYPEDEF_HIDES_STRUCT);
					    // case 1: typedef struct _S { ... } S_t; 
					    // -> omit typedef and use S_t as the struct name
					    if (typedefHidesStruct && 
						yyextra->isTypedef && 
						((yyextra->current->spec&(Entry::Struct|Entry::Union)) ||
						 yyextra->current->section==Entry::ENUM_SEC )&&
						yyextra->msType.stripWhiteSpace().isEmpty() && 
						yyextra->memspecEntry)
					    {
					      yyextra->memspecEntry->name=yyextra->msName;
					    }
					    else // case 2: create a typedef field
					    {
                                              std::shared_ptr<Entry> varEntry=std::make_shared<Entry>();
					      varEntry->lang = yyextra->language;
					      varEntry->protection = yyextra->current->protection ;
					      varEntry->mtype = yyextra->current->mtype;
					      varEntry->virt = yyextra->current->virt;
					      varEntry->stat = yyextra->current->stat;
					      varEntry->section = Entry::VARIABLE_SEC;
					      varEntry->name = yyextra->msName.stripWhiteSpace();
					      varEntry->type = yyextra->current->type.simplifyWhiteSpace()+" ";
					      varEntry->args = yyextra->msArgs; 
					      if (yyextra->isTypedef)
					      {
						varEntry->type.prepend("typedef ");
						//  //printf("yyextra->current->name = %s %s\n",yyextra->current->name.data(),yyextra->msName.data());
					      }
					      if (typedefHidesStruct &&
						  yyextra->isTypedef &&
						  (yyextra->current->spec&(Entry::Struct|Entry::Union)) &&
						  yyextra->memspecEntry
						 ) // case 1: use S_t as type for pS_t in "typedef struct _S {} S_t, *pS_t;"
					      {
						varEntry->type+=yyextra->memspecEntry->name+yyextra->msType;
					      }
					      else // case 2: use _S as type for for pS_t
					      {
						varEntry->type+=yyextra->current->name+yyextra->msType;
					      }
					      varEntry->fileName = yyextra->yyFileName;
					      varEntry->startLine = yyextra->yyLineNr;
					      varEntry->startColumn = yyextra->yyColNr;
					      varEntry->doc = yyextra->current->doc.copy();
					      varEntry->brief = yyextra->current->brief.copy();
					      varEntry->mGrpId = yyextra->current->mGrpId;
                                              varEntry->initializer = yyextra->current->initializer;
                                              varEntry->groups = yyextra->current->groups;
                                              varEntry->sli = yyextra->current->sli;

					      //printf("Add: type='%s',name='%s',args='%s' brief=%s doc=%s\n",
					      //      varEntry->type.data(),varEntry->name.data(),
					      //      varEntry->args.data(),varEntry->brief.data(),varEntry->doc.data());
					      yyextra->current_root->moveToSubEntryAndKeep(varEntry);
					    }
					  }
					  if (*yytext==';') // end of a struct/class ...
					  {
					    if (!yyextra->isTypedef && yyextra->msName.isEmpty() && yyextra->memspecEntry && (yyextra->current->section&Entry::COMPOUND_MASK))
					    { // case where a class/struct has a doc block after it
					      if (!yyextra->current->doc.isEmpty())
					      {
					        yyextra->memspecEntry->doc += yyextra->current->doc;
					      }
					      if (!yyextra->current->brief.isEmpty())
					      {
					        yyextra->memspecEntry->brief += yyextra->current->brief;
					      }
				  	    }
					    yyextra->msType.resize(0);
					    yyextra->msName.resize(0);
					    yyextra->msArgs.resize(0);
					    yyextra->isTypedef=FALSE;
					    yyextra->firstTypedefEntry.reset();
					    yyextra->memspecEntry.reset();
					    yyextra->current->reset();
					    initEntry(yyscanner);
					    BEGIN( FindMembers );
					  }
					  else
					  {
					    yyextra->current->doc.resize(0);
					    yyextra->current->brief.resize(0);
					  }

  					}
<MemberSpec>"="				{ 
  					  yyextra->lastInitializerContext=YY_START;
					  yyextra->initBracketCount=0;
                                          yyextra->current->initializer = yytext;
  					  BEGIN(ReadInitializer);
  					  /* BEGIN(MemberSpecSkip); */
					}
  /*
<MemberSpecSkip>"{"			{
  					  yyextra->curlyCount=0;
					  yyextra->lastCurlyContext = MemberSpecSkip;
					  yyextra->previous = yyextra->current;
  					  BEGIN(SkipCurly);
  					}
  */
<MemberSpecSkip>","			{ BEGIN(MemberSpec); }
<MemberSpecSkip>";"		        { unput(';'); BEGIN(MemberSpec); }
<ReadBody,ReadNSBody,ReadBodyIntf>{BN}{1,80} { yyextra->current->program += yytext ;
					  lineCount(yyscanner) ;
					}
<ReadBodyIntf>"@end"/[^a-z_A-Z0-9]	{ // end of Objective C block
					  yyextra->current_root->moveToSubEntryAndRefresh( yyextra->current ) ;
					  initEntry(yyscanner);
					  yyextra->language = yyextra->current->lang = SrcLangExt_Cpp; // see bug746361
					  yyextra->insideObjC=FALSE;
					  BEGIN( FindMembers ); 
  					}
<ReadBody,ReadNSBody,ReadBodyIntf>.	{ yyextra->current->program += yytext ; }

<FindMembers>"("/{BN}*"::"*{BN}*({TSCOPE}{BN}*"::")*{TSCOPE}{BN}*")"{BN}*"(" | /* typedef void (A<int>::func_t)(args...) */
<FindMembers>("("({BN}*"::"*{BN}*{TSCOPE}{BN}*"::")*({BN}*[*&\^]{BN}*)+)+ {   /* typedef void (A::*ptr_t)(args...) or int (*func(int))[], the ^ is for Obj-C blocks */
  					  if (yyextra->insidePHP) // reference parameter
					  {
					    REJECT
					  }
					  else
					  {
					    yyextra->current->bodyLine = yyextra->yyLineNr;
					    lineCount(yyscanner);
					    addType(yyscanner);
					    yyextra->funcPtrType=yytext;
					    yyextra->roundCount=0;
					    //yyextra->current->type += yytext;
					    BEGIN( FuncPtr );
					  }
  					}
<FuncPtr>{SCOPENAME}			{
  					  yyextra->current->name = yytext;
					  if (nameIsOperator(yyextra->current->name))
					  {
					    BEGIN( FuncPtrOperator );
					  }
					  else
					  {
					    if (yyextra->current->name=="const" || yyextra->current->name=="volatile")
					    {
					      yyextra->funcPtrType += yyextra->current->name;
					    }
					    else
					    {
					      BEGIN( EndFuncPtr );
					    }
					  }
  					}
<FuncPtr>.				{
  					  //printf("error: FuncPtr '%c' unexpected at line %d of %s\n",*yytext,yyextra->yyLineNr,yyextra->yyFileName);
  					}
<FuncPtrOperator>"("{BN}*")"{BN}*/"("	{
  					  yyextra->current->name += yytext;
					  yyextra->current->name = yyextra->current->name.simplifyWhiteSpace();
					  lineCount(yyscanner);
  					}
<FuncPtrOperator>\n			{
                                          lineCount(yyscanner);
  					  yyextra->current->name += *yytext;
  					}
<FuncPtrOperator>"("			{
  					  unput(*yytext);
					  BEGIN( EndFuncPtr );
                                        }
<FuncPtrOperator>.			{
  					  yyextra->current->name += *yytext;
  					}
<EndFuncPtr>")"{BN}*/";"		{ // a variable with extra braces
 					  lineCount(yyscanner);
					  yyextra->current->type+=yyextra->funcPtrType.data()+1;
  					  BEGIN(FindMembers);
  					}
<EndFuncPtr>")"{BN}*/"("		{ // a function pointer
  					  lineCount(yyscanner);
					  yyextra->current->type+=yyextra->funcPtrType+")";
					  BEGIN(FindMembers);
  					}
<EndFuncPtr>")"{BN}*/"["		{ // an array of variables
  					  lineCount(yyscanner);
					  yyextra->current->type+=yyextra->funcPtrType.data();
					  yyextra->current->args += ")";
					  BEGIN(FindMembers);
  					}
<EndFuncPtr>"("				{ // a function returning a function or 
                                          // a function returning a pointer to an array
  					  yyextra->current->args += *yytext ;
					  //yyextra->roundCount=0;
					  //BEGIN( FuncFunc );
					  yyextra->current->bodyLine = yyextra->yyLineNr;
					  yyextra->currentArgumentContext = FuncFuncEnd;
					  yyextra->fullArgString=yyextra->current->args.copy();
					  yyextra->copyArgString=&yyextra->current->args;
					  BEGIN( ReadFuncArgType ) ;
  					}
<EndFuncPtr>"["[^\n\]]*"]"		{
  					  yyextra->funcPtrType+=yytext;
  					}
<EndFuncPtr>")"				{
  					  BEGIN(FindMembers);
  					}
<FuncFunc>"("				{
  					  yyextra->current->args += *yytext ;
  					  ++yyextra->roundCount;
					}
<FuncFunc>")"				{
  					  yyextra->current->args += *yytext ;
  					  if ( yyextra->roundCount )
					    --yyextra->roundCount;
					  else
					  {
					    BEGIN(FuncFuncEnd);
					  }
  					}
<FuncFuncEnd>")"{BN}*"("		{
  					  lineCount(yyscanner);
					  yyextra->current->type+=yyextra->funcPtrType+")(";
					  BEGIN(FuncFuncType);
  					}
<FuncFuncEnd>")"{BN}*/[;{]		{
  					  lineCount(yyscanner);
					  yyextra->current->type+=yyextra->funcPtrType.data()+1;
  					  BEGIN(Function);
  					}
<FuncFuncEnd>")"{BN}*/"["		{ // function returning a pointer to an array
                                          lineCount(yyscanner);
					  yyextra->current->type+=yyextra->funcPtrType;
					  yyextra->current->args+=")";
					  BEGIN(FuncFuncArray);
  					}
<FuncFuncEnd>.				{
  					  yyextra->current->args += *yytext;
  					}
<FuncFuncType>"("			{
  					  yyextra->current->type += *yytext;
					  yyextra->roundCount++;
  					}
<FuncFuncType>")"			{
  					  yyextra->current->type += *yytext;
  					  if (yyextra->roundCount)
					    --yyextra->roundCount;
					  else
					    BEGIN(Function);
					}
<FuncFuncType>{BN}*","{BN}*		{ lineCount(yyscanner) ; yyextra->current->type += ", " ; }
<FuncFuncType>{BN}+			{ lineCount(yyscanner) ; yyextra->current->type += ' ' ; }
<FuncFuncType>.				{
  					  yyextra->current->type += *yytext;
  					}
<FindMembers>"("/{BN}*{ID}{BN}*"*"{BN}*{ID}*")"{BN}*"(" { // for catching typedef void (__stdcall *f)() like definitions
                                          if (yyextra->current->type.left(7)=="typedef" && yyextra->current->bodyLine==-1) 
					    // the bodyLine check is to prevent this guard to be true more than once
					  {
  					    yyextra->current->bodyLine = yyextra->yyLineNr;
					    BEGIN( GetCallType );
					  }
					  else if (!yyextra->current->name.isEmpty()) // normal function
					  {
					    yyextra->current->args = yytext;
					    yyextra->current->bodyLine = yyextra->yyLineNr;
					    yyextra->currentArgumentContext = FuncQual;
					    yyextra->fullArgString=yyextra->current->args.copy();
					    yyextra->copyArgString=&yyextra->current->args;
					    BEGIN( ReadFuncArgType ) ;
					    //printf(">>> Read function arguments!\n");
					  }
					}
<GetCallType>{BN}*{ID}{BN}*"*"		{
  					  lineCount(yyscanner);
  					  addType(yyscanner);
					  yyextra->funcPtrType="(";
					  yyextra->funcPtrType+=yytext;
					  yyextra->roundCount=0;
					  BEGIN( FuncPtr );
  					}
<FindMembers>"("			{ 
                                          if (!yyextra->current->name.isEmpty())
					  {
					    yyextra->current->args = yytext;
					    yyextra->current->bodyLine = yyextra->yyLineNr;
					    yyextra->currentArgumentContext = FuncQual;
					    yyextra->fullArgString=yyextra->current->args.copy();
					    yyextra->copyArgString=&yyextra->current->args;
					    BEGIN( ReadFuncArgType ) ;
					    //printf(">>> Read function arguments yyextra->current->argList.size()=%d\n",yyextra->current->argList.size());
					  }
					}
  /*
<FindMembers>"("{BN}*("void"{BN}*)?")"	{
  					  lineCount(yyscanner);
  					  yyextra->current->args = "()"; 
  					  BEGIN( FuncQual );
  					}
  */

  /*- Function argument reading rules ---------------------------------------*/

<ReadFuncArgType>[^ \/\r\t\n\)\(\"\'#]+ { *yyextra->copyArgString+=yytext; 
  					  yyextra->fullArgString+=yytext;
  					}
<CopyArgString,CopyArgPHPString>[^\n\\\"\']+		{ *yyextra->copyArgString+=yytext; 
					  yyextra->fullArgString+=yytext;
					}
<CopyArgRound>[^\/\n\)\(\"\']+		{ 
  					  *yyextra->copyArgString+=yytext; 
  					  yyextra->fullArgString+=yytext;
  					}
<ReadFuncArgType,ReadTempArgs>{BN}*	{
  					  *yyextra->copyArgString+=" ";
  					  yyextra->fullArgString+=" ";
  					  lineCount(yyscanner);
  					}
<ReadFuncArgType,CopyArgRound,CopyArgSharp,ReadTempArgs>{RAWBEGIN}	{
                                          yyextra->delimiter = yytext+2;
                                          yyextra->delimiter=yyextra->delimiter.left(yyextra->delimiter.length()-1);
                                          yyextra->lastRawStringContext = YY_START;
                                          yyextra->pCopyRawString = yyextra->copyArgString;
                                          *yyextra->pCopyRawString+=yytext;
  					  yyextra->fullArgString+=yytext;
                                          BEGIN(RawString);
                                        }
<ReadFuncArgType,CopyArgRound,CopyArgSharp,ReadTempArgs>\"	{
  					  *yyextra->copyArgString+=*yytext;
  					  yyextra->fullArgString+=*yytext;
					  yyextra->lastCopyArgStringContext = YY_START;
  					  BEGIN( CopyArgString );
  					}
<ReadFuncArgType,ReadTempArgs>"("	{
  					  *yyextra->copyArgString+=*yytext;
  					  yyextra->fullArgString+=*yytext;
  					  yyextra->argRoundCount=0; 
					  yyextra->lastCopyArgContext = YY_START;
					  BEGIN( CopyArgRound ); 
  					}
<ReadFuncArgType>")"			{ 
  					  *yyextra->copyArgString+=*yytext;
  					  yyextra->fullArgString+=*yytext;
					  stringToArgumentList(yyextra->fullArgString,yyextra->current->argList);
					  if (yyextra->insideJS)
					  {
					    fixArgumentListForJavaScript(yyextra->current->argList);
					  }
                                          handleParametersCommentBlocks(yyscanner,yyextra->current->argList);

					  /* remember the yyextra->current documentation block, since
					     we could overwrite it with the documentation of
					     a function argument, which we then have to correct later
					     on
					   */
					  yyextra->docBackup = yyextra->current->doc;
					  yyextra->briefBackup = yyextra->current->brief;

					  BEGIN( yyextra->currentArgumentContext );
					}
	/* a special comment */
<ReadFuncArgType,ReadTempArgs>("/*"[*!]|"//"[/!])("<"?)	{ 
                                          if (yyextra->currentArgumentContext==DefineEnd)
					  {
					    // for defines we interpret a comment
					    // as documentation for the define 
					    int i;for (i=(int)yyleng-1;i>=0;i--)
					    {
					      unput(yytext[i]);
					    }
					    stringToArgumentList(yyextra->fullArgString,yyextra->current->argList);
                                            handleParametersCommentBlocks(yyscanner,yyextra->current->argList);
					    BEGIN( yyextra->currentArgumentContext );
					  }
					  else // not a define
					  {
					    // for functions we interpret a comment
					    // as documentation for the argument
					    yyextra->fullArgString+=yytext;
					    yyextra->lastCopyArgChar=0;
					    yyextra->lastCommentInArgContext=YY_START;
					    if (yytext[1]=='/')
					      BEGIN( CopyArgCommentLine );
					    else
					      BEGIN( CopyArgComment );
					  }
  					}
	/* a non-special comment */
<ReadFuncArgType,ReadTempArgs>"/**/"	{ /* empty comment */ }
<ReadFuncArgType,ReadTempArgs>"/*"	{
  					  yyextra->lastCContext = YY_START;
					  BEGIN( SkipComment );
  					}
<ReadFuncArgType,ReadTempArgs>"//"	{
  					  yyextra->lastCContext = YY_START;
					  BEGIN( SkipCxxComment );
  					}
  /*
<ReadFuncArgType,ReadTempArgs>"'#"	{ if (yyextra->insidePHP)
                                            REJECT;
  					  *yyextra->copyArgString+=yytext; 
  					  yyextra->fullArgString+=yytext; 
					}
<ReadFuncArgType,ReadTempArgs>"#"	{
  					  if (!yyextra->insidePHP)
  					    REJECT;
  					  yyextra->lastCContext = YY_START;
					  BEGIN( SkipCxxComment );
  					}
  */
	/* ')' followed by a special comment */
<ReadFuncArgType>")"{BN}*("/*"[*!]|"//"[/!])"<"	{
  					  lineCount(yyscanner);
                                          if (yyextra->currentArgumentContext==DefineEnd)
					  {
					    // for defines we interpret a comment
					    // as documentation for the define 
					    int i;for (i=(int)yyleng-1;i>0;i--)
					    {
					      unput(yytext[i]);
					    }
					    *yyextra->copyArgString+=*yytext;
					    yyextra->fullArgString+=*yytext;
					    stringToArgumentList(yyextra->fullArgString,yyextra->current->argList);
                                            handleParametersCommentBlocks(yyscanner,yyextra->current->argList);
					    BEGIN( yyextra->currentArgumentContext );
					  }
					  else
					  {
					    // for functions we interpret a comment
					    // as documentation for the yyextra->last argument
					    yyextra->lastCopyArgChar=*yytext;
					    QCString text=&yytext[1];
					    text=text.stripWhiteSpace();
					    yyextra->lastCommentInArgContext=YY_START;
					    yyextra->fullArgString+=text;
					    if (text.find("//")!=-1)
					      BEGIN( CopyArgCommentLine );
					    else
					      BEGIN( CopyArgComment );
					  }
  					}
<CopyArgComment>^{B}*"*"+/{BN}+		
<CopyArgComment>[^\n\\\@\*]+		{ yyextra->fullArgString+=yytext; }
<CopyArgComment>"*/"			{ yyextra->fullArgString+=yytext; 
  					  if (yyextra->lastCopyArgChar!=0)
					    unput(yyextra->lastCopyArgChar); 
                                          BEGIN( yyextra->lastCommentInArgContext ); 
					}
<CopyArgCommentLine>\n			{ yyextra->fullArgString+=yytext;
                                          lineCount(yyscanner);
  					  if (yyextra->lastCopyArgChar!=0)
					    unput(yyextra->lastCopyArgChar);
					  BEGIN( yyextra->lastCommentInArgContext );
  					}
<CopyArgCommentLine>{CMD}("verbatim"|"latexonly"|"htmlonly"|"xmlonly"|"manonly"|"dot"|"code")/[^a-z_A-Z0-9\-]	{ // verbatim command (which could contain nested comments!)
				          yyextra->docBlockName=&yytext[1];
  					  yyextra->fullArgString+=yytext;
					  BEGIN(CopyArgVerbatim);
  					}
<CopyArgCommentLine>{CMD}("f$"|"f["|"f{")	        {
				          yyextra->docBlockName=&yytext[1];
					  if (yyextra->docBlockName.at(1)=='[')
					  {
				            yyextra->docBlockName.at(1)='}';
					  }
					  if (yyextra->docBlockName.at(1)=='{')
					  {
				            yyextra->docBlockName.at(1)='}';
					  }
  					  yyextra->fullArgString+=yytext;
  					  BEGIN(CopyArgVerbatim);
                                        }
<CopyArgVerbatim>[\\@]("endverbatim"|"endlatexonly"|"endhtmlonly"|"endxmlonly"|"enddocbookonly"|"endmanonly"|"enddot"|"endcode"|"f$"|"f]"|"f}")/[^a-z_A-Z0-9\-] { // end of verbatim block
  					  yyextra->fullArgString+=yytext;
				          if (yytext[1]=='f') // end of formula
				          {
				            BEGIN(CopyArgCommentLine);
				          }
					  if (&yytext[4]==yyextra->docBlockName)
					  {
  					    BEGIN(CopyArgCommentLine);
					  }
  					}
<CopyArgCommentLine>[^\\\@\n]+		{ yyextra->fullArgString+=yytext; }
<CopyArgCommentLine>.			{ yyextra->fullArgString+=*yytext; }
<CopyArgComment,CopyArgVerbatim>\n	{ yyextra->fullArgString+=*yytext; lineCount(yyscanner); }
<CopyArgComment,CopyArgVerbatim>.	{ yyextra->fullArgString+=*yytext; }
<CopyArgComment>{CMD}("brief"|"short"){B}+ {
  					  warn(yyextra->yyFileName,yyextra->yyLineNr,
					      "Ignoring %cbrief command yyextra->inside argument documentation",*yytext
					     );
                                          yyextra->fullArgString+=' ';
                                        }
<ReadTempArgs>"<"			{
					  *yyextra->copyArgString+=*yytext;
					  yyextra->fullArgString+=*yytext;
					  yyextra->argSharpCount=1;
					  BEGIN( CopyArgSharp );
					}
<ReadTempArgs>">"			{
					  *yyextra->copyArgString+=*yytext;
					  yyextra->fullArgString+=*yytext;
					  //printf("end template list '%s'\n",yyextra->copyArgString->data());
					  stringToArgumentList(yyextra->fullArgString,*yyextra->currentArgumentList);
					  BEGIN( yyextra->currentArgumentContext );
					}
<CopyArgRound>"("			{
  					  yyextra->argRoundCount++;
					  *yyextra->copyArgString+=*yytext;
					  yyextra->fullArgString+=*yytext;
  					}
<CopyArgRound>")"			{
					  *yyextra->copyArgString+=*yytext;
					  yyextra->fullArgString+=*yytext;
					  if (yyextra->argRoundCount>0) 
					    yyextra->argRoundCount--;
					  else 
					    BEGIN( yyextra->lastCopyArgContext );
  					}
<CopyArgSharp>"("                       {
  					  *yyextra->copyArgString+=*yytext;
  					  yyextra->fullArgString+=*yytext;
  					  yyextra->argRoundCount=0; 
					  yyextra->lastCopyArgContext = YY_START;
					  BEGIN( CopyArgRound ); 
                                        }
<CopyArgSharp>"<"			{
  					  yyextra->argSharpCount++;
					  //printf("yyextra->argSharpCount++=%d  copy\n",yyextra->argSharpCount);
					  *yyextra->copyArgString+=*yytext;
					  yyextra->fullArgString+=*yytext;
  					}
<CopyArgSharp>">"			{
  					  *yyextra->copyArgString+=*yytext;
  					  yyextra->fullArgString+=*yytext;
					  yyextra->argSharpCount--;
					  if (yyextra->argSharpCount>0)
					  {
					    //printf("yyextra->argSharpCount--=%d copy\n",yyextra->argSharpCount);
					  }
					  else
					  {
					    BEGIN( ReadTempArgs );
					    //printf("end of yyextra->argSharpCount\n");
					  }
  					}
<CopyArgString,CopyArgPHPString>\\.	{
  					  *yyextra->copyArgString+=yytext;
  					  yyextra->fullArgString+=yytext;
  					}
<CopyArgString>\"			{
  					  *yyextra->copyArgString+=*yytext;
  					  yyextra->fullArgString+=*yytext;
					  BEGIN( yyextra->lastCopyArgStringContext );
  					}
<CopyArgPHPString>\'			{
  					  *yyextra->copyArgString+=*yytext;
  					  yyextra->fullArgString+=*yytext;
					  BEGIN( yyextra->lastCopyArgStringContext );
  					}
<ReadFuncArgType,ReadTempArgs,CopyArgRound,CopyArgSharp>{CHARLIT}     { 
                                          if (yyextra->insidePHP)
					  {
					    REJECT;
					  }
					  else
					  {
  					    *yyextra->copyArgString+=yytext; 
  					    yyextra->fullArgString+=yytext; 
					  }
					}
<ReadFuncArgType,ReadTempArgs,CopyArgRound,CopyArgSharp>\'     { 
  					  *yyextra->copyArgString+=yytext; 
  					  yyextra->fullArgString+=yytext; 
					  if (yyextra->insidePHP)
					  {
					    yyextra->lastCopyArgStringContext=YY_START;
					    BEGIN(CopyArgPHPString);
					  }
  					}
<ReadFuncArgType,ReadTempArgs,CopyArgString,CopyArgPHPString,CopyArgRound,CopyArgSharp>\n  { 
                                          lineCount(yyscanner);
					  *yyextra->copyArgString+=*yytext; 
					  yyextra->fullArgString+=*yytext; 
					}
<ReadFuncArgType,ReadTempArgs,CopyArgString,CopyArgPHPString,CopyArgRound,CopyArgSharp>.	  { 
  					  *yyextra->copyArgString+=*yytext; 
  					  yyextra->fullArgString+=*yytext; 
					}



  /*------------------------------------------------------------------------*/


<FuncRound>"("				{ yyextra->current->args += *yytext ;
					  ++yyextra->roundCount ;
					}
<FuncRound>")"                          { yyextra->current->args += *yytext ; 
					  if ( yyextra->roundCount )
					    --yyextra->roundCount ;
				          else
					    BEGIN( FuncQual ) ;
					}
  /*
<FuncQual>"#"				{ if (yyextra->insidePHP)
  					    REJECT;
  					  yyextra->lastCPPContext = YY_START;
  					  BEGIN(SkipCPP);
					}
  */
<FuncQual>[{:;,]                        {
                                          if ( qstrcmp(yytext,";")==0 && 
					       yyextra->insidePHP && 
					       !containsWord(yyextra->current->type,"function") )
                                          {
                                            yyextra->current->reset();
                                            initEntry(yyscanner);
                                            BEGIN( FindMembers );
                                          }
                                          else
                                          {
                                            unput(*yytext); BEGIN( Function );
                                          }
                                        }
<FuncQual>{BN}*"abstract"{BN}*          { // pure virtual member function
                                          lineCount(yyscanner) ; 
                                          yyextra->current->virt = Pure;
                                          yyextra->current->args += " override "; 
                                        }
<FuncQual,TrailingReturn>{BN}*"override"{BN}*          { // C++11 overridden virtual member function
                                          lineCount(yyscanner) ; 
                                          yyextra->current->spec |= Entry::Override;
                                          yyextra->current->args += " override "; 
                                          BEGIN(FuncQual);
                                        }
<FuncQual,TrailingReturn>{BN}*"final"{BN}*             { // C++11 final method
                                          lineCount(yyscanner) ; 
                                          yyextra->current->spec |= Entry::Final;
                                          yyextra->current->args += " final "; 
                                          BEGIN(FuncQual);
                                        }
<FuncQual>{BN}*"sealed"{BN}*            { // sealed member function
                                          lineCount(yyscanner) ; 
                                          yyextra->current->spec |= Entry::Sealed;
                                          yyextra->current->args += " sealed "; 
                                        }
<FuncQual>{BN}*"new"{BN}*               { // new member function
                                          lineCount(yyscanner) ; 
                                          yyextra->current->spec |= Entry::New;
                                          yyextra->current->args += " new "; 
                                        }
<FuncQual>{BN}*"const"{BN}*       	{ // const member function
  					  lineCount(yyscanner) ; 
  					  yyextra->current->args += " const "; 
					  yyextra->current->argList.constSpecifier=TRUE;
					}
<FuncQual>{BN}*"volatile"{BN}*    	{ // volatile member function
  					  lineCount(yyscanner) ; 
  					  yyextra->current->args += " volatile "; 
					  yyextra->current->argList.volatileSpecifier=TRUE;
					}
<FuncQual>{BN}*"noexcept"{BN}*    	{ // noexcept qualifier
  					  lineCount(yyscanner) ; 
  					  yyextra->current->args += " noexcept "; 
					  yyextra->current->spec |= Entry::NoExcept;
					}
<FuncQual>{BN}*"noexcept"{BN}*"("    	{ // noexcept expression
  					  lineCount(yyscanner) ; 
  					  yyextra->current->args += " noexcept("; 
					  yyextra->current->spec |= Entry::NoExcept;
  					  yyextra->lastRoundContext=FuncQual;
  					  yyextra->pCopyRoundString=&yyextra->current->args;
					  yyextra->roundCount=0;
                                          BEGIN(CopyRound);
                                        }
<FuncQual>{BN}*"&"                      {
                                          yyextra->current->args += " &";
                                          yyextra->current->argList.refQualifier=RefQualifierLValue;
                                        }
<FuncQual>{BN}*"&&"                     {
                                          yyextra->current->args += " &&";
                                          yyextra->current->argList.refQualifier=RefQualifierRValue;
                                        }

<FuncQual,TrailingReturn>{BN}*"="{BN}*"0"{BN}*  	{ // pure virtual member function
  					  lineCount(yyscanner) ; 
					  yyextra->current->args += " = 0"; 
					  yyextra->current->virt = Pure; 
					  yyextra->current->argList.pureSpecifier=TRUE;
                                          BEGIN(FuncQual);
					}
<FuncQual,TrailingReturn>{BN}*"="{BN}*"delete"{BN}*     { // C++11 explicitly delete member
                                          lineCount(yyscanner);
                                          yyextra->current->args += " = delete";
					  yyextra->current->spec |= Entry::Delete;
					  yyextra->current->argList.isDeleted=TRUE;
                                          BEGIN(FuncQual);
                                        }
<FuncQual,TrailingReturn>{BN}*"="{BN}*"default"{BN}*     { // C++11 explicitly defaulted constructor/assignment operator
                                          lineCount(yyscanner);
                                          yyextra->current->args += " = default";
					  yyextra->current->spec |= Entry::Default;
                                          BEGIN(FuncQual);
                                        }
<FuncQual>{BN}*"->"{BN}*                {
                                          lineCount(yyscanner);
                                          yyextra->current->argList.trailingReturnType = " -> ";
                                          yyextra->current->args += " -> ";
                                          BEGIN(TrailingReturn);
                                        }
<TrailingReturn>[{;]                    {
                                          unput(*yytext);
                                          BEGIN(FuncQual);
                                        }
<TrailingReturn>.                       {
                                          yyextra->current->argList.trailingReturnType+=yytext;
                                          yyextra->current->args+=yytext;
                                        }
<TrailingReturn>\n                      {
                                          lineCount(yyscanner);
                                          yyextra->current->argList.trailingReturnType+=yytext;
                                          yyextra->current->args+=' ';
                                        }
<FuncRound,FuncFunc>{BN}*","{BN}*	{ 
  					  lineCount(yyscanner) ; 
					  yyextra->current->args += ", " ; 
					}
<FuncQual,FuncRound,FuncFunc>{BN}+   	{ 
  					  lineCount(yyscanner) ; 
					  yyextra->current->args += ' ' ; 
					}
<Function,FuncQual,FuncRound,FuncFunc>"#" { if (yyextra->insidePHP)
  					    REJECT;
  					  yyextra->lastCPPContext = YY_START;
  					  BEGIN(SkipCPP);
					}	
<FuncQual>"="				{ 
                                          if (yyextra->insideCli && 
					      (yyextra->current_root->section&Entry::COMPOUND_MASK) 
					     )
					  {
					    BEGIN(CliOverride);
					  }
					  else
					  {
                                            // typically an initialized function pointer
  					    yyextra->lastInitializerContext=YY_START;
					    yyextra->initBracketCount=0;
                                            yyextra->current->initializer = yytext;
  					    BEGIN(ReadInitializer);
					  }
  					}
<CliOverride>{ID}			{
  					}
<CliOverride>"{"			{ 
  					  unput(*yytext);
					  BEGIN(FuncQual);
  					}
<CliOverride>\n				{
                                          lineCount(yyscanner);
  					}
<CliOverride>.				{
  					}
<FuncPtrInit>[{;]			{
  					  unput(*yytext);
					  BEGIN(FuncQual);
  					}
<FuncPtrInit>\"				{
                                          yyextra->current->args += *yytext; 
  					  yyextra->pCopyQuotedString=&yyextra->current->args;
					  yyextra->lastStringContext=FuncPtrInit;
					  BEGIN(CopyString);
					}
<FuncPtrInit>\'				{
                                          yyextra->current->args += *yytext; 
					  if (yyextra->insidePHP)
					  {
					    yyextra->pCopyQuotedString=&yyextra->current->args;
					    yyextra->lastStringContext=FuncPtrInit;
					    BEGIN(CopyPHPString);
					  }
					}
<FuncPtrInit>{CHARLIT}			{
                                          if (yyextra->insidePHP)
					  {
					    REJECT;
					  }
					  else
					  {
                                            yyextra->current->args += yytext; 
					  }
  					}
<FuncPtrInit>{ID}			{
                                          yyextra->current->args += yytext; 
					}
<FuncPtrInit>.				{
                                          yyextra->current->args += *yytext; 
  					}
<FuncPtrInit>\n				{
                                          yyextra->current->args += *yytext; 
                                          lineCount(yyscanner);
  					}
<FuncQual>{ID}				{ // typically a K&R style C function
                                          if (yyextra->insideCS && qstrcmp(yytext,"where")==0)
					  { 
					    // type constraint for a method
					    yyextra->current->typeConstr.clear();
					    yyextra->current->typeConstr.push_back(Argument());
					    yyextra->lastCSConstraint = YY_START;
					    BEGIN( CSConstraintName );
					  }
					  else if (checkForKnRstyleC(yyscanner))
					  {
                                            yyextra->current->args = yytext; 
					    yyextra->oldStyleArgType.resize(0);
					    BEGIN(OldStyleArgs);
					  }
					  else
					  {
                                            yyextra->current->args += yytext; 
					  }
  					}
<OldStyleArgs>[,;]			{
  					  QCString oldStyleArgPtr;
  					  QCString oldStyleArgName;
					  splitKnRArg(yyscanner,oldStyleArgPtr,oldStyleArgName);
					  QCString doc,brief;
					  if (yyextra->current->doc!=yyextra->docBackup)
					  {
                                            doc=yyextra->current->doc.copy();
					    yyextra->current->doc=yyextra->docBackup;
					  }
					  if (yyextra->current->brief!=yyextra->briefBackup)
					  {
                                            brief=yyextra->current->brief.copy();
					    yyextra->current->brief=yyextra->briefBackup;
					  }
					  addKnRArgInfo(yyscanner,yyextra->oldStyleArgType+oldStyleArgPtr,
					                oldStyleArgName,brief,doc);
					  yyextra->current->args.resize(0);
					  if (*yytext==';') yyextra->oldStyleArgType.resize(0);
  					}
<OldStyleArgs>{ID} 			{ yyextra->current->args += yytext; }
<OldStyleArgs>"{"			{
                                          if (yyextra->current->argList.empty())
                                          {
                                            yyextra->current->argList.noParameters=TRUE;
                                          }
  					  yyextra->current->args = argListToString(yyextra->current->argList);
  					  unput('{');
					  BEGIN(FuncQual);
  					}
<OldStyleArgs>.	 			{ yyextra->current->args += *yytext; }
<FuncQual,FuncRound,FuncFunc>.		{ yyextra->current->args += *yytext; }
<FuncQual>{BN}*"try:"			|
<FuncQual>{BN}*"try"{BN}+		{ /* try-function-block */ 
					  yyextra->insideTryBlock=TRUE;
					  lineCount(yyscanner);
  					  if (yytext[yyleng-1]==':')
					  {
					    unput(':');
					    BEGIN( Function );
					  }
					}
<FuncQual>{BN}*"throw"{BN}*"("		{ // C++ style throw clause
  					  yyextra->current->exception = " throw (" ;
					  yyextra->roundCount=0;
					  lineCount(yyscanner) ;
					  BEGIN( ExcpRound ) ;
					}
<FuncQual>{BN}*"raises"{BN}*"("         {
  					  yyextra->current->exception = " raises (" ;
					  lineCount(yyscanner) ;
					  yyextra->roundCount=0;
					  BEGIN( ExcpRound ) ;
  					}
<FuncQual>{BN}*"throws"{BN}+		{ // Java style throw clause
  					  yyextra->current->exception = " throws " ;
					  lineCount(yyscanner) ;
					  BEGIN( ExcpList );
  					}
<ExcpRound>"("				{ yyextra->current->exception += *yytext ;
					  ++yyextra->roundCount ;
					}
<ExcpRound>")"                          { yyextra->current->exception += *yytext ; 
					  if ( yyextra->roundCount )
					    --yyextra->roundCount ;
				          else
					    BEGIN( FuncQual ) ;
					}
<ExcpRound>.				{
  					  yyextra->current->exception += *yytext;
  					}
<ExcpList>"{"				{
  					  unput('{'); BEGIN( FuncQual );
  					}
<ExcpList>";"				{
  					  unput(';'); BEGIN( FuncQual );
  					}
<ExcpList>"\n"				{
  					  yyextra->current->exception += ' ';
                                          lineCount(yyscanner);
  					}
<ExcpList>.				{
  					  yyextra->current->exception += *yytext;
  					}
<Function>"("				{ yyextra->current->type += yyextra->current->name ;
					  yyextra->current->name  = yyextra->current->args ;
					  yyextra->current->args  = yytext ;
					  yyextra->roundCount=0;
					  BEGIN( FuncRound ) ;
					}
<Function>":"				{
  					  if (!yyextra->insidePHP) BEGIN(SkipInits);
  					}
<Function>[;{,]				{ 
					  yyextra->current->name=yyextra->current->name.simplifyWhiteSpace();
  					  yyextra->current->type=yyextra->current->type.simplifyWhiteSpace();
					  yyextra->current->args=removeRedundantWhiteSpace(yyextra->current->args);
					                // was: yyextra->current->args.simplifyWhiteSpace();
					  yyextra->current->fileName = yyextra->yyFileName;
					  yyextra->current->startLine = yyextra->yyBegLineNr;
					  yyextra->current->startColumn = yyextra->yyBegColNr;
					  static QRegExp re("([^)]*[*&][^)]*)"); // (...*...)
					  if (*yytext!=';' || (yyextra->current_root->section&Entry::COMPOUND_MASK) )
					  {
					    int tempArg=yyextra->current->name.find('<');
                                            int ts=yyextra->current->type.find('<');
                                            int te=yyextra->current->type.findRev('>');
                                            int ti=yyextra->current->type.find(re,0);

                                            // bug677315: A<int(void *, char *)> get(); is not a function pointer
                                            bool isFunction = ti==-1 || // not a (...*...) pattern
                                                              (ts!=-1 && ts<te && ts<ti && ti<te); // (...*...) is part of a template argument list
                                                              
                                            //printf("type=%s ts=%d te=%d ti=%d isFunction=%d\n",
                                            //    yyextra->current->type.data(),ts,te,ti,isFunction);
					    QCString tempName;
					    if (tempArg==-1) tempName=yyextra->current->name; else tempName=yyextra->current->name.left(tempArg);
					    if (!yyextra->current->type.isEmpty() &&
						(!isFunction || yyextra->current->type.left(8)=="typedef "))
					    {
					      //printf("Scanner.l: found in class variable: '%s' '%s' '%s'\n", yyextra->current->type.data(),yyextra->current->name.data(),yyextra->current->args.data());
					      if (yyextra->isTypedef && yyextra->current->type.left(8)!="typedef ")
					      {
						yyextra->current->type.prepend("typedef ");
					      }
					      yyextra->current->section = Entry::VARIABLE_SEC ;
					    }
					    else	      
					    {
					      //printf("Scanner.l: found in class function: '%s' '%s' '%s'\n", yyextra->current->type.data(),yyextra->current->name.data(),yyextra->current->args.data());
					      yyextra->current->section = Entry::FUNCTION_SEC ;
			                      yyextra->current->proto = *yytext==';';
					    }
					  }
					  else // a global function prototype or function variable
					  {
					    //printf("Scanner.l: prototype? type='%s' name='%s' args='%s'\n",yyextra->current->type.data(),yyextra->current->name.data(),yyextra->current->args.data());
					    if (!yyextra->current->type.isEmpty() && 
						(yyextra->current->type.find(re,0)!=-1 || yyextra->current->type.left(8)=="typedef "))
					    {
					      if (yyextra->isTypedef && yyextra->current->type.left(8)!="typedef ")
					      {
						yyextra->current->type.prepend("typedef ");
					      }
					      //printf("Scanner.l: found function variable!\n");
					      yyextra->current->section = Entry::VARIABLE_SEC;
					    }
					    else
					    {
					      //printf("Scanner.l: found prototype\n");
					      yyextra->current->section = Entry::FUNCTION_SEC;
					      yyextra->current->proto = TRUE;
					    }
					  }
					  //printf("Adding entry '%s'\n",yyextra->current->name.data());
					  if ( yyextra->insidePHP)
					  {
					    if (findAndRemoveWord(yyextra->current->type,"final"))
					    {
					      yyextra->current->spec |= Entry::Final;
					    }
					    if (findAndRemoveWord(yyextra->current->type,"abstract"))
					    {
					      yyextra->current->spec |= Entry::Abstract;
					    }
					  }
					  if ( yyextra->insidePHP && !containsWord(yyextra->current->type,"function"))
					  {
					    initEntry(yyscanner);
					    if ( *yytext == '{' )
					    {
					      yyextra->lastCurlyContext = FindMembers;
					      yyextra->curlyCount=0;
					      BEGIN( SkipCurly );
					    }
					    else
					    {
					      BEGIN( FindMembers );
					    }
					  }
					  else
					  {
					    if ( yyextra->insidePHP)
					    {
					      findAndRemoveWord(yyextra->current->type,"function");
					    }
					    yyextra->previous = yyextra->current;
					    yyextra->current_root->moveToSubEntryAndRefresh(yyextra->current);
					    initEntry(yyscanner);
					    // Objective C 2.0: Required/Optional section
					    if (yyextra->previous->spec & (Entry::Optional | Entry::Required))
					    {
					      yyextra->current->spec |= yyextra->previous->spec & (Entry::Optional|Entry::Required);
					    }
					    yyextra->lastCurlyContext = FindMembers;
					    if ( *yytext == ',' )
					    {
					      yyextra->current->type = yyextra->previous->type;
					      // we need to strip any trailing * and & (see bugs 623023 and 649103 for test cases)
					      int i=yyextra->current->type.length(); 
					      while (i>0 && (yyextra->current->type[i-1]=='*' || yyextra->current->type[i-1]=='&' || yyextra->current->type[i-1]==' ')) i--;
					      yyextra->current->type = yyextra->current->type.left(i);
					    }
					    if ( *yytext == '{' )
					    {
					      if ( !yyextra->insidePHP && (yyextra->current_root->section & Entry::COMPOUND_MASK) )
					      {
						yyextra->previous->spec |= Entry::Inline;
					      }
					      //addToBody(yytext);
					      yyextra->curlyCount=0;
					      BEGIN( SkipCurly ) ;
					    }
					    else
					    {
					      if (yyextra->previous->section!=Entry::VARIABLE_SEC)
						yyextra->previous->bodyLine=-1; // a function/member declaration
					      BEGIN( FindMembers ) ;
					    }
					  }
                                        }
<SkipInits>">"{BN}*"{"                  { // C++11 style initializer (see bug 790788)
                                          lineCount(yyscanner);
                                          yyextra->curlyCount=1;
                                          BEGIN(SkipC11Inits);
                                        }
<SkipInits>{ID}{BN}*"{"                 { // C++11 style initializer (see bug 688647)
                                          lineCount(yyscanner);
                                          yyextra->curlyCount=1;
                                          BEGIN(SkipC11Inits);
                                        }
<SkipC11Inits>"{"                       {
                                          ++yyextra->curlyCount;
                                        }
<SkipC11Inits>"}"                       {
  					  if ( --yyextra->curlyCount<=0 )
                                          {
                                            BEGIN(SkipInits);
                                          }
                                        }
<SkipC11Attribute>"]]"                 {
                                          BEGIN(yyextra->lastC11AttributeContext);
                                        }
<SkipInits>"{"				{ // C++11 style initializer
  					  unput('{');
					  BEGIN( Function );
					}
<SkipCurly>"{"				{ 
  				          //addToBody(yytext);
  					  ++yyextra->curlyCount ; 
					}
<SkipCurly>"}"/{BN}*("/*!"|"/**"|"//!"|"///")"<!--" | /* see bug710917 */
<SkipCurly>"}"				{ 
  				          //addToBody(yytext);
  					  if( yyextra->curlyCount )
					  {
					    --yyextra->curlyCount ;
					  }
					  else
					  {
					    if (!yyextra->current->sli.empty() && yyextra->previous) // copy special list items
					    {
                                              yyextra->previous->sli = yyextra->current->sli;
					      yyextra->current->sli.clear();
					    }
					    if (yyextra->previous) yyextra->previous->endBodyLine=yyextra->yyLineNr;
					    BEGIN( yyextra->lastCurlyContext ) ;
					  }
					}
<SkipCurly>"}"{BN}*("/*!"|"/**"|"//!"|"///")"<" { 
					  lineCount(yyscanner);
  					  if ( yyextra->curlyCount )
					  {
					    //addToBody(yytext);
					    --yyextra->curlyCount ;
					  }
					  else
					  {
					    yyextra->current->endBodyLine=yyextra->yyLineNr;
                                            // take yyextra->previous out of yyextra->current_root and move it into yyextra->current
					    yyextra->tempEntry = yyextra->current; // remember yyextra->current
                                            yyextra->current_root->moveFromSubEntry(yyextra->previous.get(),yyextra->current);
					    yyextra->previous.reset();

					    yyextra->docBlockContext   = SkipCurlyEndDoc;
					    yyextra->docBlockInBody    = FALSE;
					    yyextra->docBlockAutoBrief = ( yytext[yyleng-2]=='*' && Config_getBool(JAVADOC_AUTOBRIEF) ) ||
					                        ( yytext[yyleng-2]=='!' && Config_getBool(QT_AUTOBRIEF) );
					    yyextra->docBlock.resize(0);
					    yyextra->docBlockTerm = '}';
					    if (yytext[yyleng-3]=='/')
					    {
					      startCommentBlock(yyscanner,TRUE);
					      BEGIN( DocLine );
					    }
					    else
					    {
					      startCommentBlock(yyscanner,FALSE);
					      BEGIN( DocBlock );
					    }
					  }
					}
<SkipCurlyEndDoc>"}"{BN}*("/*!"|"/**"|"//!"|"///")"<" { // desc is followed by another one
					  yyextra->docBlockContext   = SkipCurlyEndDoc;
					  yyextra->docBlockInBody    = FALSE;
					  yyextra->docBlockAutoBrief = ( yytext[yyleng-2]=='*' && Config_getBool(JAVADOC_AUTOBRIEF) ) ||
					                      ( yytext[yyleng-2]=='!' && Config_getBool(QT_AUTOBRIEF) );
					  yyextra->docBlock.resize(0);
					  yyextra->docBlockTerm = '}';
					  if (yytext[yyleng-3]=='/')
					  {
					    startCommentBlock(yyscanner,TRUE);
					    BEGIN( DocLine );
					  }
					  else
					  {
					    startCommentBlock(yyscanner,FALSE);
					    BEGIN( DocBlock );
					  }
  					}
<SkipCurlyEndDoc>"}"			{
  				          //addToBody("}");
                                          if (yyextra->tempEntry) // we can only switch back to yyextra->current if no new item was created
					  {
					    yyextra->current = yyextra->tempEntry;
					    yyextra->tempEntry.reset();
					  }
  					  BEGIN( yyextra->lastCurlyContext );
  					}
<SkipCurly>\"			        { 
  				          //addToBody(yytext);
  					  yyextra->lastStringContext=SkipCurly;
  				          BEGIN( SkipString ); 
					}
<SkipCurly>^{B}*"#"			{ 
  				          if (yyextra->insidePHP)
  				            REJECT;
  				          //addToBody(yytext);
  					  BEGIN( SkipCurlyCpp );
					}
<SkipCurly,SkipC11Inits,SkipInits,SkipC11Attribute>\n	{
                                          lineCount(yyscanner);
  				          //addToBody(yytext);
  					}
<SkipCurly,SkipCurlyCpp,ReadInitializer>"<<<"	        {
  					  if (!yyextra->insidePHP) 
					  {
					    REJECT;
					  }
					  else
					  {
                                            yyextra->lastHereDocContext = YY_START;
					    BEGIN(HereDoc);
					  }
  					}
<SkipCurly,SkipCurlyCpp>{B}*{RAWBEGIN}  {
                                          QCString raw=QCString(yytext).stripWhiteSpace();
                                          yyextra->delimiter = raw.data()+2;
                                          yyextra->delimiter=yyextra->delimiter.left(yyextra->delimiter.length()-1);
                                          yyextra->lastRawStringContext = YY_START;
                                          yyextra->dummyRawString.resize(0);
                                          yyextra->pCopyRawString = &yyextra->dummyRawString;
                                          *yyextra->pCopyRawString+=yytext;
                                          BEGIN(RawString);
                                        }
<SkipCurly,SkipCurlyCpp>[^\n#"'@\\/{}<]+ {
                                          lineCount(yyscanner);  // for yyextra->column updates
  				          //addToBody(yytext);
  					}
<SkipCurlyCpp>\n			{ 
  				          //addToBody(yytext);
                                          lineCount(yyscanner);
  					  yyextra->lastCurlyContext = FindMembers;
  					  BEGIN( SkipCurly ); 
					}
<SkipCurlyCpp>\\[\r]*"\n"[\r]*		{ 
  				          //addToBody(yytext);
                                          lineCount(yyscanner);
					}
<SkipInits,SkipC11Inits,SkipCurly,SkipCurlyCpp,SkipC11Attribute>"/*"	{
  				          //addToBody(yytext);
  					  yyextra->lastCContext = YY_START;
					  BEGIN(SkipComment);
  					}
<SkipInits,SkipC11Inits,SkipCurly,SkipCurlyCpp,SkipC11Attribute>"//"  {
  				          //addToBody(yytext);
  					  yyextra->lastCContext = YY_START;
					  BEGIN(SkipCxxComment);
  					}
<SkipInits,SkipC11Inits,SkipC11Attribute>"("             {
                                          yyextra->roundCount=0;
                                          yyextra->lastSkipRoundContext=YY_START;
                                          BEGIN(SkipRound);
                                        }
<SkipInits,SkipC11Inits,SkipC11Attribute>\"	        {
  					  yyextra->lastStringContext=YY_START;
  				          BEGIN( SkipString ); 
					}
<SkipInits>;	                        {
  					  warn(yyextra->yyFileName,yyextra->yyLineNr,
					      "Found ';' while parsing initializer list! "
					      "(doxygen could be confused by a macro call without semicolon)"
					     );
					  BEGIN( FindMembers );
  					}
<SkipInits,SkipCurly,SkipCurlyCpp>"#"   {
  				          if (!yyextra->insidePHP)
  				            REJECT;
  				          //addToBody(yytext);
  					  yyextra->lastCContext = YY_START;
					  BEGIN(SkipCxxComment);
  					}
<SkipInits,SkipCurly,SkipCurlyCpp>@\"   {
  				          if (!yyextra->insideCS) REJECT;
					  // C# verbatim string
					  yyextra->lastSkipVerbStringContext=YY_START;
					  yyextra->pSkipVerbString=&yyextra->current->initializer;
					  BEGIN(SkipVerbString);
  					}
<SkipInits,SkipCurly,SkipCurlyCpp>{CHARLIT}	{
                                          if (yyextra->insidePHP) REJECT;
                                        }
<SkipInits,SkipCurly,SkipCurlyCpp>\'	{
  					  if (yyextra->insidePHP)
					  {
					    yyextra->lastStringContext=YY_START;
					    BEGIN(SkipPHPString);
					  }
					}
<SkipInits,SkipC11Inits,SkipCurly,SkipCurlyCpp,SkipC11Attribute>.	{ }
<SkipString,SkipPHPString>\\.		{ }
<SkipString>\"				{ 
  					  BEGIN( yyextra->lastStringContext ); 
					}
<SkipPHPString>\'			{ 
  					  BEGIN( yyextra->lastStringContext ); 
					}
<SkipString,SkipPHPString>"/*"|"*/"|"//" { }
<SkipString,SkipPHPString>\n		{
                                          lineCount(yyscanner);
  					}
<SkipString,SkipPHPString>.		{ }
<CompoundName>":"			{ // for "class : public base {} var;" construct, see bug 608359
  					  unput(':');
					  BEGIN(ClassVar);
  					}
<CompoundName>";"			{
					  yyextra->current->section = Entry::EMPTY_SEC ;
					  yyextra->current->type.resize(0) ;
					  yyextra->current->name.resize(0) ;
					  yyextra->current->args.resize(0) ;
					  yyextra->current->argList.clear();
					  BEGIN( FindMembers ) ;
					}
<Bases>";"			{
					  if (yyextra->insideIDL && (yyextra->current->spec & (Entry::Singleton |
					                                     Entry::Service)))
					  {
					    // in UNO IDL a service or singleton may be defined
					    // completely like this: "service Foo : XFoo;"
					    if (!yyextra->current->name.isEmpty() && !yyextra->current_root->name.isEmpty())
					    {
					      prependScope(yyscanner);
					    }
					    yyextra->current->name = yyextra->current->name.stripWhiteSpace();
					    // there can be only one base class here
					    if (!yyextra->baseName.isEmpty())
					    {
					      yyextra->current->extends.push_back(
					        BaseInfo(yyextra->baseName,Public,Normal));
					      yyextra->baseName.resize(0);
					    }
					    yyextra->current_root->moveToSubEntryAndRefresh( yyextra->current ) ;
                                            initEntry(yyscanner);
					  }
					  else
					  {
					    yyextra->current->section = Entry::EMPTY_SEC ;
					    yyextra->current->type.resize(0) ;
					    yyextra->current->name.resize(0) ;
					    yyextra->current->args.resize(0) ;
					    yyextra->current->argList.clear();
					  }
					  BEGIN( FindMembers ) ;
					}
<CompoundName>{SCOPENAME}/{BN}*"<"	{
  					  yyextra->sharpCount = 0;
  					  yyextra->current->name = yytext ;
					  if (yyextra->current->spec & Entry::Protocol)
					  {
					    yyextra->current->name+="-p";
					  }
					  lineCount(yyscanner);
					  yyextra->lastClassTemplSpecContext = ClassVar;
					  if (yyextra->insideObjC) // protocol list
					  {
					    BEGIN( ObjCProtocolList );
					  }
					  else if (yyextra->insideCS) // C# generic class
					  {
                                            //yyextra->current->name+="-g";
					    BEGIN( CSGeneric );
					  }
					  else // C++ template specialization
					  {
					    yyextra->roundCount=0;
					    BEGIN( ClassTemplSpec );
					  }
					}
<CSGeneric>"<"				{
					  ArgumentList al;
					  // check bug 612858 before enabling the next line
					  //yyextra->current->spec |= Entry::Template;
					  yyextra->current->tArgLists.push_back(al);
					  yyextra->currentArgumentList = &yyextra->current->tArgLists.back();
					  yyextra->templateStr="<";
					  yyextra->current->name += "<";
					  yyextra->fullArgString = yyextra->templateStr;
					  yyextra->copyArgString = &yyextra->current->name;
					  //yyextra->copyArgString = &yyextra->templateStr;
					  yyextra->currentArgumentContext = ClassVar;
					  BEGIN( ReadTempArgs );
  					}
<ObjCProtocolList>"<"			{
  					  yyextra->insideProtocolList=TRUE;
  					  BEGIN( Bases );
  					}
<ClassTemplSpec>">"({BN}*"::"{BN}*{SCOPENAME})?	{
					  yyextra->current->name += yytext;
					  lineCount(yyscanner);
  					  if (yyextra->roundCount==0 && --yyextra->sharpCount<=0)
					  {
					    yyextra->current->name = removeRedundantWhiteSpace(yyextra->current->name);
					    if (yyextra->current->spec & Entry::Protocol)
					    { // Objective-C protocol
					      unput('{'); // fake start of body
					      BEGIN( ClassVar );
					    }
					    else
					    {
					      BEGIN( yyextra->lastClassTemplSpecContext );
					    }
					  }
					}
<ClassTemplSpec>"<"			{
					  yyextra->current->name += yytext;
					  if (yyextra->roundCount==0) yyextra->sharpCount++;
  					}
<ClassTemplSpec>.			{
  					  yyextra->current->name += yytext;
					}
<CompoundName>{SCOPENAME}{BN}*";"	{ // forward declaration
                                          if (!yyextra->current->tArgLists.empty())
                                          {
                                            // found a forward template declaration, this has
                                            // a purpose of its own
                                            yyextra->current->name = yytext;
                                            yyextra->current->name=yyextra->current->name.left(yyextra->current->name.length()-1).stripWhiteSpace();
                                            //printf("template class declaration for %s!\n",yyextra->current->name.data());
					    QCString rn = yyextra->current_root->name.copy();
					    //printf("cn='%s' rn='%s' yyextra->isTypedef=%d\n",cn.data(),rn.data(),yyextra->isTypedef);
					    if (!yyextra->current->name.isEmpty() && !rn.isEmpty())
					    {
					      prependScope(yyscanner);
					    }
                                            yyextra->current->spec|=Entry::ForwardDecl;
                                            yyextra->current_root->moveToSubEntryAndRefresh(yyextra->current);
                                          }
					  else if (yyextra->insideIDL &&
					           (((yyextra->current_root->spec & (Entry::Interface |
					                                    Entry::Service)) &&
					             (yyextra->current->spec & Entry::Interface)) ||
					            ((yyextra->current_root->spec & (Entry::Service |
					                                    Entry::Singleton)) &&
					             (yyextra->current->spec & Entry::Service))))
					  {
					    // interface yyextra->inside of UNO IDL service or interface
					    // service yyextra->inside of UNO IDL service or singleton
					    // there may be documentation on the member,
					    // so do not throw it away...
					    yyextra->current->name = yytext;
					    yyextra->current->name=yyextra->current->name.left(yyextra->current->name.length()-1).stripWhiteSpace();
					    yyextra->current->section = (yyextra->current->spec & Entry::Interface)
					        ? Entry::EXPORTED_INTERFACE_SEC
					        : Entry::INCLUDED_SERVICE_SEC;
//					    yyextra->current->section = Entry::MEMBERDOC_SEC;
					    yyextra->current->spec &= ~(Entry::Interface|Entry::Service); // FIXME: horrible: Interface == Gettable, so need to clear it - actually we're mixing values from different enums in this case... granted only Optional and Interface are actually valid in this context but urgh...
					    yyextra->current_root->moveToSubEntryAndRefresh(yyextra->current);
					  }

    					  unput(';');
					  yyextra->current->reset();
					  initEntry(yyscanner);
                                          if (yyextra->insideObjC) // see bug746361
                                          {
					    yyextra->language = yyextra->current->lang = SrcLangExt_Cpp;
                                            yyextra->insideObjC = FALSE;
                                          }
					  if (yyextra->isTypedef) // typedef of a class, put typedef keyword back
					  {
					    yyextra->current->type.prepend("typedef");
					  }
					  BEGIN( FindMembers );
					}
<CompoundName>{SCOPENAME}/{BN}*"("	{ 
					  yyextra->current->name = yytext ;
					  lineCount(yyscanner);
                                          if (yyextra->insideCpp && yyextra->current->name=="alignas") // C++11
                                          {
                                            yyextra->lastAlignAsContext = YY_START;
                                            BEGIN( AlignAs );
                                          }
                                          else
                                          {
                                            if (yyextra->current->spec & Entry::Protocol)
                                            {
                                              yyextra->current->name += "-p";
                                            }
                                            BEGIN( ClassVar );
                                          }
					}
<AlignAs>"("                            { yyextra->roundCount=0; 
                                          BEGIN( AlignAsEnd ); 
                                        }
<AlignAs>\n                             { lineCount(yyscanner); }
<AlignAs>.
<AlignAsEnd>"("                         { yyextra->roundCount++; }
<AlignAsEnd>")"                         { if (--yyextra->roundCount<0) 
                                          {
                                            BEGIN( yyextra->lastAlignAsContext ); 
                                          }
                                        }
<AlignAsEnd>\n                          { lineCount(yyscanner); }
<AlignAsEnd>.
<CompoundName>{SCOPENAME}/{BN}*","	{  // multiple forward declarations on one line
                                           // e.g. @protocol A,B;
					  yyextra->current->reset();
					  initEntry(yyscanner);
  					}
<CompoundName>{SCOPENAME}		{ 
					  yyextra->current->name = yytext ;
                                          if (yyextra->insideCpp || yyextra->insideObjC) 
                                          {
                                            yyextra->current->id = ClangParser::instance()->lookup(yyextra->yyLineNr,yytext);
                                          }
					  lineCount(yyscanner);
					  if (yyextra->current->spec & Entry::Protocol)
					  {
					    yyextra->current->name += "-p";
					  }
					  if ((yyextra->current->spec & Entry::Protocol) ||
					      yyextra->current->section == Entry::OBJCIMPL_SEC)
					  {
					    unput('{'); // fake start of body
					  }
					  BEGIN( ClassVar );
					}
<CompoundName>{CSSCOPENAME}	        { // C# style scope
					  yyextra->current->name = substitute(yytext,".","::");
					  lineCount(yyscanner);
					  BEGIN( ClassVar );
                                        }
<ClassVar>{SCOPENAME}{BN}*/"("		{
  					  if (yyextra->insideIDL && qstrncmp(yytext,"switch",6)==0 && !isId(yytext[6]))
					  {
					    // Corba IDL style union
					    yyextra->roundCount=0;
					    BEGIN(SkipUnionSwitch);
					  }
					  else
					  {
  					    addType(yyscanner);
					    yyextra->current->name = yytext;
					    yyextra->current->name = yyextra->current->name.stripWhiteSpace();
					    lineCount(yyscanner);
  					    BEGIN( FindMembers );
					  }
  					}
<ClassVar>","				{
 					  if (yyextra->isTypedef)
					  {
					    // multiple types in one typedef
					    unput(',');
					    yyextra->current->type.prepend("typedef ");
					    BEGIN(FindMembers);
					  }
					  else
					  { 
  					    // Multiple class forward declaration
					  }
  					}
<ClassVar>("sealed"|"abstract")/{BN}*(":"|"{") {
  					  if (yyextra->insideCli)
					  {
					    if (yytext[0]=='s') // sealed
					      yyextra->current->spec |= Entry::SealedClass;
					    else // abstract
					      yyextra->current->spec |= Entry::AbstractClass;
					    BEGIN( ClassVar ); 
					  }
					  else
					  {
					    REJECT;
					  }
					}
<ClassVar>{ID}				{
                                          if (yyextra->insideCpp || yyextra->insideObjC) 
                                          {
                                            yyextra->current->id = ClangParser::instance()->lookup(yyextra->yyLineNr,yytext);
                                          }
  					  if (yyextra->insideIDL && qstrcmp(yytext,"switch")==0)
					  {
					    // Corba IDL style union
					    yyextra->roundCount=0;
					    BEGIN(SkipUnionSwitch);
					  }
					  else if ((yyextra->insideJava || yyextra->insidePHP || yyextra->insideJS || yyextra->insideSlice) && (qstrcmp(yytext,"implements")==0 || qstrcmp(yytext,"extends")==0))
					  {
  					    yyextra->current->type.resize(0);
					    yyextra->baseProt=Public;
                                            yyextra->baseVirt=Normal;
					    yyextra->baseName.resize(0);
					    BEGIN( BasesProt ) ;
					  }
					  else if (yyextra->insideCS && qstrcmp(yytext,"where")==0) // C# type constraint
					  {
                                            yyextra->current->typeConstr.clear();
					    yyextra->current->typeConstr.push_back(Argument());
					    yyextra->lastCSConstraint = YY_START;
					    BEGIN( CSConstraintName );
					  }
					  else if (yyextra->insideCli &&  qstrcmp(yytext,"abstract")==0)
					  {
					    yyextra->current->spec|=Entry::Abstract;
					  }
					  else if (yyextra->insideCli &&  qstrcmp(yytext,"sealed")==0)
					  {
					    yyextra->current->spec|=Entry::Sealed;
					  }
                                          else if (qstrcmp(yytext,"final")==0)
                                          {
                                            yyextra->current->spec|=Entry::Final;
                                          }
					  else
					  {
					    if (yyextra->current->section == Entry::ENUM_SEC)
					    { // found "enum a b" -> variable
					      yyextra->current->section = Entry::VARIABLE_SEC ;
					    }
					    yyextra->current->type += ' ' ;
					    yyextra->current->type += yyextra->current->name ;
					    yyextra->current->name = yytext ;
					    
					    if (nameIsOperator(yyextra->current->name))
					    {
				              BEGIN( Operator );
					    }
					  }
  					}
<ClassVar>[(\[]				{
    					  if (yyextra->insideObjC && *yytext=='(') // class category
					  {
					    yyextra->current->name+='(';
                                            //if (yyextra->current->section!=Entry::OBJCIMPL_SEC)
                                            //{
					      yyextra->current->spec|=Entry::Category;
                                            //}
					    BEGIN( ClassCategory );
					  }
					  else
					  {
                                            // probably a function anyway
                                            unput(*yytext);
					    BEGIN( FindMembers );
					  }
					}
<CSConstraintType,CSConstraintName>"/**/" { /* empty comment */ }
<CSConstraintType,CSConstraintName>("/*"[*!]|"//"[/!])("<"?)	{ // special comment
                                          yyextra->fullArgString.resize(0);
					  yyextra->lastCopyArgChar='#'; // end marker
					  yyextra->lastCommentInArgContext=YY_START;
					  if (yytext[1]=='/')
					    BEGIN( CopyArgCommentLine );
					  else
					    BEGIN( CopyArgComment );
					}
<CSConstraintType,CSConstraintName>"#"	{ // artificially inserted token to signal end of comment block
                                          yyextra->current->typeConstr.back().docs = yyextra->fullArgString;
  					}
<CSConstraintType>"{"			{ // end of type constraint reached
                                          // parse documentation of the constraints
                                          handleParametersCommentBlocks(yyscanner,yyextra->current->typeConstr);
					  unput('{');
					  BEGIN( yyextra->lastCSConstraint );
					}
<CSConstraintType,CSConstraintName>";"  {
                                          handleParametersCommentBlocks(yyscanner,yyextra->current->typeConstr);
					  unput(';');
					  BEGIN( yyextra->lastCSConstraint );
  					}
<CSConstraintName>":"                   {
                                          BEGIN( CSConstraintType );
                                        }
<CSConstraintName>{ID}                  {
                                          // parameter name
                                          yyextra->current->typeConstr.back().name=yytext;
                                        }
<CSConstraintType>"where"		{ // another constraint for a different param
					  yyextra->current->typeConstr.push_back(Argument());
                                          BEGIN( CSConstraintName );
  					}
<CSConstraintType>({ID}".")*{ID}("<"{ID}">")?("()")?  {
                                          if (yyextra->current->typeConstr.back().type.isEmpty())
                                              // first type constraint for this parameter
                                          {
                                            yyextra->current->typeConstr.back().type=yytext;
                                          }
                                          else // new type constraint for same parameter
                                          {
                                            QCString name = yyextra->current->typeConstr.back().name;
                                            yyextra->current->typeConstr.push_back(Argument());
                                            yyextra->current->typeConstr.back().name=name;
                                            yyextra->current->typeConstr.back().type=yytext;
                                          }
                                        }
<CSConstraintName,CSConstraintType>\n	{
                                          lineCount(yyscanner);
					}
<CSConstraintName,CSConstraintType>.	{
					}
<ClassCategory>{ID}			{
					  yyextra->current->name+=yytext;
					}
<ClassCategory>")"/{BN}*"{"		{
					  yyextra->current->name+=')';
					  BEGIN( ClassVar );
                                        }
<ClassCategory>")"/{BN}*"<"		{
					  yyextra->current->name+=')';
					  BEGIN( ObjCProtocolList );
                                        }
<ClassCategory>")"			{
					  yyextra->current->name+=')';
					  if ((yyextra->current->section & Entry::Protocol) ||
					      yyextra->current->section == Entry::OBJCIMPL_SEC)
					  {
					    unput('{'); // fake start of body
					  }
					  else // category has no variables so push back an empty body
					  {
					    unput('}');
					    unput('{');
					  }
					  BEGIN( ClassVar );
					}
<ClassVar>":"				{ 
                                          if (yyextra->current->section==Entry::VARIABLE_SEC) // enum A B:2, see bug 748208
                                          {
                                            yyextra->current->bitfields+=":";
                                            yyextra->current->args.resize(0);
                                            BEGIN(BitFields);
                                          }
                                          else if (yyextra->current->section==Entry::ENUM_SEC) // enum E:2, see bug 313527, 
                                                                                 // or C++11 style enum: 'E : unsigned int {...}'
					  {
					    yyextra->current->args.resize(0);
  					    BEGIN(EnumBaseType);
					  }
					  else
					  {
					    yyextra->current->type.resize(0);
					    if ((yyextra->current->spec & Entry::Interface) || 
						(yyextra->current->spec & Entry::Struct)    || 
						(yyextra->current->spec & Entry::Ref)       || 
						(yyextra->current->spec & Entry::Value)     || 
						yyextra->insidePHP || yyextra->insideCS || yyextra->insideD || yyextra->insideObjC || yyextra->insideIDL
					       )
					      yyextra->baseProt=Public;
					    else
					      yyextra->baseProt=Private;
					    yyextra->baseVirt=Normal;
					    yyextra->baseName.resize(0);
					    BEGIN( BasesProt ) ;
					  }
					}
<ClassVar>[;=*&]			{
    					  unput(*yytext);
					  if (yyextra->isTypedef) // typedef of a class, put typedef keyword back
					  {
					    yyextra->current->type.prepend("typedef");
					  }
					  if ((yytext[0]=='*' || yytext[0]=='&') && 
					      yyextra->current->section == Entry::ENUM_SEC)
					  { // found "enum a *b" -> variable
					    yyextra->current->section = Entry::VARIABLE_SEC ;
					  }
					  BEGIN( FindMembers );
    					}
<Bases,ClassVar>"///"/[^/]              {
  					  if (!yyextra->insideObjC)
					  {
					    REJECT;
					  }
					  else
					  {
					    lineCount(yyscanner);
					    yyextra->current->program+=yytext;
                                            yyextra->current->fileName = yyextra->yyFileName ;
					    yyextra->current->startLine = yyextra->yyLineNr ;
					    yyextra->current->startColumn = yyextra->yyColNr;
					    yyextra->curlyCount=0;
					    BEGIN( ReadBodyIntf );
					  }
  					}
<Bases,ClassVar>("//"{B}*)?"/**"/[^/*]  |
<Bases,ClassVar>("//"{B}*)?"/*!"        |
<Bases,ClassVar>"//!"                   |
<Bases,ClassVar>[\-+]{BN}*		{
  					  if (!yyextra->insideObjC)
					  {
					    REJECT;
					  }
					  else
					  {
					    lineCount(yyscanner);
					    yyextra->current->program+=yytext;
                                            yyextra->current->fileName = yyextra->yyFileName ;
					    yyextra->current->startLine = yyextra->yyLineNr ;
					    yyextra->current->startColumn = yyextra->yyColNr;
					    yyextra->curlyCount=0;
					    BEGIN( ReadBodyIntf );
					  }
  					}
<CompoundName,ClassVar>{B}*"{"{B}*	{ 
                                          yyextra->current->fileName = yyextra->yyFileName ;
					  yyextra->current->startLine = yyextra->yyLineNr ;
					  yyextra->current->startColumn = yyextra->yyColNr;
					  yyextra->current->name = removeRedundantWhiteSpace(yyextra->current->name);
					  if (yyextra->current->name.isEmpty() && !yyextra->isTypedef) // anonymous compound
					  {
					    if (yyextra->current->section==Entry::NAMESPACE_SEC) // allow reopening of anonymous namespaces
					    {
					      if (Config_getBool(EXTRACT_ANON_NSPACES)) // use visible name
					      {
					        yyextra->current->name="anonymous_namespace{"+stripPath(yyextra->current->fileName)+"}";
					      }
					      else // use invisible name
					      {
					        yyextra->current->name.sprintf("@%d",yyextra->anonNSCount);
					      }
					    }
					    else
					    {
					      yyextra->current->name.sprintf("@%d",yyextra->anonCount++);
					    }
					  }
					  yyextra->curlyCount=0;
					  if (yyextra->current_root && // not a nested struct yyextra->inside an @interface section
					      !(yyextra->current_root->spec & Entry::Interface) &&
					      ((yyextra->current->spec & (Entry::Interface | Entry::Protocol | Entry::Category) ||
					        yyextra->current->section==Entry::OBJCIMPL_SEC)
					      ) &&
					      yyextra->insideObjC
					     )
					  { // ObjC body that ends with @end
					    BEGIN( ReadBodyIntf );
					  }
					  else if (yyextra->current->section==Entry::NAMESPACE_SEC)
					  { // namespace body
					    BEGIN( ReadNSBody );
					  }
					  else
					  { // class body
					    BEGIN( ReadBody ) ;
					  }
					}
<BasesProt>"virtual"{BN}+               { lineCount(yyscanner); yyextra->baseVirt = Virtual; }
<BasesProt>"public"{BN}+                { lineCount(yyscanner); yyextra->baseProt = Public; }
<BasesProt>"protected"{BN}+             { lineCount(yyscanner); yyextra->baseProt = Protected; }
<BasesProt>"internal"{BN}+              { if (!yyextra->insideCli) REJECT ; lineCount(yyscanner); yyextra->baseProt = Package; }
<BasesProt>"private"{BN}+               { lineCount(yyscanner); yyextra->baseProt = Private; }
<BasesProt>{BN}				{ lineCount(yyscanner); }
<BasesProt>.				{ unput(*yytext); BEGIN(Bases); }
<Bases>("\\")?({ID}"\\")*{ID}		{ // PHP namespace token, not sure if interspacing is allowed but it gives problems (see bug 640847)
                                          if (!yyextra->insidePHP)
					  {
					    REJECT;
					  }
					  else // PHP base class of the form \Ns\Cl or Ns\Cl
					  {
  					    lineCount(yyscanner);
					    QCString bn=yytext;
					    bn = substitute(bn,"\\","::");
					    yyextra->baseName += bn;
					    yyextra->current->args += ' ';
					    yyextra->current->args += yytext;
					  }
                                        }
<Bases>("::")?{BN}*({ID}{BN}*"::"{BN}*)*{ID}	{ 
  					  lineCount(yyscanner);
                                          QCString baseScope = yytext;
                                          if (yyextra->insideCS && baseScope.stripWhiteSpace()=="where")
					  { 
					    // type constraint for a class
                                            yyextra->current->typeConstr.clear();
					    yyextra->current->typeConstr.push_back(Argument());
					    yyextra->lastCSConstraint = YY_START;
					    BEGIN( CSConstraintName );
					  }
					  else
					  {
  					    yyextra->baseName+=yytext;
					    yyextra->current->args += ' ';
					    yyextra->current->args += yytext;
					  }
					}
<Bases>{BN}*{ID}("."{ID})*		{ // Java style class
    					  QCString name = substitute(yytext,".","::");
					  yyextra->baseName += name;
					  yyextra->current->args += ' ';
					  yyextra->current->args += name;
    					}
<ClassVar,Bases>\n/{BN}*[^{, \t\n]	{
                                          if (!yyextra->insideObjC) 
					  {
					    REJECT;
					  }
					  else
					  {
                                            lineCount(yyscanner);
					    unput('{');
					  }
					}
<ClassVar,Bases>"@end"			{ // empty ObjC interface
  					  unput('d'); // insert fake body: {}@end
  					  unput('n'); 
  					  unput('e'); 
  					  unput('@'); 
  					  unput('}'); 
  					  unput('{');
					}
<ClassVar>"<"   	                { yyextra->current->name += *yytext;
  					  yyextra->sharpCount=1; 
					  yyextra->roundCount=0;
					  yyextra->lastSkipSharpContext = YY_START;
					  yyextra->specName = &yyextra->current->name;
					  BEGIN ( Specialization );
					}
<Bases>{BN}*"<"                         {
                                          lineCount(yyscanner);
  					  yyextra->sharpCount=1; 
					  yyextra->roundCount=0;
					  yyextra->lastSkipSharpContext = YY_START;
					  if (yyextra->insideObjC) // start of protocol list
					  {
					    unput(',');
					  }
					  else // template specialization
					  {
					    //if (yyextra->insideCS) // generic
					    //{
					    //  yyextra->baseName+="-g";
					    //}
                                            yyextra->templateStr = yytext;
					    yyextra->specName = &yyextra->templateStr;
					    BEGIN ( Specialization );
					  }
					}
<Specialization>"<"			{ *yyextra->specName += *yytext;
  					  if (yyextra->roundCount==0) yyextra->sharpCount++;
  					}
<Specialization>">"			{
  					  *yyextra->specName += *yytext;
  					  if (yyextra->roundCount==0 && --yyextra->sharpCount<=0)
					  {
					    yyextra->baseName+=removeRedundantWhiteSpace(*yyextra->specName);
					    BEGIN(yyextra->lastSkipSharpContext);
					  }
  					}
<Specialization>{BN}+			{ lineCount(yyscanner); *yyextra->specName +=' '; }
<Specialization>"<<"			{ *yyextra->specName += yytext; }
<Specialization>">>"/{B}*"::"		{ // M$ C++ extension to allow >> to close a template...
  					  unput('>');
  					  unput(' ');
  					  unput('>');
                                        }
<Specialization>">>"			{
                                          if (yyextra->insideCS) // for C# >> ends a nested template
					  {
					    REJECT;
					  }
					  else // for C++ >> is a bitshift 
					       // operator and > > would end 
					       // a nested template.
					       // We require the bitshift to be enclosed in braces.
					       // See http://www.open-std.org/jtc1/sc22/wg21/docs/papers/2005/n1757.html
					  {
					    if (yyextra->roundCount>0)
					    {
                                              *yyextra->specName += yytext; 
					    }
					    else
					    {
  					      unput('>');
  					      unput(' ');
  					      unput('>');
					    }
					  }
                                        }
<Specialization>"typename"{BN}+		{ lineCount(yyscanner); }
<Specialization>"("			{ *yyextra->specName += *yytext; yyextra->roundCount++; }
<Specialization>")"			{ *yyextra->specName += *yytext; yyextra->roundCount--; }

<Specialization>"\\\\"			{ *yyextra->specName += *yytext;}
<Specialization>"\\'"			{ *yyextra->specName += *yytext;}
<Specialization>"\\\""			{ *yyextra->specName += *yytext;}
<Specialization>"'"			{ *yyextra->specName += *yytext;BEGIN(SpecializationSingleQuote);}
<Specialization>"\""			{ *yyextra->specName += *yytext;BEGIN(SpecializationDoubleQuote);}
<SpecializationSingleQuote,SpecializationDoubleQuote>"\\\\"       { *yyextra->specName += *yytext;}
<SpecializationSingleQuote>"\\'"        { *yyextra->specName += *yytext;}
<SpecializationSingleQuote>"'"          { *yyextra->specName += *yytext; BEGIN(Specialization);}
<SpecializationDoubleQuote>"\\\""       { *yyextra->specName += *yytext;}
<SpecializationDoubleQuote>"\""         { *yyextra->specName += *yytext; BEGIN(Specialization);}
<SpecializationSingleQuote,SpecializationDoubleQuote>.          { *yyextra->specName += *yytext;}

<Specialization>.			{
  					  *yyextra->specName += *yytext;
  					}
<SkipRound>"("				{ ++yyextra->roundCount; }
<SkipRound>")"				{ if (--yyextra->roundCount<0)
					    BEGIN ( yyextra->lastSkipRoundContext );
					}
<SkipRound>\"				{
  					  yyextra->lastStringContext=SkipRound;
					  BEGIN(SkipString);
  					}
<Bases>","|(">"({BN}*"{")?)|({BN}+"implements"{BN}*)	{ lineCount(yyscanner);
                                          if (yyextra->insideProtocolList)
					  {
					    yyextra->baseName+="-p";
					  }
					  else
					  {
                                            yyextra->current->args += ',' ; 
					  }
					  yyextra->current->name = removeRedundantWhiteSpace(yyextra->current->name);
  					  if (!yyextra->baseName.isEmpty())
					  {
  					    yyextra->current->extends.push_back(
					      BaseInfo(yyextra->baseName,yyextra->baseProt,yyextra->baseVirt)
					    );
					  }
					  if ((yyextra->current->spec & (Entry::Interface|Entry::Struct)) || 
					      yyextra->insideJava || yyextra->insidePHP || yyextra->insideCS || 
					      yyextra->insideD || yyextra->insideObjC || yyextra->insideIDL || yyextra->insideSlice)
					  {
					    yyextra->baseProt=Public;
					  }
					  else
					  {
					    yyextra->baseProt=Private;
					  }
					  yyextra->baseVirt=Normal;
					  yyextra->baseName.resize(0);
                                          if (*yytext=='>')
					  { // end of a ObjC protocol list
  					    yyextra->insideProtocolList=FALSE;
					    if (yyleng==1)
					    {
					      unput('{'); // dummy start body
					    }
					    else
					    {
					      yyless(1);
					    }
					  }
					  else
					  {
					    if (*yytext==',' && yyextra->insideObjC) // Begin of protocol list
					    {
  					      yyextra->insideProtocolList=TRUE;
					    }
					    BEGIN(BasesProt);
					  }
					}
<Bases>{B}*"{"{B}*			{ yyextra->current->fileName = yyextra->yyFileName ;
					  yyextra->current->startLine = yyextra->yyLineNr ;
					  yyextra->current->startColumn = yyextra->yyColNr;
					  yyextra->current->name = removeRedundantWhiteSpace(yyextra->current->name);
  					  if (!yyextra->baseName.isEmpty())
  					    yyextra->current->extends.push_back(
					       BaseInfo(yyextra->baseName,yyextra->baseProt,yyextra->baseVirt)
					    );
					  yyextra->curlyCount=0;
					  if (yyextra->insideObjC)
					  {
					    BEGIN( ReadBodyIntf );
					  }
					  else
					  {
					    BEGIN( ReadBody ) ;
					  }
					}
<SkipUnionSwitch>{B}*"("		{
  					  yyextra->roundCount++;
  					}
<SkipUnionSwitch>")"			{
  					  if (--yyextra->roundCount==0)
					  {
					    BEGIN(ClassVar);
					  }
  					}
<SkipUnionSwitch>\n			{ lineCount(yyscanner); }
<SkipUnionSwitch>.			
<Comment>{BN}+				{ yyextra->current->program += yytext ;
					  lineCount(yyscanner) ;
					}
<Comment>"/*"				{ yyextra->current->program += yytext ; } 
<Comment>"//"				{ yyextra->current->program += yytext ; }
<Comment>{CMD}("code"|"verbatim")	{
                                          yyextra->insideCode=TRUE;
  					  yyextra->current->program += yytext ;
  					}
<Comment>{CMD}("endcode"|"endverbatim")	{
                                          yyextra->insideCode=FALSE;
  					  yyextra->current->program += yytext ;
  					}
<Comment>[^ \.\t\r\n\/\*]+		{ yyextra->current->program += yytext ; }
<Comment>"*/"				{ yyextra->current->program += yytext ;
					  if (!yyextra->insideCode) BEGIN( yyextra->lastContext ) ;
					}
<Comment>.				{ yyextra->current->program += *yytext ; }

<FindMembers,FindFields,MemberSpec,FuncQual,SkipCurly,Operator,ClassVar,SkipInits,SkipC11Inits,SkipC11Attribute,Bases,OldStyleArgs>("//"{B}*)?"/*!" { 
  					  //printf("Start doc block at %d\n",yyextra->yyLineNr);
					  if (!yyextra->current->doc.isEmpty())
					  {
					    yyextra->current->doc+="\n\n";
					  }
					  else
					  {
					    yyextra->current->docLine = yyextra->yyLineNr;
					    yyextra->current->docFile = yyextra->yyFileName;
					  }

					  yyextra->lastDocContext = YY_START;
					  if (yyextra->current_root->section & Entry::SCOPE_MASK)
                                          {
					    yyextra->current->inside = yyextra->current_root->name+"::";
                                          }
					  yyextra->docBlockContext   = YY_START;
					  yyextra->docBlockInBody    = YY_START==SkipCurly;
					  yyextra->docBlockAutoBrief = Config_getBool(QT_AUTOBRIEF);

                                          QCString indent;
                                          indent.fill(' ',computeIndent(yytext,yyextra->column));
                                          yyextra->docBlock=indent;

					  if (yyextra->docBlockAutoBrief)
					  {
					    yyextra->current->briefLine = yyextra->yyLineNr;
					    yyextra->current->briefFile = yyextra->yyFileName;
					  }
					  startCommentBlock(yyscanner,FALSE);
					  BEGIN( DocBlock );
					}
<FindMembers,FindFields,MemberSpec,FuncQual,SkipCurly,Operator,ClassVar,SkipInits,Bases,OldStyleArgs>"/**"[*]+{BL} {
					  bool javadocBanner = Config_getBool(JAVADOC_BANNER);
                                          lineCount(yyscanner);

					  if( javadocBanner )
                                          {
                                            yyextra->lastDocContext = YY_START;

                                            //printf("Found comment banner at %s:%d\n",yyextra->yyFileName,yyextra->yyLineNr);
                                            if (yyextra->current_root->section & Entry::SCOPE_MASK)
                                            {
                                              yyextra->current->inside = yyextra->current_root->name+"::";
                                            }
                                            yyextra->current->docLine = yyextra->yyLineNr;
                                            yyextra->current->docFile = yyextra->yyFileName;
                                            yyextra->docBlockContext = YY_START;
                                            yyextra->docBlockInBody  = YY_START==SkipCurly;
                                            bool javadocAutoBrief = Config_getBool(JAVADOC_AUTOBRIEF);
                                            yyextra->docBlockAutoBrief = javadocAutoBrief;

                                            QCString indent;
                                            indent.fill(' ',computeIndent(yytext,yyextra->column));
                                            yyextra->docBlock=indent;

                                            if (yyextra->docBlockAutoBrief)
                                            {
                                              yyextra->current->briefLine = yyextra->yyLineNr;
                                              yyextra->current->briefFile = yyextra->yyFileName;
                                            }
                                            startCommentBlock(yyscanner,FALSE);
                                            BEGIN( DocBlock );
                                          }
                                          else
                                          {
					    yyextra->current->program += yytext ;
					    yyextra->lastContext = YY_START ;
					    BEGIN( Comment ) ;
					  }
					}
<FindMembers,FindFields,MemberSpec,FuncQual,SkipCurly,Operator,ClassVar,SkipInits,Bases,OldStyleArgs>("//"{B}*)?"/**"/[^/*] {
					  yyextra->lastDocContext = YY_START;

					  //printf("Found comment block at %s:%d\n",yyextra->yyFileName,yyextra->yyLineNr);
					  if (yyextra->current_root->section & Entry::SCOPE_MASK)
                                          {
					    yyextra->current->inside = yyextra->current_root->name+"::";
                                          }
					  yyextra->current->docLine = yyextra->yyLineNr;
					  yyextra->current->docFile = yyextra->yyFileName;
					  yyextra->docBlockContext = YY_START;
					  yyextra->docBlockInBody  = YY_START==SkipCurly;
                                          bool javadocAutoBrief = Config_getBool(JAVADOC_AUTOBRIEF);
					  yyextra->docBlockAutoBrief = javadocAutoBrief;

                                          QCString indent;
                                          indent.fill(' ',computeIndent(yytext,yyextra->column));
                                          yyextra->docBlock=indent;

					  if (yyextra->docBlockAutoBrief)
					  {
					    yyextra->current->briefLine = yyextra->yyLineNr;
					    yyextra->current->briefFile = yyextra->yyFileName;
					  }
					  startCommentBlock(yyscanner,FALSE);
					  BEGIN( DocBlock );
  					}
<FindMembers,FindFields,MemberSpec,SkipCurly,FuncQual,Operator,ClassVar,Bases,OldStyleArgs>"//!" { 
					  yyextra->lastDocContext = YY_START;
					  if (yyextra->current_root->section & Entry::SCOPE_MASK)
                                          {
					    yyextra->current->inside = yyextra->current_root->name+"::";
                                          }
					  yyextra->docBlockContext   = YY_START;
					  yyextra->docBlockInBody    = YY_START==SkipCurly;
					  yyextra->docBlockAutoBrief = FALSE;

                                          QCString indent;
                                          indent.fill(' ',computeIndent(yytext,yyextra->column));
                                          yyextra->docBlock=indent;

					  startCommentBlock(yyscanner,yyextra->current->brief.isEmpty());
					  BEGIN( DocLine );
					}
<FindMembers,FindFields,MemberSpec,SkipCurly,FuncQual,Operator,ClassVar,Bases,OldStyleArgs>"///"/[^/] { 
					  yyextra->lastDocContext = YY_START;
					  if (yyextra->current_root->section & Entry::SCOPE_MASK)
                                          {
					    yyextra->current->inside = yyextra->current_root->name+"::";
                                          }
					  yyextra->docBlockContext   = YY_START;
					  yyextra->docBlockInBody    = YY_START==SkipCurly;
					  yyextra->docBlockAutoBrief = FALSE;
                                          QCString indent;
                                          indent.fill(' ',computeIndent(yytext,yyextra->column));
                                          yyextra->docBlock=indent;
					  startCommentBlock(yyscanner,yyextra->current->brief.isEmpty());
					  BEGIN( DocLine );
					}
<FindMembers>"extern"{BN}*"\"C"("++")?"\""{BN}*("{")?  {
					  lineCount(yyscanner);
					  yyextra->externC=TRUE;
					}
<FindMembers>"{"			{
                                          if (yyextra->externC) 
					  {
					    yyextra->externC=FALSE;
					  }
                                          else if (yyextra->insideCS &&    
					      !yyextra->current->name.isEmpty() && 
					      !yyextra->current->type.isEmpty())
					  {
					    if (containsWord(yyextra->current->type,"event")) // event
					    {
  					      yyextra->current->mtype = yyextra->mtype = Event;
					    }
					    else // property
					    {				
  					      yyextra->current->mtype = yyextra->mtype = Property;
					    }
					    yyextra->current->bodyLine = yyextra->yyLineNr;
					    yyextra->curlyCount=0;
					    BEGIN( CSAccessorDecl );
					  }
					  else if (yyextra->insideIDL && (yyextra->current->spec & Entry::Attribute))
					  {
					    // UNO IDL: attributes may have setter and getter
					    // exception specifications
					    yyextra->current->exception = " {";
					    BEGIN(UNOIDLAttributeBlock);
					  }
					  else
					  {
					    if ((yyextra->insideJava || yyextra->insideCS || yyextra->insideD) &&
						yyextra->current->name.isEmpty()
					       )
					    {
					      // static Java initializer
					      yyextra->needsSemi = FALSE;
					      if (yyextra->current->stat)
					      {
						yyextra->current->name="[static initializer]";
						yyextra->current->type.resize(0);
					      }
					      else
					      {
						yyextra->current->name="[instance initializer]";
					      }
                                              unput(*yytext); 
					      BEGIN( Function );
					    }
					    else
					    {
					      // pre C++11 code -> ignore the initializer
                                              //yyextra->needsSemi = TRUE;
					      //yyextra->current->type.resize(0);
					      //yyextra->current->name.resize(0);
					      //yyextra->current->args.resize(0);
					      //yyextra->current->argList.clear();
					      //yyextra->curlyCount=0;
					      //BEGIN( SkipCurlyBlock );

                                              // C++11 style initializer list
  					      yyextra->current->bodyLine = yyextra->yyLineNr;
                                              yyextra->current->initializer = yytext;
					      yyextra->lastInitializerContext = YY_START;
					      yyextra->initBracketCount=1;
					      BEGIN(ReadInitializer);
					    }
					  }
  					}
<CSAccessorDecl>"{"			{ yyextra->curlyCount++; }
<CSAccessorDecl>"}"{B}*"="		{
					  // fall back to next rule if it's not the right bracket
					  if (yyextra->curlyCount != 0) REJECT;
					  yyextra->current->initializer = "=";
					  yyextra->current->endBodyLine=yyextra->yyLineNr;
					  yyextra->lastInitializerContext = FindMembers;
					  BEGIN(ReadInitializer);
					}
<CSAccessorDecl>"}"			{ 
                                          if (yyextra->curlyCount) 
                                          {
                                            yyextra->curlyCount--; 
					  }
					  else
					  {
  					    yyextra->mtype = Method;
                                            yyextra->virt = Normal;
					    // not really important, but while we are at it
					    yyextra->current->endBodyLine=yyextra->yyLineNr;
                                            unput(';');
					    BEGIN(FindMembers);
					  }
                                        }
<CSAccessorDecl>"private "{BN}*"set"	{ if (yyextra->curlyCount==0) yyextra->current->spec |= Entry::PrivateSettable;   }
<CSAccessorDecl>"protected "{BN}*"set"	{ if (yyextra->curlyCount==0) yyextra->current->spec |= Entry::ProtectedSettable; }
<CSAccessorDecl>"private "{BN}*"get"	{ if (yyextra->curlyCount==0) yyextra->current->spec |= Entry::PrivateGettable;  	}
<CSAccessorDecl>"protected "{BN}*"get"	{ if (yyextra->curlyCount==0) yyextra->current->spec |= Entry::ProtectedGettable; }
<CSAccessorDecl>"set"			{ if (yyextra->curlyCount==0) yyextra->current->spec |= Entry::Settable;  }
<CSAccessorDecl>"get"			{ if (yyextra->curlyCount==0) yyextra->current->spec |= Entry::Gettable;  }
<CSAccessorDecl>"add"			{ if (yyextra->curlyCount==0) yyextra->current->spec |= Entry::Addable;   }
<CSAccessorDecl>"remove"		{ if (yyextra->curlyCount==0) yyextra->current->spec |= Entry::Removable; }
<CSAccessorDecl>"raise"			{ if (yyextra->curlyCount==0) yyextra->current->spec |= Entry::Raisable;  }
<CSAccessorDecl>"\""			{ BEGIN(CSString);}
<CSAccessorDecl>"."			{}
<CSAccessorDecl>\n			{ lineCount(yyscanner); }
<CSString>"\""				{ BEGIN(CSAccessorDecl);}
<CSString>"//"				{} // Otherwise the rule <*>"//" will kick in
<CSString>"/*"				{} // Otherwise the rule <*>"/*" will kick in
<CSString>\n				{ lineCount(yyscanner); }
<CSString>"."				{}

 /* ---- Slice-specific rules ------ */

<SliceSequence>{SCOPENAME}              {
                                          if (yyextra->current->spec&Entry::Local)
                                          {
                                            yyextra->current->type = "local ";
                                          }
                                          yyextra->current->type += "sequence<";
                                          yyextra->current->type += yytext;
                                          yyextra->current->type += ">";
                                        }

<SliceSequence>{BN}*">"{BN}*            {
                                          lineCount(yyscanner);
                                          BEGIN(SliceSequenceName);
                                        }

<SliceSequenceName>{ID}{BN}*            {
                                          lineCount(yyscanner);
                                          yyextra->current->name = yytext ;
                                          yyextra->current->name = yyextra->current->name.stripWhiteSpace();
                                        }

<SliceSequenceName>";"                  {
                                          yyextra->current->section = Entry::VARIABLE_SEC;
                                          yyextra->current_root->moveToSubEntryAndRefresh(yyextra->current);
                                          initEntry(yyscanner);
                                          BEGIN(FindMembers);
                                        }

<SliceDictionary>{SCOPENAME}{BN}*","{BN}*{SCOPENAME} {
                                          lineCount(yyscanner);
                                          if (yyextra->current->spec&Entry::Local)
                                          {
                                            yyextra->current->type = "local ";
                                          }
                                          yyextra->current->type += "dictionary<";
                                          yyextra->current->type += yytext;
                                          yyextra->current->type += ">";
                                          yyextra->current->type = yyextra->current->type.simplifyWhiteSpace();
                                        }

<SliceDictionary>{BN}*">"{BN}*          {
                                          lineCount(yyscanner);
                                          BEGIN(SliceDictionaryName);
                                        }

<SliceDictionaryName>{ID}{BN}*          {
                                          lineCount(yyscanner);
                                          yyextra->current->name = yytext ;
                                          yyextra->current->name = yyextra->current->name.stripWhiteSpace();
                                        }

<SliceDictionaryName>";"                {
                                          yyextra->current->section = Entry::VARIABLE_SEC;
                                          yyextra->current_root->moveToSubEntryAndRefresh(yyextra->current);
                                          initEntry(yyscanner);
                                          BEGIN(FindMembers);
                                        }

 /**********************************************************************************/
 /******************** Documentation block related rules ***************************/
 /**********************************************************************************/

 /* ---- Single line comments ------ */
<DocLine>[^\n]*"\n"[ \t]*"//"[/!][<]?   { // continuation of multiline C++-style comment
				           yyextra->docBlock+=yytext;
                                           int markerLen = yytext[yyleng-1]=='<' ? 4 : 3;
          		                   yyextra->docBlock.resize(yyextra->docBlock.length() - markerLen);
                                           lineCount(yyscanner);
                                        }
<DocLine>{B}*"///"[/]+{B}*/"\n"		{ // ignore marker line (see bug700345)
					  handleCommentBlock(yyscanner,yyextra->docBlock.data(),yyextra->current->brief.isEmpty());
					  BEGIN( yyextra->docBlockContext );
  					}
<DocLine>[^\n]*/"\n"{B}*"//"[!/]{B}*{CMD}"}"	{ // next line is an end group marker, see bug 752712
  					  yyextra->docBlock+=yytext;
					  handleCommentBlock(yyscanner,yyextra->docBlock.data(),yyextra->current->brief.isEmpty());
					  BEGIN( yyextra->docBlockContext );
  					}
<DocLine>[^\n]*/"\n"			{ // whole line
  					  yyextra->docBlock+=yytext;
					  handleCommentBlock(yyscanner,yyextra->docBlock.data(),yyextra->current->brief.isEmpty());
					  BEGIN( yyextra->docBlockContext );
  					}

 /* ---- Comments blocks ------ */

<DocBlock>"*"*"*/"			{ // end of comment block
  				          handleCommentBlock(yyscanner,yyextra->docBlock.data(),FALSE);
					  BEGIN(yyextra->docBlockContext);
  					}
<DocBlock>^{B}*"*"+/[^/]		{ 

                                          QCString indent;
                                          indent.fill(' ',computeIndent(yytext,yyextra->column));
                                          yyextra->docBlock+=indent;
  					}
<DocBlock>^{B}*("//")?{B}*"*"+/[^//a-z_A-Z0-9*]	{ // start of a comment line
                                          QCString indent;
                                          indent.fill(' ',computeIndent(yytext,yyextra->column));
                                          yyextra->docBlock+=indent;
  					}
<DocBlock>^{B}*("//"){B}*		{ // strip embedded C++ comments if at the start of a line
  					}
<DocBlock>"//"				{ // slashes in the middle of a comment block
  					  yyextra->docBlock+=yytext;
  					}
<DocBlock>"/*"				{ // start of a new comment in the 
                                          // middle of a comment block
  					  yyextra->docBlock+=yytext;
  					}
<DocBlock>({CMD}{CMD}){ID}/[^a-z_A-Z0-9] { // escaped command
  					  yyextra->docBlock+=yytext;
  					}
<DocBlock>{CMD}("f$"|"f["|"f{")	        {
                                          yyextra->docBlock+=yytext;
				          yyextra->docBlockName=&yytext[1];
					  if (yyextra->docBlockName.at(1)=='{')
					  {
				            yyextra->docBlockName.at(1)='}';
					  }
                                          yyextra->fencedSize=0;
                                          yyextra->nestedComment=FALSE;
  					  BEGIN(DocCopyBlock);
                                        }
<DocBlock>{B}*"<"{PRE}">"		{
                                          yyextra->docBlock+=yytext;
				          yyextra->docBlockName="<pre>";
                                          yyextra->fencedSize=0;
                                          yyextra->nestedComment=FALSE;
  					  BEGIN(DocCopyBlock);
  					}
<DocBlock>{CMD}("verbatim"|"latexonly"|"htmlonly"|"xmlonly"|"manonly"|"dot"|"code")/[^a-z_A-Z0-9\-]	{ // verbatim command (which could contain nested comments!)
                                          yyextra->docBlock+=yytext;
				          yyextra->docBlockName=&yytext[1];
                                          yyextra->fencedSize=0;
                                          yyextra->nestedComment=FALSE;
  					  BEGIN(DocCopyBlock);
  					}
<DocBlock>^({B}*"*"+)?{B}{0,3}"~~~"[~]*                {
                                          yyextra->docBlock+=substitute(yytext,"*"," ");
                                          yyextra->docBlockName="~~~";
                                          yyextra->fencedSize=yyleng;
                                          yyextra->nestedComment=FALSE;
                                          BEGIN(DocCopyBlock);
                                        }
<DocBlock>^({B}*"*"+)?{B}{0,3}"```"[`]*                {
                                          yyextra->docBlock+=substitute(yytext,"*"," ");
                                          yyextra->docBlockName="```";
                                          yyextra->fencedSize=yyleng;
                                          yyextra->nestedComment=FALSE;
                                          BEGIN(DocCopyBlock);
                                        }
<DocBlock>{B}*"<code>"                  {
  					  if (yyextra->insideCS)
					  {
					    yyextra->docBlock+=yytext;
					    yyextra->docBlockName="<code>";
                                            yyextra->nestedComment=FALSE;
					    BEGIN(DocCopyBlock);
					  }
					  else
					  {
					    REJECT;
					  }
  					}
<DocBlock>[^@*~\/\\\n]+			{ // any character that isn't special
  					  yyextra->docBlock+=yytext;
  					}
<DocBlock>\n				{ // newline
                                          lineCount(yyscanner);
					  yyextra->docBlock+=*yytext;
  					}
<DocBlock>.				{ // command block
					  yyextra->docBlock+=*yytext;
  					}

 /* ---- Copy verbatim sections ------ */

<DocCopyBlock>"</"{PRE}">"		{ // end of a <pre> block
  					  yyextra->docBlock+=yytext;
					  if (yyextra->docBlockName=="<pre>")
					  {
  					    BEGIN(DocBlock);
					  }
  					}
<DocCopyBlock>"</"{CODE}">"		{ // end of a <code> block
  					  yyextra->docBlock+=yytext;
					  if (yyextra->docBlockName=="<code>")
					  {
  					    BEGIN(DocBlock);
					  }
  					}
<DocCopyBlock>[\\@]("f$"|"f]"|"f}")     {
  					  yyextra->docBlock+=yytext;
					  BEGIN(DocBlock);
  					}
<DocCopyBlock>[\\@]("endverbatim"|"endlatexonly"|"endhtmlonly"|"endxmlonly"|"enddocbookonly"|"endmanonly"|"enddot"|"endcode")/[^a-z_A-Z0-9] { // end of verbatim block
  					  yyextra->docBlock+=yytext;
					  if (&yytext[4]==yyextra->docBlockName)
					  {
  					    BEGIN(DocBlock);
					  }
  					}
<DocCopyBlock>^{B}*"*"+/{BN}+		{ // start of a comment line
  					  if (yyextra->docBlockName=="verbatim")
					  {
					    REJECT;
					  }
  					  else if (yyextra->docBlockName=="code")
					  {
					    REJECT;
					  }
                                          else
                                          {
                                            QCString indent;
                                            indent.fill(' ',computeIndent(yytext,0));
                                            yyextra->docBlock+=indent;
                                          }
  					}
<DocCopyBlock>^{B}*"*"+/{B}+"*"{BN}*	{ // start of a comment line with two *'s
  					  if (yyextra->docBlockName=="code")
                                          {
                                            QCString indent;
                                            indent.fill(' ',computeIndent(yytext,0));
                                            yyextra->docBlock+=indent;
                                          }
                                          else
					  {
					    REJECT;
					  }
  					}
<DocCopyBlock>^{B}*"*"+/({ID}|"(")	{ // Assume *var or *(... is part of source code (see bug723516)
					  if (yyextra->docBlockName=="code")
                                          {
                                            QCString indent;
                                            indent.fill(' ',computeIndent(yytext,-1));
                                            yyextra->docBlock+=indent+"*";
                                          }
                                          else
                                          {
                                            REJECT;
                                          }
                                        }
<DocCopyBlock>^{B}*"*"+/{BN}*		{ // start of a comment line with one *
  					  if (yyextra->docBlockName=="code")
                                          {
                                            QCString indent;
                                            if (yyextra->nestedComment) // keep * it is part of the code
                                            {
                                              indent.fill(' ',computeIndent(yytext,-1));
                                              yyextra->docBlock+=indent+"*";
                                            }
                                            else // remove * it is part of the comment block
                                            {
                                              indent.fill(' ',computeIndent(yytext,0));
                                              yyextra->docBlock+=indent;
                                            }
                                          }
                                          else
					  {
					    REJECT;
					  }
  					}
<DocCopyBlock>^({B}*"*"+)?{B}{0,3}"~~~"[~]* {
                                          yyextra->docBlock+=substitute(yytext,"*"," ");
                                          if (yyextra->fencedSize==yyleng)
                                          {
                                            BEGIN(DocBlock);
                                          }
                                        }
<DocCopyBlock>^({B}*"*"+)?{B}{0,3}"```"[`]*                 {
                                          yyextra->docBlock+=substitute(yytext,"*"," ");
                                          if (yyextra->fencedSize==yyleng)
                                          {
                                            BEGIN(DocBlock);
                                          }
                                        }
<DocCopyBlock>[^\<@/*\]~\$\\\n]+	{ // any character that is not special
  					  yyextra->docBlock+=yytext;
  					}
<DocCopyBlock>"/*"|"*/"|"//"		{
                                          if (yytext[1]=='*')
                                          {
                                            yyextra->nestedComment=TRUE;
                                          }
                                          else if (yytext[0]=='*')
                                          {
                                            yyextra->nestedComment=FALSE;
                                          }
  					  yyextra->docBlock+=yytext;
					}
<DocCopyBlock>\n			{ // newline
  					  yyextra->docBlock+=*yytext;
                                          lineCount(yyscanner);
  					}
<DocCopyBlock>.				{ // any other character
  					  yyextra->docBlock+=*yytext;
  					}
<DocCopyBlock><<EOF>>			{
  					  warn(yyextra->yyFileName,yyextra->yyLineNr,
					      "reached end of file while yyextra->inside a '%s' block!\n"
					      "The command that should end the block seems to be missing!\n",
					      yyextra->docBlockName.data());
  					  yyterminate();
  					}


    /* ------------- Prototype parser -------------- */

<Prototype>"operator"{B}*"("{B}*")"	{
  					  yyextra->current->name+=yytext;
  					}
<Prototype>"("			       {
  					  yyextra->current->args+=*yytext;
					  yyextra->currentArgumentContext = PrototypeQual;
					  yyextra->fullArgString = yyextra->current->args.copy();
					  yyextra->copyArgString = &yyextra->current->args;
					  BEGIN( ReadFuncArgType ) ;
  					}
<Prototype>"("({ID}"::")*({B}*[&*])+	{
  					  yyextra->current->type+=yyextra->current->name+yytext;
					  yyextra->current->name.resize(0);
  					  BEGIN( PrototypePtr );
  					}
<PrototypePtr>{SCOPENAME}		{
  					  yyextra->current->name+=yytext;
  					}
<PrototypePtr>"("			{
  					  yyextra->current->args+=*yytext;
					  yyextra->currentArgumentContext = PrototypeQual;
					  yyextra->fullArgString = yyextra->current->args.copy();
					  yyextra->copyArgString = &yyextra->current->args;
					  BEGIN( ReadFuncArgType ) ;
  					}
<PrototypePtr>")"			{
  					  yyextra->current->type+=')';
  					  BEGIN( Prototype );
  					}
<PrototypePtr>.				{
  					  yyextra->current->name+=yytext;
  					}
<PrototypeQual>"{"			{
  					  BEGIN( PrototypeSkipLine);
  					}
<PrototypeQual>{B}*"const"{B}*    	{ 
  					  yyextra->current->args += " const "; 
					  yyextra->current->argList.constSpecifier=TRUE;
					}
<PrototypeQual>{B}*"volatile"{B}* 	{ 
  					  yyextra->current->args += " volatile "; 
					  yyextra->current->argList.volatileSpecifier=TRUE;
					}
<PrototypeQual>{B}*"="{B}*"0"{B}*	{ 
					  yyextra->current->args += " = 0"; 
					  yyextra->current->virt = Pure; 
					  yyextra->current->argList.pureSpecifier=TRUE;
					}
<PrototypeQual>"throw"{B}*"("	        {
  					  yyextra->current->exception = "throw(";
					  BEGIN(PrototypeExc);
  					}
<PrototypeExc>")"			{
  					  yyextra->current->exception += ')';
					  BEGIN(PrototypeQual);
  					}
<PrototypeExc>.			        {
  					  yyextra->current->exception += *yytext;
  					}
<PrototypeQual>.			{
  					  yyextra->current->args += *yytext;
  					}
<Prototype>.	                        {
  					  yyextra->current->name += *yytext;
  					}
<PrototypeSkipLine>.			{
  					}




<SkipCxxComment>.*"\\\n"		{  // line continuation
  					  if (yyextra->insideCS) 
					  {
					    REJECT;
					  }
					  else 
					  {
                                            lineCount(yyscanner);
					  }
  					}
<SkipCxxComment>.*/\n			{ 
					  BEGIN( yyextra->lastCContext ) ;
					}
<SkipComment>[^\*\n]+

  /* ------------ Generic rules -------------- */

<*>"[["                                 { // C++11 attribute
                                          if (!yyextra->insideCpp) REJECT;
                                          if (YY_START == CopyGString || YY_START == CopyGString) REJECT;
                                          yyextra->lastC11AttributeContext = YY_START;
                                          BEGIN( SkipC11Attribute );
                                        }

<*>\n					{ lineCount(yyscanner); }
<*>\"					{
					  if (yyextra->insideIDL && yyextra->insideCppQuote)
					  {
					    BEGIN(EndCppQuote);
					  }
					}
<*>"#"				        {	
  					  if (!yyextra->insidePHP)
  					    REJECT;
  					  yyextra->lastCContext = YY_START ;
					  BEGIN( SkipCxxComment ) ;
					}
<*>\'					{
  					  if (yyextra->insidePHP)
					  {
  					    yyextra->lastStringContext=YY_START;
					    BEGIN(SkipPHPString);
					  }
  					}
<*>\"					{
  					  if (yyextra->insidePHP)
					  {
  					    yyextra->lastStringContext=YY_START;
					    BEGIN(SkipString);
					  }
  					}
<*>\?                                   {
  					  if (yyextra->insideCS && (YY_START != SkipRound)) 
					  {
					    if (yyextra->current->type.isEmpty())
					    {
					      if (yyextra->current->name.isEmpty())
					        yyextra->current->name="?";
					      else
					        yyextra->current->name+="?";
					    }
					    else
					    {
					      yyextra->current->type+="?";
					    }
					  }
  					}
<*>.
<SkipComment>"//"|"/*"
<*>"/*"					{ yyextra->lastCContext = YY_START ;
					  BEGIN( SkipComment ) ;
					}
<SkipComment>{B}*"*/"			{ BEGIN( yyextra->lastCContext ) ; }
<*>"//"				        {	
  					  yyextra->lastCContext = YY_START ;
					  BEGIN( SkipCxxComment ) ;
					}
%%

//----------------------------------------------------------------------------
static int yyread(yyscan_t yyscanner,char *buf,int max_size)
{
  struct yyguts_t *yyg = (struct yyguts_t*)yyscanner;
  int c=0;
  while( c < max_size && yyextra->inputString[yyextra->inputPosition] )
  {
    *buf = yyextra->inputString[yyextra->inputPosition++] ;
    //printf("%d (%c)\n",*buf,*buf);
    c++; buf++;
  }
  return c;
}


static void initParser(yyscan_t yyscanner)
{
  struct yyguts_t *yyg = (struct yyguts_t*)yyscanner;
  yyextra->outerScopeEntries.clear();
  yyextra->baseName.resize(0);
  yyextra->protection = Public;
  yyextra->baseProt = Public;
  yyextra->sharpCount = 0;
  yyextra->roundCount = 0;
  yyextra->curlyCount = 0;
  yyextra->mtype = Method;
  yyextra->stat = FALSE;
  yyextra->virt = Normal;
  yyextra->baseVirt = Normal;
  yyextra->isTypedef = FALSE;
  yyextra->autoGroupStack.clear();
  yyextra->insideTryBlock = FALSE;
  yyextra->autoGroupStack.setAutoDelete(TRUE);
  yyextra->insideFormula = FALSE;
  yyextra->insideCode=FALSE;
  yyextra->insideCli=Config_getBool(CPP_CLI_SUPPORT);
  yyextra->previous = 0;
  yyextra->firstTypedefEntry.reset();
  yyextra->memspecEntry.reset();
}

static void initEntry(yyscan_t yyscanner)
{
  struct yyguts_t *yyg = (struct yyguts_t*)yyscanner;
  if (yyextra->insideJava) 
  {
    yyextra->protection = (yyextra->current_root->spec & (Entry::Interface|Entry::Enum)) ?  Public : Package;
  }
  yyextra->current->protection = yyextra->protection ;
  yyextra->current->mtype      = yyextra->mtype;
  yyextra->current->virt       = yyextra->virt;
  yyextra->current->stat       = yyextra->stat;
  yyextra->current->lang       = yyextra->language;
  //printf("*** initEntry(yyscanner) yyextra->language=%d\n",yyextra->language);
  Doxygen::docGroup.initGroupInfo(yyextra->current.get());
  yyextra->isTypedef=FALSE;
}


//-----------------------------------------------------------------------------

static void lineCount(yyscan_t yyscanner)
{
  struct yyguts_t *yyg = (struct yyguts_t*)yyscanner;
  int tabSize = Config_getInt(TAB_SIZE);
  const char *p;
  for (p = yytext ; *p ; ++p )
  {
    if (*p=='\n') 
    {
      yyextra->yyLineNr++,yyextra->column=0,yyextra->yyColNr=1;
    }
    else if (*p=='\t') 
    {
      yyextra->column+=tabSize - (yyextra->column%tabSize);
    }
    else 
    {
      yyextra->column++,yyextra->yyColNr++;
    }
  }
  //printf("lineCount()=%d\n",yyextra->column);
}

static inline int computeIndent(const char *s,int startIndent)
{
  int col=startIndent;
  int tabSize=Config_getInt(TAB_SIZE);
  const char *p=s;
  char c;
  while ((c=*p++))
  {
    if (c=='\t') col+=tabSize-(col%tabSize);
    else if (c=='\n') col=0;
    else col++;
  }
  return col;
}

static void addType(yyscan_t yyscanner)
{
  struct yyguts_t *yyg = (struct yyguts_t*)yyscanner;
  uint tl=yyextra->current->type.length();
  if( tl>0 && !yyextra->current->name.isEmpty() && yyextra->current->type.at(tl-1)!='.') 
  {
    yyextra->current->type += ' ' ;
  }
  yyextra->current->type += yyextra->current->name ;
  yyextra->current->name.resize(0) ;
  tl=yyextra->current->type.length();
  if( tl>0 && !yyextra->current->args.isEmpty() && yyextra->current->type.at(tl-1)!='.') 
  {
    yyextra->current->type += ' ' ;
  }
  yyextra->current->type += yyextra->current->args ;
  yyextra->current->args.resize(0) ;
  yyextra->current->argList.clear();
}


static QCString stripQuotes(const char *s)
{
  QCString name;
  if (s==0 || *s==0) return name;
  name=s;
  if (name.at(0)=='"' && name.at(name.length()-1)=='"')
  {
    name=name.mid(1,name.length()-2);
  }
  return name;
}

//-----------------------------------------------------------------

static bool nameIsOperator(QCString &name)
{
  int i=name.find("operator");
  if (i==-1) return FALSE;
  if (i==0 && !isId(name.at(8))) return TRUE; // case operator ::X
  if (i>0 && !isId(name.at(i-1)) && !isId(name.at(i+8))) return TRUE; // case X::operator
  return FALSE; // case TEXToperatorTEXT
}

//-----------------------------------------------------------------------------

static void setContext(yyscan_t yyscanner)
{
  struct yyguts_t *yyg = (struct yyguts_t*)yyscanner;
  yyextra->language    = getLanguageFromFileName(yyextra->yyFileName);
  yyextra->insideIDL   = yyextra->language==SrcLangExt_IDL;
  yyextra->insideJava  = yyextra->language==SrcLangExt_Java;
  yyextra->insideCS    = yyextra->language==SrcLangExt_CSharp; 
  yyextra->insideD     = yyextra->language==SrcLangExt_D;
  yyextra->insidePHP   = yyextra->language==SrcLangExt_PHP;
  yyextra->insideObjC  = yyextra->language==SrcLangExt_ObjC;
  yyextra->insideJS    = yyextra->language==SrcLangExt_JS;
  yyextra->insideSlice = yyextra->language==SrcLangExt_Slice;
  yyextra->insideCpp   = yyextra->language==SrcLangExt_Cpp;
  //printf("setContext(%s) yyextra->insideIDL=%d yyextra->insideJava=%d yyextra->insideCS=%d "
  //       "yyextra->insideD=%d yyextra->insidePHP=%d yyextra->insideObjC=%d\n",
  //       yyextra->yyFileName.data(),yyextra->insideIDL,yyextra->insideJava,yyextra->insideCS,yyextra->insideD,yyextra->insidePHP,yyextra->insideObjC
  //	);
}

//-----------------------------------------------------------------------------

static void prependScope(yyscan_t yyscanner)
{
  struct yyguts_t *yyg = (struct yyguts_t*)yyscanner;
  if (yyextra->current_root->section & Entry::SCOPE_MASK)
  {
    //printf("--- prependScope %s to %s\n",yyextra->current_root->name.data(),yyextra->current->name.data());
    yyextra->current->name.prepend(yyextra->current_root->name+"::");
    //printf("prependScope #=%d #yyextra->current=%d\n",yyextra->current_root->tArgLists->count(),yyextra->current->tArgLists->count());
    for (const ArgumentList &srcAl : yyextra->current_root->tArgLists)
    {
      yyextra->current->tArgLists.insert(yyextra->current->tArgLists.begin(),srcAl);
    }
  }
}

//-----------------------------------------------------------------------------

/*! Returns TRUE iff the yyextra->current entry could be a K&R style C function */
static bool checkForKnRstyleC(yyscan_t yyscanner)
{
  struct yyguts_t *yyg = (struct yyguts_t*)yyscanner;
  if (((QCString)yyextra->yyFileName).right(2).lower()!=".c") return FALSE; // must be a C file
  if (yyextra->current->argList.empty()) return FALSE; // must have arguments
  for (const Argument &a : yyextra->current->argList)
  {
    // in K&R style argument do not have a type, but doxygen expects a type
    // so it will think the argument has no name
    if (a.type.isEmpty() || !a.name.isEmpty()) return FALSE;
  }
  return TRUE;
}

//-----------------------------------------------------------------------------

static void splitKnRArg(yyscan_t yyscanner,QCString &oldStyleArgPtr,QCString &oldStyleArgName)
{
  struct yyguts_t *yyg = (struct yyguts_t*)yyscanner;
  int si = yyextra->current->args.length();
  if (yyextra->oldStyleArgType.isEmpty()) // new argument
  {
    static QRegExp re("([^)]*)");
    int bi1 = yyextra->current->args.findRev(re);
    int bi2 = bi1!=-1 ? yyextra->current->args.findRev(re,bi1-1) : -1; 
    char c;
    if (bi1!=-1 && bi2!=-1) // found something like "int (*func)(int arg)"
    {
      int s=bi2+1;
      yyextra->oldStyleArgType = yyextra->current->args.left(s);
      int i=s;
      while (i<si && ((c=yyextra->current->args.at(i))=='*' || isspace((uchar)c))) i++;
      yyextra->oldStyleArgType += yyextra->current->args.mid(s,i-s);
      s=i;
      while (i<si && isId(yyextra->current->args.at(i))) i++;
      oldStyleArgName = yyextra->current->args.mid(s,i-s);
      yyextra->oldStyleArgType+=yyextra->current->args.mid(i);
    }
    else if (bi1!=-1) // redundant braces like in "int (*var)"
    {
      int s=bi1;
      yyextra->oldStyleArgType = yyextra->current->args.left(s);
      s++;
      int i=s+1;
      while (i<si && ((c=yyextra->current->args.at(i))=='*' || isspace((uchar)c))) i++;
      yyextra->oldStyleArgType += yyextra->current->args.mid(s,i-s);
      s=i;
      while (i<si && isId(yyextra->current->args.at(i))) i++;
      oldStyleArgName = yyextra->current->args.mid(s,i-s);
    }
    else // normal "int *var"
    {
      int l=si,i=l-1,j;
      char c;
      // look for start of name in "type *name"
      while (i>=0 && isId(yyextra->current->args.at(i))) i--;
      j=i+1;
      // look for start of *'s
      while (i>=0 && ((c=yyextra->current->args.at(i))=='*' || isspace((uchar)c))) i--;
      i++;
      if (i!=l)
      {
	yyextra->oldStyleArgType=yyextra->current->args.left(i);
	oldStyleArgPtr=yyextra->current->args.mid(i,j-i);
	oldStyleArgName=yyextra->current->args.mid(j).stripWhiteSpace();
      }
      else
      {
	oldStyleArgName=yyextra->current->args.copy().stripWhiteSpace();
      }
    }
  }
  else // continuation like *arg2 in "int *args,*arg2"
  {
    int l=si,j=0;
    char c;
    while (j<l && ((c=yyextra->current->args.at(j))=='*' || isspace((uchar)c))) j++;
    if (j>0)
    {
      oldStyleArgPtr=yyextra->current->args.left(j);
      oldStyleArgName=yyextra->current->args.mid(j).stripWhiteSpace();
    }
    else
    {
      oldStyleArgName=yyextra->current->args.copy().stripWhiteSpace();
    }
  }
}

//-----------------------------------------------------------------------------

/*! Update the argument \a name with additional \a type info. For K&R style
 *  function the type is found \e after the argument list, so this routine
 *  in needed to fix up.
 */
static void addKnRArgInfo(yyscan_t yyscanner,const QCString &type,const QCString &name,
                          const QCString &brief,const QCString &docs)
{
  struct yyguts_t *yyg = (struct yyguts_t*)yyscanner;
  for (Argument &a : yyextra->current->argList)
  {
    if (a.type==name)
    {
      a.type=type.stripWhiteSpace();
      if (a.type.left(9)=="register ") // strip keyword
      {
	a.type=a.type.mid(9);
      }
      a.name=name.stripWhiteSpace();
      if (!brief.isEmpty() && !docs.isEmpty())
      {
        a.docs=brief+"\n\n"+docs;
      }
      else if (!brief.isEmpty())
      {
        a.docs=brief;
      }
      else
      {
	a.docs=docs;
      }
    }
  }
}

//-----------------------------------------------------------------------------


void fixArgumentListForJavaScript(ArgumentList &al)
{
  for (Argument &a : al)
  {
    if (!a.type.isEmpty() && a.name.isEmpty())
    { // a->type is actually the (typeless) parameter name, so move it
      a.name=a.type;
      a.type.resize(0);
    }
  }
}


static void startCommentBlock(yyscan_t yyscanner,bool brief)
{
  struct yyguts_t *yyg = (struct yyguts_t*)yyscanner;
  if (brief)
  {
    yyextra->current->briefFile = yyextra->yyFileName;
    yyextra->current->briefLine = yyextra->yyLineNr;
  }
  else
  {
    yyextra->current->docFile = yyextra->yyFileName;
    yyextra->current->docLine = yyextra->yyLineNr;
  }
}
  
//----------------------------------------------------------------------------

static void newEntry(yyscan_t yyscanner)
{
  struct yyguts_t *yyg = (struct yyguts_t*)yyscanner;
  if (yyextra->tempEntry==0) // if temp entry is not 0, it holds yyextra->current, 
                    // and yyextra->current is actually replaced by yyextra->previous which was 
                    // already added to yyextra->current_root, so we should not add it again 
                    // (see bug723314)
  {
    yyextra->previous = yyextra->current;
    yyextra->current_root->moveToSubEntryAndRefresh(yyextra->current);
  }
  else
  {
    yyextra->previous = yyextra->current;
    yyextra->current  = yyextra->tempEntry;
    yyextra->tempEntry.reset();
  }
  initEntry(yyscanner);
}

static void handleCommentBlock(yyscan_t yyscanner,const QCString &doc,bool brief)
{
  struct yyguts_t *yyg = (struct yyguts_t*)yyscanner;
  bool hideInBodyDocs = Config_getBool(HIDE_IN_BODY_DOCS);
  if (yyextra->docBlockInBody && hideInBodyDocs) return;
  //printf("parseCommentBlock [%s] brief=%d\n",doc.data(),brief);
  int lineNr = brief ? yyextra->current->briefLine : yyextra->current->docLine;   // line of block start

  // fill in inbodyFile && inbodyLine the first time, see bug 633891
  std::shared_ptr<Entry> docEntry = yyextra->docBlockInBody && yyextra->previous ? yyextra->previous : yyextra->current;
  if (yyextra->docBlockInBody && docEntry && docEntry->inbodyLine==-1)
  {
    docEntry->inbodyFile = yyextra->yyFileName;
    docEntry->inbodyLine = lineNr;
  }

  int position=0;
  bool needsEntry=FALSE;
  QCString processedDoc = preprocessCommentBlock(stripIndentation(doc),yyextra->yyFileName,lineNr);
  while (parseCommentBlock(
	yyextra->thisParser,
	yyextra->docBlockInBody && yyextra->previous ? yyextra->previous.get() : yyextra->current.get(),
	processedDoc, // text
	yyextra->yyFileName,   // file
	lineNr,       // line of block start
	yyextra->docBlockInBody ? FALSE : brief,               // isBrief
	yyextra->docBlockInBody ? FALSE : yyextra->docBlockAutoBrief,   // isJavaDocStyle
	yyextra->docBlockInBody,                               // isInBody
	yyextra->protection,
        position,
        needsEntry
        )
     )
  {
    //printf("parseCommentBlock position=%d [%s]\n",position,doc.data()+position);
    if (needsEntry) 
    {
      QCString docFile = yyextra->current->docFile;
      newEntry(yyscanner);
      yyextra->current->docFile = docFile;
      yyextra->current->docLine = lineNr;
    }
  }
  if (needsEntry)
  {
    newEntry(yyscanner);
  }

  if (yyextra->docBlockTerm)
  {
    unput(yyextra->docBlockTerm);
    yyextra->docBlockTerm=0;
  }
}

static void handleParametersCommentBlocks(yyscan_t yyscanner,ArgumentList &al)
{
  struct yyguts_t *yyg = (struct yyguts_t*)yyscanner;
  //printf(">>>>>>> handleParametersCommentBlocks()\n");
  for (Argument &a : al)
  {
    //printf("    Param %s docs=%s\n",a->name.data(),a->docs.data());
    if (!a.docs.isEmpty())
    {
      if  (!a.name && a.type == "...") a.name= "...";
      int position=0;
      bool needsEntry;

      // save context
      QCString orgDoc   = yyextra->current->doc;
      QCString orgBrief = yyextra->current->brief;
      int orgDocLine    = yyextra->current->docLine;
      int orgBriefLine  = yyextra->current->briefLine;

      yyextra->current->doc.resize(0);
      yyextra->current->brief.resize(0);

      //printf("handleParametersCommentBlock [%s]\n",doc.data());
      while (parseCommentBlock(
	     yyextra->thisParser,
	     yyextra->current.get(),
	     a.docs,             // text
	     yyextra->yyFileName,         // file
	     yyextra->current->docLine,   // line of block start
	     FALSE, 
	     FALSE,
	     FALSE,
	     yyextra->protection,
	     position,
	     needsEntry
	    )
	  ) 
      {
	//printf("handleParametersCommentBlock position=%d [%s]\n",position,doc.data()+position);
	if (needsEntry) newEntry(yyscanner);
      }
      if (needsEntry)
      {
	newEntry(yyscanner);
      }
      a.docs = yyextra->current->doc;

      // restore context
      yyextra->current->doc       = orgDoc;
      yyextra->current->brief     = orgBrief;
      yyextra->current->docLine   = orgDocLine;
      yyextra->current->briefLine = orgBriefLine;
    }
  }
}


//----------------------------------------------------------------------------

static void parseCompounds(yyscan_t yyscanner,const std::shared_ptr<Entry> &rt)
{
  struct yyguts_t *yyg = (struct yyguts_t*)yyscanner;
  //printf("parseCompounds(%s)\n",rt->name.data());
  for (const auto &ce : rt->children())
  {
    if (!ce->program.isEmpty())
    {
      //printf("-- %s ---------\n%s\n---------------\n",
      //  ce->name.data(),ce->program.data());
      // init scanner state
      yyextra->padCount=0;
      //depthIf = 0;
      yyextra->column=0;
      yyextra->inputString = ce->program;
      yyextra->inputPosition = 0;
      if (ce->section==Entry::ENUM_SEC || (ce->spec&Entry::Enum))
	BEGIN( FindFields ) ;
      else
	BEGIN( FindMembers ) ;
      yyextra->current_root = ce;
      yyextra->yyFileName = ce->fileName;
      //setContext();
      yyextra->yyLineNr = ce->startLine ;
      yyextra->yyColNr = ce->startColumn ;
      yyextra->insideObjC = ce->lang==SrcLangExt_ObjC;
      //printf("---> Inner block starts at line %d objC=%d\n",yyextra->yyLineNr,yyextra->insideObjC);
      yyextra->current = std::make_shared<Entry>();
      yyextra->stat = FALSE;
      initEntry(yyscanner);

      // deep copy group list from parent (see bug 727732)
      bool autoGroupNested = Config_getBool(GROUP_NESTED_COMPOUNDS);
      if (autoGroupNested && ce->section!=Entry::ENUM_SEC && !(ce->spec&Entry::Enum))
      {
        ce->groups = rt->groups;
      }

      int ni=ce->name.findRev("::"); if (ni==-1) ni=0; else ni+=2;
      // set default protection based on the compound type
      if( ce->section==Entry::CLASS_SEC ) // class
      {
        if (yyextra->insidePHP || yyextra->insideD || yyextra->insideJS || yyextra->insideIDL || yyextra->insideSlice)
	{
          yyextra->current->protection = yyextra->protection = Public ; 
	}
	else if (yyextra->insideJava)
	{
          yyextra->current->protection = yyextra->protection = (ce->spec & (Entry::Interface|Entry::Enum)) ?  Public : Package;
	}
	else if (ce->spec&(Entry::Interface | Entry::Ref | Entry::Value | Entry::Struct | Entry::Union))
	{
	  if (ce->lang==SrcLangExt_ObjC)
	  {
	    yyextra->current->protection = yyextra->protection = Protected ;
	  }
	  else
	  {
	    yyextra->current->protection = yyextra->protection = Public ;
	  }
	}
	else 
	{
          yyextra->current->protection = yyextra->protection = Private ;
	}
      }
      else if (ce->section == Entry::ENUM_SEC ) // enum
      {
	yyextra->current->protection = yyextra->protection = ce->protection;
      }
      else if (!ce->name.isEmpty() && ce->name.at(ni)=='@') // unnamed union or namespace
      {
	if (ce->section == Entry::NAMESPACE_SEC ) // unnamed namespace
	{
          yyextra->current->stat = yyextra->stat = TRUE;
	}
	yyextra->current->protection = yyextra->protection = ce->protection;
      }
      else // named struct, union, protocol, category
      {
	yyextra->current->protection = yyextra->protection = Public ;
      }
      yyextra->mtype = Method;
      yyextra->virt = Normal;
      //printf("name=%s yyextra->current->stat=%d yyextra->stat=%d\n",ce->name.data(),yyextra->current->stat,yyextra->stat);

      //memberGroupId = DOX_NOGROUP;
      //memberGroupRelates.resize(0);
      //memberGroupInside.resize(0);
      QCString name = ce->name;
      Doxygen::docGroup.enterCompound(yyextra->yyFileName,yyextra->yyLineNr,name);
      
      scannerYYlex(yyscanner);
      yyextra->lexInit=TRUE;
      //forceEndGroup();

      Doxygen::docGroup.leaveCompound(yyextra->yyFileName,yyextra->yyLineNr,name);
      
      ce->program.resize(0);


      //if (depthIf>0)
      //{
      //	warn(yyextra->yyFileName,yyextra->yyLineNr,"Documentation block ended in the middle of a conditional section!");
      //}
    }
    parseCompounds(yyscanner,ce);
  }
}

//----------------------------------------------------------------------------

static void parseMain(yyscan_t yyscanner,
                      const char *fileName,
                      const char *fileBuf,
                      const std::shared_ptr<Entry> &rt,
                      bool sameTranslationUnit,
                      QStrList & filesInSameTranslationUnit)
{
  struct yyguts_t *yyg = (struct yyguts_t*)yyscanner;
  initParser(yyscanner);

  yyextra->inputString = fileBuf;
  yyextra->inputPosition = 0;
  yyextra->column = 0;
  scannerYYrestart(0,yyscanner);

  //yyextra->anonCount     = 0;  // don't reset per file
  //depthIf       = 0;
  yyextra->protection    = Public;
  yyextra->mtype         = Method;
  yyextra->stat         = FALSE;
  yyextra->virt          = Normal;
  yyextra->current_root  = rt;
  yyextra->yyLineNr= 1 ; 
  yyextra->yyFileName = fileName;
  setContext(yyscanner);
  bool processWithClang = yyextra->insideCpp || yyextra->insideObjC;
  if (processWithClang)
  {
    if (!sameTranslationUnit) // new file
    {
      ClangParser::instance()->start(fileName,filesInSameTranslationUnit);
    }
    else
    {
      ClangParser::instance()->switchToFile(fileName);
    }
  }
  rt->lang = yyextra->language;
  msg("Parsing file %s...\n",yyextra->yyFileName.data());

  yyextra->current_root  = rt;
  initParser(yyscanner);
  Doxygen::docGroup.enterFile(yyextra->yyFileName,yyextra->yyLineNr);
  yyextra->current = std::make_shared<Entry>();
  //printf("yyextra->current=%p yyextra->current_root=%p\n",yyextra->current,yyextra->current_root);
  int sec=guessSection(yyextra->yyFileName);
  if (sec)
  {
    yyextra->current->name    = yyextra->yyFileName;
    yyextra->current->section = sec;
    yyextra->current_root->moveToSubEntryAndRefresh(yyextra->current);
  }
  yyextra->current->reset();
  initEntry(yyscanner);
  if ( yyextra->insidePHP )
  {
    BEGIN( FindMembersPHP );
  }
  else
  {
    BEGIN( FindMembers );
  }

  scannerYYlex(yyscanner);
  yyextra->lexInit=TRUE;

  if (YY_START==Comment)
  {
    warn(yyextra->yyFileName,yyextra->yyLineNr,"File ended in the middle of a comment block! Perhaps a missing \\endcode?");
  }

  //forceEndGroup();
  Doxygen::docGroup.leaveFile(yyextra->yyFileName,yyextra->yyLineNr);

  rt->program.resize(0);

  parseCompounds(yyscanner,rt);

  yyextra->anonNSCount++;

  // add additional entries that were created during processing
  for (auto &kv: yyextra->outerScopeEntries)
  {
    //printf(">>> adding '%s' to scope '%s'\n",kv.second->name.data(),kv.first->name.data());
    kv.first->moveToSubEntryAndKeep(kv.second);
  }
  yyextra->outerScopeEntries.clear();

}

//----------------------------------------------------------------------------

static void parsePrototype(yyscan_t yyscanner,const QCString &text)
{
  struct yyguts_t *yyg = (struct yyguts_t*)yyscanner;
  //printf("**** parsePrototype(%s) begin\n",text.data());
  if (text.isEmpty()) 
  {
    warn(yyextra->yyFileName,yyextra->yyLineNr,"Empty prototype found!");
    return;
  }
  if (!yyextra->current) // nothing to store (see bug683516)
  {
    return;
  }

  const char *orgInputString;
  int orgInputPosition;
  YY_BUFFER_STATE orgState;
  
  // save scanner state
  orgState = YY_CURRENT_BUFFER;
  yy_switch_to_buffer(yy_create_buffer(0, YY_BUF_SIZE, yyscanner), yyscanner);
  orgInputString = yyextra->inputString; 
  orgInputPosition = yyextra->inputPosition;

  // set new string
  yyextra->inputString = text;
  yyextra->inputPosition = 0;
  yyextra->column = 0;
  scannerYYrestart(0, yyscanner);
  BEGIN(Prototype);
  scannerYYlex(yyscanner);
  yyextra->lexInit=TRUE;

  yyextra->current->name = yyextra->current->name.stripWhiteSpace();
  if (yyextra->current->section == Entry::MEMBERDOC_SEC && yyextra->current->args.isEmpty())
    yyextra->current->section = Entry::VARIABLEDOC_SEC;

  // restore original scanner state
  YY_BUFFER_STATE tmpState = YY_CURRENT_BUFFER;
  yy_switch_to_buffer(orgState, yyscanner);
  yy_delete_buffer(tmpState, yyscanner);
  yyextra->inputString = orgInputString; 
  yyextra->inputPosition = orgInputPosition;


  //printf("**** parsePrototype end\n");
}

//static void handleGroupStartCommand(const char *header)
//{
//  memberGroupHeader=header;
//  startGroupInDoc();
//}
//
//static void handleGroupEndCommand()
//{
//  endGroup();
//  g_previous=0;
//}

//----------------------------------------------------------------------------

struct COutlineParser::Private
{
  yyscan_t yyscanner;
  scannerYY_state state;
};

COutlineParser::COutlineParser() : p(std::make_unique<COutlineParser::Private>())
{
  scannerYYlex_init_extra(&p->state,&p->yyscanner);
#ifdef FLEX_DEBUG
  scannerYYset_debug(1,p->yyscanner);
#endif
}

COutlineParser::~COutlineParser()
{
  scannerYYlex_destroy(p->yyscanner);
}

void COutlineParser::startTranslationUnit(const char *)
{
}

void COutlineParser::finishTranslationUnit()
{
  struct yyguts_t *yyg = (struct yyguts_t*)p->yyscanner;
  bool processWithClang = yyextra->insideCpp || yyextra->insideObjC;
  if (processWithClang)
  {
    ClangParser::instance()->finish();
  }
}

void COutlineParser::parseInput(const char *fileName,
                                  const char *fileBuf,
                                  const std::shared_ptr<Entry> &root,
                                  bool sameTranslationUnit,
                                  QStrList & filesInSameTranslationUnit)
{
  struct yyguts_t *yyg = (struct yyguts_t*)p->yyscanner;
  yyextra->thisParser = this;

  printlex(yy_flex_debug, TRUE, __FILE__, fileName);

  ::parseMain(p->yyscanner, fileName,fileBuf,root,
              sameTranslationUnit,filesInSameTranslationUnit);

  printlex(yy_flex_debug, FALSE, __FILE__, fileName);
}


bool COutlineParser::needsPreprocessing(const QCString &extension) const
{
  QCString fe=extension.lower();
  SrcLangExt lang = getLanguageFromFileName(extension);
  return (SrcLangExt_Cpp == lang) ||
   !( fe==".java" || fe==".as"  || fe==".d"    || fe==".php" || 
      fe==".php4" || fe==".inc" || fe==".phtml"|| fe==".php5"
    );
}

void COutlineParser::parsePrototype(const char *text)
{
  ::parsePrototype(p->yyscanner,text);
}

//----------------------------------------------------------------------------

#include "scanner.l.h"<|MERGE_RESOLUTION|>--- conflicted
+++ resolved
@@ -187,14 +187,8 @@
   int              column = 0;
 
   int              fencedSize = 0;
-<<<<<<< HEAD
   bool             nestedComment = false;
-  std::vector< std::pair<Entry*,std::unique_ptr<Entry> > > outerScopeEntries;
-  CodeScanner      codeScanner;
-=======
-  bool             nestedComment = 0;
   std::vector< std::pair<Entry*,std::shared_ptr<Entry> > > outerScopeEntries;
->>>>>>> 6d4835db
 };
 
 static const char *stateToString(int state);
