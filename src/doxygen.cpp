--- conflicted
+++ resolved
@@ -3628,35 +3628,6 @@
               bool staticsInDifferentFiles =
                 root->stat && md->isStatic() && root->fileName!=md->getDefFileName();
 
-<<<<<<< HEAD
-            if (
-                matchArguments2(md->getOuterScope(),mfd,mdAl,
-                                rnd ? rnd : Doxygen::globalScope,rfd,root->argList,
-                                FALSE) &&
-                sameNumTemplateArgs &&
-                matchingReturnTypes &&
-                !staticsInDifferentFiles
-               )
-            {
-              GroupDef *gd=0;
-              if (root->groups->getFirst()!=0)
-              {
-                if (!root->groups->getFirst()->groupname.isEmpty())
-                {
-                  gd = Doxygen::groupSDict->find(root->groups->getFirst()->groupname.data());
-                }
-              }
-              //printf("match!\n");
-              //printf("mnd=%p rnd=%p nsName=%s rnsName=%s\n",mnd,rnd,nsName.data(),rnsName.data());
-              // see if we need to create a new member
-              found=(mnd && rnd && nsName==rnsName) ||   // members are in the same namespace
-                    ((mnd==0 && rnd==0 && mfd!=0 &&       // no external reference and
-                      mfd->absFilePath()==root->fileName // prototype in the same file
-                     )
-                    );
-              // otherwise, allow a duplicate global member with the same argument list
-              if (!found && gd && gd==md->getGroupDef() && nsName==rnsName)
-=======
               if (
                   matchArguments2(md->getOuterScope(),mfd,mdAl,
                     rnd ? rnd : Doxygen::globalScope,rfd,root->argList,
@@ -3665,13 +3636,13 @@
                   matchingReturnTypes &&
                   !staticsInDifferentFiles
                  )
->>>>>>> 8fd80529
               {
                 GroupDef *gd=0;
-                if (root->groups->getFirst()!=0)
+                if (root->groups->getFirst()!=0 &&
+                   !root->groups->getFirst()->groupname.isEmpty())
                 {
                   gd = Doxygen::groupSDict->find(root->groups->getFirst()->groupname.data());
-                }
+                }                
                 //printf("match!\n");
                 //printf("mnd=%p rnd=%p nsName=%s rnsName=%s\n",mnd,rnd,nsName.data(),rnsName.data());
                 // see if we need to create a new member
