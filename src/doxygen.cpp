/******************************************************************************
 *
 * Copyright (C) 1997-2015 by Dimitri van Heesch.
 *
 * Permission to use, copy, modify, and distribute this software and its
 * documentation under the terms of the GNU General Public License is hereby
 * granted. No representations are made about the suitability of this software
 * for any purpose. It is provided "as is" without express or implied warranty.
 * See the GNU General Public License for more details.
 *
 * Documents produced by Doxygen are derivative works derived from the
 * input used in their production; they are not affected by this license.
 *
 */

#include <cstdio>
#include <cstdlib>
#include <cerrno>
#include <sys/stat.h>

#include <algorithm>
#include <unordered_map>
#include <memory>
#include <cinttypes>
#include <chrono>
#include <clocale>
#include <locale>

#include "version.h"
#include "doxygen.h"
#include "scanner.h"
#include "entry.h"
#include "index.h"
#include "indexlist.h"
#include "message.h"
#include "config.h"
#include "util.h"
#include "pre.h"
#include "tagreader.h"
#include "dot.h"
#include "msc.h"
#include "docparser.h"
#include "dirdef.h"
#include "outputlist.h"
#include "declinfo.h"
#include "htmlgen.h"
#include "latexgen.h"
#include "mangen.h"
#include "language.h"
#include "debug.h"
#include "htmlhelp.h"
#include "qhp.h"
#include "ftvhelp.h"
#include "defargs.h"
#include "rtfgen.h"
#include "sqlite3gen.h"
#include "xmlgen.h"
#include "docbookgen.h"
#include "defgen.h"
#include "perlmodgen.h"
#include "reflist.h"
#include "pagedef.h"
#include "bufstr.h"
#include "commentcnv.h"
#include "cmdmapper.h"
#include "searchindex.h"
#include "searchindex_js.h"
#include "parserintf.h"
#include "htags.h"
#include "pycode.h"
#include "pyscanner.h"
#include "fortrancode.h"
#include "fortranscanner.h"
#include "xmlcode.h"
#include "sqlcode.h"
#include "lexcode.h"
#include "lexscanner.h"
#include "code.h"
#include "portable.h"
#include "vhdljjparser.h"
#include "vhdldocgen.h"
#include "vhdlcode.h"
#include "eclipsehelp.h"
#include "cite.h"
#include "markdown.h"
#include "arguments.h"
#include "memberlist.h"
#include "layout.h"
#include "groupdef.h"
#include "classlist.h"
#include "namespacedef.h"
#include "filename.h"
#include "membername.h"
#include "membergroup.h"
#include "docsets.h"
#include "formula.h"
#include "settings.h"
#include "context.h"
#include "fileparser.h"
#include "emoji.h"
#include "plantuml.h"
#include "stlsupport.h"
#include "threadpool.h"
#include "clangparser.h"
#include "symbolresolver.h"
#include "regex.h"
#include "fileinfo.h"
#include "dir.h"
#include "conceptdef.h"
#include "trace.h"

#if USE_SQLITE3
#include <sqlite3.h>
#endif

#if USE_LIBCLANG
#include <clang/Basic/Version.h>
#endif

// provided by the generated file resources.cpp
extern void initResources();

#if !defined(_WIN32) || defined(__CYGWIN__)
#include <signal.h>
#define HAS_SIGNALS
#endif

// globally accessible variables
ClassLinkedMap       *Doxygen::classLinkedMap = 0;
ClassLinkedMap       *Doxygen::hiddenClassLinkedMap = 0;
ConceptLinkedMap     *Doxygen::conceptLinkedMap = 0;
NamespaceLinkedMap   *Doxygen::namespaceLinkedMap = 0;
MemberNameLinkedMap  *Doxygen::memberNameLinkedMap = 0;
MemberNameLinkedMap  *Doxygen::functionNameLinkedMap = 0;
FileNameLinkedMap    *Doxygen::inputNameLinkedMap = 0;
GroupLinkedMap       *Doxygen::groupLinkedMap = 0;
PageLinkedMap        *Doxygen::pageLinkedMap = 0;
PageLinkedMap        *Doxygen::exampleLinkedMap = 0;
StringMap             Doxygen::aliasMap;                     // aliases
StringSet             Doxygen::inputPaths;
FileNameLinkedMap    *Doxygen::includeNameLinkedMap = 0;     // include names
FileNameLinkedMap    *Doxygen::exampleNameLinkedMap = 0;     // examples
FileNameLinkedMap    *Doxygen::imageNameLinkedMap = 0;       // images
FileNameLinkedMap    *Doxygen::dotFileNameLinkedMap = 0;     // dot files
FileNameLinkedMap    *Doxygen::mscFileNameLinkedMap = 0;     // msc files
FileNameLinkedMap    *Doxygen::diaFileNameLinkedMap = 0;     // dia files
StringUnorderedMap    Doxygen::namespaceAliasMap;            // all namespace aliases
StringMap             Doxygen::tagDestinationMap;            // all tag locations
StringUnorderedSet    Doxygen::expandAsDefinedSet;           // all macros that should be expanded
MemberGroupInfoMap    Doxygen::memberGroupInfoMap;           // dictionary of the member groups heading
std::unique_ptr<PageDef> Doxygen::mainPage;
<<<<<<< HEAD
NamespaceDefMutable  *Doxygen::globalScope = 0;
=======
bool                  Doxygen::insideMainPage = FALSE; // are we generating docs for the main page?
std::unique_ptr<NamespaceDef> Doxygen::globalNamespaceDef;
NamespaceDefMutable  *Doxygen::globalScope;
>>>>>>> 0b57d40c
bool                  Doxygen::parseSourcesNeeded = FALSE;
SearchIndexIntf      *Doxygen::searchIndex=0;
SymbolMap<Definition>*Doxygen::symbolMap;
ClangUsrMap          *Doxygen::clangUsrMap = 0;
Cache<std::string,LookupInfo> *Doxygen::typeLookupCache;
Cache<std::string,LookupInfo> *Doxygen::symbolLookupCache;
DirLinkedMap         *Doxygen::dirLinkedMap;
DirRelationLinkedMap  Doxygen::dirRelations;
ParserManager        *Doxygen::parserManager = 0;
QCString              Doxygen::htmlFileExtension;
bool                  Doxygen::suppressDocWarnings = FALSE;
QCString              Doxygen::filterDBFileName;
IndexList            *Doxygen::indexList;
QCString              Doxygen::spaces;
bool                  Doxygen::generatingXmlOutput = FALSE;
DefinesPerFileList    Doxygen::macroDefinitions;
bool                  Doxygen::clangAssistedParsing = FALSE;
QCString              Doxygen::verifiedDotPath;
volatile bool         Doxygen::terminating = false;
InputFileEncodingList Doxygen::inputFileEncodingList;
std::mutex            Doxygen::countFlowKeywordsMutex;
std::mutex            Doxygen::addExampleMutex;

// locally accessible globals
static std::multimap< std::string, const Entry* > g_classEntries;
static StringVector     g_inputFiles;
static StringSet        g_compoundKeywords;        // keywords recognised as compounds
static OutputList      *g_outputList = 0;          // list of output generating objects
static StringSet        g_usingDeclarations; // used classes
static bool             g_successfulRun = FALSE;
static bool             g_dumpSymbolMap = FALSE;
static bool             g_useOutputTemplate = FALSE;

void clearAll()
{
  g_inputFiles.clear();
  //g_excludeNameDict.clear();
  //delete g_outputList; g_outputList=0;

  Doxygen::classLinkedMap->clear();
  Doxygen::hiddenClassLinkedMap->clear();
  Doxygen::conceptLinkedMap->clear();
  Doxygen::namespaceLinkedMap->clear();
  Doxygen::pageLinkedMap->clear();
  Doxygen::exampleLinkedMap->clear();
  Doxygen::inputNameLinkedMap->clear();
  Doxygen::includeNameLinkedMap->clear();
  Doxygen::exampleNameLinkedMap->clear();
  Doxygen::imageNameLinkedMap->clear();
  Doxygen::dotFileNameLinkedMap->clear();
  Doxygen::mscFileNameLinkedMap->clear();
  Doxygen::diaFileNameLinkedMap->clear();
  Doxygen::tagDestinationMap.clear();
  SectionManager::instance().clear();
  CitationManager::instance().clear();
  Doxygen::mainPage.reset();
  FormulaManager::instance().clear();
}

class Statistics
{
  public:
    Statistics() {}
    void begin(const char *name)
    {
      msg("%s", name);
      stats.emplace_back(name,0);
      startTime = std::chrono::steady_clock::now();
    }
    void end()
    {
      std::chrono::steady_clock::time_point endTime = std::chrono::steady_clock::now();
      stats.back().elapsed = static_cast<double>(std::chrono::duration_cast<
                                std::chrono::microseconds>(endTime - startTime).count())/1000000.0;
    }
    void print()
    {
      bool restore=FALSE;
      if (Debug::isFlagSet(Debug::Time))
      {
        Debug::clearFlag(Debug::Time);
        restore=TRUE;
      }
      msg("----------------------\n");
      for (const auto &s : stats)
      {
        msg("Spent %.6f seconds in %s",s.elapsed,s.name);
      }
      if (restore) Debug::setFlag(Debug::Time);
    }
  private:
    struct stat
    {
      const char *name;
      double elapsed;
      //stat() : name(NULL),elapsed(0) {}
      stat(const char *n, double el) : name(n),elapsed(el) {}
    };
    std::vector<stat> stats;
    std::chrono::steady_clock::time_point startTime;
} g_s;


static void addMemberDocs(const Entry *root,MemberDefMutable *md, const QCString &funcDecl,
                   const ArgumentList *al,bool over_load,uint64_t spec);
static void findMember(const Entry *root,
                       const QCString &relates,
                       const QCString &type,
                       const QCString &args,
                       QCString funcDecl,
                       bool overloaded,
                       bool isFunc
                      );

enum FindBaseClassRelation_Mode
{
  TemplateInstances,
  DocumentedOnly,
  Undocumented
};


static bool findClassRelation(
                           const Entry *root,
                           Definition *context,
                           ClassDefMutable *cd,
                           const BaseInfo *bi,
                           const TemplateNameMap &templateNames,
                           /*bool insertUndocumented*/
                           FindBaseClassRelation_Mode mode,
                           bool isArtificial
                          );

//----------------------------------------------------------------------------

static Definition *findScopeFromQualifiedName(NamespaceDefMutable *startScope,const QCString &n,
                                              FileDef *fileScope,const TagInfo *tagInfo);

static void addPageToContext(PageDef *pd,Entry *root)
{
  if (root->parent()) // add the page to it's scope
  {
    QCString scope = root->parent()->name;
    if (root->parent()->section==Entry::PACKAGEDOC_SEC)
    {
      scope=substitute(scope,".","::");
    }
    scope = stripAnonymousNamespaceScope(scope);
    scope+="::"+pd->name();
    Definition *d = findScopeFromQualifiedName(Doxygen::globalScope,scope,0,root->tagInfo());
    if (d)
    {
      pd->setPageScope(d);
    }
  }
}

static void addRelatedPage(Entry *root)
{
  GroupDef *gd=0;
  for (const Grouping &g : root->groups)
  {
    if (!g.groupname.isEmpty() && (gd=Doxygen::groupLinkedMap->find(g.groupname))) break;
  }
  //printf("---> addRelatedPage() %s gd=%p\n",qPrint(root->name),gd);
  QCString doc=root->doc+root->inbodyDocs;

  PageDef *pd = addRelatedPage(root->name,root->args,doc,
      root->docFile,
      root->docLine,
      root->startLine,
      root->sli,
      gd,root->tagInfo(),
      FALSE,
      root->lang
     );
  if (pd)
  {
    pd->setBriefDescription(root->brief,root->briefFile,root->briefLine);
    pd->addSectionsToDefinition(root->anchors);
    pd->setLocalToc(root->localToc);
    addPageToContext(pd,root);
  }
}

static void buildGroupListFiltered(const Entry *root,bool additional, bool includeExternal)
{
  if (root->section==Entry::GROUPDOC_SEC && !root->name.isEmpty() &&
        ((!includeExternal && root->tagInfo()==0) ||
         ( includeExternal && root->tagInfo()!=0))
     )
  {
    AUTO_TRACE("additional={} includeExternal={}",additional,includeExternal);
    if ((root->groupDocType==Entry::GROUPDOC_NORMAL && !additional) ||
        (root->groupDocType!=Entry::GROUPDOC_NORMAL &&  additional))
    {
      GroupDef *gd = Doxygen::groupLinkedMap->find(root->name);
      AUTO_TRACE_ADD("Processing group '{}':'{}' gd={}", root->type,root->name,(void*)gd);

      if (gd)
      {
        if ( !gd->hasGroupTitle() )
        {
          gd->setGroupTitle( root->type );
        }
        else if ( root->type.length() > 0 && root->name != root->type && gd->groupTitle() != root->type )
        {
          warn( root->fileName,root->startLine,
              "group %s: ignoring title \"%s\" that does not match old title \"%s\"\n",
              qPrint(root->name), qPrint(root->type), qPrint(gd->groupTitle()) );
        }
        gd->setBriefDescription(root->brief,root->briefFile,root->briefLine);
        gd->setDocumentation( root->doc, root->docFile, root->docLine );
        gd->setInbodyDocumentation( root->inbodyDocs, root->inbodyFile, root->inbodyLine );
        gd->addSectionsToDefinition(root->anchors);
        gd->setRefItems(root->sli);
        gd->setLanguage(root->lang);
      }
      else
      {
        if (root->tagInfo())
        {
          gd = Doxygen::groupLinkedMap->add(root->name,
               std::unique_ptr<GroupDef>(
                  createGroupDef(root->fileName,root->startLine,root->name,root->type,root->tagInfo()->fileName)));
          gd->setReference(root->tagInfo()->tagName);
        }
        else
        {
          gd = Doxygen::groupLinkedMap->add(root->name,
               std::unique_ptr<GroupDef>(
                  createGroupDef(root->fileName,root->startLine,root->name,root->type)));
        }
        gd->setBriefDescription(root->brief,root->briefFile,root->briefLine);
        // allow empty docs for group
        gd->setDocumentation(!root->doc.isEmpty() ? root->doc : QCString(" "),root->docFile,root->docLine,FALSE);
        gd->setInbodyDocumentation( root->inbodyDocs, root->inbodyFile, root->inbodyLine );
        gd->addSectionsToDefinition(root->anchors);
        gd->setRefItems(root->sli);
        gd->setLanguage(root->lang);
      }
    }
  }
  for (const auto &e : root->children()) buildGroupListFiltered(e.get(),additional,includeExternal);
}

static void buildGroupList(const Entry *root)
{
  // --- first process only local groups
  // first process the @defgroups blocks
  buildGroupListFiltered(root,FALSE,FALSE);
  // then process the @addtogroup, @weakgroup blocks
  buildGroupListFiltered(root,TRUE,FALSE);

  // --- then also process external groups
  // first process the @defgroups blocks
  buildGroupListFiltered(root,FALSE,TRUE);
  // then process the @addtogroup, @weakgroup blocks
  buildGroupListFiltered(root,TRUE,TRUE);
}

static void findGroupScope(const Entry *root)
{
  if (root->section==Entry::GROUPDOC_SEC && !root->name.isEmpty() &&
      root->parent() && !root->parent()->name.isEmpty())
  {
    GroupDef *gd;
    if ((gd=Doxygen::groupLinkedMap->find(root->name)))
    {
      QCString scope = root->parent()->name;
      if (root->parent()->section==Entry::PACKAGEDOC_SEC)
      {
        scope=substitute(scope,".","::");
      }
      scope = stripAnonymousNamespaceScope(scope);
      scope+="::"+gd->name();
      Definition *d = findScopeFromQualifiedName(Doxygen::globalScope,scope,0,root->tagInfo());
      if (d)
      {
        gd->setGroupScope(d);
      }
    }
  }
  for (const auto &e : root->children()) findGroupScope(e.get());
}

static void organizeSubGroupsFiltered(const Entry *root,bool additional)
{
  if (root->section==Entry::GROUPDOC_SEC && !root->name.isEmpty())
  {
    AUTO_TRACE("additional={}",additional);
    if ((root->groupDocType==Entry::GROUPDOC_NORMAL && !additional) ||
        (root->groupDocType!=Entry::GROUPDOC_NORMAL && additional))
    {
      GroupDef *gd;
      if ((gd=Doxygen::groupLinkedMap->find(root->name)))
      {
        AUTO_TRACE_ADD("adding {} to group {}",root->name,gd->name());
        addGroupToGroups(root,gd);
      }
    }
  }
  for (const auto &e : root->children()) organizeSubGroupsFiltered(e.get(),additional);
}

static void organizeSubGroups(const Entry *root)
{
  //printf("Defining groups\n");
  // first process the @defgroups blocks
  organizeSubGroupsFiltered(root,FALSE);
  //printf("Additional groups\n");
  // then process the @addtogroup, @weakgroup blocks
  organizeSubGroupsFiltered(root,TRUE);
}

//----------------------------------------------------------------------

static void buildFileList(const Entry *root)
{
  if (((root->section==Entry::FILEDOC_SEC) ||
        ((root->section & Entry::FILE_MASK) && Config_getBool(EXTRACT_ALL))) &&
      !root->name.isEmpty() && !root->tagInfo() // skip any file coming from tag files
     )
  {
    bool ambig;
    FileDef *fd=findFileDef(Doxygen::inputNameLinkedMap,root->name,ambig);
    if (!fd || ambig)
    {
      bool save_ambig = ambig;
      // use the directory of the file to see if the described file is in the same
      // directory as the describing file.
      QCString fn = root->fileName;
      int newIndex=fn.findRev('/');
      if (newIndex<0)
      {
        fn = root->name;
      }
      else
      {
        fn = fn.left(newIndex)+"/"+root->name;
      }
      fd=findFileDef(Doxygen::inputNameLinkedMap,fn,ambig);
      if (!fd) ambig = save_ambig;
    }
    //printf("**************** root->name=%s fd=%p\n",qPrint(root->name),fd);
    if (fd && !ambig)
    {
      //printf("Adding documentation!\n");
      // using FALSE in setDocumentation is small hack to make sure a file
      // is documented even if a \file command is used without further
      // documentation
      fd->setDocumentation(root->doc,root->docFile,root->docLine,FALSE);
      fd->setBriefDescription(root->brief,root->briefFile,root->briefLine);
      fd->addSectionsToDefinition(root->anchors);
      fd->setRefItems(root->sli);
      for (const Grouping &g : root->groups)
      {
        GroupDef *gd=0;
        if (!g.groupname.isEmpty() && (gd=Doxygen::groupLinkedMap->find(g.groupname)))
        {
          if (!gd->containsFile(fd))
          {
            gd->addFile(fd);
            fd->makePartOfGroup(gd);
            //printf("File %s: in group %s\n",qPrint(fd->name()),qPrint(gd->name()));
          }
        }
      }
    }
    else
    {
      QCString text(4096);
      text.sprintf("the name '%s' supplied as "
          "the argument in the \\file statement ",
          qPrint(root->name));
      if (ambig) // name is ambiguous
      {
        text+="matches the following input files:\n";
        text+=showFileDefMatches(Doxygen::inputNameLinkedMap,root->name);
        text+="Please use a more specific name by "
          "including a (larger) part of the path!";
      }
      else // name is not an input file
      {
        text+="is not an input file";
      }
      warn(root->fileName,root->startLine,"%s", qPrint(text));
    }
  }
  for (const auto &e : root->children()) buildFileList(e.get());
}

template<class DefMutable>
static void addIncludeFile(DefMutable *cd,FileDef *ifd,const Entry *root)
{
  if (
      (!root->doc.stripWhiteSpace().isEmpty() ||
       !root->brief.stripWhiteSpace().isEmpty() ||
       Config_getBool(EXTRACT_ALL)
      ) && root->protection!=Protection::Private
     )
  {
    //printf(">>>>>> includeFile=%s\n",qPrint(root->includeFile));

    bool local=Config_getBool(FORCE_LOCAL_INCLUDES);
    QCString includeFile = root->includeFile;
    if (!includeFile.isEmpty() && includeFile.at(0)=='"')
    {
      local = TRUE;
      includeFile=includeFile.mid(1,includeFile.length()-2);
    }
    else if (!includeFile.isEmpty() && includeFile.at(0)=='<')
    {
      local = FALSE;
      includeFile=includeFile.mid(1,includeFile.length()-2);
    }

    bool ambig;
    FileDef *fd=0;
    // see if we need to include a verbatim copy of the header file
    //printf("root->includeFile=%s\n",qPrint(root->includeFile));
    if (!includeFile.isEmpty() &&
        (fd=findFileDef(Doxygen::inputNameLinkedMap,includeFile,ambig))==0
       )
    { // explicit request
      QCString text;
      text.sprintf("the name '%s' supplied as "
                  "the argument of the \\class, \\struct, \\union, or \\include command ",
                  qPrint(includeFile)
                 );
      if (ambig) // name is ambiguous
      {
        text+="matches the following input files:\n";
        text+=showFileDefMatches(Doxygen::inputNameLinkedMap,root->includeFile);
        text+="Please use a more specific name by "
            "including a (larger) part of the path!";
      }
      else // name is not an input file
      {
        text+="is not an input file";
      }
      warn(root->fileName,root->startLine, "%s", qPrint(text));
    }
    else if (includeFile.isEmpty() && ifd &&
        // see if the file extension makes sense
        guessSection(ifd->name())==Entry::HEADER_SEC)
    { // implicit assumption
      fd=ifd;
    }

    // if a file is found, we mark it as a source file.
    if (fd)
    {
      QCString iName = !root->includeName.isEmpty() ?
                       root->includeName : includeFile;
      if (!iName.isEmpty()) // user specified include file
      {
        if (iName.at(0)=='<') local=FALSE; // explicit override
        else if (iName.at(0)=='"') local=TRUE;
        if (iName.at(0)=='"' || iName.at(0)=='<')
        {
          iName=iName.mid(1,iName.length()-2); // strip quotes or brackets
        }
        if (iName.isEmpty())
        {
          iName=fd->name();
        }
      }
      else if (!Config_getList(STRIP_FROM_INC_PATH).empty())
      {
        iName=stripFromIncludePath(fd->absFilePath());
      }
      else // use name of the file containing the class definition
      {
        iName=fd->name();
      }
      if (fd->generateSourceFile()) // generate code for header
      {
        cd->setIncludeFile(fd,iName,local,!root->includeName.isEmpty());
      }
      else // put #include in the class documentation without link
      {
        cd->setIncludeFile(0,iName,local,TRUE);
      }
    }
  }
}


QCString stripTemplateSpecifiers(const QCString &s)
{
  int l = s.length();
  int count=0;
  int round=0;
  QCString result;
  for (int i=0;i<l;i++)
  {
    char c=s.at(i);
    if      (c=='(') round++;
    else if (c==')' && round>0) round--;
    else if (c=='<' && round==0) count++;
    if (count==0)
    {
      result+=c;
    }
    if (c=='>' && round==0 && count>0) count--;
  }
  //printf("stripTemplateSpecifiers(%s)=%s\n",qPrint(s),qPrint(result));
  return result;
}

/*! returns the Definition object belonging to the first \a level levels of
 *  full qualified name \a name. Creates an artificial scope if the scope is
 *  not found and set the parent/child scope relation if the scope is found.
 */
[[maybe_unused]]
static Definition *buildScopeFromQualifiedName(const QCString &name_,SrcLangExt lang,const TagInfo *tagInfo)
{
  QCString name = stripTemplateSpecifiers(name_);
  int level = name.contains("::");
  //printf("buildScopeFromQualifiedName(%s) level=%d\n",qPrint(name),level);
  int i=0;
  int p=0,l;
  Definition *prevScope=Doxygen::globalScope;
  QCString fullScope;
  while (i<level)
  {
    int idx=getScopeFragment(name,p,&l);
    if (idx==-1) return prevScope;
    QCString nsName = name.mid(idx,l);
    if (nsName.isEmpty()) return prevScope;
    if (!fullScope.isEmpty()) fullScope+="::";
    fullScope+=nsName;
    NamespaceDef *nd=Doxygen::namespaceLinkedMap->find(fullScope);
    DefinitionMutable *innerScope = toDefinitionMutable(nd);
    ClassDef *cd=0;
    if (nd==0) cd = getClass(fullScope);
    if (nd==0 && cd) // scope is a class
    {
      innerScope = toDefinitionMutable(cd);
    }
    else if (nd==0 && cd==0 && fullScope.find('<')==-1) // scope is not known and could be a namespace!
    {
      // introduce bogus namespace
      //printf("++ adding dummy namespace %s to %s tagInfo=%p\n",qPrint(nsName),qPrint(prevScope->name()),(void*)tagInfo);
      NamespaceDefMutable *newNd=
        toNamespaceDefMutable(
          Doxygen::namespaceLinkedMap->add(fullScope,
            createNamespaceDef(
              "[generated]",1,1,fullScope,
              tagInfo?tagInfo->tagName:QCString(),
              tagInfo?tagInfo->fileName:QCString())));
      if (newNd)
      {
        newNd->setLanguage(lang);
        newNd->setArtificial(TRUE);
        // add namespace to the list
        innerScope = newNd;
      }
    }
    else // scope is a namespace
    {
    }
    if (innerScope)
    {
      // make the parent/child scope relation
      DefinitionMutable *prevScopeMutable = toDefinitionMutable(prevScope);
      if (prevScopeMutable)
      {
        prevScopeMutable->addInnerCompound(toDefinition(innerScope));
      }
      innerScope->setOuterScope(prevScope);
    }
    else // current scope is a class, so return only the namespace part...
    {
      return prevScope;
    }
    // proceed to the next scope fragment
    p=idx+l+2;
    prevScope=toDefinition(innerScope);
    i++;
  }
  return prevScope;
}

static Definition *findScopeFromQualifiedName(NamespaceDefMutable *startScope,const QCString &n,
                                              FileDef *fileScope,const TagInfo *tagInfo)
{
  //printf("<findScopeFromQualifiedName(%s,%s)\n",startScope ? qPrint(startScope->name()) : 0, qPrint(n));
  Definition *resultScope=toDefinition(startScope);
  if (resultScope==0) resultScope=Doxygen::globalScope;
  QCString scope=stripTemplateSpecifiersFromScope(n,FALSE);
  int l1=0,i1;
  i1=getScopeFragment(scope,0,&l1);
  if (i1==-1)
  {
    //printf(">no fragments!\n");
    return resultScope;
  }
  int p=i1+l1,l2=0,i2;
  while ((i2=getScopeFragment(scope,p,&l2))!=-1)
  {
    QCString nestedNameSpecifier = scope.mid(i1,l1);
    Definition *orgScope = resultScope;
    //printf("  nestedNameSpecifier=%s\n",qPrint(nestedNameSpecifier));
    resultScope = const_cast<Definition*>(resultScope->findInnerCompound(nestedNameSpecifier));
    //printf("  resultScope=%p\n",resultScope);
    if (resultScope==0)
    {
      if (orgScope==Doxygen::globalScope && fileScope && !fileScope->getUsedNamespaces().empty())
        // also search for used namespaces
      {
        for (const auto &nd : fileScope->getUsedNamespaces())
        {
          resultScope = findScopeFromQualifiedName(toNamespaceDefMutable(nd),n,fileScope,tagInfo);
          if (resultScope!=0) break;
        }
        if (resultScope)
        {
          // for a nested class A::I in used namespace N, we get
          // N::A::I while looking for A, so we should compare
          // resultScope->name() against scope.left(i2+l2)
          //printf("  -> result=%s scope=%s\n",qPrint(resultScope->name()),qPrint(scope));
          if (rightScopeMatch(resultScope->name(),scope.left(i2+l2)))
          {
            break;
          }
          goto nextFragment;
        }
      }

      // also search for used classes. Complication: we haven't been able
      // to put them in the right scope yet, because we are still resolving
      // the scope relations!
      // Therefore loop through all used classes and see if there is a right
      // scope match between the used class and nestedNameSpecifier.
      for (const auto &usedName : g_usingDeclarations)
      {
        //printf("Checking using class %s\n",ui.currentKey());
        if (rightScopeMatch(usedName.c_str(),nestedNameSpecifier))
        {
          // ui.currentKey() is the fully qualified name of nestedNameSpecifier
          // so use this instead.
          QCString fqn = QCString(usedName) + scope.right(scope.length()-p);
          resultScope = buildScopeFromQualifiedName(fqn,startScope->getLanguage(),0);
          //printf("Creating scope from fqn=%s result %p\n",qPrint(fqn),resultScope);
          if (resultScope)
          {
            //printf("> Match! resultScope=%s\n",qPrint(resultScope->name()));
            return resultScope;
          }
        }
      }

      //printf("> name %s not found in scope %s\n",qPrint(nestedNameSpecifier),qPrint(orgScope->name()));
      return 0;
    }
 nextFragment:
    i1=i2;
    l1=l2;
    p=i2+l2;
  }
  //printf(">findScopeFromQualifiedName scope %s\n",qPrint(resultScope->name()));
  return resultScope;
}

std::unique_ptr<ArgumentList> getTemplateArgumentsFromName(
                  const QCString &name,
                  const ArgumentLists &tArgLists)
{
  // for each scope fragment, check if it is a template and advance through
  // the list if so.
  int i,p=0;
  auto alIt = tArgLists.begin();
  while ((i=name.find("::",p))!=-1 && alIt!=tArgLists.end())
  {
    NamespaceDef *nd = Doxygen::namespaceLinkedMap->find(name.left(i));
    if (nd==0)
    {
      ClassDef *cd = getClass(name.left(i));
      if (cd)
      {
        if (!cd->templateArguments().empty())
        {
          ++alIt;
        }
      }
    }
    p=i+2;
  }
  return alIt!=tArgLists.end() ?
         std::make_unique<ArgumentList>(*alIt) :
         std::unique_ptr<ArgumentList>();
}

static
ClassDef::CompoundType convertToCompoundType(int section,uint64_t specifier)
{
  ClassDef::CompoundType sec=ClassDef::Class;
  if (specifier&Entry::Struct)
    sec=ClassDef::Struct;
  else if (specifier&Entry::Union)
    sec=ClassDef::Union;
  else if (specifier&Entry::Category)
    sec=ClassDef::Category;
  else if (specifier&Entry::Interface)
    sec=ClassDef::Interface;
  else if (specifier&Entry::Protocol)
    sec=ClassDef::Protocol;
  else if (specifier&Entry::Exception)
    sec=ClassDef::Exception;
  else if (specifier&Entry::Service)
    sec=ClassDef::Service;
  else if (specifier&Entry::Singleton)
    sec=ClassDef::Singleton;

  switch(section)
  {
    //case Entry::UNION_SEC:
    case Entry::UNIONDOC_SEC:
      sec=ClassDef::Union;
      break;
      //case Entry::STRUCT_SEC:
    case Entry::STRUCTDOC_SEC:
      sec=ClassDef::Struct;
      break;
      //case Entry::INTERFACE_SEC:
    case Entry::INTERFACEDOC_SEC:
      sec=ClassDef::Interface;
      break;
      //case Entry::PROTOCOL_SEC:
    case Entry::PROTOCOLDOC_SEC:
      sec=ClassDef::Protocol;
      break;
      //case Entry::CATEGORY_SEC:
    case Entry::CATEGORYDOC_SEC:
      sec=ClassDef::Category;
      break;
      //case Entry::EXCEPTION_SEC:
    case Entry::EXCEPTIONDOC_SEC:
      sec=ClassDef::Exception;
      break;
    case Entry::SERVICEDOC_SEC:
      sec=ClassDef::Service;
      break;
    case Entry::SINGLETONDOC_SEC:
      sec=ClassDef::Singleton;
      break;
  }
  return sec;
}


static void addClassToContext(const Entry *root)
{
  AUTO_TRACE("name={}",root->name);
  FileDef *fd = root->fileDef();

  QCString scName;
  if (root->parent()->section&Entry::SCOPE_MASK)
  {
     scName=root->parent()->name;
  }
  // name without parent's scope
  QCString fullName = root->name;

  // strip off any template parameters (but not those for specializations)
  fullName=stripTemplateSpecifiersFromScope(fullName);

  // name with scope (if not present already)
  QCString qualifiedName = fullName;
  if (!scName.isEmpty() && !leftScopeMatch(fullName,scName))
  {
    qualifiedName.prepend(scName+"::");
  }

  // see if we already found the class before
  ClassDefMutable *cd = getClassMutable(qualifiedName);

  AUTO_TRACE_ADD("Found class with name '{}', qualifiedName '{}'", cd ? cd->name() : root->name, qualifiedName);

  if (cd)
  {
    fullName=cd->name();
    AUTO_TRACE_ADD("Existing class '{}'",cd->name());
    //if (cd->templateArguments()==0)
    //{
    //  //printf("existing ClassDef tempArgList=%p specScope=%s\n",root->tArgList,qPrint(root->scopeSpec));
    //  cd->setTemplateArguments(tArgList);
    //}

    cd->setDocumentation(root->doc,root->docFile,root->docLine);
    cd->setBriefDescription(root->brief,root->briefFile,root->briefLine);

    if ((root->spec&Entry::ForwardDecl)==0 && cd->isForwardDeclared())
    {
      cd->setDefFile(root->fileName,root->startLine,root->startColumn);
      if (root->bodyLine!=-1)
      {
        cd->setBodySegment(root->startLine,root->bodyLine,root->endBodyLine);
        cd->setBodyDef(fd);
      }
    }

    if (cd->templateArguments().empty() || (cd->isForwardDeclared() && (root->spec&Entry::ForwardDecl)==0))
    {
      // this happens if a template class declared with @class is found
      // before the actual definition or if a forward declaration has different template
      // parameter names.
      std::unique_ptr<ArgumentList> tArgList = getTemplateArgumentsFromName(cd->name(),root->tArgLists);
      if (tArgList)
      {
        cd->setTemplateArguments(*tArgList);
      }
    }
    if (cd->requiresClause().isEmpty() && !root->req.isEmpty())
    {
      cd->setRequiresClause(root->req);
    }

    cd->setCompoundType(convertToCompoundType(root->section,root->spec));

    cd->setMetaData(root->metaData);
  }
  else // new class
  {
    ClassDef::CompoundType sec = convertToCompoundType(root->section,root->spec);

    QCString className;
    QCString namespaceName;
    extractNamespaceName(fullName,className,namespaceName);

    AUTO_TRACE_ADD("New class: fullname '{}' namespace '{}' name='{}' brief='{}' docs='{}'",
        fullName, namespaceName, className, Trace::trunc(root->brief), Trace::trunc(root->doc));

    QCString tagName;
    QCString refFileName;
    const TagInfo *tagInfo = root->tagInfo();
    int i;
    if (tagInfo)
    {
      tagName     = tagInfo->tagName;
      refFileName = tagInfo->fileName;
      if (fullName.find("::")!=-1)
        // symbols imported via tag files may come without the parent scope,
        // so we artificially create it here
      {
        buildScopeFromQualifiedName(fullName,root->lang,tagInfo);
      }
    }
    std::unique_ptr<ArgumentList> tArgList;
    if ((root->lang==SrcLangExt_CSharp || root->lang==SrcLangExt_Java) && (i=fullName.findRev('<'))!=-1)
    {
      // a Java/C# generic class looks like a C++ specialization, so we need to split the
      // name and template arguments here
      tArgList = stringToArgumentList(root->lang,fullName.mid(i));
      fullName=fullName.left(i);
    }
    else
    {
      tArgList = getTemplateArgumentsFromName(fullName,root->tArgLists);
    }
    // add class to the list
    cd = toClassDefMutable(
        Doxygen::classLinkedMap->add(fullName,
          createClassDef(tagInfo?tagName:root->fileName,root->startLine,root->startColumn,
             fullName,sec,tagName,refFileName,TRUE,root->spec&Entry::Enum) ));
    if (cd)
    {
      AUTO_TRACE_ADD("New class '{}' type={} #tArgLists={} tagInfo={} hidden={} artificial={}",
              fullName,cd->compoundTypeString(),root->tArgLists.size(),
              fmt::ptr(tagInfo),root->hidden,root->artificial);
      cd->setDocumentation(root->doc,root->docFile,root->docLine); // copy docs to definition
      cd->setBriefDescription(root->brief,root->briefFile,root->briefLine);
      cd->setLanguage(root->lang);
      cd->setId(root->id);
      cd->setHidden(root->hidden);
      cd->setArtificial(root->artificial);
      cd->setClassSpecifier(root->spec);
      cd->addQualifiers(root->qualifiers);
      cd->setTypeConstraints(root->typeConstr);

      if (tArgList)
      {
        cd->setTemplateArguments(*tArgList);
      }
      cd->setRequiresClause(root->req);
      cd->setProtection(root->protection);
      cd->setIsStatic(root->isStatic);

      // file definition containing the class cd
      cd->setBodySegment(root->startLine,root->bodyLine,root->endBodyLine);
      cd->setBodyDef(fd);

      cd->setMetaData(root->metaData);

      cd->insertUsedFile(fd);
    }
    else
    {
      AUTO_TRACE_ADD("Class {} not added, already exists as alias", fullName);
    }
  }

  if (cd)
  {
    cd->addSectionsToDefinition(root->anchors);
    if (!root->subGrouping) cd->setSubGrouping(FALSE);
    if ((root->spec&Entry::ForwardDecl)==0)
    {
      if (cd->hasDocumentation())
      {
        addIncludeFile(cd,fd,root);
      }
      if (fd && (root->section & Entry::COMPOUND_MASK))
      {
        AUTO_TRACE_ADD("Inserting class {} in file {} (root->fileName='{}')", cd->name(), fd->name(), root->fileName);
        cd->setFileDef(fd);
        fd->insertClass(cd);
      }
    }
    addClassToGroups(root,cd);
    cd->setRefItems(root->sli);
  }
}

//----------------------------------------------------------------------
// build a list of all classes mentioned in the documentation
// and all classes that have a documentation block before their definition.
static void buildClassList(const Entry *root)
{
  if (
        ((root->section & Entry::COMPOUND_MASK) ||
         root->section==Entry::OBJCIMPL_SEC) && !root->name.isEmpty()
     )
  {
    AUTO_TRACE();
    addClassToContext(root);
  }
  for (const auto &e : root->children()) buildClassList(e.get());
}

static void buildClassDocList(const Entry *root)
{
  if (
       (root->section & Entry::COMPOUNDDOC_MASK) && !root->name.isEmpty()
     )
  {
    AUTO_TRACE();
    addClassToContext(root);
  }
  for (const auto &e : root->children()) buildClassDocList(e.get());
}

//----------------------------------------------------------------------
// build a list of all classes mentioned in the documentation
// and all classes that have a documentation block before their definition.

static void addConceptToContext(const Entry *root)
{
  AUTO_TRACE();
  FileDef *fd = root->fileDef();

  QCString scName;
  if (root->parent()->section&Entry::SCOPE_MASK)
  {
     scName=root->parent()->name;
  }

  // name with scope (if not present already)
  QCString qualifiedName = root->name;
  if (!scName.isEmpty() && !leftScopeMatch(qualifiedName,scName))
  {
    qualifiedName.prepend(scName+"::");
  }

  // see if we already found the concept before
  ConceptDefMutable *cd = getConceptMutable(qualifiedName);

  AUTO_TRACE_ADD("Found concept with name '{}' (qualifiedName='{}')", cd ? cd->name() : root->name, qualifiedName);

  if (cd)
  {
    qualifiedName=cd->name();
    AUTO_TRACE_ADD("Existing concept '{}'",cd->name());

    cd->setDocumentation(root->doc,root->docFile,root->docLine);
    cd->setBriefDescription(root->brief,root->briefFile,root->briefLine);

    addIncludeFile(cd,fd,root);
  }
  else // new concept
  {
    QCString className;
    QCString namespaceName;
    extractNamespaceName(qualifiedName,className,namespaceName);

    AUTO_TRACE_ADD("New concept: fullname '{}' namespace '{}' name='{}' brief='{}' docs='{}'",
        qualifiedName,namespaceName,className,root->brief,root->doc);

    QCString tagName;
    QCString refFileName;
    const TagInfo *tagInfo = root->tagInfo();
    if (tagInfo)
    {
      tagName     = tagInfo->tagName;
      refFileName = tagInfo->fileName;
      if (qualifiedName.find("::")!=-1)
        // symbols imported via tag files may come without the parent scope,
        // so we artificially create it here
      {
        buildScopeFromQualifiedName(qualifiedName,root->lang,tagInfo);
      }
    }
    std::unique_ptr<ArgumentList> tArgList = getTemplateArgumentsFromName(qualifiedName,root->tArgLists);
    // add concept to the list
    cd = toConceptDefMutable(
        Doxygen::conceptLinkedMap->add(qualifiedName,
            createConceptDef(tagInfo?tagName:root->fileName,root->startLine,root->startColumn,
               qualifiedName,tagName,refFileName)));
    if (cd)
    {
      AUTO_TRACE_ADD("New concept '{}' #tArgLists={} tagInfo={}",
          qualifiedName,root->tArgLists.size(),fmt::ptr(tagInfo));
      cd->setDocumentation(root->doc,root->docFile,root->docLine); // copy docs to definition
      cd->setBriefDescription(root->brief,root->briefFile,root->briefLine);
      cd->setLanguage(root->lang);
      cd->setId(root->id);
      cd->setHidden(root->hidden);
      cd->setGroupId(root->mGrpId);
      if (tArgList)
      {
        cd->setTemplateArguments(*tArgList);
      }
      cd->setInitializer(root->initializer.str().c_str());
      // file definition containing the class cd
      cd->setBodySegment(root->startLine,root->bodyLine,root->endBodyLine);
      cd->setBodyDef(fd);
      addIncludeFile(cd,fd,root);

      // also add namespace to the correct structural context
      Definition *d = findScopeFromQualifiedName(Doxygen::globalScope,qualifiedName,0,tagInfo);
      if (d && d->definitionType()==Definition::TypeNamespace)
      {
        DefinitionMutable *dm = toDefinitionMutable(d);
        if (dm)
        {
          dm->addInnerCompound(cd);
        }
        cd->setOuterScope(d);
      }
    }
    else
    {
      AUTO_TRACE_ADD("Concept '{}' not added, already exists (as alias)", qualifiedName);
    }
  }

  if (cd)
  {
    cd->addSectionsToDefinition(root->anchors);
    if (fd)
    {
      AUTO_TRACE_ADD("Inserting concept '{}' in file '{}' (root->fileName='{}')", cd->name(), fd->name(), root->fileName);
      cd->setFileDef(fd);
      fd->insertConcept(cd);
    }
    addConceptToGroups(root,cd);
    cd->setRefItems(root->sli);
  }
}
static void buildConceptList(const Entry *root)
{
  if (root->section & Entry::CONCEPT_SEC)
  {
    AUTO_TRACE();
    addConceptToContext(root);
  }
  for (const auto &e : root->children()) buildConceptList(e.get());
}

static void buildConceptDocList(const Entry *root)
{
  if (root->section & Entry::CONCEPTDOC_SEC)
  {
    AUTO_TRACE();
    addConceptToContext(root);
  }
  for (const auto &e : root->children()) buildConceptDocList(e.get());
}

// This routine is to allow @ingroup X @{ concept A; concept B; @} to work
// (same also works for variable and functions because of logic in MemberGroup::insertMember)
static void distributeConceptGroups()
{
  AUTO_TRACE();
  for (const auto &cd : *Doxygen::conceptLinkedMap)
  {
    if (cd->groupId()!=DOX_NOGROUP)
    {
      for (const auto &ocd : *Doxygen::conceptLinkedMap)
      {
        if (cd!=ocd && cd->groupId()==ocd->groupId() &&
            !cd->partOfGroups().empty() && ocd->partOfGroups().empty())
        {
          ConceptDefMutable *ocdm = toConceptDefMutable(ocd.get());
          if (ocdm)
          {
            for (const auto &gd : cd->partOfGroups())
            {
              if (gd)
              {
                AUTO_TRACE_ADD("making concept '{}' part of group '{}'",ocdm->name(),gd->name());
                ocdm->makePartOfGroup(gd);
                gd->addConcept(ocd.get());
              }
            }
          }
        }
      }
    }
  }
}

//----------------------------------------------------------------------

static void resolveClassNestingRelations()
{
  ClassDefSet visitedClasses;

  bool done=FALSE;
  //int iteration=0;
  while (!done)
  {
    done=TRUE;
    //++iteration;
    struct ClassAlias
    {
      ClassAlias(const QCString &name,std::unique_ptr<ClassDef> cd,DefinitionMutable *ctx) :
        aliasFullName(name),aliasCd(std::move(cd)), aliasContext(ctx) {}
      QCString aliasFullName;
      std::unique_ptr<ClassDef> aliasCd;
      DefinitionMutable *aliasContext;
    };
    std::vector<ClassAlias> aliases;
    for (const auto &icd : *Doxygen::classLinkedMap)
    {
      ClassDefMutable *cd = toClassDefMutable(icd.get());
      if (cd && visitedClasses.find(icd.get())==visitedClasses.end())
      {
        QCString name = stripAnonymousNamespaceScope(icd->name());
        //printf("processing=%s, iteration=%d\n",qPrint(cd->name()),iteration);
        // also add class to the correct structural context
        Definition *d = findScopeFromQualifiedName(Doxygen::globalScope,
                                                 name,icd->getFileDef(),0);
        if (d)
        {
          //printf("****** adding %s to scope %s in iteration %d\n",qPrint(cd->name()),qPrint(d->name()),iteration);
          DefinitionMutable *dm = toDefinitionMutable(d);
          if (dm)
          {
            dm->addInnerCompound(cd);
          }
          cd->setOuterScope(d);

          // for inline namespace add an alias of the class to the outer scope
          while (d->definitionType()==Definition::TypeNamespace)
          {
            NamespaceDef *nd = toNamespaceDef(d);
            //printf("nd->isInline()=%d\n",nd->isInline());
            if (nd && nd->isInline())
            {
              d = d->getOuterScope();
              if (d)
              {
                dm = toDefinitionMutable(d);
                if (dm)
                {
                  auto aliasCd = createClassDefAlias(d,cd);
                  QCString aliasFullName = d->qualifiedName()+"::"+aliasCd->localName();
                  aliases.push_back(ClassAlias(aliasFullName,std::move(aliasCd),dm));
                  //printf("adding %s to %s as %s\n",qPrint(aliasCd->name()),qPrint(d->name()),qPrint(aliasFullName));
                }
              }
            }
            else
            {
              break;
            }
          }

          visitedClasses.insert(icd.get());
          done=FALSE;
        }
        //else
        //{
        //  printf("****** ignoring %s: scope not (yet) found in iteration %d\n",qPrint(cd->name()),iteration);
        //}
      }
    }
    // add aliases
    for (auto &alias : aliases)
    {
       ClassDef *aliasCd = Doxygen::classLinkedMap->add(alias.aliasFullName,std::move(alias.aliasCd));
       if (aliasCd)
       {
         alias.aliasContext->addInnerCompound(aliasCd);
       }
    }
  }

  //give warnings for unresolved compounds
  for (const auto &icd : *Doxygen::classLinkedMap)
  {
    ClassDefMutable *cd = toClassDefMutable(icd.get());
    if (cd && visitedClasses.find(icd.get())==visitedClasses.end())
    {
      QCString name = stripAnonymousNamespaceScope(cd->name());
      //printf("processing unresolved=%s, iteration=%d\n",qPrint(cd->name()),iteration);
      /// create the scope artificially
      // anyway, so we can at least relate scopes properly.
      Definition *d = buildScopeFromQualifiedName(name,cd->getLanguage(),0);
      if (d && d!=cd && !cd->getDefFileName().isEmpty())
                 // avoid recursion in case of redundant scopes, i.e: namespace N { class N::C {}; }
                 // for this case doxygen assumes the existence of a namespace N::N in which C is to be found!
                 // also avoid warning for stuff imported via a tagfile.
      {
        DefinitionMutable *dm = toDefinitionMutable(d);
        if (dm)
        {
          dm->addInnerCompound(cd);
        }
        cd->setOuterScope(d);
        warn(cd->getDefFileName(),cd->getDefLine(),
            "Internal inconsistency: scope for class %s not "
            "found!",qPrint(name)
            );
      }
    }
  }
}

void distributeClassGroupRelations()
{
  //bool inlineGroupedClasses = Config_getBool(INLINE_GROUPED_CLASSES);
  //if (!inlineGroupedClasses) return;
  //printf("** distributeClassGroupRelations()\n");

  ClassDefSet visitedClasses;
  for (const auto &cd : *Doxygen::classLinkedMap)
  {
    //printf("Checking %s\n",qPrint(cd->name()));
    // distribute the group to nested classes as well
    if (visitedClasses.find(cd.get())==visitedClasses.end() && !cd->partOfGroups().empty())
    {
      //printf("  Candidate for merging\n");
      GroupDef *gd = cd->partOfGroups().front();
      for (auto &ncd : cd->getClasses())
      {
        ClassDefMutable *ncdm = toClassDefMutable(ncd);
        if (ncdm && ncdm->partOfGroups().empty())
        {
          //printf("  Adding %s to group '%s'\n",qPrint(ncd->name()),
          //    gd->groupTitle());
          ncdm->makePartOfGroup(gd);
          gd->addClass(ncdm);
        }
      }
      visitedClasses.insert(cd.get()); // only visit every class once
    }
  }
}

//----------------------------

static ClassDefMutable *createTagLessInstance(const ClassDef *rootCd,const ClassDef *templ,const QCString &fieldName)
{
  QCString fullName = removeAnonymousScopes(templ->name());
  if (fullName.endsWith("::")) fullName=fullName.left(fullName.length()-2);
  fullName+="."+fieldName;

  //printf("** adding class %s based on %s\n",qPrint(fullName),qPrint(templ->name()));
  ClassDefMutable *cd = toClassDefMutable(
      Doxygen::classLinkedMap->add(fullName,
         createClassDef(templ->getDefFileName(),
                            templ->getDefLine(),
                            templ->getDefColumn(),
                            fullName,
                            templ->compoundType())));
  if (cd)
  {
    cd->setDocumentation(templ->documentation(),templ->docFile(),templ->docLine()); // copy docs to definition
    cd->setBriefDescription(templ->briefDescription(),templ->briefFile(),templ->briefLine());
    cd->setLanguage(templ->getLanguage());
    cd->setBodySegment(templ->getDefLine(),templ->getStartBodyLine(),templ->getEndBodyLine());
    cd->setBodyDef(templ->getBodyDef());

    cd->setOuterScope(rootCd->getOuterScope());
    if (rootCd->getOuterScope()!=Doxygen::globalScope)
    {
      DefinitionMutable *outerScope = toDefinitionMutable(rootCd->getOuterScope());
      if (outerScope)
      {
        outerScope->addInnerCompound(cd);
      }
    }

    FileDef *fd = templ->getFileDef();
    if (fd)
    {
      cd->setFileDef(fd);
      fd->insertClass(cd);
    }
    for (const auto &gd : rootCd->partOfGroups())
    {
      cd->makePartOfGroup(gd);
      const_cast<GroupDef*>(gd)->addClass(cd);
    }

    MemberList *ml = templ->getMemberList(MemberListType_pubAttribs);
    if (ml)
    {
      for (const auto &md : *ml)
      {
        //printf("    Member %s type=%s\n",qPrint(md->name()),md->typeString());
        auto newMd = createMemberDef(md->getDefFileName(),md->getDefLine(),md->getDefColumn(),
            md->typeString(),md->name(),md->argsString(),md->excpString(),
            md->protection(),md->virtualness(),md->isStatic(),Relationship::Member,
            md->memberType(),
            ArgumentList(),ArgumentList(),"");
        MemberDefMutable *imd = toMemberDefMutable(newMd.get());
        imd->setMemberClass(cd);
        imd->setDocumentation(md->documentation(),md->docFile(),md->docLine());
        imd->setBriefDescription(md->briefDescription(),md->briefFile(),md->briefLine());
        imd->setInbodyDocumentation(md->inbodyDocumentation(),md->inbodyFile(),md->inbodyLine());
        imd->setMemberSpecifiers(md->getMemberSpecifiers());
        imd->setMemberGroupId(md->getMemberGroupId());
        imd->setInitializer(md->initializer());
        imd->setRequiresClause(md->requiresClause());
        imd->setMaxInitLines(md->initializerLines());
        imd->setBitfields(md->bitfieldString());
        imd->setLanguage(md->getLanguage());
        cd->insertMember(imd);
        MemberName *mn = Doxygen::memberNameLinkedMap->add(md->name());
        mn->push_back(std::move(newMd));
      }
    }
  }
  return cd;
}

/** Look through the members of class \a cd and its public members.
 *  If there is a member m of a tag less struct/union,
 *  then we create a duplicate of the struct/union with the name of the
 *  member to identify it.
 *  So if cd has name S, then the tag less struct/union will get name S.m
 *  Since tag less structs can be nested we need to call this function
 *  recursively. Later on we need to patch the member types so we keep
 *  track of the hierarchy of classes we create.
 */
static void processTagLessClasses(const ClassDef *rootCd,
                                  const ClassDef *cd,
                                  ClassDefMutable *tagParentCd,
                                  const QCString &prefix,int count)
{
  //printf("%d: processTagLessClasses %s\n",count,qPrint(cd->name()));
  //printf("checking members for %s\n",qPrint(cd->name()));
  if (tagParentCd && !cd->getClasses().empty())
  {
    MemberList *ml = cd->getMemberList(MemberListType_pubAttribs);
    if (ml)
    {
      for (const auto &md : *ml)
      {
        QCString type = md->typeString();
        if (type.find("::@")!=-1) // member of tag less struct/union
        {
          for (const auto &icd : cd->getClasses())
          {
            //printf("  member %s: type='%s'\n",qPrint(md->name()),qPrint(type));
            //printf("  comparing '%s'<->'%s'\n",qPrint(type),qPrint(icd->name()));
            if (type.find(icd->name())!=-1) // matching tag less struct/union
            {
              QCString name = md->name();
              if (md->isAnonymous()) name = "__unnamed" + name.right(name.length()-1)+"__";
              if (!prefix.isEmpty()) name.prepend(prefix+".");
              //printf("    found %s for class %s\n",qPrint(name),qPrint(cd->name()));
              ClassDefMutable *ncd = createTagLessInstance(rootCd,icd,name);
              if (ncd)
              {
                processTagLessClasses(rootCd,icd,ncd,name,count+1);
                //printf("    addTagged %s to %s\n",qPrint(ncd->name()),qPrint(tagParentCd->name()));
                ncd->setTagLessReference(icd);

                // replace tag-less type for generated/original member
                // by newly created class name.
                // note the difference between changing cd and tagParentCd.
                // for the initial call this is the same pointer, but for
                // recursive calls cd is the original tag-less struct (of which
                // there is only one instance) and tagParentCd is the newly
                // generated tagged struct of which there can be multiple instances!
                MemberList *pml = tagParentCd->getMemberList(MemberListType_pubAttribs);
                if (pml)
                {
                  for (const auto &pmd : *pml)
                  {
                    MemberDefMutable *pmdm = toMemberDefMutable(pmd);
                    if (pmdm && pmd->name()==md->name())
                    {
                      pmdm->setAccessorType(ncd,substitute(pmd->typeString(),icd->name(),ncd->name()));
                      //pmd->setType(substitute(pmd->typeString(),icd->name(),ncd->name()));
                    }
                  }
                }
              }
            }
          }
        }
      }
    }
  }
}

static void findTagLessClasses(std::vector<ClassDefMutable*> &candidates,ClassDef *cd)
{
  for (const auto &icd : cd->getClasses())
  {
    if (icd->name().find("@")==-1) // process all non-anonymous inner classes
    {
      findTagLessClasses(candidates,icd);
    }
  }

  ClassDefMutable *cdm = toClassDefMutable(cd);
  if (cdm)
  {
    candidates.push_back(cdm);
  }
}

static void findTagLessClasses()
{
  std::vector<ClassDefMutable *> candidates;
  for (auto &cd : *Doxygen::classLinkedMap)
  {
    Definition *scope = cd->getOuterScope();
    if (scope && scope->definitionType()!=Definition::TypeClass) // that is not nested
    {
      findTagLessClasses(candidates,cd.get());
    }
  }

  // since processTagLessClasses is potentially adding classes to Doxygen::classLinkedMap
  // we need to call it outside of the loop above, otherwise the iterator gets invalidated!
  for (auto &cd : candidates)
  {
    processTagLessClasses(cd,cd,cd,"",0); // process tag less inner struct/classes
  }
}


//----------------------------------------------------------------------
// build a list of all namespaces mentioned in the documentation
// and all namespaces that have a documentation block before their definition.
static void buildNamespaceList(const Entry *root)
{
  if (
       (root->section==Entry::NAMESPACE_SEC ||
        root->section==Entry::NAMESPACEDOC_SEC ||
        root->section==Entry::PACKAGEDOC_SEC
       ) &&
       !root->name.isEmpty()
     )
  {
    AUTO_TRACE("name={}",root->name);

    QCString fName = root->name;
    if (root->section==Entry::PACKAGEDOC_SEC)
    {
      fName=substitute(fName,".","::");
    }

    QCString fullName = stripAnonymousNamespaceScope(fName);
    if (!fullName.isEmpty())
    {
      AUTO_TRACE_ADD("Found namespace {} in {} at line {}",root->name,root->fileName,root->startLine);
      NamespaceDef *ndi = Doxygen::namespaceLinkedMap->find(fullName);
      if (ndi) // existing namespace
      {
        NamespaceDefMutable *nd = toNamespaceDefMutable(ndi);
        if (nd) // non-inline namespace
        {
          AUTO_TRACE_ADD("Existing namespace");
          nd->setDocumentation(root->doc,root->docFile,root->docLine);
          nd->setName(fullName); // change name to match docs
          nd->addSectionsToDefinition(root->anchors);
          nd->setBriefDescription(root->brief,root->briefFile,root->briefLine);
          if (nd->getLanguage()==SrcLangExt_Unknown)
          {
            nd->setLanguage(root->lang);
          }
          if (root->tagInfo()==0 && nd->isReference() && !(root->doc.isEmpty() && root->brief.isEmpty()))
            // if we previously found namespace nd in a tag file and now we find a
            // documented namespace with the same name in the project, then remove
            // the tag file reference
          {
            nd->setReference("");
            nd->setFileName(fullName);
          }
          nd->setMetaData(root->metaData);

          // file definition containing the namespace nd
          FileDef *fd=root->fileDef();
          if (nd->isArtificial())
          {
            nd->setArtificial(FALSE); // found namespace explicitly, so cannot be artificial
            nd->setDefFile(root->fileName,root->startLine,root->startColumn);
          }
          // insert the namespace in the file definition
          if (fd) fd->insertNamespace(nd);
          addNamespaceToGroups(root,nd);
          nd->setRefItems(root->sli);
        }
      }
      else // fresh namespace
      {
        QCString tagName;
        QCString tagFileName;
        const TagInfo *tagInfo = root->tagInfo();
        if (tagInfo)
        {
          tagName     = tagInfo->tagName;
          tagFileName = tagInfo->fileName;
        }
        AUTO_TRACE_ADD("new namespace {} lang={} tagName={}",fullName,langToString(root->lang),tagName);
        // add namespace to the list
        NamespaceDefMutable *nd = toNamespaceDefMutable(
            Doxygen::namespaceLinkedMap->add(fullName,
              createNamespaceDef(tagInfo?tagName:root->fileName,root->startLine,
                root->startColumn,fullName,tagName,tagFileName,
                root->type,root->spec&Entry::Published)));
        if (nd)
        {
          nd->setDocumentation(root->doc,root->docFile,root->docLine); // copy docs to definition
          nd->setBriefDescription(root->brief,root->briefFile,root->briefLine);
          nd->addSectionsToDefinition(root->anchors);
          nd->setHidden(root->hidden);
          nd->setArtificial(root->artificial);
          nd->setLanguage(root->lang);
          nd->setId(root->id);
          nd->setMetaData(root->metaData);
          nd->setInline((root->spec&Entry::Inline)!=0);

          addNamespaceToGroups(root,nd);
          nd->setRefItems(root->sli);

          // file definition containing the namespace nd
          FileDef *fd=root->fileDef();
          // insert the namespace in the file definition
          if (fd) fd->insertNamespace(nd);

          // the empty string test is needed for extract all case
          nd->setBriefDescription(root->brief,root->briefFile,root->briefLine);
          nd->insertUsedFile(fd);
          nd->setBodySegment(root->startLine,root->bodyLine,root->endBodyLine);
          nd->setBodyDef(fd);

          // also add namespace to the correct structural context
          Definition *d = findScopeFromQualifiedName(Doxygen::globalScope,fullName,0,tagInfo);
          AUTO_TRACE_ADD("adding namespace {} to context {}",nd->name(),d ? d->name() : QCString("<none>"));
          if (d==0) // we didn't find anything, create the scope artificially
            // anyway, so we can at least relate scopes properly.
          {
            d = buildScopeFromQualifiedName(fullName,nd->getLanguage(),tagInfo);
            DefinitionMutable *dm = toDefinitionMutable(d);
            if (dm)
            {
              dm->addInnerCompound(nd);
            }
            nd->setOuterScope(d);
            // TODO: Due to the order in which the tag file is written
            // a nested class can be found before its parent!
          }
          else
          {
            DefinitionMutable *dm = toDefinitionMutable(d);
            if (dm)
            {
              dm->addInnerCompound(nd);
            }
            nd->setOuterScope(d);
            // in case of d is an inline namespace, alias insert nd in the part scope of d.
            while (d->definitionType()==Definition::TypeNamespace)
            {
              NamespaceDef *pnd = toNamespaceDef(d);
              if (pnd && pnd->isInline())
              {
                d = d->getOuterScope();
                if (d)
                {
                  dm = toDefinitionMutable(d);
                  if (dm)
                  {
                    auto aliasNd = createNamespaceDefAlias(d,nd);
                    dm->addInnerCompound(aliasNd.get());
                    QCString aliasName = aliasNd->name();
                    AUTO_TRACE_ADD("adding alias {} to {}",aliasName,d->name());
                    Doxygen::namespaceLinkedMap->add(aliasName,std::move(aliasNd));
                  }
                }
                else
                {
                  break;
                }
              }
              else
              {
                break;
              }
            }
          }
        }
      }
    }
  }
  for (const auto &e : root->children()) buildNamespaceList(e.get());
}

//----------------------------------------------------------------------

static NamespaceDef *findUsedNamespace(const LinkedRefMap<NamespaceDef> &unl,
                              const QCString &name)
{
  NamespaceDef *usingNd =0;
  for (auto &und : unl)
  {
    QCString uScope=und->name()+"::";
    usingNd = getResolvedNamespace(uScope+name);
    if (usingNd!=0) break;
  }
  return usingNd;
}

static void findUsingDirectives(const Entry *root)
{
  if (root->section==Entry::USINGDIR_SEC)
  {
    AUTO_TRACE("Found using directive {} at line {} of {}",root->name,root->startLine,root->fileName);
    QCString name=substitute(root->name,".","::");
    if (name.endsWith("::"))
    {
      name=name.left(name.length()-2);
    }
    if (!name.isEmpty())
    {
      NamespaceDef *usingNd = 0;
      NamespaceDefMutable *nd = 0;
      FileDef      *fd = root->fileDef();
      QCString nsName;

      // see if the using statement was found inside a namespace or inside
      // the global file scope.
      if (root->parent() && root->parent()->section==Entry::NAMESPACE_SEC &&
          (fd==0 || fd->getLanguage()!=SrcLangExt_Java) // not a .java file
         )
      {
        nsName=stripAnonymousNamespaceScope(root->parent()->name);
        if (!nsName.isEmpty())
        {
          nd = getResolvedNamespaceMutable(nsName);
        }
      }

      // find the scope in which the 'using' namespace is defined by prepending
      // the possible scopes in which the using statement was found, starting
      // with the most inner scope and going to the most outer scope (i.e.
      // file scope).
      int scopeOffset = nsName.length();
      do
      {
        QCString scope=scopeOffset>0 ?
                      nsName.left(scopeOffset)+"::" : QCString();
        usingNd = getResolvedNamespace(scope+name);
        //printf("Trying with scope='%s' usingNd=%p\n",(scope+qPrint(name)),usingNd);
        if (scopeOffset==0)
        {
          scopeOffset=-1;
        }
        else if ((scopeOffset=nsName.findRev("::",scopeOffset-1))==-1)
        {
          scopeOffset=0;
        }
      } while (scopeOffset>=0 && usingNd==0);

      if (usingNd==0 && nd) // not found, try used namespaces in this scope
                            // or in one of the parent namespace scopes
      {
        const NamespaceDefMutable *pnd = nd;
        while (pnd && usingNd==0)
        {
          // also try with one of the used namespaces found earlier
          usingNd = toNamespaceDefMutable(findUsedNamespace(pnd->getUsedNamespaces(),name));

          // goto the parent
          Definition *s = pnd->getOuterScope();
          if (s && s->definitionType()==Definition::TypeNamespace)
          {
            pnd = toNamespaceDefMutable(toNamespaceDef(s));
          }
          else
          {
            pnd = 0;
          }
        }
      }
      if (usingNd==0 && fd) // still nothing, also try used namespace in the
                            // global scope
      {
        usingNd = findUsedNamespace(fd->getUsedNamespaces(),name);
      }

      //printf("%s -> %s\n",qPrint(name),usingNd?qPrint(usingNd->name()):"<none>");

      // add the namespace the correct scope
      if (usingNd)
      {
        //printf("using fd=%p nd=%p\n",fd,nd);
        if (nd)
        {
          //printf("Inside namespace %s\n",qPrint(nd->name()));
          nd->addUsingDirective(usingNd);
        }
        else if (fd)
        {
          //printf("Inside file %s\n",qPrint(fd->name()));
          fd->addUsingDirective(usingNd);
        }
      }
      else // unknown namespace, but add it anyway.
      {
        AUTO_TRACE_ADD("new unknown namespace {} lang={} hidden={}",name,langToString(root->lang),root->hidden);
        // add namespace to the list
        nd = toNamespaceDefMutable(
            Doxygen::namespaceLinkedMap->add(name,
               createNamespaceDef(root->fileName,root->startLine,root->startColumn,name)));
        if (nd)
        {
          nd->setDocumentation(root->doc,root->docFile,root->docLine); // copy docs to definition
          nd->setBriefDescription(root->brief,root->briefFile,root->briefLine);
          nd->addSectionsToDefinition(root->anchors);
          nd->setHidden(root->hidden);
          nd->setArtificial(TRUE);
          nd->setLanguage(root->lang);
          nd->setId(root->id);
          nd->setMetaData(root->metaData);
          nd->setInline((root->spec&Entry::Inline)!=0);

          for (const Grouping &g : root->groups)
          {
            GroupDef *gd=0;
            if (!g.groupname.isEmpty() && (gd=Doxygen::groupLinkedMap->find(g.groupname)))
              gd->addNamespace(nd);
          }

          // insert the namespace in the file definition
          if (fd)
          {
            fd->insertNamespace(nd);
            fd->addUsingDirective(nd);
          }

          // the empty string test is needed for extract all case
          nd->setBriefDescription(root->brief,root->briefFile,root->briefLine);
          nd->insertUsedFile(fd);
          nd->setRefItems(root->sli);
        }
      }
    }
  }
  for (const auto &e : root->children()) findUsingDirectives(e.get());
}

//----------------------------------------------------------------------

static void buildListOfUsingDecls(const Entry *root)
{
  if (root->section==Entry::USINGDECL_SEC &&
      !(root->parent()->section&Entry::COMPOUND_MASK) // not a class/struct member
     )
  {
    QCString name = substitute(root->name,".","::");
    g_usingDeclarations.insert(name.str());
  }
  for (const auto &e : root->children()) buildListOfUsingDecls(e.get());
}


static void findUsingDeclarations(const Entry *root,bool filterPythonPackages)
{
  if (root->section==Entry::USINGDECL_SEC &&
      !(root->parent()->section&Entry::COMPOUND_MASK) && // not a class/struct member
      (!filterPythonPackages || (root->lang==SrcLangExt_Python && root->fileName.endsWith("__init__.py")))
     )
  {
    AUTO_TRACE("Found using declaration '{}' at line {} of {} inside section {:#10x}",
       root->name,root->startLine,root->fileName,root->parent()->section);
    if (!root->name.isEmpty())
    {
      ClassDefMutable *usingCd = 0;
      NamespaceDefMutable *nd = 0;
      FileDef      *fd = root->fileDef();
      QCString scName;

      // see if the using statement was found inside a namespace or inside
      // the global file scope.
      if (root->parent()->section == Entry::NAMESPACE_SEC)
      {
        scName=root->parent()->name;
        if (!scName.isEmpty())
        {
          nd = getResolvedNamespaceMutable(scName);
        }
      }

      // Assume the using statement was used to import a class.
      // Find the scope in which the 'using' namespace is defined by prepending
      // the possible scopes in which the using statement was found, starting
      // with the most inner scope and going to the most outer scope (i.e.
      // file scope).

      QCString name = substitute(root->name,".","::"); //Java/C# scope->internal
      usingCd = getClassMutable(name); // try direct lookup first, this is needed to get
                                // builtin STL classes to properly resolve, e.g.
                                // vector -> std::vector
      if (usingCd==0)
      {
        SymbolResolver resolver(fd);
        usingCd = resolver.resolveClassMutable(nd,name); // try via resolving (see also bug757509)
      }
      if (usingCd==0)
      {
        usingCd = toClassDefMutable(Doxygen::hiddenClassLinkedMap->find(name)); // check if it is already hidden
      }

      if (usingCd==0) // definition not in the input => add an artificial class
      {
        AUTO_TRACE_ADD("New using class '{}' (sec={:#x10})! #tArgLists={}",
             name,root->section,root->tArgLists.size());
        usingCd = toClassDefMutable(
             Doxygen::hiddenClassLinkedMap->add(name,
               createClassDef( "<using>",1,1, name, ClassDef::Class)));
        if (usingCd)
        {
          usingCd->setArtificial(TRUE);
          usingCd->setLanguage(root->lang);
        }
      }
      else
      {
        AUTO_TRACE_ADD("Found used class '{}' in scope='{}'",
            usingCd->name(), nd ? nd->name(): fd ? fd->name() : QCString("<unknown>"));
      }

      if (nd)
      {
        nd->addUsingDeclaration(usingCd);
      }
      else if (fd)
      {
        fd->addUsingDeclaration(usingCd);
      }
    }
  }
  for (const auto &e : root->children()) findUsingDeclarations(e.get(),filterPythonPackages);
}

//----------------------------------------------------------------------

static void findUsingDeclImports(const Entry *root)
{
  if (root->section==Entry::USINGDECL_SEC &&
      (root->parent()->section&Entry::COMPOUND_MASK) // in a class/struct member
     )
  {
    AUTO_TRACE("Found using declaration '{}' inside section {:#10x}", root->name, root->parent()->section);
    QCString fullName=removeRedundantWhiteSpace(root->parent()->name);
    fullName=stripAnonymousNamespaceScope(fullName);
    fullName=stripTemplateSpecifiersFromScope(fullName);
    ClassDefMutable *cd = getClassMutable(fullName);
    if (cd)
    {
      AUTO_TRACE_ADD("found class '{}'",cd->name());
      int i=root->name.find("::");
      if (i!=-1)
      {
        QCString scope=root->name.left(i);
        QCString memName=root->name.right(root->name.length()-i-2);
        SymbolResolver resolver;
        const ClassDef *bcd = resolver.resolveClass(cd,scope); // todo: file in fileScope parameter
        if (bcd && bcd!=cd)
        {
          AUTO_TRACE_ADD("found class '{}' memName='{}'",bcd->name(),memName);
          const MemberNameInfoLinkedMap &mnlm=bcd->memberNameInfoLinkedMap();
          const MemberNameInfo *mni = mnlm.find(memName);
          if (mni)
          {
            for (auto &mi : *mni)
            {
              const MemberDef *md = mi->memberDef();
              if (md && md->protection()!=Protection::Private)
              {
                AUTO_TRACE_ADD("found member '{}'",mni->memberName());
                QCString fileName = root->fileName;
                if (fileName.isEmpty() && root->tagInfo())
                {
                  fileName = root->tagInfo()->tagName;
                }
                const ArgumentList &templAl = md->templateArguments();
                const ArgumentList &al = md->argumentList();
                auto newMd = createMemberDef(
                    fileName,root->startLine,root->startColumn,
                    md->typeString(),memName,md->argsString(),
                    md->excpString(),root->protection,root->virt,
                    md->isStatic(),Relationship::Member,md->memberType(),
                    templAl,al,root->metaData
                    );
                auto newMmd = toMemberDefMutable(newMd.get());
                newMmd->setMemberClass(cd);
                cd->insertMember(newMd.get());
                if (!root->doc.isEmpty() || !root->brief.isEmpty())
                {
                  newMmd->setDocumentation(root->doc,root->docFile,root->docLine);
                  newMmd->setBriefDescription(root->brief,root->briefFile,root->briefLine);
                  newMmd->setInbodyDocumentation(root->inbodyDocs,root->inbodyFile,root->inbodyLine);
                }
                else
                {
                  newMmd->setDocumentation(md->documentation(),md->docFile(),md->docLine());
                  newMmd->setBriefDescription(md->briefDescription(),md->briefFile(),md->briefLine());
                  newMmd->setInbodyDocumentation(md->inbodyDocumentation(),md->inbodyFile(),md->inbodyLine());
                }
                newMmd->setDefinition(md->definition());
                newMmd->enableCallGraph(root->callGraph);
                newMmd->enableCallerGraph(root->callerGraph);
                newMmd->enableReferencedByRelation(root->referencedByRelation);
                newMmd->enableReferencesRelation(root->referencesRelation);
                newMmd->addQualifiers(root->qualifiers);
                newMmd->setBitfields(md->bitfieldString());
                newMmd->addSectionsToDefinition(root->anchors);
                newMmd->setBodySegment(md->getDefLine(),md->getStartBodyLine(),md->getEndBodyLine());
                newMmd->setBodyDef(md->getBodyDef());
                newMmd->setInitializer(md->initializer());
                newMmd->setRequiresClause(md->requiresClause());
                newMmd->setMaxInitLines(md->initializerLines());
                newMmd->setMemberGroupId(root->mGrpId);
                newMmd->setMemberSpecifiers(md->getMemberSpecifiers());
                newMmd->setLanguage(root->lang);
                newMmd->setId(root->id);
                MemberName *mn = Doxygen::memberNameLinkedMap->add(memName);
                mn->push_back(std::move(newMd));
              }
            }
          }
        }
      }
    }

  }
  for (const auto &e : root->children()) findUsingDeclImports(e.get());
}

//----------------------------------------------------------------------

static void findIncludedUsingDirectives()
{
  FileDefSet visitedFiles;
  // then recursively add using directives found in #include files
  // to files that have not been visited.
  for (const auto &fn : *Doxygen::inputNameLinkedMap)
  {
    for (const auto &fd : *fn)
    {
      //printf("----- adding using directives for file %s\n",qPrint(fd->name()));
      fd->addIncludedUsingDirectives(visitedFiles);
    }
  }
}

//----------------------------------------------------------------------

static MemberDef *addVariableToClass(
    const Entry *root,
    ClassDefMutable *cd,
    MemberType mtype,
    const QCString &type,
    const QCString &name,
    const QCString &args,
    bool fromAnnScope,
    MemberDef *fromAnnMemb,
    Protection prot,
    Relationship related)
{
  QCString qualScope = cd->qualifiedNameWithTemplateParameters();
  QCString scopeSeparator="::";
  SrcLangExt lang = cd->getLanguage();
  if (lang==SrcLangExt_Java || lang==SrcLangExt_CSharp)
  {
    qualScope = substitute(qualScope,"::",".");
    scopeSeparator=".";
  }
  AUTO_TRACE("class variable: file='{}' type='{}' scope='{}' name='{}' args='{}' prot={} mtype={} lang={} ann={} init='{}'",
      root->fileName, type, qualScope, name, args, root->protection, mtype, lang, fromAnnScope, root->initializer.str());

  QCString def;
  if (!type.isEmpty())
  {
    if (related!=Relationship::Member || mtype==MemberType_Friend || Config_getBool(HIDE_SCOPE_NAMES))
    {
      if (root->spec&Entry::Alias) // turn 'typedef B A' into 'using A = B'
      {
        def="using "+name+" = "+type.mid(7);
      }
      else
      {
        def=type+" "+name+args;
      }
    }
    else
    {
      if (root->spec&Entry::Alias) // turn 'typedef B C::A' into 'using C::A = B'
      {
        def="using "+qualScope+scopeSeparator+name+" = "+type.mid(7);
      }
      else
      {
        def=type+" "+qualScope+scopeSeparator+name+args;
      }
    }
  }
  else
  {
    if (Config_getBool(HIDE_SCOPE_NAMES))
    {
      def=name+args;
    }
    else
    {
      def=qualScope+scopeSeparator+name+args;
    }
  }
  def.stripPrefix("static ");

  // see if the member is already found in the same scope
  // (this may be the case for a static member that is initialized
  //  outside the class)
  MemberName *mn=Doxygen::memberNameLinkedMap->find(name);
  if (mn)
  {
    for (const auto &imd : *mn)
    {
      //printf("md->getClassDef()=%p cd=%p type=[%s] md->typeString()=[%s]\n",
      //    md->getClassDef(),cd,qPrint(type),md->typeString());
      MemberDefMutable *md = toMemberDefMutable(imd.get());
      if (md &&
          md->getClassDef()==cd &&
          removeRedundantWhiteSpace(type)==md->typeString())
        // member already in the scope
      {

        if (root->lang==SrcLangExt_ObjC &&
            root->mtype==MethodTypes::Property &&
            md->memberType()==MemberType_Variable)
        { // Objective-C 2.0 property
          // turn variable into a property
          md->setProtection(root->protection);
          cd->reclassifyMember(md,MemberType_Property);
        }
        addMemberDocs(root,md,def,0,FALSE,root->spec);
        AUTO_TRACE_ADD("Member already found!");
        return md;
      }
    }
  }

  QCString fileName = root->fileName;
  if (fileName.isEmpty() && root->tagInfo())
  {
    fileName = root->tagInfo()->tagName;
  }

  // new member variable, typedef or enum value
  auto md = createMemberDef(
      fileName,root->startLine,root->startColumn,
      type,name,args,root->exception,
      prot,Specifier::Normal,root->isStatic,related,
      mtype,!root->tArgLists.empty() ? root->tArgLists.back() : ArgumentList(),
      ArgumentList(), root->metaData);
  auto mmd = toMemberDefMutable(md.get());
  mmd->setTagInfo(root->tagInfo());
  mmd->setMemberClass(cd); // also sets outer scope (i.e. getOuterScope())
  mmd->setDocumentation(root->doc,root->docFile,root->docLine);
  mmd->setBriefDescription(root->brief,root->briefFile,root->briefLine);
  mmd->setInbodyDocumentation(root->inbodyDocs,root->inbodyFile,root->inbodyLine);
  mmd->setDefinition(def);
  mmd->setBitfields(root->bitfields);
  mmd->addSectionsToDefinition(root->anchors);
  mmd->setFromAnonymousScope(fromAnnScope);
  mmd->setFromAnonymousMember(fromAnnMemb);
  //md->setIndentDepth(indentDepth);
  mmd->setBodySegment(root->startLine,root->bodyLine,root->endBodyLine);
  std::string init = root->initializer.str();
  mmd->setInitializer(init.c_str());
  mmd->setMaxInitLines(root->initLines);
  mmd->setMemberGroupId(root->mGrpId);
  mmd->setMemberSpecifiers(root->spec);
  mmd->setReadAccessor(root->read);
  mmd->setWriteAccessor(root->write);
  mmd->enableCallGraph(root->callGraph);
  mmd->enableCallerGraph(root->callerGraph);
  mmd->enableReferencedByRelation(root->referencedByRelation);
  mmd->enableReferencesRelation(root->referencesRelation);
  mmd->setHidden(root->hidden);
  mmd->setArtificial(root->artificial);
  mmd->setLanguage(root->lang);
  mmd->setId(root->id);
  addMemberToGroups(root,md.get());
  mmd->setBodyDef(root->fileDef());
  mmd->addQualifiers(root->qualifiers);

  AUTO_TRACE_ADD("Adding new member to class '{}'",cd->name());
  cd->insertMember(md.get());
  mmd->setRefItems(root->sli);

  //TODO: insert FileDef instead of filename strings.
  cd->insertUsedFile(root->fileDef());
  root->markAsProcessed();

  // add the member to the global list
  MemberDef *result = md.get();
  mn = Doxygen::memberNameLinkedMap->add(name);
  mn->push_back(std::move(md));

  return result;
}

//----------------------------------------------------------------------

static MemberDef *addVariableToFile(
    const Entry *root,
    MemberType mtype,
    const QCString &scope,
    const QCString &type,
    const QCString &name,
    const QCString &args,
    bool fromAnnScope,
    MemberDef *fromAnnMemb)
{
  AUTO_TRACE("global variable: file='{}' type='{}' scope='{}' name='{}' args='{}' prot={} mtype={} lang={} init='{}'",
      root->fileName, type, scope, name, args, root->protection, mtype, root->lang, root->initializer.str());

  FileDef *fd = root->fileDef();

  // see if we have a typedef that should hide a struct or union
  if (mtype==MemberType_Typedef && Config_getBool(TYPEDEF_HIDES_STRUCT))
  {
    QCString ttype = type;
    ttype.stripPrefix("typedef ");
    if (ttype.stripPrefix("struct ") || ttype.stripPrefix("union "))
    {
      static const reg::Ex re(R"(\a\w*)");
      reg::Match match;
      std::string typ = ttype.str();
      if (reg::search(typ,match,re))
      {
        QCString typeValue = match.str();
        ClassDefMutable *cd = getClassMutable(typeValue);
        if (cd)
        {
          // this typedef should hide compound name cd, so we
          // change the name that is displayed from cd.
          cd->setClassName(name);
          cd->setDocumentation(root->doc,root->docFile,root->docLine);
          cd->setBriefDescription(root->brief,root->briefFile,root->briefLine);
          return 0;
        }
      }
    }
  }

  // see if the function is inside a namespace
  NamespaceDefMutable *nd = 0;
  if (!scope.isEmpty())
  {
    if (scope.find('@')!=-1) return 0; // anonymous scope!
    nd = getResolvedNamespaceMutable(scope);
  }
  QCString def;

  // determine the definition of the global variable
  if (nd && !nd->isAnonymous() &&
      !Config_getBool(HIDE_SCOPE_NAMES)
     )
    // variable is inside a namespace, so put the scope before the name
  {
    SrcLangExt lang = nd->getLanguage();
    QCString sep=getLanguageSpecificSeparator(lang);

    if (!type.isEmpty())
    {
      if (root->spec&Entry::Alias) // turn 'typedef B NS::A' into 'using NS::A = B'
      {
        def="using "+nd->name()+sep+name+" = "+type;
      }
      else // normal member
      {
        def=type+" "+nd->name()+sep+name+args;
      }
    }
    else
    {
      def=nd->name()+sep+name+args;
    }
  }
  else
  {
    if (!type.isEmpty() && !root->name.isEmpty())
    {
      if (name.at(0)=='@') // dummy variable representing anonymous union
      {
        def=type;
      }
      else
      {
        if (root->spec&Entry::Alias) // turn 'typedef B A' into 'using A = B'
        {
          def="using "+root->name+" = "+type.mid(7);
        }
        else // normal member
        {
          def=type+" "+name+args;
        }
      }
    }
    else
    {
      def=name+args;
    }
  }
  def.stripPrefix("static ");

  MemberName *mn=Doxygen::functionNameLinkedMap->find(name);
  if (mn)
  {
    //QCString nscope=removeAnonymousScopes(scope);
    //NamespaceDef *nd=0;
    //if (!nscope.isEmpty())
    if (!scope.isEmpty())
    {
      nd = getResolvedNamespaceMutable(scope);
    }
    for (const auto &imd : *mn)
    {
      MemberDefMutable *md = toMemberDefMutable(imd.get());
      if (md &&
          ((nd==0 && md->getNamespaceDef()==0 && md->getFileDef() &&
            root->fileName==md->getFileDef()->absFilePath()
           ) // both variable names in the same file
           || (nd!=0 && md->getNamespaceDef()==nd) // both in same namespace
          )
          && !md->isDefine() // function style #define's can be "overloaded" by typedefs or variables
          && !md->isEnumerate() // in C# an enum value and enum can have the same name
         )
        // variable already in the scope
      {
        bool isPHPArray = md->getLanguage()==SrcLangExt_PHP &&
                          md->argsString()!=args &&
                          args.find('[')!=-1;
        bool staticsInDifferentFiles =
                          root->isStatic && md->isStatic() &&
                          root->fileName!=md->getDefFileName();

        if (md->getFileDef() &&
            !isPHPArray && // not a php array
            !staticsInDifferentFiles
           )
          // not a php array variable
        {
          AUTO_TRACE_ADD("variable already found: scope='{}'",md->getOuterScope()->name());
          addMemberDocs(root,md,def,0,FALSE,root->spec);
          md->setRefItems(root->sli);
          // if md is a variable forward declaration and root is the definition that
          // turn md into the definition
          if (!root->explicitExternal && md->isExternal())
          {
            md->setDeclFile(md->getDefFileName(),md->getDefLine(),md->getDefColumn());
            md->setExplicitExternal(FALSE,root->fileName,root->startLine,root->startColumn);
          }
          // if md is the definition and root point at a declaration, then add the
          // declaration info
          else if (root->explicitExternal && !md->isExternal())
          {
            md->setDeclFile(root->fileName,root->startLine,root->startColumn);
          }
          return md;
        }
      }
    }
  }

  QCString fileName = root->fileName;
  if (fileName.isEmpty() && root->tagInfo())
  {
    fileName = root->tagInfo()->tagName;
  }

  AUTO_TRACE_ADD("new variable, namespace='{}'",nd?nd->name():QCString("<global>"));
  // new global variable, enum value or typedef
  auto md =  createMemberDef(
      fileName,root->startLine,root->startColumn,
      type,name,args,QCString(),
      root->protection, Specifier::Normal,root->isStatic,Relationship::Member,
      mtype,!root->tArgLists.empty() ? root->tArgLists.back() : ArgumentList(),
      root->argList, root->metaData);
  auto mmd = toMemberDefMutable(md.get());
  mmd->setTagInfo(root->tagInfo());
  mmd->setMemberSpecifiers(root->spec);
  mmd->setDocumentation(root->doc,root->docFile,root->docLine);
  mmd->setBriefDescription(root->brief,root->briefFile,root->briefLine);
  mmd->setInbodyDocumentation(root->inbodyDocs,root->inbodyFile,root->inbodyLine);
  mmd->addSectionsToDefinition(root->anchors);
  mmd->setFromAnonymousScope(fromAnnScope);
  mmd->setFromAnonymousMember(fromAnnMemb);
  std::string init = root->initializer.str();
  mmd->setInitializer(init.c_str());
  mmd->setMaxInitLines(root->initLines);
  mmd->setMemberGroupId(root->mGrpId);
  mmd->setDefinition(def);
  mmd->setLanguage(root->lang);
  mmd->setId(root->id);
  mmd->enableCallGraph(root->callGraph);
  mmd->enableCallerGraph(root->callerGraph);
  mmd->enableReferencedByRelation(root->referencedByRelation);
  mmd->enableReferencesRelation(root->referencesRelation);
  mmd->setExplicitExternal(root->explicitExternal,fileName,root->startLine,root->startColumn);
  mmd->addQualifiers(root->qualifiers);
  //md->setOuterScope(fd);
  if (!root->explicitExternal)
  {
    mmd->setBodySegment(root->startLine,root->bodyLine,root->endBodyLine);
    mmd->setBodyDef(fd);
  }
  addMemberToGroups(root,md.get());

  mmd->setRefItems(root->sli);
  if (nd && !nd->isAnonymous())
  {
    mmd->setNamespace(nd);
    nd->insertMember(md.get());
  }

  // add member to the file (we do this even if we have already inserted
  // it into the namespace.
  if (fd)
  {
    mmd->setFileDef(fd);
    fd->insertMember(md.get());
  }

  root->markAsProcessed();

  // add member definition to the list of globals
  MemberDef *result = md.get();
  mn = Doxygen::functionNameLinkedMap->add(name);
  mn->push_back(std::move(md));

  return result;
}

/*! See if the return type string \a type is that of a function pointer
 *  \returns -1 if this is not a function pointer variable or
 *           the index at which the closing brace of (...*name) was found.
 */
static int findFunctionPtr(const std::string &type,SrcLangExt lang, int *pLength=0)
{
  AUTO_TRACE("type='{}' lang={}",type,lang);
  if (lang == SrcLangExt_Fortran || lang == SrcLangExt_VHDL)
  {
    return -1; // Fortran and VHDL do not have function pointers
  }

  static const reg::Ex re(R"(\([^)]*[*^][^)]*\))");
  reg::Match match;
  size_t i=std::string::npos;
  size_t l=0;
  if (reg::search(type,match,re)) // contains (...*...)
  {
    i = match.position();
    l = match.length();
  }
  size_t bb=type.find('<');
  size_t be=type.rfind('>');

  if (!type.empty()                            &&  // return type is non-empty
      i!=std::string::npos                     &&   // contains (...*...)
      type.find("operator")==std::string::npos &&   // not an operator
      (type.find(")(")==std::string::npos || type.find("typedef ")!=std::string::npos) &&
                                                    // not a function pointer return type
      !(bb<i && i<be) // bug665855: avoid treating "typedef A<void (T*)> type" as a function pointer
     )
  {
    if (pLength) *pLength=static_cast<int>(l);
    //printf("findFunctionPtr=%d\n",(int)i);
    AUTO_TRACE_EXIT("result={}",i);
    return static_cast<int>(i);
  }
  else
  {
    //printf("findFunctionPtr=%d\n",-1);
    AUTO_TRACE_EXIT("result=-1");
    return -1;
  }
}


/*! Returns TRUE iff \a type is a class within scope \a context.
 *  Used to detect variable declarations that look like function prototypes.
 */
static bool isVarWithConstructor(const Entry *root)
{
  bool result      = false;
  bool typeIsClass = false;
  bool typePtrType = false;
  QCString type;
  Definition *ctx = 0;
  FileDef *fd = root->fileDef();
  int ti;
  SymbolResolver resolver(fd);

  AUTO_TRACE("isVarWithConstructor({})",root->name);
  if (root->parent()->section & Entry::COMPOUND_MASK)
  { // inside a class
    result=FALSE;
    AUTO_TRACE_EXIT("inside class: result={}",result);
    return result;
  }
  else if ((fd != nullptr) && (fd->name().endsWith(".c") || fd->name().endsWith(".h")))
  { // inside a .c file
    result=FALSE;
    AUTO_TRACE_EXIT("inside C file: result={}",result);
    return result;
  }
  if (root->type.isEmpty())
  {
    result=FALSE;
    AUTO_TRACE_EXIT("no type: result={}",result);
    return result;
  }
  if (!root->parent()->name.isEmpty())
  {
    ctx=Doxygen::namespaceLinkedMap->find(root->parent()->name);
  }
  type = root->type;
  // remove qualifiers
  findAndRemoveWord(type,"const");
  findAndRemoveWord(type,"static");
  findAndRemoveWord(type,"volatile");
  typePtrType = type.find('*')!=-1 || type.find('&')!=-1;
  if (!typePtrType)
  {
    typeIsClass = resolver.resolveClass(ctx,type)!=0;
    if (!typeIsClass && (ti=type.find('<'))!=-1)
    {
      typeIsClass=resolver.resolveClass(ctx,type.left(ti))!=0;
    }
  }
  if (typeIsClass) // now we still have to check if the arguments are
                   // types or values. Since we do not have complete type info
                   // we need to rely on heuristics :-(
  {
    if (root->argList.empty())
    {
      result=FALSE; // empty arg list -> function prototype.
      AUTO_TRACE_EXIT("empty arg list: result={}",result);
      return result;
    }
    for (const Argument &a : root->argList)
    {
      static const reg::Ex initChars(R"([\d"'&*!^]+)");
      reg::Match match;
      if (!a.name.isEmpty() || !a.defval.isEmpty())
      {
        std::string name = a.name.str();
        if (reg::search(name,match,initChars) && match.position()==0)
        {
          result=TRUE;
        }
        else
        {
          result=FALSE; // arg has (type,name) pair -> function prototype
        }
        AUTO_TRACE_EXIT("function prototype: result={}",result);
        return result;
      }
      if (!a.type.isEmpty() &&
          (a.type.at(a.type.length()-1)=='*' ||
           a.type.at(a.type.length()-1)=='&'))
           // type ends with * or & => pointer or reference
      {
        result=FALSE;
        AUTO_TRACE_EXIT("pointer or reference: result={}",result);
        return result;
      }
      if (a.type.isEmpty() || resolver.resolveClass(ctx,a.type)!=0)
      {
        result=FALSE; // arg type is a known type
        AUTO_TRACE_EXIT("known type: result={}",result);
        return result;
      }
      if (checkIfTypedef(ctx,fd,a.type))
      {
        result=FALSE; // argument is a typedef
        AUTO_TRACE_EXIT("typedef: result={}",result);
        return result;
      }
      std::string atype = a.type.str();
      if (reg::search(atype,match,initChars) && match.position()==0)
      {
        result=TRUE; // argument type starts with typical initializer char
        AUTO_TRACE_EXIT("argument with init char: result={}",result);
        return result;
      }
      std::string resType=resolveTypeDef(ctx,a.type).str();
      if (resType.empty()) resType=atype;
      static const reg::Ex idChars(R"(\a\w*)");
      if (reg::search(resType,match,idChars) && match.position()==0) // resType starts with identifier
      {
        resType=match.str();
        if (resType=="int"    || resType=="long"     ||
            resType=="float"  || resType=="double"   ||
            resType=="char"   || resType=="void"     ||
            resType=="signed" || resType=="unsigned" ||
            resType=="const"  || resType=="volatile" )
        {
          result=FALSE; // type keyword -> function prototype
          AUTO_TRACE_EXIT("type keyword: result={}",result);
          return result;
        }
      }
    }
    result=TRUE;
  }

  AUTO_TRACE_EXIT("end: result={}",result);
  return result;
}

static void addVariable(const Entry *root,int isFuncPtr=-1)
{
  bool sliceOpt = Config_getBool(OPTIMIZE_OUTPUT_SLICE);

  AUTO_TRACE("VARIABLE_SEC: type='{}' name='{}' args='{}' bodyLine={} mGrpId={} relates='{}'",
      root->type, root->name, root->args, root->bodyLine, root->mGrpId, root->relates);
  //printf("root->parent->name=%s\n",qPrint(root->parent->name));

  QCString type = root->type;
  QCString name = root->name;
  QCString args = root->args;
  if (type.isEmpty() && name.find("operator")==-1 &&
      (name.find('*')!=-1 || name.find('&')!=-1))
  {
    // recover from parse error caused by redundant braces
    // like in "int *(var[10]);", which is parsed as
    // type="" name="int *" args="(var[10])"

    type=name;
    std::string sargs = args.str();
    static const reg::Ex reName(R"(\a\w*)");
    reg::Match match;
    if (reg::search(sargs,match,reName))
    {
      name  = match.str();           // e.g. 'var'  in '(var[10])'
      sargs = match.suffix().str();  // e.g. '[10]) in '(var[10])'
      size_t j = sargs.find(')');
      if (j!=std::string::npos) args=sargs.substr(0,j); // extract, e.g '[10]' from '[10])'
    }
  }
  else
  {
    int i=isFuncPtr;
    if (i==-1 && (root->spec&Entry::Alias)==0) i=findFunctionPtr(type.str(),root->lang); // for typedefs isFuncPtr is not yet set
    AUTO_TRACE_ADD("functionPtr={}",i!=-1?"yes":"no");
    if (i>=0) // function pointer
    {
      int ai = type.find('[',i);
      if (ai>i) // function pointer array
      {
        args.prepend(type.right(type.length()-ai));
        type=type.left(ai);
      }
      else if (type.find(')',i)!=-1) // function ptr, not variable like "int (*bla)[10]"
      {
        type=type.left(type.length()-1);
        args.prepend(") ");
      }
    }
  }
  AUTO_TRACE_ADD("after correction: type='{}' name='{}' args='{}'",type,name,args);

  QCString scope;
  name=removeRedundantWhiteSpace(name);

  // find the scope of this variable
  int index = computeQualifiedIndex(name);
  if (index!=-1 && root->parent()->section==Entry::GROUPDOC_SEC && root->parent()->tagInfo())
    // grouped members are stored with full scope
  {
    buildScopeFromQualifiedName(name.left(index+2),root->lang,root->tagInfo());
    scope=name.left(index);
    name=name.mid(index+2);
  }
  else
  {
    Entry *p = root->parent();
    while ((p->section & Entry::SCOPE_MASK))
    {
      QCString scopeName = p->name;
      if (!scopeName.isEmpty())
      {
        scope.prepend(scopeName);
        break;
      }
      p=p->parent();
    }
  }

  MemberType mtype;
  type=type.stripWhiteSpace();
  ClassDefMutable *cd=0;
  bool isRelated=FALSE;
  bool isMemberOf=FALSE;

  QCString classScope=stripAnonymousNamespaceScope(scope);
  classScope=stripTemplateSpecifiersFromScope(classScope,FALSE);
  QCString annScopePrefix=scope.left(scope.length()-classScope.length());

  if (name.findRev("::")!=-1)
  {
    if (type=="friend class" || type=="friend struct" ||
        type=="friend union")
    {
      cd=getClassMutable(scope);
      if (cd)
      {
        addVariableToClass(root,  // entry
            cd,    // class to add member to
            MemberType_Friend, // type of member
            type,   // type value as string
            name,   // name of the member
            args,   // arguments as string
            FALSE,  // from Anonymous scope
            0,      // anonymous member
            Protection::Public,   // protection
            Relationship::Member  // related to a class
            );
      }
    }
    return;  /* skip this member, because it is a
              * static variable definition (always?), which will be
              * found in a class scope as well, but then we know the
              * correct protection level, so only then it will be
              * inserted in the correct list!
              */
  }

  if (type=="@")
    mtype=MemberType_EnumValue;
  else if (type.startsWith("typedef "))
    mtype=MemberType_Typedef;
  else if (type.startsWith("friend "))
    mtype=MemberType_Friend;
  else if (root->mtype==MethodTypes::Property)
    mtype=MemberType_Property;
  else if (root->mtype==MethodTypes::Event)
    mtype=MemberType_Event;
  else if (type.find("sequence<") != -1)
    mtype=sliceOpt ? MemberType_Sequence : MemberType_Typedef;
  else if (type.find("dictionary<") != -1)
    mtype=sliceOpt ? MemberType_Dictionary : MemberType_Typedef;
  else
    mtype=MemberType_Variable;

  if (!root->relates.isEmpty()) // related variable
  {
    isRelated=TRUE;
    isMemberOf=(root->relatesType==RelatesType::MemberOf);
    if (getClass(root->relates)==0 && !scope.isEmpty())
      scope=mergeScopes(scope,root->relates);
    else
      scope=root->relates;
  }

  cd=getClassMutable(scope);
  if (cd==0 && classScope!=scope) cd=getClassMutable(classScope);
  if (cd)
  {
    MemberDef *md=0;

    // if cd is an anonymous (=tag less) scope we insert the member
    // into a non-anonymous parent scope as well. This is needed to
    // be able to refer to it using \var or \fn

    //int indentDepth=0;
    int si=scope.find('@');
    //int anonyScopes = 0;
    //bool added=FALSE;

    bool inlineSimpleStructs = Config_getBool(INLINE_SIMPLE_STRUCTS);
    Relationship relationship = isMemberOf ? Relationship::Foreign :
      isRelated  ? Relationship::Related :
      Relationship::Member  ;
    if (si!=-1 && !inlineSimpleStructs) // anonymous scope or type
    {
      QCString pScope;
      ClassDefMutable *pcd=0;
      pScope = scope.left(std::max(si-2,0)); // scope without tag less parts
      if (!pScope.isEmpty())
        pScope.prepend(annScopePrefix);
      else if (annScopePrefix.length()>2)
        pScope=annScopePrefix.left(annScopePrefix.length()-2);
      if (name.at(0)!='@')
      {
        if (!pScope.isEmpty() && (pcd=getClassMutable(pScope)))
        {
          AUTO_TRACE_ADD("Adding anonymous member to scope '{}'",pScope);
          md=addVariableToClass(root,  // entry
              pcd,   // class to add member to
              mtype, // member type
              type,  // type value as string
              name,  // member name
              args,  // arguments as string
              TRUE,  // from anonymous scope
              0,     // from anonymous member
              root->protection,
              relationship
              );
          //added=TRUE;
        }
        else // anonymous scope inside namespace or file => put variable in the global scope
        {
          if (mtype==MemberType_Variable)
          {
            AUTO_TRACE_ADD("Adding anonymous member to global scope '{}'");
            md=addVariableToFile(root,mtype,pScope,type,name,args,TRUE,0);
          }
          //added=TRUE;
        }
      }
    }

    addVariableToClass(root,   // entry
        cd,     // class to add member to
        mtype,  // member type
        type,   // type value as string
        name,   // name of the member
        args,   // arguments as string
        FALSE,  // from anonymous scope
        md,     // from anonymous member
        root->protection,
        relationship
        );
  }
  else if (!name.isEmpty()) // global variable
  {
    addVariableToFile(root,mtype,scope,type,name,args,FALSE,/*0,*/0);
  }

}

//----------------------------------------------------------------------
// Searches the Entry tree for typedef documentation sections.
// If found they are stored in their class or in the global list.
static void buildTypedefList(const Entry *root)
{
  //printf("buildVarList(%s)\n",qPrint(rootNav->name()));
  if (!root->name.isEmpty() &&
      root->section==Entry::VARIABLE_SEC &&
      root->type.find("typedef ")!=-1 // its a typedef
     )
  {
    AUTO_TRACE();
    addVariable(root);
  }
  for (const auto &e : root->children())
    if (e->section!=Entry::ENUM_SEC)
      buildTypedefList(e.get());
}

//----------------------------------------------------------------------
// Searches the Entry tree for sequence documentation sections.
// If found they are stored in the global list.
static void buildSequenceList(const Entry *root)
{
  if (!root->name.isEmpty() &&
      root->section==Entry::VARIABLE_SEC &&
      root->type.find("sequence<")!=-1 // it's a sequence
     )
  {
    AUTO_TRACE();
    addVariable(root);
  }
  for (const auto &e : root->children())
    if (e->section!=Entry::ENUM_SEC)
      buildSequenceList(e.get());
}

//----------------------------------------------------------------------
// Searches the Entry tree for dictionary documentation sections.
// If found they are stored in the global list.
static void buildDictionaryList(const Entry *root)
{
  if (!root->name.isEmpty() &&
      root->section==Entry::VARIABLE_SEC &&
      root->type.find("dictionary<")!=-1 // it's a dictionary
     )
  {
    AUTO_TRACE();
    addVariable(root);
  }
  for (const auto &e : root->children())
    if (e->section!=Entry::ENUM_SEC)
      buildDictionaryList(e.get());
}

//----------------------------------------------------------------------
// Searches the Entry tree for Variable documentation sections.
// If found they are stored in their class or in the global list.

static void buildVarList(const Entry *root)
{
  //printf("buildVarList(%s) section=%08x\n",qPrint(rootNav->name()),rootNav->section());
  int isFuncPtr=-1;
  if (!root->name.isEmpty() &&
      (root->type.isEmpty() || g_compoundKeywords.find(root->type.str())==g_compoundKeywords.end()) &&
      (
       (root->section==Entry::VARIABLE_SEC    // it's a variable
       ) ||
       (root->section==Entry::FUNCTION_SEC && // or maybe a function pointer variable
        (isFuncPtr=findFunctionPtr(root->type.str(),root->lang))!=-1
       ) ||
       (root->section==Entry::FUNCTION_SEC && // class variable initialized by constructor
        isVarWithConstructor(root)
       )
      )
     ) // documented variable
  {
    AUTO_TRACE();
    addVariable(root,isFuncPtr);
  }
  for (const auto &e : root->children())
    if (e->section!=Entry::ENUM_SEC)
      buildVarList(e.get());
}

//----------------------------------------------------------------------
// Searches the Entry tree for Interface sections (UNO IDL only).
// If found they are stored in their service or in the global list.
//

static void addInterfaceOrServiceToServiceOrSingleton(
        const Entry *root,
        ClassDefMutable *cd,
        QCString const& rname)
{
  FileDef *fd = root->fileDef();
  enum MemberType type = (root->section==Entry::EXPORTED_INTERFACE_SEC)
      ? MemberType_Interface
      : MemberType_Service;
  QCString fileName = root->fileName;
  if (fileName.isEmpty() && root->tagInfo())
  {
    fileName = root->tagInfo()->tagName;
  }
  auto md = createMemberDef(
      fileName, root->startLine, root->startColumn, root->type, rname,
      "", "", root->protection, root->virt, root->isStatic, Relationship::Member,
      type, ArgumentList(), root->argList, root->metaData);
  auto mmd = toMemberDefMutable(md.get());
  mmd->setTagInfo(root->tagInfo());
  mmd->setMemberClass(cd);
  mmd->setDocumentation(root->doc,root->docFile,root->docLine);
  mmd->setDocsForDefinition(false);
  mmd->setBriefDescription(root->brief,root->briefFile,root->briefLine);
  mmd->setInbodyDocumentation(root->inbodyDocs,root->inbodyFile,root->inbodyLine);
  mmd->setBodySegment(root->startLine,root->bodyLine,root->endBodyLine);
  mmd->setMemberSpecifiers(root->spec);
  mmd->setMemberGroupId(root->mGrpId);
  mmd->setTypeConstraints(root->typeConstr);
  mmd->setLanguage(root->lang);
  mmd->setBodyDef(fd);
  mmd->setFileDef(fd);
  mmd->addSectionsToDefinition(root->anchors);
  QCString const def = root->type + " " + rname;
  mmd->setDefinition(def);
  mmd->enableCallGraph(root->callGraph);
  mmd->enableCallerGraph(root->callerGraph);
  mmd->enableReferencedByRelation(root->referencedByRelation);
  mmd->enableReferencesRelation(root->referencesRelation);
  mmd->addQualifiers(root->qualifiers);

  AUTO_TRACE("Interface member: fileName='{}' type='{}' name='{}' mtype='{}' prot={} virt={} state={} proto={} def='{}'",
      fileName,root->type,rname,type,root->protection,root->virt,root->isStatic,root->proto,def);

  // add member to the class cd
  cd->insertMember(md.get());
  // also add the member as a "base" (to get nicer diagrams)
  // "optional" interface/service get Protected which turns into dashed line
  BaseInfo base(rname,
          (root->spec & (Entry::Optional)) ? Protection::Protected : Protection::Public, Specifier::Normal);
  TemplateNameMap templateNames;
  findClassRelation(root,cd,cd,&base,templateNames,DocumentedOnly,true) ||
       findClassRelation(root,cd,cd,&base,templateNames,Undocumented,true);
  // add file to list of used files
  cd->insertUsedFile(fd);

  addMemberToGroups(root,md.get());
  root->markAsProcessed();
  mmd->setRefItems(root->sli);

  // add member to the global list of all members
  MemberName *mn = Doxygen::memberNameLinkedMap->add(rname);
  mn->push_back(std::move(md));
}

static void buildInterfaceAndServiceList(const Entry *root)
{
  if (root->section==Entry::EXPORTED_INTERFACE_SEC ||
      root->section==Entry::INCLUDED_SERVICE_SEC)
  {
    AUTO_TRACE("Exported interface/included service: type='{}' scope='{}' name='{}' args='{}'"
               " relates='{}' relatesType='{}' file='{}' line={} bodyLine={} #tArgLists={}"
               " mGrpId={} spec={:#x} proto={} docFile='{}'",
                 root->type, root->parent()->name, root->name, root->args,
                 root->relates, root->relatesType, root->fileName, root->startLine, root->bodyLine, root->tArgLists.size(),
                 root->mGrpId, root->spec, root->proto, root->docFile);

    QCString rname = removeRedundantWhiteSpace(root->name);

    if (!rname.isEmpty())
    {
      QCString scope = root->parent()->name;
      ClassDefMutable *cd = getClassMutable(scope);
      assert(cd);
      if (cd && ((ClassDef::Interface == cd->compoundType()) ||
                 (ClassDef::Service   == cd->compoundType()) ||
                 (ClassDef::Singleton == cd->compoundType())))
      {
        addInterfaceOrServiceToServiceOrSingleton(root,cd,rname);
      }
      else
      {
        assert(false); // was checked by scanner.l
      }
    }
    else if (rname.isEmpty())
    {
      warn(root->fileName,root->startLine,
           "Illegal member name found.");
    }
  }
  // can only have these in IDL anyway
  switch (root->lang)
  {
    case SrcLangExt_Unknown: // fall through (root node always is Unknown)
    case SrcLangExt_IDL:
        for (const auto &e : root->children()) buildInterfaceAndServiceList(e.get());
        break;
    default:
        return; // nothing to do here
  }
}


//----------------------------------------------------------------------
// Searches the Entry tree for Function sections.
// If found they are stored in their class or in the global list.

static void addMethodToClass(const Entry *root,ClassDefMutable *cd,
                  const QCString &rtype,const QCString &rname,const QCString &rargs,
                  bool isFriend,
                  Protection protection,bool stat,Specifier virt,uint64_t spec,
                  const QCString &relates
                  )
{
  FileDef *fd=root->fileDef();

  QCString type = rtype;
  QCString args = rargs;

  QCString name=removeRedundantWhiteSpace(rname);
  name.stripPrefix("::");

  MemberType mtype;
  if (isFriend)                              mtype=MemberType_Friend;
  else if (root->mtype==MethodTypes::Signal) mtype=MemberType_Signal;
  else if (root->mtype==MethodTypes::Slot)   mtype=MemberType_Slot;
  else if (root->mtype==MethodTypes::DCOP)   mtype=MemberType_DCOP;
  else                                       mtype=MemberType_Function;

  // strip redundant template specifier for constructors
  int i = -1;
  int j = -1;
  if ((fd==0 || fd->getLanguage()==SrcLangExt_Cpp) &&
      !name.startsWith("operator ") &&   // not operator
      (i=name.find('<'))!=-1    &&   // containing <
      (j=name.find('>'))!=-1    &&   // or >
      (j!=i+2 || name.at(i+1)!='=')  // but not the C++20 spaceship operator <=>
     )
  {
    name=name.left(i);
  }

  QCString fileName = root->fileName;
  if (fileName.isEmpty() && root->tagInfo())
  {
    fileName = root->tagInfo()->tagName;
  }

  //printf("root->name='%s; args='%s' root->argList='%s'\n",
  //    qPrint(root->name),qPrint(args),qPrint(argListToString(root->argList))
  //   );

  // adding class member
  Relationship relationship = relates.isEmpty() ?                        Relationship::Member  :
                              root->relatesType==RelatesType::MemberOf ? Relationship::Foreign :
                                                                         Relationship::Related ;
  auto md = createMemberDef(
      fileName,root->startLine,root->startColumn,
      type,name,args,root->exception,
      protection,virt,
      stat && root->relatesType!=RelatesType::MemberOf,
      relationship,
      mtype,!root->tArgLists.empty() ? root->tArgLists.back() : ArgumentList(),
      root->argList, root->metaData);
  auto mmd = toMemberDefMutable(md.get());
  mmd->setTagInfo(root->tagInfo());
  mmd->setMemberClass(cd);
  mmd->setDocumentation(root->doc,root->docFile,root->docLine);
  mmd->setDocsForDefinition(!root->proto);
  mmd->setBriefDescription(root->brief,root->briefFile,root->briefLine);
  mmd->setInbodyDocumentation(root->inbodyDocs,root->inbodyFile,root->inbodyLine);
  mmd->setBodySegment(root->startLine,root->bodyLine,root->endBodyLine);
  mmd->setMemberSpecifiers(spec);
  mmd->setMemberGroupId(root->mGrpId);
  mmd->setTypeConstraints(root->typeConstr);
  mmd->setLanguage(root->lang);
  mmd->setRequiresClause(root->req);
  mmd->setId(root->id);
  mmd->setBodyDef(fd);
  mmd->setFileDef(fd);
  mmd->addSectionsToDefinition(root->anchors);
  QCString def;
  QCString qualScope = cd->qualifiedNameWithTemplateParameters();
  SrcLangExt lang = cd->getLanguage();
  QCString scopeSeparator=getLanguageSpecificSeparator(lang);
  if (scopeSeparator!="::")
  {
    qualScope = substitute(qualScope,"::",scopeSeparator);
  }
  if (lang==SrcLangExt_PHP)
  {
    // for PHP we use Class::method and Namespace\method
    scopeSeparator="::";
  }
//  QCString optArgs = root->argList.empty() ? args : QCString();
  if (!relates.isEmpty() || isFriend || Config_getBool(HIDE_SCOPE_NAMES))
  {
    if (!type.isEmpty())
    {
      def=type+" "+name; //+optArgs;
    }
    else
    {
      def=name; //+optArgs;
    }
  }
  else
  {
    if (!type.isEmpty())
    {
      def=type+" "+qualScope+scopeSeparator+name; //+optArgs;
    }
    else
    {
      def=qualScope+scopeSeparator+name; //+optArgs;
    }
  }
  def.stripPrefix("friend ");
  mmd->setDefinition(def);
  mmd->enableCallGraph(root->callGraph);
  mmd->enableCallerGraph(root->callerGraph);
  mmd->enableReferencedByRelation(root->referencedByRelation);
  mmd->enableReferencesRelation(root->referencesRelation);
  mmd->addQualifiers(root->qualifiers);

  AUTO_TRACE("function member: type='{}' scope='{}' name='{}' args='{}' proto={} def='{}'",
             type, qualScope, rname, args, root->proto, def);

  // add member to the class cd
  cd->insertMember(md.get());
  // add file to list of used files
  cd->insertUsedFile(fd);

  addMemberToGroups(root,md.get());
  root->markAsProcessed();
  mmd->setRefItems(root->sli);

  // add member to the global list of all members
  //printf("Adding member=%s class=%s\n",qPrint(md->name()),qPrint(cd->name()));
  MemberName *mn = Doxygen::memberNameLinkedMap->add(name);
  mn->push_back(std::move(md));
}

//------------------------------------------------------------------------------------------

static void addGlobalFunction(const Entry *root,const QCString &rname,const QCString &sc)
{
  QCString scope = sc;

  // new global function
  QCString name=removeRedundantWhiteSpace(rname);
  auto md = createMemberDef(
      root->fileName,root->startLine,root->startColumn,
      root->type,name,root->args,root->exception,
      root->protection,root->virt,root->isStatic,Relationship::Member,
      MemberType_Function,
      !root->tArgLists.empty() ? root->tArgLists.back() : ArgumentList(),
      root->argList,root->metaData);
  auto mmd = toMemberDefMutable(md.get());
  mmd->setTagInfo(root->tagInfo());
  mmd->setLanguage(root->lang);
  mmd->setId(root->id);
  mmd->setDocumentation(root->doc,root->docFile,root->docLine);
  mmd->setBriefDescription(root->brief,root->briefFile,root->briefLine);
  mmd->setInbodyDocumentation(root->inbodyDocs,root->inbodyFile,root->inbodyLine);
  mmd->setPrototype(root->proto,root->fileName,root->startLine,root->startColumn);
  mmd->setDocsForDefinition(!root->proto);
  mmd->setTypeConstraints(root->typeConstr);
  //md->setBody(root->body);
  mmd->setBodySegment(root->startLine,root->bodyLine,root->endBodyLine);
  FileDef *fd=root->fileDef();
  mmd->setBodyDef(fd);
  mmd->addSectionsToDefinition(root->anchors);
  mmd->setMemberSpecifiers(root->spec);
  mmd->setMemberGroupId(root->mGrpId);
  mmd->setRequiresClause(root->req);

  NamespaceDefMutable *nd = 0;
  // see if the function is inside a namespace that was not part of
  // the name already (in that case nd should be non-zero already)
  if (root->parent()->section == Entry::NAMESPACE_SEC )
  {
    //QCString nscope=removeAnonymousScopes(root->parent()->name);
    QCString nscope=root->parent()->name;
    if (!nscope.isEmpty())
    {
      nd = getResolvedNamespaceMutable(nscope);
    }
  }
  else if (root->parent()->section==Entry::GROUPDOC_SEC && !scope.isEmpty())
  {
    nd = getResolvedNamespaceMutable(sc);
  }

  if (!scope.isEmpty())
  {
    QCString sep = getLanguageSpecificSeparator(root->lang);
    if (sep!="::")
    {
      scope = substitute(scope,"::",sep);
    }
    scope+=sep;
  }

  if (Config_getBool(HIDE_SCOPE_NAMES)) scope = "";
  QCString def;
  //QCString optArgs = root->argList.empty() ? QCString() : root->args;
  if (!root->type.isEmpty())
  {
    def=root->type+" "+scope+name; //+optArgs;
  }
  else
  {
    def=scope+name; //+optArgs;
  }
  AUTO_TRACE("new non-member function type='{}' scope='{}' name='{}' args='{}' proto={} def='{}'",
              root->type,scope,rname,root->args,root->proto,def);
  mmd->setDefinition(def);
  mmd->enableCallGraph(root->callGraph);
  mmd->enableCallerGraph(root->callerGraph);
  mmd->enableReferencedByRelation(root->referencedByRelation);
  mmd->enableReferencesRelation(root->referencesRelation);
  mmd->addQualifiers(root->qualifiers);

  mmd->setRefItems(root->sli);
  if (nd && !nd->name().isEmpty() && nd->name().at(0)!='@')
  {
    // add member to namespace
    mmd->setNamespace(nd);
    nd->insertMember(md.get());
  }
  if (fd)
  {
    // add member to the file (we do this even if we have already
    // inserted it into the namespace)
    mmd->setFileDef(fd);
    fd->insertMember(md.get());
  }

  addMemberToGroups(root,md.get());
  if (root->relatesType == RelatesType::Simple) // if this is a relatesalso command,
                                                // allow find Member to pick it up
  {
    root->markAsProcessed(); // Otherwise we have finished with this entry.
  }

  // add member to the list of file members
  MemberName *mn = Doxygen::functionNameLinkedMap->add(name);
  mn->push_back(std::move(md));
}

//------------------------------------------------------------------------------------------

static void buildFunctionList(const Entry *root)
{
  if (root->section==Entry::FUNCTION_SEC)
  {
    AUTO_TRACE("member function: type='{}' scope='{}' name='{}' args='{}' relates='{}' relatesType='{}'"
               " file='{}' line={} bodyLine={} #tArgLists={} mGrpId={}"
               " spec={:#x} proto={} docFile='{}'",
               root->type, root->parent()->name, root->name, root->args, root->relates, root->relatesType,
               root->fileName, root->startLine, root->bodyLine, root->tArgLists.size(), root->mGrpId,
               root->spec, root->proto, root->docFile);

    bool isFriend=root->type.find("friend ")!=-1;
    QCString rname = removeRedundantWhiteSpace(root->name);
    //printf("rname=%s\n",qPrint(rname));

    QCString scope;
    int index = computeQualifiedIndex(rname);
    if (index!=-1 && root->parent()->section==Entry::GROUPDOC_SEC && root->parent()->tagInfo())
      // grouped members are stored with full scope
    {
      buildScopeFromQualifiedName(rname.left(index+2),root->lang,root->tagInfo());
      scope=rname.left(index);
      rname=rname.mid(index+2);
    }
    else
    {
      scope=root->parent()->name; //stripAnonymousNamespaceScope(root->parent->name);
    }
    if (!rname.isEmpty() && scope.find('@')==-1)
    {
      ClassDefMutable *cd=0;
      // check if this function's parent is a class
      scope=stripTemplateSpecifiersFromScope(scope,FALSE);

      FileDef *rfd=root->fileDef();

      int memIndex=rname.findRev("::");

      cd=getClassMutable(scope);
      if (cd && scope+"::"==rname.left(scope.length()+2)) // found A::f inside A
      {
        // strip scope from name
        rname=rname.right(rname.length()-root->parent()->name.length()-2);
      }

      bool isMember=FALSE;
      if (memIndex!=-1)
      {
        int ts=rname.find('<');
        int te=rname.find('>');
        if (memIndex>0 && (ts==-1 || te==-1))
        {
          // note: the following code was replaced by inMember=TRUE to deal with a
          // function rname='X::foo' of class X inside a namespace also called X...
          // bug id 548175
          //nd = Doxygen::namespaceLinkedMap->find(rname.left(memIndex));
          //isMember = nd==0;
          //if (nd)
          //{
          //  // strip namespace scope from name
          //  scope=rname.left(memIndex);
          //  rname=rname.right(rname.length()-memIndex-2);
          //}
          isMember = TRUE;
        }
        else
        {
          isMember=memIndex<ts || memIndex>te;
        }
      }

      if (!root->parent()->name.isEmpty() &&
          (root->parent()->section & Entry::COMPOUND_MASK) &&
          cd
         )
      {
        AUTO_TRACE_ADD("member '{}' of class '{}'", rname,cd->name());
        addMethodToClass(root,cd,root->type,rname,root->args,isFriend,
                         root->protection,root->isStatic,root->virt,root->spec,root->relates);
      }
      else if (!((root->parent()->section & Entry::COMPOUND_MASK)
                 || root->parent()->section==Entry::OBJCIMPL_SEC
                ) &&
               !isMember &&
               (root->relates.isEmpty() || root->relatesType==RelatesType::Duplicate) &&
               !root->type.startsWith("extern ") && !root->type.startsWith("typedef ")
              )
      // no member => unrelated function
      {
        /* check the uniqueness of the function name in the file.
         * A file could contain a function prototype and a function definition
         * or even multiple function prototypes.
         */
        bool found=FALSE;
        MemberName *mn;
        MemberDef *md_found=0;
        if ((mn=Doxygen::functionNameLinkedMap->find(rname)))
        {
          AUTO_TRACE_ADD("function '{}' already found",rname);
          for (const auto &imd : *mn)
          {
            MemberDefMutable *md = toMemberDefMutable(imd.get());
            if (md)
            {
              const NamespaceDef *mnd = md->getNamespaceDef();
              NamespaceDef *rnd = 0;
              //printf("root namespace=%s\n",qPrint(rootNav->parent()->name()));
              QCString fullScope = scope;
              QCString parentScope = root->parent()->name;
              if (!parentScope.isEmpty() && !leftScopeMatch(parentScope,scope))
              {
                if (!scope.isEmpty()) fullScope.prepend("::");
                fullScope.prepend(parentScope);
              }
              //printf("fullScope=%s\n",qPrint(fullScope));
              rnd = getResolvedNamespace(fullScope);
              const FileDef *mfd = md->getFileDef();
              QCString nsName,rnsName;
              if (mnd)  nsName = mnd->name();
              if (rnd) rnsName = rnd->name();
              //printf("matching arguments for %s%s %s%s\n",
              //    qPrint(md->name()),md->argsString(),qPrint(rname),qPrint(argListToString(root->argList)));
              const ArgumentList &mdAl = md->argumentList();
              const ArgumentList &mdTempl = md->templateArguments();

              // in case of template functions, we need to check if the
              // functions have the same number of template parameters
              bool sameNumTemplateArgs = TRUE;
              bool matchingReturnTypes = TRUE;
              bool sameRequiresClause = TRUE;
              if (!mdTempl.empty() && !root->tArgLists.empty())
              {
                if (mdTempl.size()!=root->tArgLists.back().size())
                {
                  sameNumTemplateArgs = FALSE;
                }
                if (md->typeString()!=removeRedundantWhiteSpace(root->type))
                {
                  matchingReturnTypes = FALSE;
                }
                if (md->requiresClause()!=root->req)
                {
                  sameRequiresClause = FALSE;
                }
              }
              else if (!mdTempl.empty() || !root->tArgLists.empty())
              { // if one has template parameters and the other doesn't then that also counts as a
                // difference
                sameNumTemplateArgs = FALSE;
              }

              bool staticsInDifferentFiles =
                root->isStatic && md->isStatic() && root->fileName!=md->getDefFileName();

              if (
                  matchArguments2(md->getOuterScope(),mfd,&mdAl,
                    rnd ? rnd : Doxygen::globalScope,rfd,&root->argList,
                    FALSE,root->lang) &&
                  sameNumTemplateArgs &&
                  matchingReturnTypes &&
                  sameRequiresClause &&
                  !staticsInDifferentFiles
                 )
              {
                GroupDef *gd=0;
                if (!root->groups.empty() && !root->groups.front().groupname.isEmpty())
                {
                  gd = Doxygen::groupLinkedMap->find(root->groups.front().groupname);
                }
                //printf("match!\n");
                //printf("mnd=%p rnd=%p nsName=%s rnsName=%s\n",mnd,rnd,qPrint(nsName),qPrint(rnsName));
                // see if we need to create a new member
                found=(mnd && rnd && nsName==rnsName) ||   // members are in the same namespace
                  ((mnd==0 && rnd==0 && mfd!=0 &&       // no external reference and
                    mfd->absFilePath()==root->fileName // prototype in the same file
                   )
                  );
                // otherwise, allow a duplicate global member with the same argument list
                if (!found && gd && gd==md->getGroupDef() && nsName==rnsName)
                {
                  // member is already in the group, so we don't want to add it again.
                  found=TRUE;
                }

                AUTO_TRACE_ADD("combining function with prototype found={} in namespace '{}'",found,nsName);

                if (found)
                {
                  // merge argument lists
                  ArgumentList mergedArgList = root->argList;
                  mergeArguments(const_cast<ArgumentList&>(mdAl),mergedArgList,!root->doc.isEmpty());
                  // merge documentation
                  if (md->documentation().isEmpty() && !root->doc.isEmpty())
                  {
                    if (root->proto)
                    {
                      md->moveDeclArgumentList(stringToArgumentList(root->lang,root->args));
                    }
                    else
                    {
                      md->moveArgumentList(stringToArgumentList(root->lang,root->args));
                    }
                  }

                  md->setDocumentation(root->doc,root->docFile,root->docLine);
                  md->setInbodyDocumentation(root->inbodyDocs,root->inbodyFile,root->inbodyLine);
                  md->setDocsForDefinition(!root->proto);
                  if (md->getStartBodyLine()==-1 && root->bodyLine!=-1)
                  {
                    md->setBodySegment(root->startLine,root->bodyLine,root->endBodyLine);
                    md->setBodyDef(rfd);
                  }

                  if (md->briefDescription().isEmpty() && !root->brief.isEmpty())
                  {
                    md->setArgsString(root->args);
                  }
                  md->setBriefDescription(root->brief,root->briefFile,root->briefLine);

                  md->addSectionsToDefinition(root->anchors);

                  md->enableCallGraph(md->hasCallGraph() || root->callGraph);
                  md->enableCallerGraph(md->hasCallerGraph() || root->callerGraph);
                  md->enableReferencedByRelation(md->hasReferencedByRelation() || root->referencedByRelation);
                  md->enableReferencesRelation(md->hasReferencesRelation() || root->referencesRelation);
                  md->addQualifiers(root->qualifiers);

                  // merge ingroup specifiers
                  if (md->getGroupDef()==0 && !root->groups.empty())
                  {
                    addMemberToGroups(root,md);
                  }
                  else if (md->getGroupDef()!=0 && root->groups.empty())
                  {
                    //printf("existing member is grouped, new member not\n");
                  }
                  else if (md->getGroupDef()!=0 && !root->groups.empty())
                  {
                    //printf("both members are grouped\n");
                  }

                  // if md is a declaration and root is the corresponding
                  // definition, then turn md into a definition.
                  if (md->isPrototype() && !root->proto)
                  {
                    md->setDeclFile(md->getDefFileName(),md->getDefLine(),md->getDefColumn());
                    md->setPrototype(FALSE,root->fileName,root->startLine,root->startColumn);
                  }
                  // if md is already the definition, then add the declaration info
                  else if (!md->isPrototype() && root->proto)
                  {
                    md->setDeclFile(root->fileName,root->startLine,root->startColumn);
                  }
                }
              }
            }
            if (found)
            {
              md_found = md;
              break;
            }
          }
        }
        if (!found) /* global function is unique with respect to the file */
        {
          addGlobalFunction(root,rname,scope);
        }
        else
        {
          FileDef *fd=root->fileDef();
          if (fd)
          {
            // add member to the file (we do this even if we have already
            // inserted it into the namespace)
            fd->insertMember(md_found);
          }
        }

        AUTO_TRACE_ADD("unrelated function type='{}' name='{}' args='{}'",root->type,rname,root->args);
      }
      else
      {
        AUTO_TRACE_ADD("function '{}' is not processed",rname);
      }
    }
    else if (rname.isEmpty())
    {
        warn(root->fileName,root->startLine,
             "Illegal member name found."
            );
    }
  }
  for (const auto &e : root->children()) buildFunctionList(e.get());
}

//----------------------------------------------------------------------

static void findFriends()
{
  AUTO_TRACE();
  for (const auto &fn : *Doxygen::functionNameLinkedMap) // for each global function name
  {
    MemberName *mn;
    if ((mn=Doxygen::memberNameLinkedMap->find(fn->memberName())))
    { // there are members with the same name
      // for each function with that name
      for (const auto &ifmd : *fn)
      {
        MemberDefMutable *fmd = toMemberDefMutable(ifmd.get());
        // for each member with that name
        for (const auto &immd : *mn)
        {
           MemberDefMutable *mmd = toMemberDefMutable(immd.get());
          //printf("Checking for matching arguments
          //        mmd->isRelated()=%d mmd->isFriend()=%d mmd->isFunction()=%d\n",
          //    mmd->isRelated(),mmd->isFriend(),mmd->isFunction());
          if (fmd && mmd &&
              (mmd->isFriend() || (mmd->isRelated() && mmd->isFunction())) &&
              matchArguments2(mmd->getOuterScope(), mmd->getFileDef(), &mmd->argumentList(),
                              fmd->getOuterScope(), fmd->getFileDef(), &fmd->argumentList(),
                              TRUE,mmd->getLanguage()
                             )

             ) // if the member is related and the arguments match then the
               // function is actually a friend.
          {
            AUTO_TRACE_ADD("Merging related global and member '{}' isFriend={} isRelated={} isFunction={}",
                mmd->name(),mmd->isFriend(),mmd->isRelated(),mmd->isFunction());
            const ArgumentList &mmdAl = mmd->argumentList();
            const ArgumentList &fmdAl = fmd->argumentList();
            mergeArguments(const_cast<ArgumentList&>(mmdAl),const_cast<ArgumentList&>(fmdAl));
            if (!fmd->documentation().isEmpty())
            {
              mmd->setDocumentation(fmd->documentation(),fmd->docFile(),fmd->docLine());
            }
            else if (!mmd->documentation().isEmpty())
            {
              fmd->setDocumentation(mmd->documentation(),mmd->docFile(),mmd->docLine());
            }
            if (mmd->briefDescription().isEmpty() && !fmd->briefDescription().isEmpty())
            {
              mmd->setBriefDescription(fmd->briefDescription(),fmd->briefFile(),fmd->briefLine());
            }
            else if (!mmd->briefDescription().isEmpty() && !fmd->briefDescription().isEmpty())
            {
              fmd->setBriefDescription(mmd->briefDescription(),mmd->briefFile(),mmd->briefLine());
            }
            if (!fmd->inbodyDocumentation().isEmpty())
            {
              mmd->setInbodyDocumentation(fmd->inbodyDocumentation(),fmd->inbodyFile(),fmd->inbodyLine());
            }
            else if (!mmd->inbodyDocumentation().isEmpty())
            {
              fmd->setInbodyDocumentation(mmd->inbodyDocumentation(),mmd->inbodyFile(),mmd->inbodyLine());
            }
            //printf("body mmd %d fmd %d\n",mmd->getStartBodyLine(),fmd->getStartBodyLine());
            if (mmd->getStartBodyLine()==-1 && fmd->getStartBodyLine()!=-1)
            {
              mmd->setBodySegment(fmd->getDefLine(),fmd->getStartBodyLine(),fmd->getEndBodyLine());
              mmd->setBodyDef(fmd->getBodyDef());
              //mmd->setBodyMember(fmd);
            }
            else if (mmd->getStartBodyLine()!=-1 && fmd->getStartBodyLine()==-1)
            {
              fmd->setBodySegment(mmd->getDefLine(),mmd->getStartBodyLine(),mmd->getEndBodyLine());
              fmd->setBodyDef(mmd->getBodyDef());
              //fmd->setBodyMember(mmd);
            }
            mmd->setDocsForDefinition(fmd->isDocsForDefinition());

            mmd->enableCallGraph(mmd->hasCallGraph() || fmd->hasCallGraph());
            mmd->enableCallerGraph(mmd->hasCallerGraph() || fmd->hasCallerGraph());
            mmd->enableReferencedByRelation(mmd->hasReferencedByRelation() || fmd->hasReferencedByRelation());
            mmd->enableReferencesRelation(mmd->hasReferencesRelation() || fmd->hasReferencesRelation());
            mmd->addQualifiers(fmd->getQualifiers());

            fmd->enableCallGraph(mmd->hasCallGraph() || fmd->hasCallGraph());
            fmd->enableCallerGraph(mmd->hasCallerGraph() || fmd->hasCallerGraph());
            fmd->enableReferencedByRelation(mmd->hasReferencedByRelation() || fmd->hasReferencedByRelation());
            fmd->enableReferencesRelation(mmd->hasReferencesRelation() || fmd->hasReferencesRelation());
            fmd->addQualifiers(mmd->getQualifiers());
          }
        }
      }
    }
  }
}

//----------------------------------------------------------------------

static void transferFunctionDocumentation()
{
  AUTO_TRACE();

  // find matching function declaration and definitions.
  for (const auto &mn : *Doxygen::functionNameLinkedMap)
  {
    //printf("memberName=%s count=%d\n",mn->memberName(),mn->count());
    /* find a matching function declaration and definition for this function */
    for (const auto &imdec : *mn)
    {
      MemberDefMutable *mdec = toMemberDefMutable(imdec.get());
      if (mdec &&
          (mdec->isPrototype() ||
           (mdec->isVariable() && mdec->isExternal())
         ))
      {
        for (const auto &imdef : *mn)
        {
          MemberDefMutable *mdef = toMemberDefMutable(imdef.get());
          if (mdef && mdec!=mdef &&
              mdec->getNamespaceDef()==mdef->getNamespaceDef())
          {
            combineDeclarationAndDefinition(mdec,mdef);
          }
        }
      }
    }
  }
}

//----------------------------------------------------------------------

static void transferFunctionReferences()
{
  AUTO_TRACE();
  for (const auto &mn : *Doxygen::functionNameLinkedMap)
  {
    MemberDefMutable *mdef=0,*mdec=0;
    /* find a matching function declaration and definition for this function */
    for (const auto &imd : *mn)
    {
      MemberDefMutable *md = toMemberDefMutable(imd.get());
      if (md)
      {
        if (md->isPrototype())
          mdec=md;
        else if (md->isVariable() && md->isExternal())
          mdec=md;

        if (md->isFunction() && !md->isStatic() && !md->isPrototype())
          mdef=md;
        else if (md->isVariable() && !md->isExternal() && !md->isStatic())
          mdef=md;
      }

      if (mdef && mdec) break;
    }
    if (mdef && mdec)
    {
      const ArgumentList &mdefAl = mdef->argumentList();
      const ArgumentList &mdecAl = mdec->argumentList();
      if (
          matchArguments2(mdef->getOuterScope(),mdef->getFileDef(),const_cast<ArgumentList*>(&mdefAl),
                          mdec->getOuterScope(),mdec->getFileDef(),const_cast<ArgumentList*>(&mdecAl),
                          TRUE,mdef->getLanguage()
            )
         ) /* match found */
      {
        AUTO_TRACE_ADD("merging references for mdec={} mdef={}",mdec->name(),mdef->name());
        mdef->mergeReferences(mdec);
        mdec->mergeReferences(mdef);
        mdef->mergeReferencedBy(mdec);
        mdec->mergeReferencedBy(mdef);
      }
    }
  }
}

//----------------------------------------------------------------------

static void transferRelatedFunctionDocumentation()
{
  AUTO_TRACE();
  // find match between function declaration and definition for
  // related functions
  for (const auto &mn : *Doxygen::functionNameLinkedMap)
  {
    /* find a matching function declaration and definition for this function */
    // for each global function
    for (const auto &imd : *mn)
    {
      MemberDefMutable *md = toMemberDefMutable(imd.get());
      if (md)
      {
        //printf("  Function '%s'\n",qPrint(md->name()));
        MemberName *rmn;
        if ((rmn=Doxygen::memberNameLinkedMap->find(md->name()))) // check if there is a member with the same name
        {
          //printf("  Member name found\n");
          // for each member with the same name
          for (const auto &irmd : *rmn)
          {
            MemberDefMutable *rmd = toMemberDefMutable(irmd.get());
            //printf("  Member found: related='%d'\n",rmd->isRelated());
            if (rmd &&
                (rmd->isRelated() || rmd->isForeign()) && // related function
                matchArguments2( md->getOuterScope(), md->getFileDef(), &md->argumentList(),
                  rmd->getOuterScope(),rmd->getFileDef(),&rmd->argumentList(),
                  TRUE,md->getLanguage()
                  )
               )
            {
              AUTO_TRACE_ADD("Found related member '{}'",md->name());
              if (rmd->relatedAlso())
                md->setRelatedAlso(rmd->relatedAlso());
              else if (rmd->isForeign())
                md->makeForeign();
              else
                md->makeRelated();
            }
          }
        }
      }
    }
  }
}

//----------------------------------------------------------------------

/*! make a dictionary of all template arguments of class cd
 * that are part of the base class name.
 * Example: A template class A with template arguments <R,S,T>
 * that inherits from B<T,T,S> will have T and S in the dictionary.
 */
static TemplateNameMap getTemplateArgumentsInName(const ArgumentList &templateArguments,const std::string &name)
{
  std::map<std::string,int> templateNames;
  int count=0;
  for (const Argument &arg : templateArguments)
  {
    static const reg::Ex re(R"(\a[\w:]*)");
    reg::Iterator it(name,re);
    reg::Iterator end;
    for (; it!=end ; ++it)
    {
      const auto &match = *it;
      std::string n = match.str();
      if (n==arg.name.str())
      {
        if (templateNames.find(n)==templateNames.end())
        {
          templateNames.insert(std::make_pair(n,count));
        }
      }
    }
  }
  return templateNames;
}

/*! Searches a class from within \a context and \a cd and returns its
 *  definition if found (otherwise 0 is returned).
 */
static ClassDef *findClassWithinClassContext(Definition *context,ClassDef *cd,const QCString &name)
{
  ClassDef *result=0;
  if (cd==0)
  {
    return result;
  }
  FileDef *fd=cd->getFileDef();
  SymbolResolver resolver(fd);
  if (context && cd!=context)
  {
    result = const_cast<ClassDef*>(resolver.resolveClass(context,name,true,true));
  }
  //printf("1. result=%p\n",result);
  if (result==0)
  {
    result = const_cast<ClassDef*>(resolver.resolveClass(cd,name,true,true));
  }
  //printf("2. result=%p\n",result);
  if (result==0) // try direct class, needed for namespaced classes imported via tag files (see bug624095)
  {
    result = getClass(name);
  }
  //printf("3. result=%p\n",result);
  //printf("** Trying to find %s within context %s class %s result=%s lookup=%p\n",
  //       qPrint(name),
  //       context ? qPrint(context->name()) : "<none>",
  //       cd      ? qPrint(cd->name())      : "<none>",
  //       result  ? qPrint(result->name())  : "<none>",
  //       Doxygen::classLinkedMap->find(name)
  //      );
  return result;
}


static void findUsedClassesForClass(const Entry *root,
                           Definition *context,
                           ClassDefMutable *masterCd,
                           ClassDefMutable *instanceCd,
                           bool isArtificial,
                           const std::unique_ptr<ArgumentList> &actualArgs = std::unique_ptr<ArgumentList>(),
                           const TemplateNameMap &templateNames = TemplateNameMap()
                           )
{
  AUTO_TRACE();
  const ArgumentList &formalArgs = masterCd->templateArguments();
  for (auto &mni : masterCd->memberNameInfoLinkedMap())
  {
    for (auto &mi : *mni)
    {
      const MemberDef *md=mi->memberDef();
      if (md->isVariable() || md->isObjCProperty()) // for each member variable in this class
      {
        AUTO_TRACE_ADD("Found variable '{}' in class '{}'",md->name(),masterCd->name());
        QCString type = normalizeNonTemplateArgumentsInString(md->typeString(),masterCd,formalArgs);
        QCString typedefValue = md->getLanguage()==SrcLangExt_Java ? type : resolveTypeDef(masterCd,type);
        if (!typedefValue.isEmpty())
        {
          type = typedefValue;
        }
        int pos=0;
        QCString usedClassName;
        QCString templSpec;
        bool found=FALSE;
        // the type can contain template variables, replace them if present
        type = substituteTemplateArgumentsInString(type,formalArgs,actualArgs);

        //printf("      template substitution gives=%s\n",qPrint(type));
        while (!found && extractClassNameFromType(type,pos,usedClassName,templSpec,root->lang)!=-1)
        {
          // find the type (if any) that matches usedClassName
          SymbolResolver resolver(masterCd->getFileDef());
          const ClassDefMutable *typeCd = resolver.resolveClassMutable(masterCd,usedClassName,false,true);
          //printf("====>  usedClassName=%s -> typeCd=%s\n",
          //     qPrint(usedClassName),typeCd?qPrint(typeCd->name()):"<none>");
          if (typeCd)
          {
            usedClassName = typeCd->name();
          }

          int sp=usedClassName.find('<');
          if (sp==-1) sp=0;
          int si=usedClassName.findRev("::",sp);
          if (si!=-1)
          {
            // replace any namespace aliases
            replaceNamespaceAliases(usedClassName,si);
          }
          // add any template arguments to the class
          QCString usedName = removeRedundantWhiteSpace(usedClassName+templSpec);
          //printf("    usedName=%s usedClassName=%s templSpec=%s\n",qPrint(usedName),qPrint(usedClassName),qPrint(templSpec));

          TemplateNameMap formTemplateNames;
          if (templateNames.empty())
          {
            formTemplateNames = getTemplateArgumentsInName(formalArgs,usedName.str());
          }
          BaseInfo bi(usedName,Protection::Public,Specifier::Normal);
          findClassRelation(root,context,instanceCd,&bi,formTemplateNames,TemplateInstances,isArtificial);

          for (const Argument &arg : masterCd->templateArguments())
          {
            if (arg.name==usedName) // type is a template argument
            {
              ClassDef *usedCd = Doxygen::hiddenClassLinkedMap->find(usedName);
              ClassDefMutable *usedCdm = toClassDefMutable(usedCd);
              if (usedCd==0)
              {
                usedCdm = toClassDefMutable(
                  Doxygen::hiddenClassLinkedMap->add(usedName,
                    createClassDef(
                      masterCd->getDefFileName(),masterCd->getDefLine(),
                      masterCd->getDefColumn(),
                      usedName,
                      ClassDef::Class)));
                if (usedCdm)
                {
                  //printf("making %s a template argument!!!\n",qPrint(usedCd->name()));
                  usedCdm->makeTemplateArgument();
                  usedCdm->setUsedOnly(TRUE);
                  usedCdm->setLanguage(masterCd->getLanguage());
                  usedCd = usedCdm;
                }
              }
              if (usedCd)
              {
                found=TRUE;
                AUTO_TRACE_ADD("case 1: adding used class '{}'", usedCd->name());
                instanceCd->addUsedClass(usedCd,md->name(),md->protection());
                if (usedCdm)
                {
                  if (isArtificial) usedCdm->setArtificial(TRUE);
                  usedCdm->addUsedByClass(instanceCd,md->name(),md->protection());
                }
              }
            }
          }

          if (!found)
          {
            ClassDef *usedCd=findClassWithinClassContext(context,masterCd,usedName);
            //printf("Looking for used class %s: result=%s master=%s\n",
            //    qPrint(usedName),usedCd?qPrint(usedCd->name()):"<none>",masterCd?qPrint(masterCd->name()):"<none>");

            if (usedCd)
            {
              found=TRUE;
              AUTO_TRACE_ADD("case 2: adding used class '{}'", usedCd->name());
              instanceCd->addUsedClass(usedCd,md->name(),md->protection()); // class exists
              ClassDefMutable *usedCdm = toClassDefMutable(usedCd);
              if (usedCdm)
              {
                usedCdm->addUsedByClass(instanceCd,md->name(),md->protection());
              }
            }
          }
        }
        if (!found && !type.isEmpty()) // used class is not documented in any scope
        {
          ClassDef *usedCd = Doxygen::hiddenClassLinkedMap->find(type);
          ClassDefMutable *usedCdm = toClassDefMutable(usedCd);
          if (usedCd==0 && !Config_getBool(HIDE_UNDOC_RELATIONS))
          {
            if (type.endsWith("(*") || type.endsWith("(^")) // type is a function pointer
            {
              type+=md->argsString();
            }
            AUTO_TRACE_ADD("New undocumented used class '{}'", type);
            usedCdm = toClassDefMutable(
                        Doxygen::hiddenClassLinkedMap->add(type,
                          createClassDef(
                            masterCd->getDefFileName(),masterCd->getDefLine(),
                            masterCd->getDefColumn(),
                            type,ClassDef::Class)));
            if (usedCdm)
            {
              usedCdm->setUsedOnly(TRUE);
              usedCdm->setLanguage(masterCd->getLanguage());
              usedCd = usedCdm;
            }
          }
          if (usedCd)
          {
            AUTO_TRACE_ADD("case 3: adding used class '{}'", usedCd->name());
            instanceCd->addUsedClass(usedCd,md->name(),md->protection());
            if (usedCdm)
            {
              if (isArtificial) usedCdm->setArtificial(TRUE);
              usedCdm->addUsedByClass(instanceCd,md->name(),md->protection());
            }
          }
        }
      }
    }
  }
}

static void findBaseClassesForClass(
      const Entry *root,
      Definition *context,
      ClassDefMutable *masterCd,
      ClassDefMutable *instanceCd,
      FindBaseClassRelation_Mode mode,
      bool isArtificial,
      const std::unique_ptr<ArgumentList> &actualArgs = std::unique_ptr<ArgumentList>(),
      const TemplateNameMap &templateNames=TemplateNameMap()
    )
{
  AUTO_TRACE("name={}",root->name);
  // The base class could ofcouse also be a non-nested class
  const ArgumentList &formalArgs = masterCd->templateArguments();
  for (const BaseInfo &bi : root->extends)
  {
    //printf("masterCd=%s bi.name='%s' #actualArgs=%d\n",
    //    qPrint(masterCd->localName()),qPrint(bi.name),actualArgs ? (int)actualArgs->size() : -1);
    TemplateNameMap formTemplateNames;
    if (templateNames.empty())
    {
      formTemplateNames = getTemplateArgumentsInName(formalArgs,bi.name.str());
    }
    BaseInfo tbi = bi;
    tbi.name = substituteTemplateArgumentsInString(bi.name,formalArgs,actualArgs);
    //printf("bi->name=%s tbi.name=%s\n",qPrint(bi->name),qPrint(tbi.name));

    if (mode==DocumentedOnly)
    {
      // find a documented base class in the correct scope
      if (!findClassRelation(root,context,instanceCd,&tbi,formTemplateNames,DocumentedOnly,isArtificial))
      {
        // 1.8.2: decided to show inheritance relations even if not documented,
        //        we do make them artificial, so they do not appear in the index
        //if (!Config_getBool(HIDE_UNDOC_RELATIONS))
        bool b = Config_getBool(HIDE_UNDOC_RELATIONS) ? TRUE : isArtificial;
        //{
          // no documented base class -> try to find an undocumented one
          findClassRelation(root,context,instanceCd,&tbi,formTemplateNames,Undocumented,b);
        //}
      }
    }
    else if (mode==TemplateInstances)
    {
      findClassRelation(root,context,instanceCd,&tbi,formTemplateNames,TemplateInstances,isArtificial);
    }
  }
}

//----------------------------------------------------------------------

static void findTemplateInstanceRelation(const Entry *root,
            Definition *context,
            ClassDefMutable *templateClass,const QCString &templSpec,
            const TemplateNameMap &templateNames,
            bool isArtificial)
{
  AUTO_TRACE("Derived from template '{}' with parameters '{}' isArtificial={}",
         templateClass->name(),templSpec,isArtificial);

  bool existingClass = (templSpec ==
                        tempArgListToString(templateClass->templateArguments(),root->lang,false)
                       );
  if (existingClass) return;

  bool freshInstance=FALSE;
  ClassDefMutable *instanceClass = toClassDefMutable(
                     templateClass->insertTemplateInstance(
                     root->fileName,root->startLine,root->startColumn,templSpec,freshInstance));
  if (instanceClass)
  {
    instanceClass->setArtificial(TRUE);
    instanceClass->setLanguage(root->lang);

    if (freshInstance)
    {
      AUTO_TRACE_ADD("found fresh instance '{}'",instanceClass->name());
      instanceClass->setTemplateBaseClassNames(templateNames);

      // search for new template instances caused by base classes of
      // instanceClass
      auto it_pair = g_classEntries.equal_range(templateClass->name().str());
      for (auto it=it_pair.first ; it!=it_pair.second ; ++it)
      {
        const Entry *templateRoot = it->second;
        AUTO_TRACE_ADD("template root found '{}' templSpec='{}'",templateRoot->name,templSpec);
        std::unique_ptr<ArgumentList> templArgs = stringToArgumentList(root->lang,templSpec);
        findBaseClassesForClass(templateRoot,context,templateClass,instanceClass,
            TemplateInstances,isArtificial,templArgs,templateNames);

        findUsedClassesForClass(templateRoot,context,templateClass,instanceClass,
            isArtificial,templArgs,templateNames);
      }
    }
    else
    {
      AUTO_TRACE_ADD("instance already exists");
    }
  }
}

static bool isRecursiveBaseClass(const QCString &scope,const QCString &name)
{
  QCString n=name;
  int index=n.find('<');
  if (index!=-1)
  {
    n=n.left(index);
  }
  bool result = rightScopeMatch(scope,n);
  return result;
}

/*! Searches for the end of a template in prototype \a s starting from
 *  character position \a startPos. If the end was found the position
 *  of the closing \> is returned, otherwise -1 is returned.
 *
 *  Handles exotic cases such as
 *  \code
 *    Class<(id<0)>
 *    Class<bits<<2>
 *    Class<"<">
 *    Class<'<'>
 *    Class<(")<")>
 *  \endcode
 */
static int findEndOfTemplate(const QCString &s,int startPos)
{
  // locate end of template
  int e=startPos;
  int brCount=1;
  int roundCount=0;
  int len = s.length();
  bool insideString=FALSE;
  bool insideChar=FALSE;
  char pc = 0;
  while (e<len && brCount!=0)
  {
    char c=s.at(e);
    switch(c)
    {
      case '<':
        if (!insideString && !insideChar)
        {
          if (e<len-1 && s.at(e+1)=='<')
            e++;
          else if (roundCount==0)
            brCount++;
        }
        break;
      case '>':
        if (!insideString && !insideChar)
        {
          if (e<len-1 && s.at(e+1)=='>')
            e++;
          else if (roundCount==0)
            brCount--;
        }
        break;
      case '(':
        if (!insideString && !insideChar)
          roundCount++;
        break;
      case ')':
        if (!insideString && !insideChar)
          roundCount--;
        break;
      case '"':
        if (!insideChar)
        {
          if (insideString && pc!='\\')
            insideString=FALSE;
          else
            insideString=TRUE;
        }
        break;
      case '\'':
        if (!insideString)
        {
          if (insideChar && pc!='\\')
            insideChar=FALSE;
          else
            insideChar=TRUE;
        }
        break;
    }
    pc = c;
    e++;
  }
  return brCount==0 ? e : -1;
}

static int findTemplateSpecializationPosition(const QCString &name)
{
  if (name.isEmpty()) return 0;
  int l = static_cast<int>(name.length());
  if (name[l-1]=='>') // search backward to find the matching <, allowing nested <...> and strings.
  {
    int count=1;
    int i=l-2;
    char insideQuote=0;
    while (count>0 && i>=0)
    {
      char c = name[i--];
      switch (c)
      {
        case '>':  if (!insideQuote) count++; break;
        case '<':  if (!insideQuote) count--; break;
        case '\'': if (!insideQuote) insideQuote=c;
                   else if (insideQuote==c && (i<0 || name[i]!='\\')) insideQuote=0;
                   break;
        case '"':  if (!insideQuote) insideQuote=c;
                   else if (insideQuote==c && (i<0 || name[i]!='\\')) insideQuote=0;
                   break;
        default: break;
      }
    }
    if (i>=0) l=i+1;
  }
  return l;
}

static bool findClassRelation(
                           const Entry *root,
                           Definition *context,
                           ClassDefMutable *cd,
                           const BaseInfo *bi,
                           const TemplateNameMap &templateNames,
                           FindBaseClassRelation_Mode mode,
                           bool isArtificial
                          )
{
  AUTO_TRACE("name={} base={} isArtificial={}",cd->name(),bi->name,isArtificial);

  QCString biName=bi->name;
  bool explicitGlobalScope=FALSE;
  if (biName.startsWith("::")) // explicit global scope
  {
     biName=biName.right(biName.length()-2);
     explicitGlobalScope=TRUE;
  }

  Entry *parentNode=root->parent();
  bool lastParent=FALSE;
  do // for each parent scope, starting with the largest scope
     // (in case of nested classes)
  {
    QCString scopeName= parentNode ? parentNode->name : QCString();
    int scopeOffset=explicitGlobalScope ? 0 : scopeName.length();
    do // try all parent scope prefixes, starting with the largest scope
    {
      //printf("scopePrefix='%s' biName='%s'\n",
      //    qPrint(scopeName.left(scopeOffset)),qPrint(biName));

      QCString baseClassName=biName;
      if (scopeOffset>0)
      {
        baseClassName.prepend(scopeName.left(scopeOffset)+"::");
      }
      //QCString stripped;
      //baseClassName=stripTemplateSpecifiersFromScope
      //                    (removeRedundantWhiteSpace(baseClassName),TRUE,
      //                    &stripped);
      SymbolResolver resolver(cd->getFileDef());
      ClassDefMutable *baseClass = resolver.resolveClassMutable(explicitGlobalScope ? Doxygen::globalScope : context,
                                           baseClassName,
                                           mode==Undocumented,
                                           true
                                          );
      const MemberDef *baseClassTypeDef = resolver.getTypedef();
      QCString templSpec = resolver.getTemplateSpec();
      //printf("baseClassName=%s baseClass=%p cd=%p explicitGlobalScope=%d\n",
      //    qPrint(baseClassName),baseClass,cd,explicitGlobalScope);
      //printf("    scope='%s' baseClassName='%s' baseClass=%s templSpec=%s\n",
      //                    cd ? qPrint(cd->name()):"<none>",
      //                    qPrint(baseClassName),
      //                    baseClass?qPrint(baseClass->name()):"<none>",
      //                    qPrint(templSpec)
      //      );
      //if (baseClassName.left(root->name.length())!=root->name ||
      //    baseClassName.at(root->name.length())!='<'
      //   ) // Check for base class with the same name.
      //     // If found then look in the outer scope for a match
      //     // and prevent recursion.
      if (!isRecursiveBaseClass(root->name,baseClassName)
          || explicitGlobalScope
          // sadly isRecursiveBaseClass always true for UNO IDL ifc/svc members
          // (i.e. this is needed for addInterfaceOrServiceToServiceOrSingleton)
          || (root->lang==SrcLangExt_IDL &&
              (root->section==Entry::EXPORTED_INTERFACE_SEC ||
               root->section==Entry::INCLUDED_SERVICE_SEC)))
      {
        AUTO_TRACE_ADD("class relation '{}' inherited/used by '{}' found prot={} virt={} templSpec='{}'",
            baseClassName, root->name, bi->prot, bi->virt, templSpec);

        int i=findTemplateSpecializationPosition(baseClassName);
        int si=baseClassName.findRev("::",i);
        if (si==-1) si=0;
        if (baseClass==0 && static_cast<uint32_t>(i)!=baseClassName.length())
          // base class has template specifiers
        {
          // TODO: here we should try to find the correct template specialization
          // but for now, we only look for the unspecialized base class.
          int e=findEndOfTemplate(baseClassName,i+1);
          //printf("baseClass==0 i=%d e=%d\n",i,e);
          if (e!=-1) // end of template was found at e
          {
            templSpec = removeRedundantWhiteSpace(baseClassName.mid(i,e-i));
            baseClassName = baseClassName.left(i)+baseClassName.right(baseClassName.length()-e);
            baseClass = resolver.resolveClassMutable(explicitGlobalScope ? Doxygen::globalScope : context,
                  baseClassName,
                  mode==Undocumented,
                  true
                  );
            baseClassTypeDef = resolver.getTypedef();
            //printf("baseClass=%p -> baseClass=%s templSpec=%s\n",
            //      baseClass,qPrint(baseClassName),qPrint(templSpec));
          }
        }
        else if (baseClass && !templSpec.isEmpty()) // we have a known class, but also
                                                    // know it is a template, so see if
                                                    // we can also link to the explicit
                                                    // instance (for instance if a class
                                                    // derived from a template argument)
        {
          //printf("baseClass=%s templSpec=%s\n",qPrint(baseClass->name()),qPrint(templSpec));
          ClassDefMutable *templClass=getClassMutable(baseClass->name()+templSpec);
          if (templClass)
          {
            // use the template instance instead of the template base.
            baseClass = templClass;
            templSpec.resize(0);
          }
        }

        //printf("cd=%p baseClass=%p\n",cd,baseClass);
        bool found=baseClass!=0 && (baseClass!=cd || mode==TemplateInstances);
        //printf("1. found=%d\n",found);
        if (!found && si!=-1)
        {
          // replace any namespace aliases
          replaceNamespaceAliases(baseClassName,si);
          baseClass = resolver.resolveClassMutable(explicitGlobalScope ? Doxygen::globalScope : context,
                                     baseClassName,
                                     mode==Undocumented,
                                     true
                                    );
          baseClassTypeDef = resolver.getTypedef();
          QCString tmpTemplSpec = resolver.getTemplateSpec();
          found=baseClass!=0 && baseClass!=cd;
          if (found) templSpec = tmpTemplSpec;
        }
        //printf("2. found=%d\n",found);

        if (!found)
        {
          baseClass=toClassDefMutable(findClassWithinClassContext(context,cd,baseClassName));
          //printf("findClassWithinClassContext(%s,%s)=%p\n",
          //    qPrint(cd->name()),qPrint(baseClassName),baseClass);
          found = baseClass!=0 && baseClass!=cd;

        }
        //printf("3. found=%d\n",found);
        if (!found)
        {
          // for PHP the "use A\B as C" construct map class C to A::B, so we lookup
          // the class name also in the alias mapping.
          auto it = Doxygen::namespaceAliasMap.find(baseClassName.str());
          if (it!=Doxygen::namespaceAliasMap.end()) // see if it is indeed a class.
          {
            baseClass=getClassMutable(it->second.c_str());
            found = baseClass!=0 && baseClass!=cd;
          }
        }
        bool isATemplateArgument = templateNames.find(biName.str())!=templateNames.end();

        //printf("4. found=%d\n",found);
        if (found)
        {
          AUTO_TRACE_ADD("Documented base class '{}' templSpec='{}'",biName,templSpec);
          // add base class to this class

          // if templSpec is not empty then we should "instantiate"
          // the template baseClass. A new ClassDef should be created
          // to represent the instance. To be able to add the (instantiated)
          // members and documentation of a template class
          // (inserted in that template class at a later stage),
          // the template should know about its instances.
          // the instantiation process, should be done in a recursive way,
          // since instantiating a template may introduce new inheritance
          // relations.
          if (!templSpec.isEmpty() && mode==TemplateInstances)
          {
            // if baseClass is actually a typedef then we should not
            // instantiate it, since typedefs are in a different namespace
            // see bug531637 for an example where this would otherwise hang
            // doxygen
            if (baseClassTypeDef==0)
            {
              //printf("       => findTemplateInstanceRelation: %p\n",baseClassTypeDef);
              findTemplateInstanceRelation(root,context,baseClass,templSpec,templateNames,baseClass->isArtificial());
            }
          }
          else if (mode==DocumentedOnly || mode==Undocumented)
          {
            //printf("       => insert base class\n");
            QCString usedName;
            if (baseClassTypeDef || cd->isCSharp())
            {
              usedName=biName;
              //printf("***** usedName=%s templSpec=%s\n",qPrint(usedName),qPrint(templSpec));
            }
            Protection prot = bi->prot;
            if (Config_getBool(SIP_SUPPORT)) prot=Protection::Public;
            if (!cd->isSubClass(baseClass) && cd!=baseClass && cd->isBaseClass(baseClass,true,templSpec)==0) // check for recursion, see bug690787
            {
              cd->insertBaseClass(baseClass,usedName,prot,bi->virt,templSpec);
              // add this class as super class to the base class
              baseClass->insertSubClass(cd,prot,bi->virt,templSpec);
            }
            else
            {
              warn(root->fileName,root->startLine,
                  "Detected potential recursive class relation "
                  "between class %s and base class %s!",
                  qPrint(cd->name()),qPrint(baseClass->name())
                  );
            }
          }
          return TRUE;
        }
        else if (mode==Undocumented && (scopeOffset==0 || isATemplateArgument))
        {
          AUTO_TRACE_ADD("New undocumented base class '{}' baseClassName='{}' templSpec='{}' isArtificial={}",
                       biName,baseClassName,templSpec,isArtificial);
          baseClass=0;
          if (isATemplateArgument)
          {
            baseClass = toClassDefMutable(Doxygen::hiddenClassLinkedMap->find(baseClassName));
            if (baseClass==0) // not found (or alias)
            {
              baseClass= toClassDefMutable(
                Doxygen::hiddenClassLinkedMap->add(baseClassName,
                  createClassDef(root->fileName,root->startLine,root->startColumn,
                               baseClassName,
                               ClassDef::Class)));
              if (baseClass) // really added (not alias)
              {
                if (isArtificial) baseClass->setArtificial(TRUE);
                baseClass->setLanguage(root->lang);
              }
            }
          }
          else
          {
            baseClass = toClassDefMutable(Doxygen::classLinkedMap->find(baseClassName));
            //printf("*** classDDict->find(%s)=%p biName=%s templSpec=%s\n",
            //    qPrint(baseClassName),baseClass,qPrint(biName),qPrint(templSpec));
            if (baseClass==0) // not found (or alias)
            {
              baseClass = toClassDefMutable(
                  Doxygen::classLinkedMap->add(baseClassName,
                    createClassDef(root->fileName,root->startLine,root->startColumn,
                      baseClassName,
                      ClassDef::Class)));
              if (baseClass) // really added (not alias)
              {
                if (isArtificial) baseClass->setArtificial(TRUE);
                baseClass->setLanguage(root->lang);
                si = baseClassName.findRev("::");
                if (si!=-1) // class is nested
                {
                  Definition *sd = findScopeFromQualifiedName(Doxygen::globalScope,baseClassName.left(si),0,root->tagInfo());
                  if (sd==0 || sd==Doxygen::globalScope) // outer scope not found
                  {
                    baseClass->setArtificial(TRUE); // see bug678139
                  }
                }
              }
            }
          }
          if (baseClass)
          {
            if (biName.endsWith("-p"))
            {
              biName="<"+biName.left(biName.length()-2)+">";
            }
            if (!cd->isSubClass(baseClass) && cd!=baseClass && cd->isBaseClass(baseClass,true,templSpec)==0) // check for recursion
            {
              // add base class to this class
              cd->insertBaseClass(baseClass,biName,bi->prot,bi->virt,templSpec);
              // add this class as super class to the base class
              baseClass->insertSubClass(cd,bi->prot,bi->virt,templSpec);
            }
            // the undocumented base was found in this file
            baseClass->insertUsedFile(root->fileDef());

            Definition *scope = buildScopeFromQualifiedName(baseClass->name(),root->lang,0);
            if (scope!=baseClass)
            {
              baseClass->setOuterScope(scope);
            }

            if (baseClassName.endsWith("-p"))
            {
              baseClass->setCompoundType(ClassDef::Protocol);
            }
            return TRUE;
          }
          else
          {
            AUTO_TRACE_ADD("Base class '{}' not created (alias?)",biName);
          }
        }
        else
        {
          AUTO_TRACE_ADD("Base class '{}' not found",biName);
        }
      }
      else
      {
        if (mode!=TemplateInstances)
        {
          warn(root->fileName,root->startLine,
              "Detected potential recursive class relation "
              "between class %s and base class %s!\n",
              qPrint(root->name),qPrint(baseClassName)
              );
        }
        // for mode==TemplateInstance this case is quite common and
        // indicates a relation between a template class and a template
        // instance with the same name.
      }
      if (scopeOffset==0)
      {
        scopeOffset=-1;
      }
      else if ((scopeOffset=scopeName.findRev("::",scopeOffset-1))==-1)
      {
        scopeOffset=0;
      }
      //printf("new scopeOffset='%d'",scopeOffset);
    } while (scopeOffset>=0);

    if (parentNode==0)
    {
      lastParent=TRUE;
    }
    else
    {
      parentNode=parentNode->parent();
    }
  } while (lastParent);

  return FALSE;
}

//----------------------------------------------------------------------
// Computes the base and super classes for each class in the tree

static bool isClassSection(const Entry *root)
{
  if ( !root->name.isEmpty() )
  {
    if (root->section & Entry::COMPOUND_MASK)
         // is it a compound (class, struct, union, interface ...)
    {
      return TRUE;
    }
    else if (root->section & Entry::COMPOUNDDOC_MASK)
         // is it a documentation block with inheritance info.
    {
      bool hasExtends = !root->extends.empty();
      if (hasExtends) return TRUE;
    }
  }
  return FALSE;
}


/*! Builds a dictionary of all entry nodes in the tree starting with \a root
 */
static void findClassEntries(const Entry *root)
{
  if (isClassSection(root))
  {
    g_classEntries.insert({root->name.str(),root});
  }
  for (const auto &e : root->children()) findClassEntries(e.get());
}

static QCString extractClassName(const Entry *root)
{
  // strip any anonymous scopes first
  QCString bName=stripAnonymousNamespaceScope(root->name);
  bName=stripTemplateSpecifiersFromScope(bName);
  int i;
  if ((root->lang==SrcLangExt_CSharp || root->lang==SrcLangExt_Java) &&
      (i=bName.find('<'))!=-1)
  {
    // a Java/C# generic class looks like a C++ specialization, so we need to strip the
    // template part before looking for matches
    bName=bName.left(i);
  }
  return bName;
}

/*! Using the dictionary build by findClassEntries(), this
 *  function will look for additional template specialization that
 *  exists as inheritance relations only. These instances will be
 *  added to the template they are derived from.
 */
static void findInheritedTemplateInstances()
{
  AUTO_TRACE();
  ClassDefSet visitedClasses;
  for (const auto &kv : g_classEntries)
  {
    const Entry *root = kv.second;
    ClassDef *cd;
    QCString bName = extractClassName(root);
    if ((cd=getClass(bName)))
    {
      ClassDefMutable *cdm = toClassDefMutable(cd);
      if (cdm)
      {
        findBaseClassesForClass(root,cd,cdm,cdm,TemplateInstances,FALSE);
      }
    }
  }
}

static void findUsedTemplateInstances()
{
  AUTO_TRACE();
  for (const auto &kv : g_classEntries)
  {
    const Entry *root = kv.second;
    ClassDef *cd;
    QCString bName = extractClassName(root);
    if ((cd=getClass(bName)))
    {
      ClassDefMutable *cdm = toClassDefMutable(cd);
      if (cdm)
      {
        findUsedClassesForClass(root,cd,cdm,cdm,TRUE);
        cdm->addTypeConstraints();
      }
    }
  }
}

static void computeClassRelations()
{
  AUTO_TRACE();
  for (const auto &kv : g_classEntries)
  {
    const Entry *root = kv.second;
    ClassDefMutable *cd;

    QCString bName = extractClassName(root);
    if ((cd=getClassMutable(bName)))
    {
      findBaseClassesForClass(root,cd,cd,cd,DocumentedOnly,FALSE);
    }
    size_t numMembers = cd ? cd->memberNameInfoLinkedMap().size() : 0;
    if ((cd==0 || (!cd->hasDocumentation() && !cd->isReference())) && numMembers>0 &&
        !bName.endsWith("::"))
    {
      if (!root->name.isEmpty() && root->name.find('@')==-1 && // normal name
          (guessSection(root->fileName)==Entry::HEADER_SEC ||
           Config_getBool(EXTRACT_LOCAL_CLASSES)) && // not defined in source file
           protectionLevelVisible(root->protection) && // hidden by protection
           !Config_getBool(HIDE_UNDOC_CLASSES) // undocumented class are visible
         )
        warn_undoc(
                   root->fileName,root->startLine,
                   "Compound %s is not documented.",
                   qPrint(root->name)
             );
    }
  }
}

static void computeTemplateClassRelations()
{
  AUTO_TRACE();
  for (const auto &kv : g_classEntries)
  {
    const Entry *root = kv.second;
    QCString bName=stripAnonymousNamespaceScope(root->name);
    bName=stripTemplateSpecifiersFromScope(bName);
    ClassDefMutable *cd=getClassMutable(bName);
    // strip any anonymous scopes first
    if (cd && !cd->getTemplateInstances().empty())
    {
      AUTO_TRACE_ADD("Template class '{}'",cd->name());
      for (const auto &ti : cd->getTemplateInstances()) // for each template instance
      {
        ClassDefMutable *tcd=toClassDefMutable(ti.classDef);
        if (tcd)
        {
          AUTO_TRACE_ADD("Template instance '{}'",tcd->name());
          QCString templSpec = ti.templSpec;
          std::unique_ptr<ArgumentList> templArgs = stringToArgumentList(tcd->getLanguage(),templSpec);
          for (const BaseInfo &bi : root->extends)
          {
            // check if the base class is a template argument
            BaseInfo tbi = bi;
            const ArgumentList &tl = cd->templateArguments();
            if (!tl.empty())
            {
              TemplateNameMap baseClassNames = tcd->getTemplateBaseClassNames();
              TemplateNameMap templateNames = getTemplateArgumentsInName(tl,bi.name.str());
              // for each template name that we inherit from we need to
              // substitute the formal with the actual arguments
              TemplateNameMap actualTemplateNames;
              for (const auto &tn_kv : templateNames)
              {
                size_t templIndex = tn_kv.second;
                Argument actArg;
                bool hasActArg=FALSE;
                if (templIndex<templArgs->size())
                {
                  actArg=templArgs->at(templIndex);
                  hasActArg=TRUE;
                }
                if (hasActArg &&
                    baseClassNames.find(actArg.type.str())!=baseClassNames.end() &&
                    actualTemplateNames.find(actArg.type.str())==actualTemplateNames.end()
                   )
                {
                  actualTemplateNames.insert(std::make_pair(actArg.type.str(),static_cast<int>(templIndex)));
                }
              }

              tbi.name = substituteTemplateArgumentsInString(bi.name,tl,templArgs);
              // find a documented base class in the correct scope
              if (!findClassRelation(root,cd,tcd,&tbi,actualTemplateNames,DocumentedOnly,FALSE))
              {
                // no documented base class -> try to find an undocumented one
                findClassRelation(root,cd,tcd,&tbi,actualTemplateNames,Undocumented,TRUE);
              }
            }
          }
        }
      }
    }
  }
}

//-----------------------------------------------------------------------
// compute the references (anchors in HTML) for each function in the file

static void computeMemberReferences()
{
  AUTO_TRACE();
  for (const auto &cd : *Doxygen::classLinkedMap)
  {
    ClassDefMutable *cdm = toClassDefMutable(cd.get());
    if (cdm)
    {
      cdm->computeAnchors();
    }
  }
  for (const auto &fn : *Doxygen::inputNameLinkedMap)
  {
    for (const auto &fd : *fn)
    {
      fd->computeAnchors();
    }
  }
  for (const auto &nd : *Doxygen::namespaceLinkedMap)
  {
    NamespaceDefMutable *ndm = toNamespaceDefMutable(nd.get());
    if (ndm)
    {
      ndm->computeAnchors();
    }
  }
  for (const auto &gd : *Doxygen::groupLinkedMap)
  {
    gd->computeAnchors();
  }
}

//----------------------------------------------------------------------

static void addListReferences()
{
  AUTO_TRACE();
  for (const auto &cd : *Doxygen::classLinkedMap)
  {
    ClassDefMutable *cdm = toClassDefMutable(cd.get());
    if (cdm)
    {
      cdm->addListReferences();
    }
  }

  for (const auto &fn : *Doxygen::inputNameLinkedMap)
  {
    for (const auto &fd : *fn)
    {
      fd->addListReferences();
    }
  }

  for (const auto &nd : *Doxygen::namespaceLinkedMap)
  {
    NamespaceDefMutable *ndm = toNamespaceDefMutable(nd.get());
    if (ndm)
    {
      ndm->addListReferences();
    }
  }

  for (const auto &gd : *Doxygen::groupLinkedMap)
  {
    gd->addListReferences();
  }

  for (const auto &pd : *Doxygen::pageLinkedMap)
  {
    QCString name = pd->getOutputFileBase();
    if (pd->getGroupDef())
    {
      name = pd->getGroupDef()->getOutputFileBase();
    }
    {
      const RefItemVector &xrefItems = pd->xrefListItems();
      addRefItem(xrefItems,
          name,
          theTranslator->trPage(TRUE,TRUE),
          name,pd->title(),QCString(),0);
    }
  }

  for (const auto &dd : *Doxygen::dirLinkedMap)
  {
    QCString name = dd->getOutputFileBase();
    //if (dd->getGroupDef())
    //{
    //  name = dd->getGroupDef()->getOutputFileBase();
    //}
    const RefItemVector &xrefItems = dd->xrefListItems();
    addRefItem(xrefItems,
        name,
        theTranslator->trDir(TRUE,TRUE),
        name,dd->displayName(),QCString(),0);
  }
}

//----------------------------------------------------------------------

static void generateXRefPages()
{
  AUTO_TRACE();
  for (RefListManager::Ptr &rl : RefListManager::instance())
  {
    rl->generatePage();
  }
}

//----------------------------------------------------------------------
// Copy the documentation in entry 'root' to member definition 'md' and
// set the function declaration of the member to 'funcDecl'. If the boolean
// over_load is set the standard overload text is added.

static void addMemberDocs(const Entry *root,
                   MemberDefMutable *md, const QCString &funcDecl,
                   const ArgumentList *al,
                   bool over_load,
                   uint64_t spec
                  )
{
  if (md==0) return;
  AUTO_TRACE("scope='{}' name='{}' args='{}' funcDecl='{}' mSpec={:#x}",
       root->parent()->name,md->name(),md->argsString(),funcDecl,spec);
  QCString fDecl=funcDecl;
  // strip extern specifier
  fDecl.stripPrefix("extern ");
  md->setDefinition(fDecl);
  md->enableCallGraph(root->callGraph);
  md->enableCallerGraph(root->callerGraph);
  md->enableReferencedByRelation(root->referencedByRelation);
  md->enableReferencesRelation(root->referencesRelation);
  md->addQualifiers(root->qualifiers);
  ClassDefMutable *cd=md->getClassDefMutable();
  const NamespaceDef *nd=md->getNamespaceDef();
  QCString fullName;
  if (cd)
    fullName = cd->name();
  else if (nd)
    fullName = nd->name();

  if (!fullName.isEmpty()) fullName+="::";
  fullName+=md->name();
  FileDef *rfd=root->fileDef();

  // TODO determine scope based on root not md
  Definition *rscope = md->getOuterScope();

  const ArgumentList &mdAl = md->argumentList();
  if (al)
  {
    ArgumentList mergedAl = *al;
    //printf("merging arguments (1) docs=%d\n",root->doc.isEmpty());
    mergeArguments(const_cast<ArgumentList&>(mdAl),mergedAl,!root->doc.isEmpty());
  }
  else
  {
    if (
          matchArguments2( md->getOuterScope(), md->getFileDef(),const_cast<ArgumentList*>(&mdAl),
                           rscope,rfd,&root->argList,
                           TRUE, root->lang
                         )
       )
    {
      //printf("merging arguments (2)\n");
      ArgumentList mergedArgList = root->argList;
      mergeArguments(const_cast<ArgumentList&>(mdAl),mergedArgList,!root->doc.isEmpty());
    }
  }
  if (over_load)  // the \overload keyword was used
  {
    QCString doc=getOverloadDocs();
    if (!root->doc.isEmpty())
    {
      doc+="<p>";
      doc+=root->doc;
    }
    md->setDocumentation(doc,root->docFile,root->docLine);
    md->setInbodyDocumentation(root->inbodyDocs,root->inbodyFile,root->inbodyLine);
    md->setDocsForDefinition(!root->proto);
  }
  else
  {
    //printf("overwrite!\n");
    md->setDocumentation(root->doc,root->docFile,root->docLine);
    md->setDocsForDefinition(!root->proto);

    //printf("overwrite!\n");
    md->setBriefDescription(root->brief,root->briefFile,root->briefLine);

    if (
        (md->inbodyDocumentation().isEmpty() ||
         !root->parent()->name.isEmpty()
        ) && !root->inbodyDocs.isEmpty()
       )
    {
      md->setInbodyDocumentation(root->inbodyDocs,root->inbodyFile,root->inbodyLine);
    }
  }

  //printf("initializer: '%s'(isEmpty=%d) '%s'(isEmpty=%d)\n",
  //    qPrint(md->initializer()),md->initializer().isEmpty(),
  //    qPrint(root->initializer),root->initializer.isEmpty()
  //   );
  std::string rootInit = root->initializer.str();
  if (md->initializer().isEmpty() && !rootInit.empty())
  {
    //printf("setInitializer\n");
    md->setInitializer(rootInit.c_str());
  }
  if (md->requiresClause().isEmpty() && !root->req.isEmpty())
  {
    md->setRequiresClause(root->req);
  }

  md->setMaxInitLines(root->initLines);

  if (rfd)
  {
    if ((md->getStartBodyLine()==-1 && root->bodyLine!=-1)
       )
    {
      //printf("Setting new body segment [%d,%d]\n",root->bodyLine,root->endBodyLine);
      md->setBodySegment(root->startLine,root->bodyLine,root->endBodyLine);
      md->setBodyDef(rfd);
    }

    md->setRefItems(root->sli);
  }

  md->enableCallGraph(md->hasCallGraph() || root->callGraph);
  md->enableCallerGraph(md->hasCallerGraph() || root->callerGraph);
  md->enableReferencedByRelation(md->hasReferencedByRelation() || root->referencedByRelation);
  md->enableReferencesRelation(md->hasReferencesRelation() || root->referencesRelation);
  md->addQualifiers(root->qualifiers);

  md->mergeMemberSpecifiers(spec);
  md->addSectionsToDefinition(root->anchors);
  addMemberToGroups(root,md);
  if (cd) cd->insertUsedFile(rfd);
  //printf("root->mGrpId=%d\n",root->mGrpId);
  if (root->mGrpId!=-1)
  {
    if (md->getMemberGroupId()!=-1)
    {
      if (md->getMemberGroupId()!=root->mGrpId)
      {
        warn(
             root->fileName,root->startLine,
             "member %s belongs to two different groups. The second "
             "one found here will be ignored.",
             qPrint(md->name())
            );
      }
    }
    else // set group id
    {
      //printf("setMemberGroupId=%d md=%s\n",root->mGrpId,qPrint(md->name()));
      md->setMemberGroupId(root->mGrpId);
    }
  }
  md->addQualifiers(root->qualifiers);
}

//----------------------------------------------------------------------
// find a class definition given the scope name and (optionally) a
// template list specifier

static const ClassDef *findClassDefinition(FileDef *fd,NamespaceDef *nd,
                         const QCString &scopeName)
{
  SymbolResolver resolver(fd);
  const ClassDef *tcd = resolver.resolveClass(nd,scopeName,true,true);
  return tcd;
}

//----------------------------------------------------------------------------
// Returns TRUE, if the entry belongs to the group of the member definition,
// otherwise FALSE.

static bool isEntryInGroupOfMember(const Entry *root,const MemberDef *md)
{
  const GroupDef *gd = md->getGroupDef();
  if (!gd)
  {
    return FALSE;
  }

  for (const auto &g : root->groups)
  {
    if (g.groupname == gd->name())
    {
      return TRUE;
    }
  }

  return FALSE;
}

//----------------------------------------------------------------------
// Adds the documentation contained in 'root' to a global function
// with name 'name' and argument list 'args' (for overloading) and
// function declaration 'decl' to the corresponding member definition.

static bool findGlobalMember(const Entry *root,
                           const QCString &namespaceName,
                           const QCString &type,
                           const QCString &name,
                           const QCString &tempArg,
                           const QCString &,
                           const QCString &decl,
                           uint64_t /* spec */)
{
  AUTO_TRACE("namespace='{}' type='{}' name='{}' tempArg='{}' decl='{}'",namespaceName,type,name,tempArg,decl);
  QCString n=name;
  if (n.isEmpty()) return FALSE;
  if (n.find("::")!=-1) return FALSE; // skip undefined class members
  MemberName *mn=Doxygen::functionNameLinkedMap->find(n+tempArg); // look in function dictionary
  if (mn==0)
  {
    mn=Doxygen::functionNameLinkedMap->find(n); // try without template arguments
  }
  if (mn) // function name defined
  {
    AUTO_TRACE_ADD("Found symbol name");
    //int count=0;
    bool found=FALSE;
    for (const auto &md : *mn)
    {
      // If the entry has groups, then restrict the search to members which are
      // in one of the groups of the entry.
      if (!root->groups.empty() && !isEntryInGroupOfMember(root, md.get()))
      {
        continue;
      }
      const NamespaceDef *nd=0;
      if (md->isAlias() && md->getOuterScope() &&
          md->getOuterScope()->definitionType()==Definition::TypeNamespace)
      {
        nd = toNamespaceDef(md->getOuterScope());
      }
      else
      {
        nd = md->getNamespaceDef();
      }

      // special case for strong enums
      int enumNamePos=0;
      if (nd && md->isEnumValue() && (enumNamePos=namespaceName.findRev("::"))!=-1)
      { // md part of a strong enum in a namespace?
        QCString enumName = namespaceName.mid(enumNamePos+2);
        if (namespaceName.left(enumNamePos)==nd->name())
        {
          MemberName *enumMn=Doxygen::functionNameLinkedMap->find(enumName);
          if (enumMn)
          {
            for (const auto &emd : *enumMn)
            {
              found = emd->isStrong() && md->getEnumScope()==emd.get();
              if (found)
              {
                addMemberDocs(root,toMemberDefMutable(md->resolveAlias()),decl,0,FALSE,root->spec);
                break;
              }
            }
          }
        }
        if (found)
        {
          break;
        }
      }
      else if (nd==0 && md->isEnumValue()) // md part of global strong enum?
      {
        MemberName *enumMn=Doxygen::functionNameLinkedMap->find(namespaceName);
        if (enumMn)
        {
          for (const auto &emd : *enumMn)
          {
            found = emd->isStrong() && md->getEnumScope()==emd.get();
            if (found)
            {
              addMemberDocs(root,toMemberDefMutable(md->resolveAlias()),decl,0,FALSE,root->spec);
              break;
            }
          }
        }
      }

      const FileDef *fd=root->fileDef();
      //printf("File %s\n",fd ? qPrint(fd->name()) : "<none>");
      LinkedRefMap<NamespaceDef> nl;
      if (fd)
      {
        nl = fd->getUsedNamespaces();
      }
      //printf("NamespaceList %p\n",nl);

      // search in the list of namespaces that are imported via a
      // using declaration
      bool viaUsingDirective = nd && nl.find(nd->qualifiedName())!=0;

      if ((namespaceName.isEmpty() && nd==0) ||  // not in a namespace
          (nd && nd->name()==namespaceName) ||   // or in the same namespace
          viaUsingDirective                      // member in 'using' namespace
         )
      {
        AUTO_TRACE_ADD("Try to add member '{}' to scope '{}'",md->name(),namespaceName);

        NamespaceDef *rnd = 0;
        if (!namespaceName.isEmpty()) rnd = Doxygen::namespaceLinkedMap->find(namespaceName);

        const ArgumentList &mdAl = const_cast<const MemberDef *>(md.get())->argumentList();
        bool matching=
          (mdAl.empty() && root->argList.empty()) ||
          md->isVariable() || md->isTypedef() || /* in case of function pointers */
          matchArguments2(md->getOuterScope(),const_cast<const MemberDef *>(md.get())->getFileDef(),&mdAl,
                          rnd ? rnd : Doxygen::globalScope,fd,&root->argList,
                          FALSE,root->lang);

        // for template members we need to check if the number of
        // template arguments is the same, otherwise we are dealing with
        // different functions.
        if (matching && !root->tArgLists.empty())
        {
          const ArgumentList &mdTempl = md->templateArguments();
          if (root->tArgLists.back().size()!=mdTempl.size())
          {
            matching=FALSE;
          }
        }

        //printf("%s<->%s\n",
        //    qPrint(argListToString(md->argumentList())),
        //    qPrint(argListToString(root->argList)));

        // For static members we also check if the comment block was found in
        // the same file. This is needed because static members with the same
        // name can be in different files. Thus it would be wrong to just
        // put the comment block at the first syntactically matching member. If
        // the comment block belongs to a group of the static member, then add
        // the documentation even if it is in a different file.
        if (matching && md->isStatic() &&
            md->getDefFileName()!=root->fileName &&
            mn->size()>1 &&
            !isEntryInGroupOfMember(root,md.get()))
        {
          matching = FALSE;
        }

        // for template member we also need to check the return type and requires
        if (!md->templateArguments().empty() && !root->tArgLists.empty())
        {
          //printf("Comparing return types '%s'<->'%s'\n",
          //    md->typeString(),type);
          if (md->templateArguments().size()!=root->tArgLists.back().size() ||
              md->typeString()!=type ||
              md->requiresClause()!=root->req)
          {
            //printf(" ---> no matching\n");
            matching = FALSE;
          }
        }

        if (matching) // add docs to the member
        {
          AUTO_TRACE_ADD("Match found");
          addMemberDocs(root,toMemberDefMutable(md->resolveAlias()),decl,&root->argList,FALSE,root->spec);
          found=TRUE;
          break;
        }
      }
    }
    if (!found && root->relatesType!=RelatesType::Duplicate && root->section==Entry::FUNCTION_SEC) // no match
    {
      QCString fullFuncDecl=decl;
      if (!root->argList.empty()) fullFuncDecl+=argListToString(root->argList,TRUE);
      QCString warnMsg =
         QCString("no matching file member found for \n")+substitute(fullFuncDecl,"%","%%");
      if (mn->size()>0)
      {
        warnMsg+="\nPossible candidates:\n";
        for (const auto &md : *mn)
        {
          warnMsg+=" '";
          warnMsg+=substitute(md->declaration(),"%","%%");
          warnMsg+="' " + warn_line(md->getDefFileName(),md->getDefLine());
        }
      }
      warn(root->fileName,root->startLine, "%s", qPrint(warnMsg));
    }
  }
  else // got docs for an undefined member!
  {
    if (root->type!="friend class" &&
        root->type!="friend struct" &&
        root->type!="friend union" &&
        root->type!="friend" &&
        (!Config_getBool(TYPEDEF_HIDES_STRUCT) ||
         root->type.find("typedef ")==-1)
       )
    {
      warn(root->fileName,root->startLine,
           "documented symbol '%s' was not declared or defined.",qPrint(decl)
          );
    }
  }
  return TRUE;
}

static bool isSpecialization(
                  const ArgumentLists &srcTempArgLists,
                  const ArgumentLists &dstTempArgLists
    )
{
    auto srcIt = srcTempArgLists.begin();
    auto dstIt = dstTempArgLists.begin();
    while (srcIt!=srcTempArgLists.end() && dstIt!=dstTempArgLists.end())
    {
      if ((*srcIt).size()!=(*dstIt).size()) return TRUE;
      ++srcIt;
      ++dstIt;
    }
    return FALSE;
}

static bool scopeIsTemplate(const Definition *d)
{
  bool result=FALSE;
  if (d && d->definitionType()==Definition::TypeClass)
  {
    result = !(toClassDef(d))->templateArguments().empty() ||
             scopeIsTemplate(d->getOuterScope());
  }
  return result;
}

static QCString substituteTemplatesInString(
    const ArgumentLists &srcTempArgLists,
    const ArgumentLists &dstTempArgLists,
    const std::string &src
    )
{
  std::string dst;
  static const reg::Ex re(R"(\a\w*)");
  reg::Iterator it(src,re);
  reg::Iterator end;
  //printf("type=%s\n",qPrint(sa->type));
  size_t p=0;
  for (; it!=end ; ++it) // for each word in srcType
  {
    const auto &match = *it;
    size_t i = match.position();
    size_t l = match.length();
    bool found=FALSE;
    dst+=src.substr(p,i-p);
    std::string name=match.str();

    auto srcIt = srcTempArgLists.begin();
    auto dstIt = dstTempArgLists.begin();
    while (srcIt!=srcTempArgLists.end() && !found)
    {
      const ArgumentList *tdAli = 0;
      std::vector<Argument>::const_iterator tdaIt;
      if (dstIt!=dstTempArgLists.end())
      {
        tdAli = &(*dstIt);
        tdaIt = tdAli->begin();
        ++dstIt;
      }

      const ArgumentList &tsaLi = *srcIt;
      for (auto tsaIt = tsaLi.begin(); tsaIt!=tsaLi.end() && !found; ++tsaIt)
      {
        Argument tsa = *tsaIt;
        const Argument *tda = 0;
        if (tdAli && tdaIt!=tdAli->end())
        {
          tda = &(*tdaIt);
          ++tdaIt;
        }
        //if (tda) printf("tsa=%s|%s tda=%s|%s\n",
        //    qPrint(tsa.type),qPrint(tsa.name),
        //    qPrint(tda->type),qPrint(tda->name));
        if (name==tsa.name.str())
        {
          if (tda && tda->name.isEmpty())
          {
            QCString tdaName = tda->name;
            QCString tdaType = tda->type;
            int vc=0;
            if      (tdaType.startsWith("class "))    vc=6;
            else if (tdaType.startsWith("typename ")) vc=9;
            if (vc>0) // convert type=="class T" to type=="class" name=="T"
            {
              tdaName = tdaType.mid(vc);
            }
            if (!tdaName.isEmpty())
            {
              name=tdaName.str(); // substitute
              found=TRUE;
            }
          }
        }
      }

      //printf("   srcList='%s' dstList='%s faList='%s'\n",
      //  qPrint(argListToString(srclali.current())),
      //  qPrint(argListToString(dstlali.current())),
      //  funcTempArgList ? qPrint(argListToString(funcTempArgList)) : "<none>");
      ++srcIt;
    }
    dst+=name;
    p=i+l;
  }
  dst+=src.substr(p);
  //printf("  substituteTemplatesInString(%s)=%s\n",
  //    qPrint(src),qPrint(dst));
  return QCString(dst);
}

static void substituteTemplatesInArgList(
                  const ArgumentLists &srcTempArgLists,
                  const ArgumentLists &dstTempArgLists,
                  const ArgumentList &src,
                  ArgumentList &dst
                 )
{
  auto dstIt = dst.begin();
  for (const Argument &sa : src)
  {
    QCString dstType =  substituteTemplatesInString(srcTempArgLists,dstTempArgLists,sa.type.str());
    QCString dstArray = substituteTemplatesInString(srcTempArgLists,dstTempArgLists,sa.array.str());
    if (dstIt == dst.end())
    {
      Argument da = sa;
      da.type  = dstType;
      da.array = dstArray;
      dst.push_back(da);
      dstIt = dst.end();
    }
    else
    {
      Argument da = *dstIt;
      da.type  = dstType;
      da.array = dstArray;
      ++dstIt;
    }
  }
  dst.setConstSpecifier(src.constSpecifier());
  dst.setVolatileSpecifier(src.volatileSpecifier());
  dst.setPureSpecifier(src.pureSpecifier());
  dst.setTrailingReturnType(substituteTemplatesInString(
                             srcTempArgLists,dstTempArgLists,
                             src.trailingReturnType().str()));
  //printf("substituteTemplatesInArgList: replacing %s with %s\n",
  //    qPrint(argListToString(src)),qPrint(argListToString(dst))
  //    );
}

//-------------------------------------------------------------------------------------------

static void addLocalObjCMethod(const Entry *root,
                        const QCString &scopeName,
                        const QCString &funcType,const QCString &funcName,const QCString &funcArgs,
                        const QCString &exceptions,const QCString &funcDecl,
                        uint64_t spec)
{
  AUTO_TRACE();
  //printf("scopeName='%s' className='%s'\n",qPrint(scopeName),qPrint(className));
  ClassDefMutable *cd=0;
  if (Config_getBool(EXTRACT_LOCAL_METHODS) && (cd=getClassMutable(scopeName)))
  {
    AUTO_TRACE_ADD("Local objective C method '{}' scopeName='{}'",root->name,scopeName);
    auto md = createMemberDef(
        root->fileName,root->startLine,root->startColumn,
        funcType,funcName,funcArgs,exceptions,
        root->protection,root->virt,root->isStatic,Relationship::Member,
        MemberType_Function,ArgumentList(),root->argList,root->metaData);
    auto mmd = toMemberDefMutable(md.get());
    mmd->setTagInfo(root->tagInfo());
    mmd->setLanguage(root->lang);
    mmd->setId(root->id);
    mmd->makeImplementationDetail();
    mmd->setMemberClass(cd);
    mmd->setDefinition(funcDecl);
    mmd->enableCallGraph(root->callGraph);
    mmd->enableCallerGraph(root->callerGraph);
    mmd->enableReferencedByRelation(root->referencedByRelation);
    mmd->enableReferencesRelation(root->referencesRelation);
    mmd->addQualifiers(root->qualifiers);
    mmd->setDocumentation(root->doc,root->docFile,root->docLine);
    mmd->setBriefDescription(root->brief,root->briefFile,root->briefLine);
    mmd->setInbodyDocumentation(root->inbodyDocs,root->inbodyFile,root->inbodyLine);
    mmd->setDocsForDefinition(!root->proto);
    mmd->setPrototype(root->proto,root->fileName,root->startLine,root->startColumn);
    mmd->addSectionsToDefinition(root->anchors);
    mmd->setBodySegment(root->startLine,root->bodyLine,root->endBodyLine);
    FileDef *fd=root->fileDef();
    mmd->setBodyDef(fd);
    mmd->setMemberSpecifiers(spec);
    mmd->setMemberGroupId(root->mGrpId);
    cd->insertMember(md.get());
    cd->insertUsedFile(fd);
    mmd->setRefItems(root->sli);

    MemberName *mn = Doxygen::memberNameLinkedMap->add(root->name);
    mn->push_back(std::move(md));
  }
  else
  {
    // local objective C method found for class without interface
  }
}

//-------------------------------------------------------------------------------------------

static void addMemberFunction(const Entry *root,
                       MemberName *mn,
                       const QCString &scopeName,
                       const QCString &namespaceName,
                       const QCString &className,
                       const QCString &funcTyp,
                       const QCString &funcName,
                       const QCString &funcArgs,
                       const QCString &funcTempList,
                       const QCString &exceptions,
                       const QCString &type,
                       const QCString &args,
                       bool isFriend,
                       uint64_t spec,
                       const QCString &relates,
                       const QCString &funcDecl,
                       bool overloaded,
                       bool isFunc)
{
  AUTO_TRACE();
  QCString funcType = funcTyp;
  int count=0;
  int noMatchCount=0;
  bool memFound=FALSE;
  for (const auto &imd : *mn)
  {
    MemberDefMutable *md = toMemberDefMutable(imd.get());
    if (md==0) continue;
    ClassDefMutable *cd=md->getClassDefMutable();
    if (cd==0) continue;
    //AUTO_TRACE_ADD("member definition found, scope needed='{}' scope='{}' args='{}' fileName='{}'",
    //    scopeName, cd->name(), md->argsString(), root->fileName);
    FileDef *fd=root->fileDef();
    NamespaceDef *nd=0;
    if (!namespaceName.isEmpty()) nd=getResolvedNamespace(namespaceName);

    //printf("scopeName %s->%s\n",qPrint(scopeName),
    //       qPrint(stripTemplateSpecifiersFromScope(scopeName,FALSE)));

    // if the member we are searching for is an enum value that is part of
    // a "strong" enum, we need to look into the fields of the enum for a match
    int enumNamePos=0;
    if (md->isEnumValue() && (enumNamePos=className.findRev("::"))!=-1)
    {
      QCString enumName = className.mid(enumNamePos+2);
      QCString fullScope = className.left(enumNamePos);
      if (!namespaceName.isEmpty()) fullScope.prepend(namespaceName+"::");
      if (fullScope==cd->name())
      {
        MemberName *enumMn=Doxygen::memberNameLinkedMap->find(enumName);
        //printf("enumMn(%s)=%p\n",qPrint(className),(void*)enumMn);
        if (enumMn)
        {
          for (const auto &emd : *enumMn)
          {
            memFound = emd->isStrong() && md->getEnumScope()==emd.get();
            if (memFound)
            {
              addMemberDocs(root,md,funcDecl,0,overloaded,spec);
              count++;
            }
            if (memFound) break;
          }
        }
      }
    }
    if (memFound) break;

    const ClassDef *tcd=findClassDefinition(fd,nd,scopeName);
    if (tcd==0 && cd && stripAnonymousNamespaceScope(cd->name())==scopeName)
    {
      // don't be fooled by anonymous scopes
      tcd=cd;
    }
    //printf("Looking for %s inside nd=%s result=%p (%s) cd=%p\n",
    //    qPrint(scopeName),nd?qPrint(nd->name()):"<none>",tcd,tcd?qPrint(tcd->name()):"",cd);

    if (cd && tcd==cd) // member's classes match
    {
      AUTO_TRACE_ADD("class definition '{}' found",cd->name());

      // get the template parameter lists found at the member declaration
      ArgumentLists declTemplArgs = cd->getTemplateParameterLists();
      const ArgumentList &templAl = md->templateArguments();
      if (!templAl.empty())
      {
        declTemplArgs.push_back(templAl);
      }

      // get the template parameter lists found at the member definition
      const ArgumentLists &defTemplArgs = root->tArgLists;
      //printf("defTemplArgs=%p\n",defTemplArgs);

      // do we replace the decl argument lists with the def argument lists?
      bool substDone=FALSE;
      ArgumentList argList;

      /* substitute the occurrences of class template names in the
       * argument list before matching
       */
      const ArgumentList &mdAl = md->argumentList();
      if (declTemplArgs.size()>0 && declTemplArgs.size()==defTemplArgs.size())
      {
        /* the function definition has template arguments
         * and the class definition also has template arguments, so
         * we must substitute the template names of the class by that
         * of the function definition before matching.
         */
        substituteTemplatesInArgList(declTemplArgs,defTemplArgs,mdAl,argList);

        substDone=TRUE;
      }
      else /* no template arguments, compare argument lists directly */
      {
        argList = mdAl;
      }

      AUTO_TRACE_ADD("matching '{}'<=>'{}' className='{}' namespaceName='{}'",
          argListToString(argList,TRUE),argListToString(root->argList,TRUE),className,namespaceName);

      bool matching=
        md->isVariable() || md->isTypedef() || // needed for function pointers
        matchArguments2(
            md->getClassDef(),md->getFileDef(),&argList,
            cd,fd,&root->argList,
            TRUE,root->lang);

      if (md->getLanguage()==SrcLangExt_ObjC && md->isVariable() && (root->section&Entry::FUNCTION_SEC))
      {
        matching = FALSE; // don't match methods and attributes with the same name
      }

      // for template member we also need to check the return type
      if (!md->templateArguments().empty() && !root->tArgLists.empty())
      {
        QCString memType = md->typeString();
        memType.stripPrefix("static "); // see bug700696
        funcType=substitute(stripTemplateSpecifiersFromScope(funcType,TRUE),
            className+"::",""); // see bug700693 & bug732594
        memType=substitute(stripTemplateSpecifiersFromScope(memType,TRUE),
            className+"::",""); // see bug758900
        AUTO_TRACE_ADD("Comparing return types '{}'<->'{}' #args {}<->{}",
            md->typeString(),funcType,md->templateArguments().size(),root->tArgLists.back().size());
        if (md->templateArguments().size()!=root->tArgLists.back().size() || memType!=funcType)
        {
          //printf(" ---> no matching\n");
          matching = FALSE;
        }
      }
      bool rootIsUserDoc = (root->section&Entry::MEMBERDOC_SEC)!=0;
      bool classIsTemplate = scopeIsTemplate(md->getClassDef());
      bool mdIsTemplate    = md->templateArguments().hasParameters();
      bool classOrMdIsTemplate = mdIsTemplate || classIsTemplate;
      bool rootIsTemplate  = !root->tArgLists.empty();
      //printf("classIsTemplate=%d mdIsTemplate=%d rootIsTemplate=%d\n",classIsTemplate,mdIsTemplate,rootIsTemplate);
      if (!rootIsUserDoc && // don't check out-of-line @fn references, see bug722457
          (mdIsTemplate || rootIsTemplate) && // either md or root is a template
          ((classOrMdIsTemplate && !rootIsTemplate) || (!classOrMdIsTemplate && rootIsTemplate))
         )
      {
        // Method with template return type does not match method without return type
        // even if the parameters are the same. See also bug709052
        AUTO_TRACE_ADD("Comparing return types: template v.s. non-template");
        matching = FALSE;
      }

      AUTO_TRACE_ADD("Match results of matchArguments2='{}' substDone='{}'",matching,substDone);

      if (substDone) // found a new argument list
      {
        if (matching) // replace member's argument list
        {
          md->setDefinitionTemplateParameterLists(root->tArgLists);
          md->moveArgumentList(std::make_unique<ArgumentList>(argList));
        }
        else // no match
        {
          if (!funcTempList.isEmpty() &&
              isSpecialization(declTemplArgs,defTemplArgs))
          {
            // check if we are dealing with a partial template
            // specialization. In this case we add it to the class
            // even though the member arguments do not match.

            addMethodToClass(root,cd,type,md->name(),args,isFriend,
                md->protection(),md->isStatic(),md->virtualness(),spec,relates);
            return;
          }
        }
      }
      if (matching)
      {
        addMemberDocs(root,md,funcDecl,0,overloaded,spec);
        count++;
        memFound=TRUE;
      }
    }
    else if (cd && cd!=tcd) // we did find a class with the same name as cd
      // but in a different namespace
    {
      noMatchCount++;
    }

    if (memFound) break;
  }
  if (count==0 && root->parent() &&
      root->parent()->section==Entry::OBJCIMPL_SEC)
  {
    addLocalObjCMethod(root,scopeName,funcType,funcName,funcArgs,exceptions,funcDecl,spec);
    return;
  }
  if (count==0 && !(isFriend && funcType=="class"))
  {
    int candidates=0;
    const ClassDef *ecd = 0, *ucd = 0;
    MemberDef *emd = 0, *umd = 0;
    //printf("Assume template class\n");
    for (const auto &md : *mn)
    {
      MemberDef *cmd=md.get();
      MemberDefMutable *cdmdm = toMemberDefMutable(cmd);
      ClassDefMutable *ccd=cdmdm ? cdmdm->getClassDefMutable() : 0;
      //printf("ccd->name()==%s className=%s\n",qPrint(ccd->name()),qPrint(className));
      if (ccd!=0 && rightScopeMatch(ccd->name(),className))
      {
        const ArgumentList &templAl = md->templateArguments();
        if (!root->tArgLists.empty() && !templAl.empty() &&
            root->tArgLists.back().size()<=templAl.size())
        {
          AUTO_TRACE_ADD("add template specialization");
          addMethodToClass(root,ccd,type,md->name(),args,isFriend,
              root->protection,root->isStatic,root->virt,spec,relates);
          return;
        }
        if (argListToString(md->argumentList(),FALSE,FALSE) ==
            argListToString(root->argList,FALSE,FALSE))
        { // exact argument list match -> remember
          ucd = ecd = ccd;
          umd = emd = cmd;
          AUTO_TRACE_ADD("new candidate className='{}' scope='{}' args='{}': exact match",
              className,ccd->name(),md->argsString());
        }
        else // arguments do not match, but member name and scope do -> remember
        {
          ucd = ccd;
          umd = cmd;
          AUTO_TRACE_ADD("new candidate className='{}' scope='{}' args='{}': no match",
              className,ccd->name(),md->argsString());
        }
        candidates++;
      }
    }
    bool strictProtoMatching = Config_getBool(STRICT_PROTO_MATCHING);
    if (!strictProtoMatching)
    {
      if (candidates==1 && ucd && umd)
      {
        // we didn't find an actual match on argument lists, but there is only 1 member with this
        // name in the same scope, so that has to be the one.
        addMemberDocs(root,toMemberDefMutable(umd),funcDecl,0,overloaded,spec);
        return;
      }
      else if (candidates>1 && ecd && emd)
      {
        // we didn't find a unique match using type resolution,
        // but one of the matches has the exact same signature so
        // we take that one.
        addMemberDocs(root,toMemberDefMutable(emd),funcDecl,0,overloaded,spec);
        return;
      }
    }

    QCString warnMsg = "no ";
    if (noMatchCount>1) warnMsg+="uniquely ";
    warnMsg+="matching class member found for \n";

    for (const ArgumentList &al : root->tArgLists)
    {
      warnMsg+="  template ";
      warnMsg+=tempArgListToString(al,root->lang);
      warnMsg+='\n';
    }

    QCString fullFuncDecl=funcDecl;
    if (isFunc) fullFuncDecl+=argListToString(root->argList,TRUE);

    warnMsg+="  ";
    warnMsg+=fullFuncDecl;
    warnMsg+='\n';

    if (candidates>0 || noMatchCount>=1)
    {
      warnMsg+="Possible candidates:\n";

      NamespaceDef *nd=0;
      if (!namespaceName.isEmpty()) nd=getResolvedNamespace(namespaceName);
      FileDef *fd=root->fileDef();

      for (const auto &md : *mn)
      {
        const ClassDef *cd=md->getClassDef();
        const ClassDef *tcd=findClassDefinition(fd,nd,scopeName);
        if (tcd==0 && cd && stripAnonymousNamespaceScope(cd->name())==scopeName)
        {
          // don't be fooled by anonymous scopes
          tcd=cd;
        }
        if (cd!=0 && (rightScopeMatch(cd->name(),className) || (cd!=tcd)))
        {
          const ArgumentList &templAl = md->templateArguments();
          warnMsg+="  '";
          if (templAl.hasParameters())
          {
            warnMsg+="template ";
            warnMsg+=tempArgListToString(templAl,root->lang);
            warnMsg+='\n';
            warnMsg+="  ";
          }
          if (!md->typeString().isEmpty())
          {
            warnMsg+=md->typeString();
            warnMsg+=' ';
          }
          QCString qScope = cd->qualifiedNameWithTemplateParameters();
          if (!qScope.isEmpty())
            warnMsg+=qScope+"::"+md->name();
          warnMsg+=md->argsString();
          warnMsg+="' " + warn_line(md->getDefFileName(),md->getDefLine());
          warnMsg+='\n';
        }
      }
    }
    warn_simple(root->fileName,root->startLine,qPrint(warnMsg));
  }
}

//-------------------------------------------------------------------------------------------

static void addMemberSpecialization(const Entry *root,
                             MemberName *mn,
                             ClassDefMutable *cd,
                             const QCString &funcType,
                             const QCString &funcName,
                             const QCString &funcArgs,
                             const QCString &funcDecl,
                             const QCString &exceptions,
                             uint64_t spec
                            )
{
  MemberDef *declMd=0;
  for (const auto &md : *mn)
  {
    if (md->getClassDef()==cd)
    {
      // TODO: we should probably also check for matching arguments
      declMd = md.get();
      break;
    }
  }
  MemberType mtype=MemberType_Function;
  ArgumentList tArgList;
  //  getTemplateArgumentsFromName(cd->name()+"::"+funcName,root->tArgLists);
  auto md = createMemberDef(
      root->fileName,root->startLine,root->startColumn,
      funcType,funcName,funcArgs,exceptions,
      declMd ? declMd->protection() : root->protection,
      root->virt,root->isStatic,Relationship::Member,
      mtype,tArgList,root->argList,root->metaData);
  auto mmd = toMemberDefMutable(md.get());
  //printf("new specialized member %s args='%s'\n",qPrint(md->name()),qPrint(funcArgs));
  mmd->setTagInfo(root->tagInfo());
  mmd->setLanguage(root->lang);
  mmd->setId(root->id);
  mmd->setMemberClass(cd);
  mmd->setTemplateSpecialization(TRUE);
  mmd->setTypeConstraints(root->typeConstr);
  mmd->setDefinition(funcDecl);
  mmd->enableCallGraph(root->callGraph);
  mmd->enableCallerGraph(root->callerGraph);
  mmd->enableReferencedByRelation(root->referencedByRelation);
  mmd->enableReferencesRelation(root->referencesRelation);
  mmd->addQualifiers(root->qualifiers);
  mmd->setDocumentation(root->doc,root->docFile,root->docLine);
  mmd->setBriefDescription(root->brief,root->briefFile,root->briefLine);
  mmd->setInbodyDocumentation(root->inbodyDocs,root->inbodyFile,root->inbodyLine);
  mmd->setDocsForDefinition(!root->proto);
  mmd->setPrototype(root->proto,root->fileName,root->startLine,root->startColumn);
  mmd->addSectionsToDefinition(root->anchors);
  mmd->setBodySegment(root->startLine,root->bodyLine,root->endBodyLine);
  FileDef *fd=root->fileDef();
  mmd->setBodyDef(fd);
  mmd->setMemberSpecifiers(spec);
  mmd->setMemberGroupId(root->mGrpId);
  cd->insertMember(md.get());
  mmd->setRefItems(root->sli);

  mn->push_back(std::move(md));
}

//-------------------------------------------------------------------------------------------

static void addOverloaded(const Entry *root,MemberName *mn,
                          const QCString &funcType,const QCString &funcName,const QCString &funcArgs,
                          const QCString &funcDecl,const QCString &exceptions,uint64_t spec)
{
  // for unique overloaded member we allow the class to be
  // omitted, this is to be Qt compatible. Using this should
  // however be avoided, because it is error prone
  bool sameClass=false;
  if (mn->size()>0)
  {
    // check if all members with the same name are also in the same class
    sameClass = std::equal(mn->begin()+1,mn->end(),mn->begin(),
                  [](const auto &md1,const auto &md2)
                  { return md1->getClassDef()->name()==md2->getClassDef()->name(); });
  }
  if (sameClass)
  {
    MemberDefMutable *mdm = toMemberDefMutable(mn->front().get());
    ClassDefMutable *cd = mdm ? mdm->getClassDefMutable() : 0;
    if (cd==0) return;

    MemberType mtype;
    if      (root->mtype==MethodTypes::Signal)  mtype=MemberType_Signal;
    else if (root->mtype==MethodTypes::Slot)    mtype=MemberType_Slot;
    else if (root->mtype==MethodTypes::DCOP)    mtype=MemberType_DCOP;
    else                                        mtype=MemberType_Function;

    // new overloaded member function
    std::unique_ptr<ArgumentList> tArgList =
      getTemplateArgumentsFromName(cd->name()+"::"+funcName,root->tArgLists);
    //printf("new related member %s args='%s'\n",qPrint(md->name()),qPrint(funcArgs));
    auto md = createMemberDef(
        root->fileName,root->startLine,root->startColumn,
        funcType,funcName,funcArgs,exceptions,
        root->protection,root->virt,root->isStatic,Relationship::Related,
        mtype,tArgList ? *tArgList : ArgumentList(),root->argList,root->metaData);
    auto mmd = toMemberDefMutable(md.get());
    mmd->setTagInfo(root->tagInfo());
    mmd->setLanguage(root->lang);
    mmd->setId(root->id);
    mmd->setTypeConstraints(root->typeConstr);
    mmd->setMemberClass(cd);
    mmd->setDefinition(funcDecl);
    mmd->enableCallGraph(root->callGraph);
    mmd->enableCallerGraph(root->callerGraph);
    mmd->enableReferencedByRelation(root->referencedByRelation);
    mmd->enableReferencesRelation(root->referencesRelation);
    mmd->addQualifiers(root->qualifiers);
    QCString doc=getOverloadDocs();
    doc+="<p>";
    doc+=root->doc;
    mmd->setDocumentation(doc,root->docFile,root->docLine);
    mmd->setBriefDescription(root->brief,root->briefFile,root->briefLine);
    mmd->setInbodyDocumentation(root->inbodyDocs,root->inbodyFile,root->inbodyLine);
    mmd->setDocsForDefinition(!root->proto);
    mmd->setPrototype(root->proto,root->fileName,root->startLine,root->startColumn);
    mmd->addSectionsToDefinition(root->anchors);
    mmd->setBodySegment(root->startLine,root->bodyLine,root->endBodyLine);
    FileDef *fd=root->fileDef();
    mmd->setBodyDef(fd);
    mmd->setMemberSpecifiers(spec);
    mmd->setMemberGroupId(root->mGrpId);
    cd->insertMember(md.get());
    cd->insertUsedFile(fd);
    mmd->setRefItems(root->sli);

    mn->push_back(std::move(md));
  }
}

//-------------------------------------------------------------------------------------------

/*! This function tries to find a member (in a documented class/file/namespace)
 * that corresponds to the function/variable declaration given in \a funcDecl.
 *
 * The boolean \a overloaded is used to specify whether or not a standard
 * overload documentation line should be generated.
 *
 * The boolean \a isFunc is a hint that indicates that this is a function
 * instead of a variable or typedef.
 */
static void findMember(const Entry *root,
                       const QCString &relates,
                       const QCString &type,
                       const QCString &args,
                       QCString funcDecl,
                       bool overloaded,
                       bool isFunc
                      )
{
  AUTO_TRACE("root='{}' funcDecl='{}' related='{}' overload={} isFunc={} mGrpId={} #tArgList={} spec={:#x} lang={}",
               root->name, funcDecl, relates, overloaded, isFunc, root->mGrpId, root->tArgLists.size(),
               root->spec, root->lang);

  QCString scopeName;
  QCString className;
  QCString namespaceName;
  QCString funcType;
  QCString funcName;
  QCString funcArgs;
  QCString funcTempList;
  QCString exceptions;
  QCString funcSpec;
  bool isRelated=FALSE;
  bool isMemberOf=FALSE;
  bool isFriend=FALSE;
  bool done;
  uint64_t spec = root->spec;
  do
  {
    done=TRUE;
    if (funcDecl.stripPrefix("friend ")) // treat friends as related members
    {
      isFriend=TRUE;
      done=FALSE;
    }
    if (funcDecl.stripPrefix("inline "))
    {
      spec|=Entry::Inline;
      done=FALSE;
    }
    if (funcDecl.stripPrefix("explicit "))
    {
      spec|=Entry::Explicit;
      done=FALSE;
    }
    if (funcDecl.stripPrefix("mutable "))
    {
      spec|=Entry::Mutable;
      done=FALSE;
    }
    if (funcDecl.stripPrefix("virtual "))
    {
      done=FALSE;
    }
  } while (!done);

  // delete any ; from the function declaration
  int sep;
  while ((sep=funcDecl.find(';'))!=-1)
  {
    funcDecl=(funcDecl.left(sep)+funcDecl.right(funcDecl.length()-sep-1)).stripWhiteSpace();
  }

  // make sure the first character is a space to simplify searching.
  if (!funcDecl.isEmpty() && funcDecl[0]!=' ') funcDecl.prepend(" ");

  // remove some superfluous spaces
  funcDecl= substitute(
              substitute(
                substitute(funcDecl,"~ ","~"),
                ":: ","::"
              ),
              " ::","::"
            ).stripWhiteSpace();

  //printf("funcDecl='%s'\n",qPrint(funcDecl));
  if (isFriend && funcDecl.startsWith("class "))
  {
    //printf("friend class\n");
    funcDecl=funcDecl.right(funcDecl.length()-6);
    funcName = funcDecl;
  }
  else if (isFriend && funcDecl.startsWith("struct "))
  {
    funcDecl=funcDecl.right(funcDecl.length()-7);
    funcName = funcDecl;
  }
  else
  {
    // extract information from the declarations
    parseFuncDecl(funcDecl,root->lang,scopeName,funcType,funcName,
                funcArgs,funcTempList,exceptions
               );
  }

  // the class name can also be a namespace name, we decide this later.
  // if a related class name is specified and the class name could
  // not be derived from the function declaration, then use the
  // related field.
  AUTO_TRACE_ADD("scopeName='{}' className='{}' namespaceName='{}' funcType='{}' funcName='{}' funcArgs='{}'",
                 scopeName,className,namespaceName,funcType,funcName,funcArgs);
  if (!relates.isEmpty())
  {                             // related member, prefix user specified scope
    isRelated=TRUE;
    isMemberOf=(root->relatesType == RelatesType::MemberOf);
    if (getClass(relates)==0 && !scopeName.isEmpty())
    {
      scopeName= mergeScopes(scopeName,relates);
    }
    else
    {
      scopeName = relates;
    }
  }

  if (relates.isEmpty() && root->parent() &&
      ((root->parent()->section&Entry::SCOPE_MASK) ||
       (root->parent()->section==Entry::OBJCIMPL_SEC)
      ) &&
      !root->parent()->name.isEmpty()) // see if we can combine scopeName
                                     // with the scope in which it was found
  {
    QCString joinedName = root->parent()->name+"::"+scopeName;
    if (!scopeName.isEmpty() &&
        (getClass(joinedName) || Doxygen::namespaceLinkedMap->find(joinedName)))
    {
      scopeName = joinedName;
    }
    else
    {
      scopeName = mergeScopes(root->parent()->name,scopeName);
    }
  }
  else // see if we can prefix a namespace or class that is used from the file
  {
     FileDef *fd=root->fileDef();
     if (fd)
     {
       for (const auto &fnd : fd->getUsedNamespaces())
       {
         QCString joinedName = fnd->name()+"::"+scopeName;
         if (Doxygen::namespaceLinkedMap->find(joinedName))
         {
           scopeName=joinedName;
           break;
         }
       }
     }
  }
  scopeName=stripTemplateSpecifiersFromScope(
      removeRedundantWhiteSpace(scopeName),FALSE,&funcSpec);

  // funcSpec contains the last template specifiers of the given scope.
  // If this method does not have any template arguments or they are
  // empty while funcSpec is not empty we assume this is a
  // specialization of a method. If not, we clear the funcSpec and treat
  // this as a normal method of a template class.
  if (!(root->tArgLists.size()>0 &&
        root->tArgLists.front().size()==0
       )
     )
  {
    funcSpec.resize(0);
  }

  // split scope into a namespace and a class part
  extractNamespaceName(scopeName,className,namespaceName,TRUE);
  AUTO_TRACE_ADD("scopeName='{}' className='{}' namespaceName='{}'",scopeName,className,namespaceName);

  //namespaceName=removeAnonymousScopes(namespaceName);
  if (namespaceName.find('@')!=-1) return; // skip stuff in anonymous namespace...

  //printf("namespaceName='%s' className='%s'\n",qPrint(namespaceName),qPrint(className));
  // merge class and namespace scopes again
  scopeName.resize(0);
  if (!namespaceName.isEmpty())
  {
    if (className.isEmpty())
    {
      scopeName=namespaceName;
    }
    else if (!relates.isEmpty() || // relates command with explicit scope
             !getClass(className)) // class name only exists in a namespace
    {
      scopeName=namespaceName+"::"+className;
    }
    else
    {
      scopeName=className;
    }
  }
  else if (!className.isEmpty())
  {
    scopeName=className;
  }
  //printf("new scope='%s'\n",qPrint(scopeName));

  QCString tempScopeName=scopeName;
  ClassDefMutable *cd=getClassMutable(scopeName);
  if (cd)
  {
    if (funcSpec.isEmpty())
    {
      uint32_t argListIndex=0;
      tempScopeName=cd->qualifiedNameWithTemplateParameters(&root->tArgLists,&argListIndex);
    }
    else
    {
      tempScopeName=scopeName+funcSpec;
    }
  }
  //printf("scopeName=%s cd=%p root->tArgLists=%p result=%s\n",
  //    qPrint(scopeName),cd,root->tArgLists,qPrint(tempScopeName));

  //printf("scopeName='%s' className='%s'\n",qPrint(scopeName),qPrint(className));
  // rebuild the function declaration (needed to get the scope right).
  if (!scopeName.isEmpty() && !isRelated && !isFriend && !Config_getBool(HIDE_SCOPE_NAMES))
  {
    if (!funcType.isEmpty())
    {
      if (isFunc) // a function -> we use argList for the arguments
      {
        funcDecl=funcType+" "+tempScopeName+"::"+funcName+funcTempList;
      }
      else
      {
        funcDecl=funcType+" "+tempScopeName+"::"+funcName+funcArgs;
      }
    }
    else
    {
      if (isFunc) // a function => we use argList for the arguments
      {
        funcDecl=tempScopeName+"::"+funcName+funcTempList;
      }
      else // variable => add 'argument' list
      {
        funcDecl=tempScopeName+"::"+funcName+funcArgs;
      }
    }
  }
  else // build declaration without scope
  {
    if (!funcType.isEmpty()) // but with a type
    {
      if (isFunc) // function => omit argument list
      {
        funcDecl=funcType+" "+funcName+funcTempList;
      }
      else // variable => add 'argument' list
      {
        funcDecl=funcType+" "+funcName+funcArgs;
      }
    }
    else // no type
    {
      if (isFunc)
      {
        funcDecl=funcName+funcTempList;
      }
      else
      {
        funcDecl=funcName+funcArgs;
      }
    }
  }

  if (funcType=="template class" && !funcTempList.isEmpty())
    return;   // ignore explicit template instantiations

  AUTO_TRACE_ADD("Parse results: namespaceName='{}' className=`{}` funcType='{}' funcSpec='{}' "
           " funcName='{}' funcArgs='{}' funcTempList='{}' funcDecl='{}' relates='{}'"
           " exceptions='{}' isRelated={} isMemberOf={} isFriend={} isFunc={}",
           namespaceName, className, funcType, funcSpec,
           funcName, funcArgs, funcTempList, funcDecl, relates,
           exceptions, isRelated, isMemberOf, isFriend, isFunc);

  if (!funcName.isEmpty()) // function name is valid
  {
    // check if 'className' is actually a scoped enum, in which case we need to
    // process it as a global, see issue #6471
    bool strongEnum = false;
    MemberName *mn=0;
    if (!className.isEmpty() && (mn=Doxygen::functionNameLinkedMap->find(className)))
    {
      for (const auto &imd : *mn)
      {
        MemberDefMutable *md = toMemberDefMutable(imd.get());
        Definition *mdScope = nullptr;
        if (md && md->isEnumerate() && md->isStrong() && (mdScope=md->getOuterScope()) &&
            // need filter for the correct scope, see issue #9668
            ((namespaceName.isEmpty() && mdScope==Doxygen::globalScope) || (mdScope->name()==namespaceName)))
        {
          AUTO_TRACE_ADD("'{}' is a strong enum! (namespace={} md->getOuterScope()->name()={})",md->name(),namespaceName,md->getOuterScope()->name());
          strongEnum = true;
          // pass the scope name name as a 'namespace' to the findGlobalMember function
          if (!namespaceName.isEmpty())
          {
            namespaceName+="::"+className;
          }
          else
          {
            namespaceName=className;
          }
        }
      }
    }

    if (funcName.startsWith("operator ")) // strip class scope from cast operator
    {
      funcName = substitute(funcName,className+"::","");
    }
    mn = 0;
    if (!funcTempList.isEmpty()) // try with member specialization
    {
      mn=Doxygen::memberNameLinkedMap->find(funcName+funcTempList);
    }
    if (mn==0) // try without specialization
    {
      mn=Doxygen::memberNameLinkedMap->find(funcName);
    }
    if (!isRelated && !strongEnum && mn) // function name already found
    {
      AUTO_TRACE_ADD("member name exists ({} members with this name)",mn->size());
      if (!className.isEmpty()) // class name is valid
      {
        if (funcSpec.isEmpty()) // not a member specialization
        {
          addMemberFunction(root,mn,scopeName,namespaceName,className,funcType,funcName,
                            funcArgs,funcTempList,exceptions,
                            type,args,isFriend,spec,relates,funcDecl,overloaded,isFunc);
        }
        else if (cd) // member specialization
        {
          addMemberSpecialization(root,mn,cd,funcType,funcName,funcArgs,funcDecl,exceptions,spec);
        }
        else
        {
          //printf("*** Specialized member %s of unknown scope %s%s found!\n",
          //        qPrint(scopeName),qPrint(funcName),qPrint(funcArgs));
        }
      }
      else if (overloaded) // check if the function belongs to only one class
      {
        addOverloaded(root,mn,funcType,funcName,funcArgs,funcDecl,exceptions,spec);
      }
      else // unrelated function with the same name as a member
      {
        if (!findGlobalMember(root,namespaceName,funcType,funcName,funcTempList,funcArgs,funcDecl,spec))
        {
          QCString fullFuncDecl=funcDecl;
          if (isFunc) fullFuncDecl+=argListToString(root->argList,TRUE);
          warn(root->fileName,root->startLine,
               "Cannot determine class for function\n%s",
               qPrint(fullFuncDecl)
              );
        }
      }
    }
    else if (isRelated && !relates.isEmpty())
    {
      AUTO_TRACE_ADD("related function scopeName='{}' className='{}'",scopeName,className);
      if (className.isEmpty()) className=relates;
      //printf("scopeName='%s' className='%s'\n",qPrint(scopeName),qPrint(className));
      if ((cd=getClassMutable(scopeName)))
      {
        bool newMember=TRUE; // assume we have a new member
        MemberDefMutable *mdDefine=0;
        {
          mn = Doxygen::functionNameLinkedMap->find(funcName);
          if (mn)
          {
            for (const auto &imd : *mn)
            {
              MemberDefMutable *md = toMemberDefMutable(imd.get());
              if (md && md->isDefine())
              {
                mdDefine = md;
                break;
              }
            }
          }
        }

        FileDef *fd=root->fileDef();

        if ((mn=Doxygen::memberNameLinkedMap->find(funcName))==0)
        {
          mn=Doxygen::memberNameLinkedMap->add(funcName);
        }
        else
        {
          // see if we got another member with matching arguments
          MemberDefMutable *rmd_found = 0;
          for (const auto &irmd : *mn)
          {
            MemberDefMutable *rmd = toMemberDefMutable(irmd.get());
            if (rmd)
            {
              const ArgumentList &rmdAl = rmd->argumentList();

              newMember=
                className!=rmd->getOuterScope()->name() ||
                !matchArguments2(rmd->getOuterScope(),rmd->getFileDef(),&rmdAl,
                    cd,fd,&root->argList,
                    TRUE,root->lang);
              if (!newMember)
              {
                rmd_found = rmd;
              }
            }
          }
          if (rmd_found) // member already exists as rmd -> add docs
          {
            //printf("addMemberDocs for related member %s\n",qPrint(root->name));
            //rmd->setMemberDefTemplateArguments(root->mtArgList);
            addMemberDocs(root,rmd_found,funcDecl,0,overloaded,spec);
          }
        }

        if (newMember) // need to create a new member
        {
          MemberType mtype;
          if (mdDefine)
            mtype=MemberType_Define;
          else if (root->mtype==MethodTypes::Signal)
            mtype=MemberType_Signal;
          else if (root->mtype==MethodTypes::Slot)
            mtype=MemberType_Slot;
          else if (root->mtype==MethodTypes::DCOP)
            mtype=MemberType_DCOP;
          else
            mtype=MemberType_Function;

          if (mdDefine)
          {
            mdDefine->setHidden(TRUE);
            funcType="#define";
            funcArgs=mdDefine->argsString();
            funcDecl=funcType + " " + funcName;
          }

          //printf("New related name '%s' '%d'\n",qPrint(funcName),
          //    root->argList ? (int)root->argList->count() : -1);

          // first note that we pass:
          //   (root->tArgLists ? root->tArgLists->last() : 0)
          // for the template arguments for the new "member."
          // this accurately reflects the template arguments of
          // the related function, which don't have to do with
          // those of the related class.
          auto md = createMemberDef(
              root->fileName,root->startLine,root->startColumn,
              funcType,funcName,funcArgs,exceptions,
              root->protection,root->virt,
              root->isStatic,
              isMemberOf ? Relationship::Foreign : Relationship::Related,
              mtype,
              (!root->tArgLists.empty() ? root->tArgLists.back() : ArgumentList()),
              funcArgs.isEmpty() ? ArgumentList() : root->argList,
              root->metaData);
          auto mmd = toMemberDefMutable(md.get());

          if (mdDefine)
          {
            mmd->setInitializer(mdDefine->initializer());
          }

          //
          // we still have the problem that
          // MemberDef::writeDocumentation() in memberdef.cpp
          // writes the template argument list for the class,
          // as if this member is a member of the class.
          // fortunately, MemberDef::writeDocumentation() has
          // a special mechanism that allows us to totally
          // override the set of template argument lists that
          // are printed.  We use that and set it to the
          // template argument lists of the related function.
          //
          mmd->setDefinitionTemplateParameterLists(root->tArgLists);

          mmd->setTagInfo(root->tagInfo());

          //printf("Related member name='%s' decl='%s' bodyLine='%d'\n",
          //       qPrint(funcName),qPrint(funcDecl),root->bodyLine);

          // try to find the matching line number of the body from the
          // global function list
          bool found=FALSE;
          if (root->bodyLine==-1)
          {
            MemberName *rmn=Doxygen::functionNameLinkedMap->find(funcName);
            if (rmn)
            {
              const MemberDefMutable *rmd_found=0;
              for (const auto &irmd : *rmn)
              {
                MemberDefMutable *rmd = toMemberDefMutable(irmd.get());
                if (rmd)
                {
                  const ArgumentList &rmdAl = rmd->argumentList();
                  // check for matching argument lists
                  if (
                      matchArguments2(rmd->getOuterScope(),rmd->getFileDef(),&rmdAl,
                        cd,fd,&root->argList,
                        TRUE,root->lang)
                     )
                  {
                    found=TRUE;
                    rmd_found = rmd;
                    break;
                  }
                }
              }
              if (rmd_found) // member found -> copy line number info
              {
                mmd->setBodySegment(rmd_found->getDefLine(),rmd_found->getStartBodyLine(),rmd_found->getEndBodyLine());
                mmd->setBodyDef(rmd_found->getBodyDef());
                //md->setBodyMember(rmd);
              }
            }
          }
          if (!found) // line number could not be found or is available in this
                      // entry
          {
            mmd->setBodySegment(root->startLine,root->bodyLine,root->endBodyLine);
            mmd->setBodyDef(fd);
          }

          //if (root->mGrpId!=-1)
          //{
          //  md->setMemberGroup(memberGroupDict[root->mGrpId]);
          //}
          mmd->setMemberClass(cd);
          mmd->setMemberSpecifiers(spec);
          mmd->setDefinition(funcDecl);
          mmd->enableCallGraph(root->callGraph);
          mmd->enableCallerGraph(root->callerGraph);
          mmd->enableReferencedByRelation(root->referencedByRelation);
          mmd->enableReferencesRelation(root->referencesRelation);
          mmd->addQualifiers(root->qualifiers);
          mmd->setDocumentation(root->doc,root->docFile,root->docLine);
          mmd->setInbodyDocumentation(root->inbodyDocs,root->inbodyFile,root->inbodyLine);
          mmd->setDocsForDefinition(!root->proto);
          mmd->setPrototype(root->proto,root->fileName,root->startLine,root->startColumn);
          mmd->setBriefDescription(root->brief,root->briefFile,root->briefLine);
          mmd->addSectionsToDefinition(root->anchors);
          mmd->setMemberGroupId(root->mGrpId);
          mmd->setLanguage(root->lang);
          mmd->setId(root->id);
          //md->setMemberDefTemplateArguments(root->mtArgList);
          cd->insertMember(md.get());
          cd->insertUsedFile(fd);
          mmd->setRefItems(root->sli);
          if (root->relatesType==RelatesType::Duplicate) mmd->setRelatedAlso(cd);
          if (!mdDefine)
          {
            addMemberToGroups(root,md.get());
          }
          //printf("Adding member=%s\n",qPrint(md->name()));
          mn->push_back(std::move(md));
        }
        if (root->relatesType==RelatesType::Duplicate)
        {
          if (!findGlobalMember(root,namespaceName,funcType,funcName,funcTempList,funcArgs,funcDecl,spec))
          {
            QCString fullFuncDecl=funcDecl;
            if (isFunc) fullFuncDecl+=argListToString(root->argList,TRUE);
            warn(root->fileName,root->startLine,
               "Cannot determine file/namespace for relatedalso function\n%s",
               qPrint(fullFuncDecl)
              );
          }
        }
      }
      else
      {
        warn_undoc(root->fileName,root->startLine,
                   "class '%s' for related function '%s' is not "
                   "documented.",
                   qPrint(className),qPrint(funcName)
                  );
      }
    }
    else if (root->parent() && root->parent()->section==Entry::OBJCIMPL_SEC)
    {
      addLocalObjCMethod(root,scopeName,funcType,funcName,funcArgs,exceptions,funcDecl,spec);
    }
    else // unrelated not overloaded member found
    {
      bool globMem = findGlobalMember(root,namespaceName,funcType,funcName,funcTempList,funcArgs,funcDecl,spec);
      if (className.isEmpty() && !globMem)
      {
        warn(root->fileName,root->startLine,
             "class for member '%s' cannot "
             "be found.", qPrint(funcName)
            );
      }
      else if (!className.isEmpty() && !globMem)
      {
        warn(root->fileName,root->startLine,
             "member '%s' of class '%s' cannot be found",
             qPrint(funcName),qPrint(className));
      }
    }
  }
  else
  {
    // this should not be called
    warn(root->fileName,root->startLine,
         "member with no name found.");
  }
  return;
}

//----------------------------------------------------------------------
// find the members corresponding to the different documentation blocks
// that are extracted from the sources.

static void filterMemberDocumentation(const Entry *root,const QCString &relates)
{
  int i=-1,l;
  AUTO_TRACE("root->type='{}' root->inside='{}' root->name='{}' root->args='{}' section={:#x} root->spec={:#x} root->mGrpId={}",
      root->type,root->inside,root->name,root->args,root->section,root->spec,root->mGrpId);
  //printf("root->parent()->name=%s\n",qPrint(root->parent()->name));
  bool isFunc=TRUE;

  QCString type = root->type;
  QCString args = root->args;
  if ( // detect func variable/typedef to func ptr
      (i=findFunctionPtr(type.str(),root->lang,&l))!=-1
     )
  {
    //printf("Fixing function pointer!\n");
    // fix type and argument
    args.prepend(type.right(type.length()-i-l));
    type=type.left(i+l);
    //printf("Results type=%s,name=%s,args=%s\n",qPrint(type),qPrint(root->name),qPrint(args));
    isFunc=FALSE;
  }
  else if ((type.startsWith("typedef ") && args.find('(')!=-1))
    // detect function types marked as functions
  {
    isFunc=FALSE;
  }

  //printf("Member %s isFunc=%d\n",qPrint(root->name),isFunc);
  if (root->section==Entry::MEMBERDOC_SEC)
  {
    //printf("Documentation for inline member '%s' found args='%s'\n",
    //    qPrint(root->name),qPrint(args));
    //if (relates.length()) printf("  Relates %s\n",qPrint(relates));
    if (type.isEmpty())
    {
      findMember(root,
                 relates,
                 type,
                 args,
                 root->name + args + root->exception,
                 FALSE,
                 isFunc);
    }
    else
    {
      findMember(root,
                 relates,
                 type,
                 args,
                 type + " " + root->name + args + root->exception,
                 FALSE,
                 isFunc);
    }
  }
  else if (root->section==Entry::OVERLOADDOC_SEC)
  {
    //printf("Overloaded member %s found\n",qPrint(root->name));
    findMember(root,
               relates,
               type,
               args,
               root->name,
               TRUE,
               isFunc);
  }
  else if
    ((root->section==Entry::FUNCTION_SEC      // function
      ||
      (root->section==Entry::VARIABLE_SEC &&  // variable
       !type.isEmpty() &&                // with a type
       g_compoundKeywords.find(type.str())==g_compoundKeywords.end() // that is not a keyword
       // (to skip forward declaration of class etc.)
      )
     )
    )
    {
      //printf("Documentation for member '%s' found args='%s' excp='%s'\n",
      //    qPrint(root->name),qPrint(args),qPrint(root->exception));
      //if (relates.length()) printf("  Relates %s\n",qPrint(relates));
      //printf("Inside=%s\n Relates=%s\n",qPrint(root->inside),qPrint(relates));
      if (type=="friend class" || type=="friend struct" ||
          type=="friend union")
      {
        findMember(root,
            relates,
            type,
            args,
            type+" "+root->name,
            FALSE,FALSE);

      }
      else if (!type.isEmpty())
      {
        findMember(root,
            relates,
            type,
            args,
            type+" "+ root->inside + root->name + args + root->exception,
            FALSE,isFunc);
      }
      else
      {
        findMember(root,
            relates,
            type,
            args,
            root->inside + root->name + args + root->exception,
            FALSE,isFunc);
      }
    }
  else if (root->section==Entry::DEFINE_SEC && !relates.isEmpty())
  {
    findMember(root,
               relates,
               type,
               args,
               root->name + args,
               FALSE,
               !args.isEmpty());
  }
  else if (root->section==Entry::VARIABLEDOC_SEC)
  {
    //printf("Documentation for variable %s found\n",qPrint(root->name));
    //if (!relates.isEmpty()) printf("  Relates %s\n",qPrint(relates));
    findMember(root,
               relates,
               type,
               args,
               root->name,
               FALSE,
               FALSE);
  }
  else if (root->section==Entry::EXPORTED_INTERFACE_SEC ||
           root->section==Entry::INCLUDED_SERVICE_SEC)
  {
    findMember(root,
               relates,
               type,
               args,
               type + " " + root->name,
               FALSE,
               FALSE);
  }
  else
  {
    // skip section
    //printf("skip section\n");
  }
}

static void findMemberDocumentation(const Entry *root)
{
  if (root->section==Entry::MEMBERDOC_SEC ||
      root->section==Entry::OVERLOADDOC_SEC ||
      root->section==Entry::FUNCTION_SEC ||
      root->section==Entry::VARIABLE_SEC ||
      root->section==Entry::VARIABLEDOC_SEC ||
      root->section==Entry::DEFINE_SEC ||
      root->section==Entry::INCLUDED_SERVICE_SEC ||
      root->section==Entry::EXPORTED_INTERFACE_SEC
     )
  {
    AUTO_TRACE();
    if (root->relatesType==RelatesType::Duplicate && !root->relates.isEmpty())
    {
      filterMemberDocumentation(root,"");
    }
    filterMemberDocumentation(root,root->relates);
  }
  for (const auto &e : root->children())
  {
    if (e->section!=Entry::ENUM_SEC)
    {
      findMemberDocumentation(e.get());
    }
  }
}

//----------------------------------------------------------------------

static void findObjCMethodDefinitions(const Entry *root)
{
  AUTO_TRACE();
  for (const auto &objCImpl : root->children())
  {
    if (objCImpl->section==Entry::OBJCIMPL_SEC)
    {
      for (const auto &objCMethod : objCImpl->children())
      {
        if (objCMethod->section==Entry::FUNCTION_SEC)
        {
          //Printf("  Found ObjC method definition %s\n",qPrint(objCMethod->name));
          findMember(objCMethod.get(),
                     objCMethod->relates,
                     objCMethod->type,
                     objCMethod->args,
                     objCMethod->type+" "+objCImpl->name+"::"+objCMethod->name+" "+objCMethod->args,
                     FALSE,TRUE);
          objCMethod->section=Entry::EMPTY_SEC;
        }
      }
    }
  }
}

//----------------------------------------------------------------------
// find and add the enumeration to their classes, namespaces or files

static void findEnums(const Entry *root)
{
  if (root->section==Entry::ENUM_SEC)
  {
    ClassDefMutable *cd=0;
    FileDef         *fd=0;
    NamespaceDefMutable *nd=0;
    MemberNameLinkedMap *mnsd=0;
    bool isGlobal;
    bool isRelated=FALSE;
    bool isMemberOf=FALSE;
    //printf("Found enum with name '%s' relates=%s\n",qPrint(root->name),qPrint(root->relates));
    int i;

    QCString name;
    QCString scope;

    if ((i=root->name.findRev("::"))!=-1) // scope is specified
    {
      scope=root->name.left(i); // extract scope
      name=root->name.right(root->name.length()-i-2); // extract name
      if ((cd=getClassMutable(scope))==0)
      {
        nd=toNamespaceDefMutable(buildScopeFromQualifiedName(root->name.left(i+2),root->lang,root->tagInfo()));
      }
    }
    else // no scope, check the scope in which the docs where found
    {
      if (( root->parent()->section & Entry::SCOPE_MASK )
          && !root->parent()->name.isEmpty()
         ) // found enum docs inside a compound
      {
        scope=root->parent()->name;
        if ((cd=getClassMutable(scope))==0) nd=getResolvedNamespaceMutable(scope);
      }
      name=root->name;
    }

    if (!root->relates.isEmpty())
    {   // related member, prefix user specified scope
      isRelated=TRUE;
      isMemberOf=(root->relatesType==RelatesType::MemberOf);
      if (getClass(root->relates)==0 && !scope.isEmpty())
        scope=mergeScopes(scope,root->relates);
      else
        scope=root->relates;
      if ((cd=getClassMutable(scope))==0) nd=getResolvedNamespaceMutable(scope);
    }

    if (cd && !name.isEmpty()) // found a enum inside a compound
    {
      //printf("Enum '%s'::'%s'\n",qPrint(cd->name()),qPrint(name));
      fd=0;
      mnsd=Doxygen::memberNameLinkedMap;
      isGlobal=FALSE;
    }
    else if (nd) // found enum inside namespace
    {
      mnsd=Doxygen::functionNameLinkedMap;
      isGlobal=TRUE;
    }
    else // found a global enum
    {
      fd=root->fileDef();
      mnsd=Doxygen::functionNameLinkedMap;
      isGlobal=TRUE;
    }

    if (!name.isEmpty())
    {
      // new enum type
      auto md = createMemberDef(
          root->fileName,root->startLine,root->startColumn,
          QCString(),name,QCString(),QCString(),
          root->protection,Specifier::Normal,FALSE,
          isMemberOf ? Relationship::Foreign : isRelated ? Relationship::Related : Relationship::Member,
          MemberType_Enumeration,
          ArgumentList(),ArgumentList(),root->metaData);
      auto mmd = toMemberDefMutable(md.get());
      mmd->setTagInfo(root->tagInfo());
      mmd->setLanguage(root->lang);
      mmd->setId(root->id);
      if (!isGlobal) mmd->setMemberClass(cd); else mmd->setFileDef(fd);
      mmd->setBodySegment(root->startLine,root->bodyLine,root->endBodyLine);
      mmd->setBodyDef(root->fileDef());
      mmd->setMemberSpecifiers(root->spec);
      mmd->setEnumBaseType(root->args);
      //printf("Enum %s definition at line %d of %s: protection=%d scope=%s\n",
      //    qPrint(root->name),root->bodyLine,qPrint(root->fileName),root->protection,cd?qPrint(cd->name()):"<none>");
      mmd->addSectionsToDefinition(root->anchors);
      mmd->setMemberGroupId(root->mGrpId);
      mmd->enableCallGraph(root->callGraph);
      mmd->enableCallerGraph(root->callerGraph);
      mmd->enableReferencedByRelation(root->referencedByRelation);
      mmd->enableReferencesRelation(root->referencesRelation);
      mmd->addQualifiers(root->qualifiers);
      //printf("%s::setRefItems(%zu)\n",qPrint(md->name()),root->sli.size());
      mmd->setRefItems(root->sli);
      //printf("found enum %s nd=%p\n",qPrint(md->name()),nd);
      bool defSet=FALSE;

      QCString baseType = root->args;
      if (!baseType.isEmpty())
      {
        baseType.prepend(" : ");
      }

      if (nd)
      {
        if (isRelated || Config_getBool(HIDE_SCOPE_NAMES))
        {
          mmd->setDefinition(name+baseType);
        }
        else
        {
          mmd->setDefinition(nd->name()+"::"+name+baseType);
        }
        //printf("definition=%s\n",md->definition());
        defSet=TRUE;
        mmd->setNamespace(nd);
        nd->insertMember(md.get());
      }

      // even if we have already added the enum to a namespace, we still
      // also want to add it to other appropriate places such as file
      // or class.
      if (isGlobal && (nd==0 || !nd->isAnonymous()))
      {
        if (!defSet) mmd->setDefinition(name+baseType);
        if (fd==0 && root->parent())
        {
          fd=root->parent()->fileDef();
        }
        if (fd)
        {
          mmd->setFileDef(fd);
          fd->insertMember(md.get());
        }
      }
      else if (cd)
      {
        if (isRelated || Config_getBool(HIDE_SCOPE_NAMES))
        {
          mmd->setDefinition(name+baseType);
        }
        else
        {
          mmd->setDefinition(cd->name()+"::"+name+baseType);
        }
        cd->insertMember(md.get());
        cd->insertUsedFile(fd);
      }
      mmd->setDocumentation(root->doc,root->docFile,root->docLine);
      mmd->setDocsForDefinition(!root->proto);
      mmd->setBriefDescription(root->brief,root->briefFile,root->briefLine);
      mmd->setInbodyDocumentation(root->inbodyDocs,root->inbodyFile,root->inbodyLine);

      //printf("Adding member=%s\n",qPrint(md->name()));
      addMemberToGroups(root,md.get());

      MemberName *mn = mnsd->add(name);
      mn->push_back(std::move(md));
    }
  }
  else
  {
    for (const auto &e : root->children()) findEnums(e.get());
  }
}

//----------------------------------------------------------------------

static void addEnumValuesToEnums(const Entry *root)
{
  if (root->section==Entry::ENUM_SEC)
    // non anonymous enumeration
  {
    ClassDefMutable     *cd=0;
    FileDef             *fd=0;
    NamespaceDefMutable *nd=0;
    MemberNameLinkedMap *mnsd=0;
    bool isGlobal;
    bool isRelated=FALSE;
    //printf("Found enum with name '%s' relates=%s\n",qPrint(root->name),qPrint(root->relates));
    int i;

    QCString name;
    QCString scope;

    if ((i=root->name.findRev("::"))!=-1) // scope is specified
    {
      scope=root->name.left(i); // extract scope
      name=root->name.right(root->name.length()-i-2); // extract name
      if ((cd=getClassMutable(scope))==0)
      {
        nd=toNamespaceDefMutable(buildScopeFromQualifiedName(root->name.left(i+2),root->lang,root->tagInfo()));
      }
    }
    else // no scope, check the scope in which the docs where found
    {
      if (( root->parent()->section & Entry::SCOPE_MASK )
          && !root->parent()->name.isEmpty()
         ) // found enum docs inside a compound
      {
        scope=root->parent()->name;
        if ((cd=getClassMutable(scope))==0) nd=getResolvedNamespaceMutable(scope);
      }
      name=root->name;
    }

    if (!root->relates.isEmpty())
    {   // related member, prefix user specified scope
      isRelated=TRUE;
      if (getClassMutable(root->relates)==0 && !scope.isEmpty())
        scope=mergeScopes(scope,root->relates);
      else
        scope=root->relates;
      if ((cd=getClassMutable(scope))==0) nd=getResolvedNamespaceMutable(scope);
    }

    if (cd && !name.isEmpty()) // found a enum inside a compound
    {
      //printf("Enum in class '%s'::'%s'\n",qPrint(cd->name()),qPrint(name));
      fd=0;
      mnsd=Doxygen::memberNameLinkedMap;
      isGlobal=FALSE;
    }
    else if (nd && !nd->isAnonymous()) // found enum inside namespace
    {
      //printf("Enum in namespace '%s'::'%s'\n",qPrint(nd->name()),qPrint(name));
      mnsd=Doxygen::functionNameLinkedMap;
      isGlobal=TRUE;
    }
    else // found a global enum
    {
      fd=root->fileDef();
      //printf("Enum in file '%s': '%s'\n",qPrint(fd->name()),qPrint(name));
      mnsd=Doxygen::functionNameLinkedMap;
      isGlobal=TRUE;
    }

    if (!name.isEmpty())
    {
      //printf("** name=%s\n",qPrint(name));
      MemberName *mn = mnsd->find(name); // for all members with this name
      if (mn)
      {
        struct EnumValueInfo
        {
          EnumValueInfo(const QCString &n,std::unique_ptr<MemberDef> &&md) :
            name(n), member(std::move(md)) {}
          QCString name;
          std::unique_ptr<MemberDef> member;
        };
        std::vector< EnumValueInfo > extraMembers;
        // for each enum in this list
        for (const auto &imd : *mn)
        {
          MemberDefMutable *md = toMemberDefMutable(imd.get());
          // use raw pointer in this loop, since we modify mn and can then invalidate mdp.
          if (md && md->isEnumerate() && !root->children().empty())
          {
            //printf("   enum with %zu children\n",root->children().size());
            for (const auto &e : root->children())
            {
              SrcLangExt sle = root->lang;
              bool isJavaLike = sle==SrcLangExt_CSharp || sle==SrcLangExt_Java || sle==SrcLangExt_XML;
              if ( isJavaLike ||
                   (root->spec&Entry::Strong)
                 )
              {
                // Unlike classic C/C++ enums, for C++11, C# & Java enum
                // values are only visible inside the enum scope, so we must create
                // them here and only add them to the enum
                //printf("md->qualifiedName()=%s e->name=%s tagInfo=%p name=%s\n",
                //    qPrint(md->qualifiedName()),qPrint(e->name),(void*)e->tagInfo(),qPrint(e->name));
                QCString qualifiedName = root->name;
                if (isJavaLike)
                {
                  qualifiedName=substitute(qualifiedName,"::",".");
                }
                if (md->qualifiedName()==qualifiedName)       // enum value scope matches that of the enum
                {
                  QCString fileName = e->fileName;
                  if (fileName.isEmpty() && e->tagInfo())
                  {
                    fileName = e->tagInfo()->tagName;
                  }
                  auto fmd = createMemberDef(
                      fileName,e->startLine,e->startColumn,
                      e->type,e->name,e->args,QCString(),
                      e->protection, Specifier::Normal,e->isStatic,Relationship::Member,
                      MemberType_EnumValue,ArgumentList(),ArgumentList(),e->metaData);
                  auto fmmd = toMemberDefMutable(fmd.get());
                  NamespaceDef *mnd = md->getNamespaceDef();
                  if      (md->getClassDef())
                    fmmd->setMemberClass(md->getClassDef());
                  else if (mnd && (mnd->isLinkable() || mnd->isAnonymous()))
                    fmmd->setNamespace(mnd);
                  else if (md->getFileDef())
                    fmmd->setFileDef(md->getFileDef());
                  fmmd->setOuterScope(md->getOuterScope());
                  fmmd->setTagInfo(e->tagInfo());
                  fmmd->setLanguage(e->lang);
                  fmmd->setId(e->id);
                  fmmd->setDocumentation(e->doc,e->docFile,e->docLine);
                  fmmd->setBriefDescription(e->brief,e->briefFile,e->briefLine);
                  fmmd->addSectionsToDefinition(e->anchors);
                  std::string init = e->initializer.str();
                  fmmd->setInitializer(init.c_str());
                  fmmd->setMaxInitLines(e->initLines);
                  fmmd->setMemberGroupId(e->mGrpId);
                  fmmd->setExplicitExternal(e->explicitExternal,fileName,e->startLine,e->startColumn);
                  fmmd->setRefItems(e->sli);
                  fmmd->setAnchor();
                  md->insertEnumField(fmd.get());
                  fmmd->setEnumScope(md,TRUE);
                  extraMembers.push_back(EnumValueInfo(e->name,std::move(fmd)));
                }
              }
              else
              {
                //printf("e->name=%s isRelated=%d\n",qPrint(e->name),isRelated);
                MemberName *fmn=0;
                MemberNameLinkedMap *emnsd = isRelated ? Doxygen::functionNameLinkedMap : mnsd;
                if (!e->name.isEmpty() && (fmn=emnsd->find(e->name)))
                  // get list of members with the same name as the field
                {
                  for (const auto &ifmd : *fmn)
                  {
                    MemberDefMutable *fmd = toMemberDefMutable(ifmd.get());
                    if (fmd && fmd->isEnumValue() && fmd->getOuterScope()==md->getOuterScope()) // in same scope
                    {
                      //printf("found enum value with same name %s in scope %s\n",
                      //    qPrint(fmd->name()),qPrint(fmd->getOuterScope()->name()));
                      if (nd && !nd->isAnonymous())
                      {
                        if (!fmd->isStrongEnumValue()) // only non strong enum values can be globally added
                        {
                          const NamespaceDef *fnd=fmd->getNamespaceDef();
                          if (fnd==nd) // enum value is inside a namespace
                          {
                            md->insertEnumField(fmd);
                            fmd->setEnumScope(md);
                          }
                        }
                      }
                      else if (isGlobal)
                      {
                        if (!fmd->isStrongEnumValue()) // only non strong enum values can be globally added
                        {
                          const FileDef *ffd=fmd->getFileDef();
                          if (ffd==fd && ffd==md->getFileDef()) // enum value has file scope
                          {
                            md->insertEnumField(fmd);
                            fmd->setEnumScope(md);
                          }
                        }
                      }
                      else if (isRelated && cd) // reparent enum value to
                                                // match the enum's scope
                      {
                        md->insertEnumField(fmd);   // add field def to list
                        fmd->setEnumScope(md);      // cross ref with enum name
                        fmd->setEnumClassScope(cd); // cross ref with enum name
                        fmd->setOuterScope(cd);
                        fmd->makeRelated();
                        cd->insertMember(fmd);
                      }
                      else
                      {
                        if (!fmd->isStrongEnumValue()) // only non strong enum values can be globally added
                        {
                          const ClassDef *fcd=fmd->getClassDef();
                          if (fcd==cd) // enum value is inside a class
                          {
                            //printf("Inserting enum field %s in enum scope %s\n",
                            //    qPrint(fmd->name()),qPrint(md->name()));
                            md->insertEnumField(fmd); // add field def to list
                            fmd->setEnumScope(md);    // cross ref with enum name
                          }
                        }
                      }
                    }
                  }
                }
              }
            }
          }
        }
        // move the newly added members into mn
        for (auto &e : extraMembers)
        {
          MemberName *emn=mnsd->add(e.name);
          emn->push_back(std::move(e.member));
        }
      }
    }
  }
  else
  {
    for (const auto &e : root->children()) addEnumValuesToEnums(e.get());
  }
}

//----------------------------------------------------------------------

static void addEnumDocs(const Entry *root,MemberDefMutable *md)
{
  AUTO_TRACE();
  // documentation outside a compound overrides the documentation inside it
  {
    md->setDocumentation(root->doc,root->docFile,root->docLine);
    md->setDocsForDefinition(!root->proto);
  }

  // brief descriptions inside a compound override the documentation
  // outside it
  {
    md->setBriefDescription(root->brief,root->briefFile,root->briefLine);
  }

  if (md->inbodyDocumentation().isEmpty() || !root->parent()->name.isEmpty())
  {
    md->setInbodyDocumentation(root->inbodyDocs,root->inbodyFile,root->inbodyLine);
  }

  if (root->mGrpId!=-1 && md->getMemberGroupId()==-1)
  {
    md->setMemberGroupId(root->mGrpId);
  }

  md->addSectionsToDefinition(root->anchors);
  md->setRefItems(root->sli);

  const GroupDef *gd=md->getGroupDef();
  if (gd==0 && !root->groups.empty()) // member not grouped but out-of-line documentation is
  {
    addMemberToGroups(root,md);
  }
}

//----------------------------------------------------------------------
// Search for the name in the associated groups.  If a matching member
// definition exists, then add the documentation to it and return TRUE,
// otherwise FALSE.

static bool tryAddEnumDocsToGroupMember(const Entry *root,const QCString &name)
{
  for (const auto &g : root->groups)
  {
    const GroupDef *gd = Doxygen::groupLinkedMap->find(g.groupname);
    if (gd)
    {
      MemberList *ml = gd->getMemberList(MemberListType_decEnumMembers);
      if (ml)
      {
        MemberDefMutable *md = toMemberDefMutable(ml->find(name));
        if (md)
        {
          addEnumDocs(root,md);
          return TRUE;
        }
      }
    }
  }

  return FALSE;
}

//----------------------------------------------------------------------
// find the documentation blocks for the enumerations

static void findEnumDocumentation(const Entry *root)
{
  if (root->section==Entry::ENUMDOC_SEC
      && !root->name.isEmpty()
      && root->name.at(0)!='@'        // skip anonymous enums
     )
  {
    int i;
    QCString name;
    QCString scope;
    if ((i=root->name.findRev("::"))!=-1) // scope is specified as part of the name
    {
      name=root->name.right(root->name.length()-i-2); // extract name
      scope=root->name.left(i); // extract scope
      //printf("Scope='%s' Name='%s'\n",qPrint(scope),qPrint(name));
    }
    else // just the name
    {
      name=root->name;
    }
    if (( root->parent()->section & Entry::SCOPE_MASK )
        && !root->parent()->name.isEmpty()
       ) // found enum docs inside a compound
    {
      if (!scope.isEmpty()) scope.prepend("::");
      scope.prepend(root->parent()->name);
    }
    const ClassDef *cd = getClass(scope);
    const NamespaceDef *nd=Doxygen::namespaceLinkedMap->find(scope);
    const FileDef *fd = root->fileDef();
    AUTO_TRACE("Found docs for enum with name '{}' and scope '{}' in context '{}' cd='{}', nd='{}' fd='{}'",
                 name,scope,root->parent()->name,
                 cd ? cd->name() : QCString("<none>"),
                 nd ? nd->name() : QCString("<none>"),
                 fd ? fd->name() : QCString("<none>"));

    if (!name.isEmpty())
    {
      bool found = FALSE;
      if (root->groups.empty())
      {
        MemberName *mn;
        if (cd)
        {
          mn = Doxygen::memberNameLinkedMap->find(name);
        }
        else
        {
          mn = Doxygen::functionNameLinkedMap->find(name);
        }
        if (mn)
        {
          for (const auto &imd : *mn)
          {
            MemberDefMutable *md = toMemberDefMutable(imd.get());
            if (md && md->isEnumerate())
            {
              const ClassDef *mcd = md->getClassDef();
              const NamespaceDef *mnd = md->getNamespaceDef();
              const FileDef *mfd = md->getFileDef();
              if (cd && mcd==cd)
              {
                AUTO_TRACE_ADD("Match found for class scope");
                addEnumDocs(root,md);
                found = TRUE;
                break;
              }
              else if (cd==0 && mcd==0 && nd!=0 && mnd==nd)
              {
                AUTO_TRACE_ADD("Match found for namespace scope");
                addEnumDocs(root,md);
                found = TRUE;
                break;
              }
              else if (cd==0 && nd==0 && mcd==0 && mnd==0 && fd==mfd)
              {
                AUTO_TRACE_ADD("Match found for global scope");
                addEnumDocs(root,md);
                found = TRUE;
                break;
              }
            }
          }
        }
      }
      else
      {
        found = tryAddEnumDocsToGroupMember(root, name);
      }
      if (!found)
      {
        warn(root->fileName,root->startLine,
             "Documentation for undefined enum '%s' found.",
             qPrint(name)
            );
      }
    }
  }
  for (const auto &e : root->children()) findEnumDocumentation(e.get());
}

// search for each enum (member or function) in mnl if it has documented
// enum values.
static void findDEV(const MemberNameLinkedMap &mnsd)
{
  // for each member name
  for (const auto &mn : mnsd)
  {
    // for each member definition
    for (const auto &imd : *mn)
    {
      MemberDefMutable *md = toMemberDefMutable(imd.get());
      if (md && md->isEnumerate()) // member is an enum
      {
        int documentedEnumValues=0;
        // for each enum value
        for (const auto &fmd : md->enumFieldList())
        {
          if (fmd->isLinkableInProject()) documentedEnumValues++;
        }
        // at least one enum value is documented
        if (documentedEnumValues>0) md->setDocumentedEnumValues(TRUE);
      }
    }
  }
}

// search for each enum (member or function) if it has documented enum
// values.
static void findDocumentedEnumValues()
{
  findDEV(*Doxygen::memberNameLinkedMap);
  findDEV(*Doxygen::functionNameLinkedMap);
}

//----------------------------------------------------------------------

static void addMembersToIndex()
{
  auto &index = Index::instance();
  // for each class member name
  for (const auto &mn : *Doxygen::memberNameLinkedMap)
  {
    // for each member definition
    for (const auto &md : *mn)
    {
      index.addClassMemberNameToIndex(md.get());
    }
  }
  // for each file/namespace function name
  for (const auto &mn : *Doxygen::functionNameLinkedMap)
  {
    // for each member definition
    for (const auto &md : *mn)
    {
      if (md->getNamespaceDef())
      {
        index.addNamespaceMemberNameToIndex(md.get());
      }
      else
      {
        index.addFileMemberNameToIndex(md.get());
      }
    }
  }
  index.sortMemberIndexLists();
}

//----------------------------------------------------------------------

static void addToIndices()
{
  for (const auto &cd : *Doxygen::classLinkedMap)
  {
    if (cd->isLinkableInProject())
    {
      Doxygen::indexList->addIndexItem(cd.get(),0);
      if (Doxygen::searchIndex)
      {
        Doxygen::searchIndex->setCurrentDoc(cd.get(),cd->anchor(),FALSE);
        Doxygen::searchIndex->addWord(cd->localName(),TRUE);
      }
    }
  }

  for (const auto &cd : *Doxygen::conceptLinkedMap)
  {
    if (cd->isLinkableInProject())
    {
      Doxygen::indexList->addIndexItem(cd.get(),0);
      if (Doxygen::searchIndex)
      {
        Doxygen::searchIndex->setCurrentDoc(cd.get(),cd->anchor(),FALSE);
        Doxygen::searchIndex->addWord(cd->localName(),TRUE);
      }
    }
  }

  for (const auto &nd : *Doxygen::namespaceLinkedMap)
  {
    if (nd->isLinkableInProject())
    {
      Doxygen::indexList->addIndexItem(nd.get(),0);
      if (Doxygen::searchIndex)
      {
        Doxygen::searchIndex->setCurrentDoc(nd.get(),nd->anchor(),FALSE);
        Doxygen::searchIndex->addWord(nd->localName(),TRUE);
      }
    }
  }

  for (const auto &fn : *Doxygen::inputNameLinkedMap)
  {
    for (const auto &fd : *fn)
    {
      if (Doxygen::searchIndex && fd->isLinkableInProject())
      {
        Doxygen::searchIndex->setCurrentDoc(fd.get(),fd->anchor(),FALSE);
        Doxygen::searchIndex->addWord(fd->localName(),TRUE);
      }
    }
  }

  for (const auto &gd : *Doxygen::groupLinkedMap)
  {
    if (gd->isLinkableInProject())
    {
      Doxygen::indexList->addIndexItem(gd.get(),0,QCString(),gd->groupTitle());
      if (Doxygen::searchIndex)
      {
        Doxygen::searchIndex->setCurrentDoc(gd.get(),gd->anchor(),FALSE);
        std::string title = gd->groupTitle().str();
        static const reg::Ex re(R"(\a[\w-]*)");
        reg::Iterator it(title,re);
        reg::Iterator end;
        for (; it!=end ; ++it)
        {
          const auto &match = *it;
          std::string matchStr = match.str();
          Doxygen::searchIndex->addWord(matchStr.c_str(),TRUE);
        }
      }
    }
  }

  for (const auto &pd : *Doxygen::pageLinkedMap)
  {
    if (pd->isLinkableInProject())
    {
      Doxygen::indexList->addIndexItem(pd.get(),0,QCString(),filterTitle(pd->title()));
    }
  }

  auto addMemberToSearchIndex = [](const MemberDef *md)
  {
    if (Doxygen::searchIndex)
    {
      Doxygen::searchIndex->setCurrentDoc(md,md->anchor(),FALSE);
      QCString ln=md->localName();
      QCString qn=md->qualifiedName();
      Doxygen::searchIndex->addWord(ln,TRUE);
      if (ln!=qn)
      {
        Doxygen::searchIndex->addWord(qn,TRUE);
        if (md->getClassDef())
        {
          Doxygen::searchIndex->addWord(md->getClassDef()->displayName(),TRUE);
        }
        if (md->getNamespaceDef())
        {
          Doxygen::searchIndex->addWord(md->getNamespaceDef()->displayName(),TRUE);
        }
      }
    }
  };

  auto getScope = [](const MemberDef *md)
  {
    const Definition *scope = 0;
    if (md->getGroupDef())          scope = md->getGroupDef();
    else if (md->getClassDef())     scope = md->getClassDef();
    else if (md->getNamespaceDef()) scope = md->getNamespaceDef();
    else if (md->getFileDef())      scope = md->getFileDef();
    return scope;
  };

  auto addMemberToIndices = [addMemberToSearchIndex,getScope](const MemberDef *md)
  {
    if (md->isLinkableInProject())
    {
      if (!(md->isEnumerate() && md->isAnonymous()))
      {
        Doxygen::indexList->addIndexItem(getScope(md),md);
        addMemberToSearchIndex(md);
      }
      if (md->isEnumerate())
      {
        for (const auto &fmd : md->enumFieldList())
        {
          Doxygen::indexList->addIndexItem(getScope(fmd),fmd);
          addMemberToSearchIndex(fmd);
        }
      }
    }
  };

  // for each class member name
  for (const auto &mn : *Doxygen::memberNameLinkedMap)
  {
    // for each member definition
    for (const auto &md : *mn)
    {
      addMemberToIndices(md.get());
    }
  }
  // for each file/namespace function name
  for (const auto &mn : *Doxygen::functionNameLinkedMap)
  {
    // for each member definition
    for (const auto &md : *mn)
    {
      addMemberToIndices(md.get());
    }
  }
}

//----------------------------------------------------------------------

static void vhdlCorrectMemberProperties()
{
  // for each member name
  for (const auto &mn : *Doxygen::memberNameLinkedMap)
  {
    // for each member definition
    for (const auto &imd : *mn)
    {
      MemberDefMutable *md = toMemberDefMutable(imd.get());
      if (md)
      {
        VhdlDocGen::correctMemberProperties(md);
      }
    }
  }
  // for each member name
  for (const auto &mn : *Doxygen::functionNameLinkedMap)
  {
    // for each member definition
    for (const auto &imd : *mn)
    {
      MemberDefMutable *md = toMemberDefMutable(imd.get());
      if (md)
      {
        VhdlDocGen::correctMemberProperties(md);
      }
    }
  }
}


//----------------------------------------------------------------------
// computes the relation between all members. For each member 'm'
// the members that override the implementation of 'm' are searched and
// the member that 'm' overrides is searched.

static void computeMemberRelations()
{
  for (const auto &mn : *Doxygen::memberNameLinkedMap)
  {
    // for each member with a specific name
    for (const auto &imd : *mn)
    {
      MemberDefMutable *md = toMemberDefMutable(imd.get());
      if (md)
      {
        // for each other member with the same name
        for ( const auto &ibmd : *mn)
        {
          MemberDefMutable *bmd = toMemberDefMutable(ibmd.get());
          if (bmd && md!=bmd)
          {
            const ClassDef *mcd  = md->getClassDef();
            if (mcd && !mcd->baseClasses().empty())
            {
              const ClassDef *bmcd = bmd->getClassDef();
              //printf("Check relation between '%s'::'%s' (%p) and '%s'::'%s' (%p)\n",
              //       qPrint(mcd->name()),qPrint(md->name()),md.get(),
              //       qPrint(bmcd->name()),qPrint(bmd->name()),bmd.get()
              //      );
              if (bmcd && mcd && bmcd!=mcd &&
                  (bmd->virtualness()!=Specifier::Normal ||
                   bmd->getLanguage()==SrcLangExt_Python || bmd->getLanguage()==SrcLangExt_Java || bmd->getLanguage()==SrcLangExt_PHP ||
                   bmcd->compoundType()==ClassDef::Interface || bmcd->compoundType()==ClassDef::Protocol
                  ) &&
                  (md->isFunction() || md->isCSharpProperty()) &&
                  mcd->isLinkable() &&
                  bmcd->isLinkable() &&
                  mcd->isBaseClass(bmcd,TRUE))
              {
                //printf("  derived scope\n");
                const ArgumentList &bmdAl = bmd->argumentList();
                const ArgumentList &mdAl =  md->argumentList();
                //printf(" Base argList='%s'\n Super argList='%s'\n",
                //        qPrint(argListToString(bmdAl)),
                //        qPrint(argListToString(mdAl))
                //      );
                if (
                    bmd->getLanguage()==SrcLangExt_Python ||
                    matchArguments2(bmd->getOuterScope(),bmd->getFileDef(),&bmdAl,
                      md->getOuterScope(), md->getFileDef(), &mdAl,
                      TRUE,bmd->getLanguage()
                      )
                   )
                {
                  //printf("match!\n");
                  const MemberDef *rmd = md->reimplements();
                  if (rmd==0 || minClassDistance(mcd,bmcd)<minClassDistance(mcd,rmd->getClassDef()))
                  {
                    //printf("setting (new) reimplements member\n");
                    md->setReimplements(bmd);
                  }
                  //printf("%s: add reimplementedBy member %s\n",qPrint(bmcd->name()),qPrint(mcd->name()));
                  bmd->insertReimplementedBy(md);
                }
                else
                {
                  //printf("no match!\n");
                }
              }
            }
          }
        }
      }
    }
  }
}

//----------------------------------------------------------------------------

static void createTemplateInstanceMembers()
{
  // for each class
  for (const auto &cd : *Doxygen::classLinkedMap)
  {
    // that is a template
    for (const auto &ti : cd->getTemplateInstances())
    {
      ClassDefMutable *tcdm = toClassDefMutable(ti.classDef);
      if (tcdm)
      {
        tcdm->addMembersToTemplateInstance(cd.get(),cd->templateArguments(),ti.templSpec);
      }
    }
  }
}

//----------------------------------------------------------------------------

static void mergeCategories()
{
  // merge members of categories into the class they extend
  for (const auto &cd : *Doxygen::classLinkedMap)
  {
    int i=cd->name().find('(');
    if (i!=-1) // it is an Objective-C category
    {
      QCString baseName=cd->name().left(i);
      ClassDefMutable *baseClass=toClassDefMutable(Doxygen::classLinkedMap->find(baseName));
      if (baseClass)
      {
        //printf("*** merging members of category %s into %s\n",
        //    qPrint(cd->name()),qPrint(baseClass->name()));
        baseClass->mergeCategory(cd.get());
      }
    }
  }
}

// builds the list of all members for each class

static void buildCompleteMemberLists()
{
  // merge the member list of base classes into the inherited classes.
  for (const auto &cd : *Doxygen::classLinkedMap)
  {
    if (// !cd->isReference() && // not an external class
         cd->subClasses().empty() && // is a root of the hierarchy
         !cd->baseClasses().empty()) // and has at least one base class
    {
      ClassDefMutable *cdm = toClassDefMutable(cd.get());
      if (cdm)
      {
        //printf("*** merging members for %s\n",qPrint(cd->name()));
        cdm->mergeMembers();
      }
    }
  }
  // now sort the member list of all members for all classes.
  for (const auto &cd : *Doxygen::classLinkedMap)
  {
    ClassDefMutable *cdm = toClassDefMutable(cd.get());
    if (cdm)
    {
      cdm->sortAllMembersList();
    }
  }
}

//----------------------------------------------------------------------------

static void generateFileSources()
{
  auto processSourceFile = [](FileDef *fd,OutputList &ol,ClangTUParser *parser)
  {
    bool showSources  = fd->generateSourceFile() && !Htags::useHtags && !g_useOutputTemplate; // sources need to be shown in the output
    bool parseSources = !fd->isReference() && Doxygen::parseSourcesNeeded; // we needed to parse the sources even if we do not show them
    if (showSources)
    {
      msg("Generating code for file %s...\n",qPrint(fd->docName()));
      fd->writeSourceHeader(ol);
      fd->writeSourceBody(ol,parser);
      fd->writeSourceFooter(ol);
    }
    else if (parseSources)
    {
      msg("Parsing code for file %s...\n",qPrint(fd->docName()));
      fd->parseSource(parser);
    }
  };
  if (!Doxygen::inputNameLinkedMap->empty())
  {
#if USE_LIBCLANG
    if (Doxygen::clangAssistedParsing)
    {
      StringUnorderedSet processedFiles;

      // create a dictionary with files to process
      StringUnorderedSet filesToProcess;

      for (const auto &fn : *Doxygen::inputNameLinkedMap)
      {
        for (const auto &fd : *fn)
        {
          filesToProcess.insert(fd->absFilePath().str());
        }
      }
      // process source files (and their include dependencies)
      for (const auto &fn : *Doxygen::inputNameLinkedMap)
      {
        for (const auto &fd : *fn)
        {
          if (fd->isSource() && !fd->isReference() && fd->getLanguage()==SrcLangExt_Cpp &&
              ((fd->generateSourceFile() && !g_useOutputTemplate) ||
               (!fd->isReference() && Doxygen::parseSourcesNeeded)
              )
             )
          {
            auto clangParser = ClangParser::instance()->createTUParser(fd.get());
            clangParser->parse();
            processSourceFile(fd.get(),*g_outputList,clangParser.get());

            for (auto incFile : clangParser->filesInSameTU())
            {
              if (filesToProcess.find(incFile)!=filesToProcess.end() &&  // part of input
                  fd->absFilePath()!=QCString(incFile) &&                // not same file
                  processedFiles.find(incFile)==processedFiles.end())    // not yet marked as processed
              {
                StringVector moreFiles;
                bool ambig;
                FileDef *ifd=findFileDef(Doxygen::inputNameLinkedMap,incFile.c_str(),ambig);
                if (ifd && !ifd->isReference())
                {
                  processSourceFile(ifd,*g_outputList,clangParser.get());
                  processedFiles.insert(incFile);
                }
              }
            }
            processedFiles.insert(fd->absFilePath().str());
          }
        }
      }
      // process remaining files
      for (const auto &fn : *Doxygen::inputNameLinkedMap)
      {
        for (const auto &fd : *fn)
        {
          if (processedFiles.find(fd->absFilePath().str())==processedFiles.end()) // not yet processed
          {
            if (fd->getLanguage()==SrcLangExt_Cpp) // C/C++ file, use clang parser
            {
              auto clangParser = ClangParser::instance()->createTUParser(fd.get());
              clangParser->parse();
              processSourceFile(fd.get(),*g_outputList,clangParser.get());
            }
            else // non C/C++ file, use built-in parser
            {
              processSourceFile(fd.get(),*g_outputList,nullptr);
            }
          }
        }
      }
    }
    else
#endif
    {
      std::size_t numThreads = static_cast<std::size_t>(Config_getInt(NUM_PROC_THREADS));
      if (numThreads>1)
      {
        msg("Generating code files using %zu threads.\n",numThreads);
        struct SourceContext
        {
          SourceContext(FileDef *fd_,bool gen_,OutputList ol_)
            : fd(fd_), generateSourceFile(gen_), ol(ol_) {}
          FileDef *fd;
          bool generateSourceFile;
          OutputList ol;
        };
        ThreadPool threadPool(numThreads);
        std::vector< std::future< std::shared_ptr<SourceContext> > > results;
        for (const auto &fn : *Doxygen::inputNameLinkedMap)
        {
          for (const auto &fd : *fn)
          {
            bool generateSourceFile = fd->generateSourceFile() && !Htags::useHtags && !g_useOutputTemplate;
            auto ctx = std::make_shared<SourceContext>(fd.get(),generateSourceFile,*g_outputList);
            auto processFile = [ctx]()
            {
              if (ctx->generateSourceFile)
              {
                msg("Generating code for file %s...\n",qPrint(ctx->fd->docName()));
              }
              else
              {
                msg("Parsing code for file %s...\n",qPrint(ctx->fd->docName()));
              }
              StringVector filesInSameTu;
              ctx->fd->getAllIncludeFilesRecursively(filesInSameTu);
              if (ctx->generateSourceFile) // sources need to be shown in the output
              {
                ctx->fd->writeSourceHeader(ctx->ol);
                ctx->fd->writeSourceBody(ctx->ol,nullptr);
                ctx->fd->writeSourceFooter(ctx->ol);
              }
              else if (!ctx->fd->isReference() && Doxygen::parseSourcesNeeded)
                // we needed to parse the sources even if we do not show them
              {
                ctx->fd->parseSource(nullptr);
              }
              return ctx;
            };
            results.emplace_back(threadPool.queue(processFile));
          }
        }
        for (auto &f : results)
        {
          auto ctx = f.get();
        }
      }
      else // single threaded version
      {
        for (const auto &fn : *Doxygen::inputNameLinkedMap)
        {
          for (const auto &fd : *fn)
          {
            StringVector filesInSameTu;
            fd->getAllIncludeFilesRecursively(filesInSameTu);
            processSourceFile(fd.get(),*g_outputList,nullptr);
          }
        }
      }
    }
  }
}

//----------------------------------------------------------------------------

static void generateFileDocs()
{
  if (Index::instance().numDocumentedFiles()==0) return;

  if (!Doxygen::inputNameLinkedMap->empty())
  {
    std::size_t numThreads = static_cast<std::size_t>(Config_getInt(NUM_PROC_THREADS));
    if (numThreads>1) // multi threaded processing
    {
      struct DocContext
      {
        DocContext(FileDef *fd_,OutputList ol_)
          : fd(fd_), ol(ol_) {}
        FileDef *fd;
        OutputList ol;
      };
      ThreadPool threadPool(numThreads);
      std::vector< std::future< std::shared_ptr<DocContext> > > results;
      for (const auto &fn : *Doxygen::inputNameLinkedMap)
      {
        for (const auto &fd : *fn)
        {
          bool doc = fd->isLinkableInProject();
          if (doc)
          {
            auto ctx = std::make_shared<DocContext>(fd.get(),*g_outputList);
            auto processFile = [ctx]() {
              msg("Generating docs for file %s...\n",qPrint(ctx->fd->docName()));
              ctx->fd->writeDocumentation(ctx->ol);
              return ctx;
            };
            results.emplace_back(threadPool.queue(processFile));
          }
        }
      }
      for (auto &f : results)
      {
        auto ctx = f.get();
      }
    }
    else // single threaded processing
    {
      for (const auto &fn : *Doxygen::inputNameLinkedMap)
      {
        for (const auto &fd : *fn)
        {
          bool doc = fd->isLinkableInProject();
          if (doc)
          {
            msg("Generating docs for file %s...\n",qPrint(fd->docName()));
            fd->writeDocumentation(*g_outputList);
          }
        }
      }
    }
  }
}

//----------------------------------------------------------------------------

static void addSourceReferences()
{
  // add source references for class definitions
  for (const auto &cd : *Doxygen::classLinkedMap)
  {
    const FileDef *fd=cd->getBodyDef();
    if (fd && cd->isLinkableInProject() && cd->getStartDefLine()!=-1)
    {
      const_cast<FileDef*>(fd)->addSourceRef(cd->getStartDefLine(),cd.get(),0);
    }
  }
  // add source references for concept definitions
  for (const auto &cd : *Doxygen::conceptLinkedMap)
  {
    const FileDef *fd=cd->getBodyDef();
    if (fd && cd->isLinkableInProject() && cd->getStartDefLine()!=-1)
    {
      const_cast<FileDef*>(fd)->addSourceRef(cd->getStartDefLine(),cd.get(),0);
    }
  }
  // add source references for namespace definitions
  for (const auto &nd : *Doxygen::namespaceLinkedMap)
  {
    const FileDef *fd=nd->getBodyDef();
    if (fd && nd->isLinkableInProject() && nd->getStartDefLine()!=-1)
    {
      const_cast<FileDef*>(fd)->addSourceRef(nd->getStartDefLine(),nd.get(),0);
    }
  }

  // add source references for member names
  for (const auto &mn : *Doxygen::memberNameLinkedMap)
  {
    for (const auto &md : *mn)
    {
      //printf("class member %s: def=%s body=%d link?=%d\n",
      //    qPrint(md->name()),
      //    md->getBodyDef()?qPrint(md->getBodyDef()->name()):"<none>",
      //    md->getStartBodyLine(),md->isLinkableInProject());
      const FileDef *fd=md->getBodyDef();
      if (fd &&
          md->getStartDefLine()!=-1 &&
          md->isLinkableInProject() &&
          (fd->generateSourceFile() || Doxygen::parseSourcesNeeded)
         )
      {
        //printf("Found member '%s' in file '%s' at line '%d' def=%s\n",
        //    qPrint(md->name()),qPrint(fd->name()),md->getStartBodyLine(),qPrint(md->getOuterScope()->name()));
        const_cast<FileDef*>(fd)->addSourceRef(md->getStartDefLine(),md->getOuterScope(),md.get());
      }
    }
  }
  for (const auto &mn : *Doxygen::functionNameLinkedMap)
  {
    for (const auto &md : *mn)
    {
      const FileDef *fd=md->getBodyDef();
      //printf("member %s body=[%d,%d] fd=%p link=%d parseSources=%d\n",
      //    qPrint(md->name()),
      //    md->getStartBodyLine(),md->getEndBodyLine(),fd,
      //    md->isLinkableInProject(),
      //    Doxygen::parseSourcesNeeded);
      if (fd &&
          md->getStartDefLine()!=-1 &&
          md->isLinkableInProject() &&
          (fd->generateSourceFile() || Doxygen::parseSourcesNeeded)
         )
      {
        //printf("Found member '%s' in file '%s' at line '%d' def=%s\n",
        //    qPrint(md->name()),qPrint(fd->name()),md->getStartBodyLine(),qPrint(md->getOuterScope()->name()));
        const_cast<FileDef*>(fd)->addSourceRef(md->getStartDefLine(),md->getOuterScope(),md.get());
      }
    }
  }
}

//----------------------------------------------------------------------------

// add the macro definitions found during preprocessing as file members
static void buildDefineList()
{
  AUTO_TRACE();
  for (const auto &s : g_inputFiles)
  {
    auto it = Doxygen::macroDefinitions.find(s);
    if (it!=Doxygen::macroDefinitions.end())
    {
      for (const auto &def : it->second)
      {
        auto md = createMemberDef(
            def.fileName,def.lineNr,def.columnNr,
            "#define",def.name,def.args,QCString(),
            Protection::Public,Specifier::Normal,FALSE,Relationship::Member,MemberType_Define,
            ArgumentList(),ArgumentList(),"");
        auto mmd = toMemberDefMutable(md.get());

        if (!def.args.isEmpty())
        {
          mmd->moveArgumentList(stringToArgumentList(SrcLangExt_Cpp, def.args));
        }
        mmd->setInitializer(def.definition);
        mmd->setFileDef(def.fileDef);
        mmd->setDefinition("#define "+def.name);

        MemberName *mn=Doxygen::functionNameLinkedMap->add(def.name);
        if (def.fileDef)
        {
          def.fileDef->insertMember(md.get());
        }
        AUTO_TRACE_ADD("adding macro {} with definition {}",def.name,def.definition);
        mn->push_back(std::move(md));
      }
    }
  }
}

//----------------------------------------------------------------------------

static void sortMemberLists()
{
  // sort class member lists
  for (const auto &cd : *Doxygen::classLinkedMap)
  {
    ClassDefMutable *cdm = toClassDefMutable(cd.get());
    if (cdm)
    {
      cdm->sortMemberLists();
    }
  }

  // sort namespace member lists
  for (const auto &nd : *Doxygen::namespaceLinkedMap)
  {
    NamespaceDefMutable *ndm = toNamespaceDefMutable(nd.get());
    if (ndm)
    {
      ndm->sortMemberLists();
    }
  }

  // sort file member lists
  for (const auto &fn : *Doxygen::inputNameLinkedMap)
  {
    for (const auto &fd : *fn)
    {
      fd->sortMemberLists();
    }
  }

  // sort group member lists
  for (const auto &gd : *Doxygen::groupLinkedMap)
  {
    gd->sortMemberLists();
  }
}

//----------------------------------------------------------------------------

static bool isSymbolHidden(const Definition *d)
{
  bool hidden = d->isHidden();
  const Definition *parent = d->getOuterScope();
  return parent ? hidden || isSymbolHidden(parent) : hidden;
}

static void computeTooltipTexts()
{
  std::size_t numThreads = static_cast<std::size_t>(Config_getInt(NUM_PROC_THREADS));
  if (numThreads>1)
  {
    ThreadPool threadPool(numThreads);
    std::vector < std::future< void > > results;
    // queue the work
    for (const auto &kv : *Doxygen::symbolMap)
    {
      for (const auto &def : kv.second)
      {
        DefinitionMutable *dm = toDefinitionMutable(def);
        if (dm && !isSymbolHidden(toDefinition(dm)) && toDefinition(dm)->isLinkableInProject())
        {
          auto processTooltip = [dm]() {
            dm->computeTooltip();
          };
          results.emplace_back(threadPool.queue(processTooltip));
        }
      }
    }
    // wait for the results
    for (auto &f : results)
    {
      f.get();
    }
  }
  else
  {
    for (const auto &kv : *Doxygen::symbolMap)
    {
      for (const auto &def : kv.second)
      {
        DefinitionMutable *dm = toDefinitionMutable(def);
        if (dm && !isSymbolHidden(toDefinition(dm)) && toDefinition(dm)->isLinkableInProject())
        {
          dm->computeTooltip();
        }
      }
    }
  }
}

//----------------------------------------------------------------------------

static void setAnonymousEnumType()
{
  for (const auto &cd : *Doxygen::classLinkedMap)
  {
    ClassDefMutable *cdm = toClassDefMutable(cd.get());
    if (cdm)
    {
      cdm->setAnonymousEnumType();
    }
  }
}

//----------------------------------------------------------------------------

static void countMembers()
{
  for (const auto &cd : *Doxygen::classLinkedMap)
  {
    ClassDefMutable *cdm = toClassDefMutable(cd.get());
    if (cdm)
    {
      cdm->countMembers();
    }
  }

  for (const auto &nd : *Doxygen::namespaceLinkedMap)
  {
    NamespaceDefMutable *ndm = toNamespaceDefMutable(nd.get());
    if (ndm)
    {
      ndm->countMembers();
    }
  }

  for (const auto &fn : *Doxygen::inputNameLinkedMap)
  {
    for (const auto &fd : *fn)
    {
      fd->countMembers();
    }
  }

  for (const auto &gd : *Doxygen::groupLinkedMap)
  {
    gd->countMembers();
  }
}


//----------------------------------------------------------------------------
// generate the documentation for all classes

static void generateDocsForClassList(const std::vector<ClassDefMutable*> &classList)
{
  std::size_t numThreads = static_cast<std::size_t>(Config_getInt(NUM_PROC_THREADS));
  if (numThreads>1) // multi threaded processing
  {
    struct DocContext
    {
      DocContext(ClassDefMutable *cd_,OutputList ol_)
        : cd(cd_), ol(ol_) {}
      ClassDefMutable *cd;
      OutputList ol;
    };
    ThreadPool threadPool(numThreads);
    std::vector< std::future< std::shared_ptr<DocContext> > > results;
    for (const auto &cd : classList)
    {
      //printf("cd=%s getOuterScope=%p global=%p\n",qPrint(cd->name()),cd->getOuterScope(),Doxygen::globalScope);
      if ((cd->getOuterScope()==0 || // <-- should not happen, but can if we read an old tag file
           cd->getOuterScope()==Doxygen::globalScope // only look at global classes
          ) && !cd->isHidden() && !cd->isEmbeddedInOuterScope()
         )
      {
        auto ctx = std::make_shared<DocContext>(cd,*g_outputList);
        auto processFile = [ctx]()
        {
          msg("Generating docs for compound %s...\n",qPrint(ctx->cd->name()));

          // skip external references, anonymous compounds and
          // template instances
          if ( ctx->cd->isLinkableInProject() && ctx->cd->templateMaster()==0)
          {
            ctx->cd->writeDocumentation(ctx->ol);
            ctx->cd->writeMemberList(ctx->ol);
          }

          // even for undocumented classes, the inner classes can be documented.
          ctx->cd->writeDocumentationForInnerClasses(ctx->ol);
          return ctx;
        };
        results.emplace_back(threadPool.queue(processFile));
      }
    }
    for (auto &f : results)
    {
      auto ctx = f.get();
    }
  }
  else // single threaded processing
  {
    for (const auto &cd : classList)
    {
      //printf("cd=%s getOuterScope=%p global=%p\n",qPrint(cd->name()),cd->getOuterScope(),Doxygen::globalScope);
      if ((cd->getOuterScope()==0 || // <-- should not happen, but can if we read an old tag file
           cd->getOuterScope()==Doxygen::globalScope // only look at global classes
          ) && !cd->isHidden() && !cd->isEmbeddedInOuterScope()
         )
      {
        // skip external references, anonymous compounds and
        // template instances
        if ( cd->isLinkableInProject() && cd->templateMaster()==0)
        {
          msg("Generating docs for compound %s...\n",qPrint(cd->name()));

          cd->writeDocumentation(*g_outputList);
          cd->writeMemberList(*g_outputList);
        }
        // even for undocumented classes, the inner classes can be documented.
        cd->writeDocumentationForInnerClasses(*g_outputList);
      }
    }
  }
}

static void addClassAndNestedClasses(std::vector<ClassDefMutable*> &list,ClassDefMutable *cd)
{
  list.push_back(cd);
  for (const auto &innerCdi : cd->getClasses())
  {
    ClassDefMutable *innerCd = toClassDefMutable(innerCdi);
    if (innerCd && innerCd->isLinkableInProject() && innerCd->templateMaster()==0 &&
        protectionLevelVisible(innerCd->protection()) &&
        !innerCd->isEmbeddedInOuterScope()
       )
    {
      list.push_back(innerCd);
      addClassAndNestedClasses(list,innerCd);
    }
  }
}

static void generateClassDocs()
{
  std::vector<ClassDefMutable*> classList;
  for (const auto &cdi : *Doxygen::classLinkedMap)
  {
    ClassDefMutable *cd = toClassDefMutable(cdi.get());
    if (cd && (cd->getOuterScope()==0 ||
               cd->getOuterScope()->definitionType()!=Definition::TypeClass))
    {
      addClassAndNestedClasses(classList,cd);
    }
  }
  for (const auto &cdi : *Doxygen::hiddenClassLinkedMap)
  {
    ClassDefMutable *cd = toClassDefMutable(cdi.get());
    if (cd && (cd->getOuterScope()==0 ||
               cd->getOuterScope()->definitionType()!=Definition::TypeClass))
    {
      addClassAndNestedClasses(classList,cd);
    }
  }
  generateDocsForClassList(classList);
}

//----------------------------------------------------------------------------

static void generateConceptDocs()
{
  for (const auto &cdi : *Doxygen::conceptLinkedMap)
  {
    ConceptDefMutable *cd=toConceptDefMutable(cdi.get());

    //printf("cd=%s getOuterScope=%p global=%p\n",qPrint(cd->name()),cd->getOuterScope(),Doxygen::globalScope);
    if (cd &&
        (cd->getOuterScope()==0 || // <-- should not happen, but can if we read an old tag file
         cd->getOuterScope()==Doxygen::globalScope // only look at global concepts
        ) && !cd->isHidden() && cd->isLinkableInProject()
       )
    {
      msg("Generating docs for concept %s...\n",qPrint(cd->name()));
      cd->writeDocumentation(*g_outputList);
    }
  }
}

//----------------------------------------------------------------------------

static void inheritDocumentation()
{
  for (const auto &mn : *Doxygen::memberNameLinkedMap)
  {
    for (const auto &imd : *mn)
    {
      MemberDefMutable *md = toMemberDefMutable(imd.get());
      //static int count=0;
      //printf("%04d Member '%s'\n",count++,qPrint(md->qualifiedName()));
      if (md && md->documentation().isEmpty() && md->briefDescription().isEmpty())
      { // no documentation yet
        const MemberDef *bmd = md->reimplements();
        while (bmd && bmd->documentation().isEmpty() &&
                      bmd->briefDescription().isEmpty()
              )
        { // search up the inheritance tree for a documentation member
          //printf("bmd=%s class=%s\n",qPrint(bmd->name()),qPrint(bmd->getClassDef()->name()));
          bmd = bmd->reimplements();
        }
        if (bmd) // copy the documentation from the reimplemented member
        {
          md->setInheritsDocsFrom(bmd);
          md->setDocumentation(bmd->documentation(),bmd->docFile(),bmd->docLine());
          md->setDocsForDefinition(bmd->isDocsForDefinition());
          md->setBriefDescription(bmd->briefDescription(),bmd->briefFile(),bmd->briefLine());
          md->copyArgumentNames(bmd);
          md->setInbodyDocumentation(bmd->inbodyDocumentation(),bmd->inbodyFile(),bmd->inbodyLine());
        }
      }
    }
  }
}

//----------------------------------------------------------------------------

static void combineUsingRelations()
{
  // for each file
  for (const auto &fn : *Doxygen::inputNameLinkedMap)
  {
    for (const auto &fd : *fn)
    {
      fd->combineUsingRelations();
    }
  }

  // for each namespace
  NamespaceDefSet visitedNamespaces;
  for (const auto &nd : *Doxygen::namespaceLinkedMap)
  {
    NamespaceDefMutable *ndm = toNamespaceDefMutable(nd.get());
    if (ndm)
    {
      ndm->combineUsingRelations(visitedNamespaces);
    }
  }
}

//----------------------------------------------------------------------------

static void addMembersToMemberGroup()
{
  // for each class
  for (const auto &cd : *Doxygen::classLinkedMap)
  {
    ClassDefMutable *cdm = toClassDefMutable(cd.get());
    if (cdm)
    {
      cdm->addMembersToMemberGroup();
    }
  }
  // for each file
  for (const auto &fn : *Doxygen::inputNameLinkedMap)
  {
    for (const auto &fd : *fn)
    {
      fd->addMembersToMemberGroup();
    }
  }
  // for each namespace
  for (const auto &nd : *Doxygen::namespaceLinkedMap)
  {
    NamespaceDefMutable *ndm = toNamespaceDefMutable(nd.get());
    if (ndm)
    {
      ndm->addMembersToMemberGroup();
    }
  }
  // for each group
  for (const auto &gd : *Doxygen::groupLinkedMap)
  {
    gd->addMembersToMemberGroup();
  }
}

//----------------------------------------------------------------------------

static void distributeMemberGroupDocumentation()
{
  // for each class
  for (const auto &cd : *Doxygen::classLinkedMap)
  {
    ClassDefMutable *cdm = toClassDefMutable(cd.get());
    if (cdm)
    {
      cdm->distributeMemberGroupDocumentation();
    }
  }
  // for each file
  for (const auto &fn : *Doxygen::inputNameLinkedMap)
  {
    for (const auto &fd : *fn)
    {
      fd->distributeMemberGroupDocumentation();
    }
  }
  // for each namespace
  for (const auto &nd : *Doxygen::namespaceLinkedMap)
  {
    NamespaceDefMutable *ndm = toNamespaceDefMutable(nd.get());
    if (ndm)
    {
      ndm->distributeMemberGroupDocumentation();
    }
  }
  // for each group
  for (const auto &gd : *Doxygen::groupLinkedMap)
  {
    gd->distributeMemberGroupDocumentation();
  }
}

//----------------------------------------------------------------------------

static void findSectionsInDocumentation()
{
  // for each class
  for (const auto &cd : *Doxygen::classLinkedMap)
  {
    ClassDefMutable *cdm = toClassDefMutable(cd.get());
    if (cdm)
    {
      cdm->findSectionsInDocumentation();
    }
  }
  // for each concept
  for (const auto &cd : *Doxygen::conceptLinkedMap)
  {
    ConceptDefMutable *cdm = toConceptDefMutable(cd.get());
    if (cdm)
    {
      cdm->findSectionsInDocumentation();
    }
  }
  // for each file
  for (const auto &fn : *Doxygen::inputNameLinkedMap)
  {
    for (const auto &fd : *fn)
    {
      fd->findSectionsInDocumentation();
    }
  }
  // for each namespace
  for (const auto &nd : *Doxygen::namespaceLinkedMap)
  {
    NamespaceDefMutable *ndm = toNamespaceDefMutable(nd.get());
    if (ndm)
    {
      ndm->findSectionsInDocumentation();
    }
  }
  // for each group
  for (const auto &gd : *Doxygen::groupLinkedMap)
  {
    gd->findSectionsInDocumentation();
  }
  // for each page
  for (const auto &pd : *Doxygen::pageLinkedMap)
  {
    pd->findSectionsInDocumentation();
  }
  if (Doxygen::mainPage) Doxygen::mainPage->findSectionsInDocumentation();
}

//----------------------------------------------------------------------


static void flushCachedTemplateRelations()
{
  // remove all references to classes from the cache
  // as there can be new template instances in the inheritance path
  // to this class. Optimization: only remove those classes that
  // have inheritance instances as direct or indirect sub classes.
  StringVector elementsToRemove;
  for (const auto &ci : *Doxygen::typeLookupCache)
  {
    const LookupInfo &li = ci.second;
    if (li.definition)
    {
      elementsToRemove.push_back(ci.first);
    }
  }
  for (const auto &k : elementsToRemove)
  {
    Doxygen::typeLookupCache->remove(k);
  }

  // remove all cached typedef resolutions whose target is a
  // template class as this may now be a template instance
  // for each global function name
  for (const auto &fn : *Doxygen::functionNameLinkedMap)
  {
    // for each function with that name
    for (const auto &ifmd : *fn)
    {
      MemberDefMutable *fmd = toMemberDefMutable(ifmd.get());
      if (fmd && fmd->isTypedefValCached())
      {
        const ClassDef *cd = fmd->getCachedTypedefVal();
        if (cd->isTemplate()) fmd->invalidateTypedefValCache();
      }
    }
  }
  // for each class method name
  for (const auto &nm : *Doxygen::memberNameLinkedMap)
  {
    // for each function with that name
    for (const auto &imd : *nm)
    {
      MemberDefMutable *md = toMemberDefMutable(imd.get());
      if (md && md->isTypedefValCached())
      {
        const ClassDef *cd = md->getCachedTypedefVal();
        if (cd->isTemplate()) md->invalidateTypedefValCache();
      }
    }
  }
}

//----------------------------------------------------------------------------

static void flushUnresolvedRelations()
{
  // Remove all unresolved references to classes from the cache.
  // This is needed before resolving the inheritance relations, since
  // it would otherwise not find the inheritance relation
  // for C in the example below, as B::I was already found to be unresolvable
  // (which is correct if you ignore the inheritance relation between A and B).
  //
  // class A { class I {} };
  // class B : public A {};
  // class C : public B::I {};

  StringVector elementsToRemove;
  for (const auto &ci : *Doxygen::typeLookupCache)
  {
    const LookupInfo &li = ci.second;
    if (li.definition==0 && li.typeDef==0)
    {
      elementsToRemove.push_back(ci.first);
    }
  }
  for (const auto &k : elementsToRemove)
  {
    Doxygen::typeLookupCache->remove(k);
  }

  // for each global function name
  for (const auto &fn : *Doxygen::functionNameLinkedMap)
  {
    // for each function with that name
    for (const auto &ifmd : *fn)
    {
      MemberDefMutable *fmd = toMemberDefMutable(ifmd.get());
      if (fmd)
      {
        fmd->invalidateCachedArgumentTypes();
      }
    }
  }
  // for each class method name
  for (const auto &nm : *Doxygen::memberNameLinkedMap)
  {
    // for each function with that name
    for (const auto &imd : *nm)
    {
      MemberDefMutable *md = toMemberDefMutable(imd.get());
      if (md)
      {
        md->invalidateCachedArgumentTypes();
      }
    }
  }

}

//----------------------------------------------------------------------------
// Returns TRUE if the entry and member definition have equal file names,
// otherwise FALSE.

static bool haveEqualFileNames(const Entry *root,const MemberDef *md)
{
  const FileDef *fd = md->getFileDef();
  if (!fd)
  {
    return FALSE;
  }

  return fd->absFilePath() == root->fileName;
}

//----------------------------------------------------------------------------

static void addDefineDoc(const Entry *root, MemberDefMutable *md)
{
  md->setDocumentation(root->doc,root->docFile,root->docLine);
  md->setDocsForDefinition(!root->proto);
  md->setBriefDescription(root->brief,root->briefFile,root->briefLine);
  if (md->inbodyDocumentation().isEmpty())
  {
    md->setInbodyDocumentation(root->inbodyDocs,root->inbodyFile,root->inbodyLine);
  }
  if (md->getStartBodyLine()==-1 && root->bodyLine!=-1)
  {
    md->setBodySegment(root->startLine,root->bodyLine,root->endBodyLine);
    md->setBodyDef(root->fileDef());
  }
  md->addSectionsToDefinition(root->anchors);
  md->setMaxInitLines(root->initLines);
  md->setRefItems(root->sli);
  if (root->mGrpId!=-1) md->setMemberGroupId(root->mGrpId);
  addMemberToGroups(root,md);
}

//----------------------------------------------------------------------------

static void findDefineDocumentation(Entry *root)
{
  if ((root->section==Entry::DEFINEDOC_SEC ||
       root->section==Entry::DEFINE_SEC) && !root->name.isEmpty()
     )
  {
    //printf("found define '%s' '%s' brief='%s' doc='%s'\n",
    //       qPrint(root->name),qPrint(root->args),qPrint(root->brief),qPrint(root->doc));

    if (root->tagInfo() && !root->name.isEmpty()) // define read from a tag file
    {
      auto md = createMemberDef(root->tagInfo()->tagName,1,1,
                    "#define",root->name,root->args,QCString(),
                    Protection::Public,Specifier::Normal,FALSE,Relationship::Member,MemberType_Define,
                    ArgumentList(),ArgumentList(),"");
      auto mmd = toMemberDefMutable(md.get());
      mmd->setTagInfo(root->tagInfo());
      mmd->setLanguage(root->lang);
      //printf("Searching for '%s' fd=%p\n",qPrint(filePathName),fd);
      mmd->setFileDef(root->parent()->fileDef());
      //printf("Adding member=%s\n",qPrint(md->name()));
      MemberName *mn = Doxygen::functionNameLinkedMap->add(root->name);
      mn->push_back(std::move(md));
    }
    MemberName *mn=Doxygen::functionNameLinkedMap->find(root->name);
    if (mn)
    {
      int count=0;
      for (const auto &md : *mn)
      {
        if (md->memberType()==MemberType_Define) count++;
      }
      if (count==1)
      {
        for (const auto &imd : *mn)
        {
          MemberDefMutable *md = toMemberDefMutable(imd.get());
          if (md && md->memberType()==MemberType_Define)
          {
            addDefineDoc(root,md);
          }
        }
      }
      else if (count>1 &&
               (!root->doc.isEmpty() ||
                !root->brief.isEmpty() ||
                root->bodyLine!=-1
               )
              )
        // multiple defines don't know where to add docs
        // but maybe they are in different files together with their documentation
      {
        for (const auto &imd : *mn)
        {
          MemberDefMutable *md = toMemberDefMutable(imd.get());
          if (md && md->memberType()==MemberType_Define)
          {
            if (haveEqualFileNames(root, md) || isEntryInGroupOfMember(root, md))
              // doc and define in the same file or group assume they belong together.
            {
              addDefineDoc(root,md);
            }
          }
        }
        //warn("define %s found in the following files:\n",qPrint(root->name));
        //warn("Cannot determine where to add the documentation found "
        //     "at line %d of file %s. \n",
        //     root->startLine,qPrint(root->fileName));
      }
    }
    else if (!root->doc.isEmpty() || !root->brief.isEmpty()) // define not found
    {
      bool preEnabled = Config_getBool(ENABLE_PREPROCESSING);
      if (preEnabled)
      {
        warn(root->fileName,root->startLine,
             "documentation for unknown define %s found.\n",
             qPrint(root->name)
            );
      }
      else
      {
        warn(root->fileName,root->startLine,
             "found documented #define %s but ignoring it because "
             "ENABLE_PREPROCESSING is NO.\n",
             qPrint(root->name)
            );
      }
    }
  }
  for (const auto &e : root->children()) findDefineDocumentation(e.get());
}

//----------------------------------------------------------------------------

static void findDirDocumentation(const Entry *root)
{
  if (root->section == Entry::DIRDOC_SEC)
  {
    QCString normalizedName = root->name;
    normalizedName = substitute(normalizedName,"\\","/");
    //printf("root->docFile=%s normalizedName=%s\n",
    //    qPrint(root->docFile),qPrint(normalizedName));
    if (root->docFile==normalizedName) // current dir?
    {
      int lastSlashPos=normalizedName.findRev('/');
      if (lastSlashPos!=-1) // strip file name
      {
        normalizedName=normalizedName.left(lastSlashPos);
      }
    }
    if (normalizedName.at(normalizedName.length()-1)!='/')
    {
      normalizedName+='/';
    }
    DirDef *matchingDir=0;
    for (const auto &dir : *Doxygen::dirLinkedMap)
    {
      //printf("Dir: %s<->%s\n",qPrint(dir->name()),qPrint(normalizedName));
      if (dir->name().right(normalizedName.length())==normalizedName)
      {
        if (matchingDir)
        {
           warn(root->fileName,root->startLine,
             "\\dir command matches multiple directories.\n"
             "  Applying the command for directory %s\n"
             "  Ignoring the command for directory %s\n",
             qPrint(matchingDir->name()),qPrint(dir->name())
           );
        }
        else
        {
          matchingDir=dir.get();
        }
      }
    }
    if (matchingDir)
    {
      //printf("Match for with dir %s\n",qPrint(matchingDir->name()));
      matchingDir->setBriefDescription(root->brief,root->briefFile,root->briefLine);
      matchingDir->setDocumentation(root->doc,root->docFile,root->docLine);
      matchingDir->setRefItems(root->sli);
      addDirToGroups(root,matchingDir);
    }
    else
    {
      warn(root->fileName,root->startLine,"No matching "
          "directory found for command \\dir %s\n",qPrint(normalizedName));
    }
  }
  for (const auto &e : root->children()) findDirDocumentation(e.get());
}


//----------------------------------------------------------------------------
// create a (sorted) list of separate documentation pages

static void buildPageList(Entry *root)
{
  if (root->section == Entry::PAGEDOC_SEC)
  {
    if (!root->name.isEmpty())
    {
      addRelatedPage(root);
    }
  }
  else if (root->section == Entry::MAINPAGEDOC_SEC)
  {
    QCString title=root->args.stripWhiteSpace();
    if (title.isEmpty()) title=theTranslator->trMainPage();
    //QCString name = Config_getBool(GENERATE_TREEVIEW)?"main":"index";
    QCString name = "index";
    addRefItem(root->sli,
               name,
               "page",
               name,
               title,
               QCString(),0
               );
  }
  for (const auto &e : root->children()) buildPageList(e.get());
}

// search for the main page defined in this project
static void findMainPage(Entry *root)
{
  if (root->section == Entry::MAINPAGEDOC_SEC)
  {
    if (Doxygen::mainPage==0 && root->tagInfo()==0)
    {
      //printf("mainpage: docLine=%d startLine=%d\n",root->docLine,root->startLine);
      //printf("Found main page! \n======\n%s\n=======\n",qPrint(root->doc));
      QCString title=root->args.stripWhiteSpace();
      if (title.isEmpty()) title = Config_getString(PROJECT_NAME);
      //QCString indexName=Config_getBool(GENERATE_TREEVIEW)?"main":"index";
      QCString indexName="index";
      Doxygen::mainPage = createPageDef(root->docFile,root->docLine,
                              indexName, root->brief+root->doc+root->inbodyDocs,title);
      //setFileNameForSections(root->anchors,"index",Doxygen::mainPage);
      Doxygen::mainPage->setBriefDescription(root->brief,root->briefFile,root->briefLine);
      Doxygen::mainPage->setBodySegment(root->startLine,root->startLine,-1);
      Doxygen::mainPage->setFileName(indexName);
      Doxygen::mainPage->setLocalToc(root->localToc);
      addPageToContext(Doxygen::mainPage.get(),root);

      const SectionInfo *si = SectionManager::instance().find(Doxygen::mainPage->name());
      if (si)
      {
        if (!si->ref().isEmpty()) // we are from a tag file
        {
          // a page name is a label as well! but should no be double either
          SectionManager::instance().replace(
            Doxygen::mainPage->name(),
            indexName,
            root->startLine,
            Doxygen::mainPage->title(),
            SectionType::Page,
            0); // level 0
        }
        else if (si->lineNr() != -1)
        {
          warn(root->fileName,root->startLine,"multiple use of section label '%s' for main page, (first occurrence: %s, line %d)",
               qPrint(Doxygen::mainPage->name()),qPrint(si->fileName()),si->lineNr());
        }
        else
        {
          warn(root->fileName,root->startLine,"multiple use of section label '%s' for main page, (first occurrence: %s)",
               qPrint(Doxygen::mainPage->name()),qPrint(si->fileName()));
        }
      }
      else
      {
        // a page name is a label as well! but should no be double either
        SectionManager::instance().add(
          Doxygen::mainPage->name(),
          indexName,
          root->startLine,
          Doxygen::mainPage->title(),
          SectionType::Page,
          0); // level 0
      }
      Doxygen::mainPage->addSectionsToDefinition(root->anchors);
    }
    else if (root->tagInfo()==0)
    {
      warn(root->fileName,root->startLine,
           "found more than one \\mainpage comment block! (first occurrence: %s, line %d), Skipping current block!",
           qPrint(Doxygen::mainPage->docFile()),Doxygen::mainPage->getStartBodyLine());
    }
  }
  for (const auto &e : root->children()) findMainPage(e.get());
}

// search for the main page imported via tag files and add only the section labels
static void findMainPageTagFiles(Entry *root)
{
  if (root->section == Entry::MAINPAGEDOC_SEC)
  {
    if (Doxygen::mainPage && root->tagInfo())
    {
      Doxygen::mainPage->addSectionsToDefinition(root->anchors);
    }
  }
  for (const auto &e : root->children()) findMainPageTagFiles(e.get());
}

static void computePageRelations(Entry *root)
{
  if ((root->section==Entry::PAGEDOC_SEC ||
       root->section==Entry::MAINPAGEDOC_SEC
      )
      && !root->name.isEmpty()
     )
  {
    PageDef *pd = root->section==Entry::PAGEDOC_SEC ?
                    Doxygen::pageLinkedMap->find(root->name) :
                    Doxygen::mainPage.get();
    if (pd)
    {
      for (const BaseInfo &bi : root->extends)
      {
        PageDef *subPd = Doxygen::pageLinkedMap->find(bi.name);
        if (pd==subPd)
        {
         term("page defined %s with label %s is a direct "
             "subpage of itself! Please remove this cyclic dependency.\n",
              qPrint(warn_line(pd->docFile(),pd->docLine())),qPrint(pd->name()));
        }
        else if (subPd)
        {
          pd->addInnerCompound(subPd);
          //printf("*** Added subpage relation: %s->%s\n",
          //    qPrint(pd->name()),qPrint(subPd->name()));
        }
      }
    }
  }
  for (const auto &e : root->children()) computePageRelations(e.get());
}

static void checkPageRelations()
{
  for (const auto &pd : *Doxygen::pageLinkedMap)
  {
    Definition *ppd = pd->getOuterScope();
    while (ppd)
    {
      if (ppd==pd.get())
      {
        term("page defined %s with label %s is a subpage "
             "of itself! Please remove this cyclic dependency.\n",
              qPrint(warn_line(pd->docFile(),pd->docLine())),qPrint(pd->name()));
      }
      ppd=ppd->getOuterScope();
    }
  }
}

//----------------------------------------------------------------------------

static void resolveUserReferences()
{
  for (const auto &si : SectionManager::instance())
  {
    //printf("si->label='%s' si->definition=%s si->fileName='%s'\n",
    //        qPrint(si->label),si->definition?qPrint(si->definition->name()):"<none>",
    //        qPrint(si->fileName));
    PageDef *pd=0;

    // hack: the items of a todo/test/bug/deprecated list are all fragments from
    // different files, so the resulting section's all have the wrong file
    // name (not from the todo/test/bug/deprecated list, but from the file in
    // which they are defined). We correct this here by looking at the
    // generated section labels!
    for (const RefListManager::Ptr &rl : RefListManager::instance())
    {
      QCString label="_"+rl->listName(); // "_todo", "_test", ...
      if (si->label().left(label.length())==label)
      {
        si->setFileName(rl->listName());
        si->setGenerated(TRUE);
        break;
      }
    }

    //printf("start: si->label=%s si->fileName=%s\n",qPrint(si->label),qPrint(si->fileName));
    if (!si->generated())
    {
      // if this section is in a page and the page is in a group, then we
      // have to adjust the link file name to point to the group.
      if (!si->fileName().isEmpty() &&
          (pd=Doxygen::pageLinkedMap->find(si->fileName())) &&
          pd->getGroupDef())
      {
        si->setFileName(pd->getGroupDef()->getOutputFileBase());
      }

      if (si->definition())
      {
        // TODO: there should be one function in Definition that returns
        // the file to link to, so we can avoid the following tests.
        const GroupDef *gd=0;
        if (si->definition()->definitionType()==Definition::TypeMember)
        {
          gd = (toMemberDef(si->definition()))->getGroupDef();
        }

        if (gd)
        {
          si->setFileName(gd->getOutputFileBase());
        }
        else
        {
          //si->fileName=si->definition->getOutputFileBase();
          //printf("Setting si->fileName to %s\n",qPrint(si->fileName));
        }
      }
    }
    //printf("end: si->label=%s si->fileName=%s\n",qPrint(si->label),qPrint(si->fileName));
  }
}



//----------------------------------------------------------------------------
// generate all separate documentation pages


static void generatePageDocs()
{
  //printf("documentedPages=%d real=%d\n",documentedPages,Doxygen::pageLinkedMap->count());
  if (Index::instance().numDocumentedPages()==0) return;
  for (const auto &pd : *Doxygen::pageLinkedMap)
  {
    if (!pd->getGroupDef() && !pd->isReference())
    {
      msg("Generating docs for page %s...\n",qPrint(pd->name()));
      pd->writeDocumentation(*g_outputList);
    }
  }
}

//----------------------------------------------------------------------------
// create a (sorted) list & dictionary of example pages

static void buildExampleList(Entry *root)
{
  if ((root->section==Entry::EXAMPLE_SEC || root->section==Entry::EXAMPLE_LINENO_SEC) && !root->name.isEmpty())
  {
    if (Doxygen::exampleLinkedMap->find(root->name))
    {
      warn(root->fileName,root->startLine,
          "Example %s was already documented. Ignoring "
          "documentation found here.",
          qPrint(root->name)
          );
    }
    else
    {
      PageDef *pd = Doxygen::exampleLinkedMap->add(root->name,
               createPageDef(root->fileName,root->startLine,
                 root->name,root->brief+root->doc+root->inbodyDocs,root->args));
      pd->setBriefDescription(root->brief,root->briefFile,root->briefLine);
      pd->setFileName(convertNameToFile(pd->name()+"-example",FALSE,TRUE));
      pd->addSectionsToDefinition(root->anchors);
      pd->setLanguage(root->lang);
      pd->setShowLineNo(root->section==Entry::EXAMPLE_LINENO_SEC);

      //we don't add example to groups
      //addExampleToGroups(root,pd);
    }
  }
  for (const auto &e : root->children()) buildExampleList(e.get());
}

//----------------------------------------------------------------------------
// prints the Entry tree (for debugging)

void printNavTree(Entry *root,int indent)
{
  QCString indentStr;
  indentStr.fill(' ',indent);
  msg("%s%s (sec=0x%x)\n",
      indentStr.isEmpty()?"":qPrint(indentStr),
      root->name.isEmpty()?"<empty>":qPrint(root->name),
      root->section);
  for (const auto &e : root->children())
  {
    printNavTree(e.get(),indent+2);
  }
}


//----------------------------------------------------------------------------
// generate the example documentation

static void generateExampleDocs()
{
  g_outputList->disable(OutputType::Man);
  for (const auto &pd : *Doxygen::exampleLinkedMap)
  {
    msg("Generating docs for example %s...\n",qPrint(pd->name()));
    auto intf = Doxygen::parserManager->getCodeParser(".c"); // TODO: do this on code type
    intf->resetCodeParserState();
    QCString n=pd->getOutputFileBase();
    startFile(*g_outputList,n,n,pd->name());
    startTitle(*g_outputList,n);
    g_outputList->docify(pd->name());
    endTitle(*g_outputList,n,QCString());
    g_outputList->startContents();
    QCString lineNoOptStr;
    if (pd->showLineNo())
    {
      lineNoOptStr="{lineno}";
    }
    g_outputList->generateDoc(pd->docFile(),                       // file
                         pd->docLine(),                            // startLine
                         pd.get(),                                 // context
                         0,                                        // memberDef
                         (pd->briefDescription().isEmpty()?"":pd->briefDescription()+"\n\n")+
                         pd->documentation()+"\n\n\\include"+lineNoOptStr+" "+pd->name(), // docs
                         TRUE,                                     // index words
                         TRUE,                                     // is example
                         pd->name(),
                         FALSE,
                         FALSE,
                         Config_getBool(MARKDOWN_SUPPORT)
                        );
    endFile(*g_outputList); // contains g_outputList->endContents()
  }
  g_outputList->enable(OutputType::Man);
}

//----------------------------------------------------------------------------
// generate module pages

static void generateGroupDocs()
{
  for (const auto &gd : *Doxygen::groupLinkedMap)
  {
    if (!gd->isReference())
    {
      gd->writeDocumentation(*g_outputList);
    }
  }
}

//----------------------------------------------------------------------------
// generate module pages

static void generateNamespaceClassDocs(const ClassLinkedRefMap &classList)
{
  std::size_t numThreads = static_cast<std::size_t>(Config_getInt(NUM_PROC_THREADS));
  if (numThreads>1) // multi threaded processing
  {
    struct DocContext
    {
      DocContext(ClassDefMutable *cdm_,OutputList ol_)
        : cdm(cdm_), ol(ol_) {}
      ClassDefMutable *cdm;
      OutputList ol;
    };
    ThreadPool threadPool(numThreads);
    std::vector< std::future< std::shared_ptr<DocContext> > > results;
    // for each class in the namespace...
    for (const auto &cd : classList)
    {
      ClassDefMutable *cdm = toClassDefMutable(cd);
      if (cdm)
      {
        auto ctx = std::make_shared<DocContext>(cdm,*g_outputList);
        auto processFile = [ctx]()
        {
          if ( ( ctx->cdm->isLinkableInProject() &&
                ctx->cdm->templateMaster()==0
               ) // skip external references, anonymous compounds and
              // template instances and nested classes
              && !ctx->cdm->isHidden() && !ctx->cdm->isEmbeddedInOuterScope()
             )
          {
            msg("Generating docs for compound %s...\n",qPrint(ctx->cdm->name()));
            ctx->cdm->writeDocumentation(ctx->ol);
            ctx->cdm->writeMemberList(ctx->ol);
          }
          ctx->cdm->writeDocumentationForInnerClasses(ctx->ol);
          return ctx;
        };
        results.emplace_back(threadPool.queue(processFile));
      }
    }
    // wait for the results
    for (auto &f : results)
    {
      auto ctx = f.get();
    }
  }
  else // single threaded processing
  {
    // for each class in the namespace...
    for (const auto &cd : classList)
    {
      ClassDefMutable *cdm = toClassDefMutable(cd);
      if (cdm)
      {
        if ( ( cd->isLinkableInProject() &&
              cd->templateMaster()==0
             ) // skip external references, anonymous compounds and
            // template instances and nested classes
            && !cd->isHidden() && !cd->isEmbeddedInOuterScope()
           )
        {
          msg("Generating docs for compound %s...\n",qPrint(cd->name()));

          cdm->writeDocumentation(*g_outputList);
          cdm->writeMemberList(*g_outputList);
        }
        cdm->writeDocumentationForInnerClasses(*g_outputList);
      }
    }
  }
}

static void generateNamespaceConceptDocs(const ConceptLinkedRefMap &conceptList)
{
  // for each concept in the namespace...
  for (const auto &cd : conceptList)
  {
    ConceptDefMutable *cdm = toConceptDefMutable(cd);
    if ( cdm && cd->isLinkableInProject() && !cd->isHidden())
    {
      msg("Generating docs for concept %s...\n",qPrint(cd->name()));
      cdm->writeDocumentation(*g_outputList);
    }
  }
}

static void generateNamespaceDocs()
{
  bool sliceOpt = Config_getBool(OPTIMIZE_OUTPUT_SLICE);

  //writeNamespaceIndex(*g_outputList);

  // for each namespace...
  for (const auto &nd : *Doxygen::namespaceLinkedMap)
  {
    if (nd->isLinkableInProject())
    {
      NamespaceDefMutable *ndm = toNamespaceDefMutable(nd.get());
      if (ndm)
      {
        msg("Generating docs for namespace %s\n",qPrint(nd->name()));
        ndm->writeDocumentation(*g_outputList);
      }
    }

    generateNamespaceClassDocs(nd->getClasses());
    if (sliceOpt)
    {
      generateNamespaceClassDocs(nd->getInterfaces());
      generateNamespaceClassDocs(nd->getStructs());
      generateNamespaceClassDocs(nd->getExceptions());
    }
    generateNamespaceConceptDocs(nd->getConcepts());
  }
}

static void runHtmlHelpCompiler()
{
  std::string oldDir = Dir::currentDirPath();
  Dir::setCurrent(Config_getString(HTML_OUTPUT).str());
  Portable::setShortDir();
  if (Portable::system(Config_getString(HHC_LOCATION).data(), qPrint(HtmlHelp::hhpFileName), Debug::isFlagSet(Debug::ExtCmd))!=1)
  {
    err("failed to run html help compiler on %s\n", qPrint(HtmlHelp::hhpFileName));
  }
  Dir::setCurrent(oldDir);
}

static void runQHelpGenerator()
{
  QCString args = Qhp::qhpFileName + " -o \"" + Qhp::getQchFileName() + "\"";
  std::string oldDir = Dir::currentDirPath();
  Dir::setCurrent(Config_getString(HTML_OUTPUT).str());

  QCString qhgLocation=Config_getString(QHG_LOCATION);
  if (Debug::isFlagSet(Debug::Qhp)) // produce info for debugging
  {
    // run qhelpgenerator -v and extract the Qt version used
    QCString cmd=qhgLocation+ " -v 2>&1";
    Debug::print(Debug::ExtCmd,0,"Executing popen(`%s`)\n",qPrint(cmd));
    FILE *f=Portable::popen(cmd,"r");
    if (!f)
    {
      err("could not execute %s\n",qPrint(qhgLocation));
    }
    else
    {
      const size_t bufSize = 1024;
      char inBuf[bufSize+1];
      size_t numRead=fread(inBuf,1,bufSize,f);
      inBuf[numRead] = '\0';
      Debug::print(Debug::Qhp,0,inBuf);
      Portable::pclose(f);

      int qtVersion=0;
      static const reg::Ex versionReg(R"(Qt (\d+)\.(\d+)\.(\d+))");
      reg::Match match;
      std::string s = inBuf;
      if (reg::search(inBuf,match,versionReg))
      {
        qtVersion = 10000*QCString(match[1].str()).toInt() +
                      100*QCString(match[2].str()).toInt() +
                          QCString(match[3].str()).toInt();
      }
      if (qtVersion>0 && (qtVersion<60000 || qtVersion >= 60205))
      {
        // dump the output of qhelpgenerator -c file.qhp
        // Qt<6 or Qt>=6.2.5 or higher, see https://bugreports.qt.io/browse/QTBUG-101070
        cmd=qhgLocation+ " -c " + Qhp::qhpFileName + " 2>&1";
        Debug::print(Debug::ExtCmd,0,"Executing popen(`%s`)\n",qPrint(cmd));
        f=Portable::popen(cmd,"r");
        if (!f)
        {
          err("could not execute %s\n",qPrint(qhgLocation));
        }
        else
        {
          std::string output;
          while ((numRead=fread(inBuf,1,bufSize,f))>0)
          {
            inBuf[numRead] = '\0';
            output += inBuf;
          }
          Portable::pclose(f);
          Debug::print(Debug::Qhp,0,output.c_str());
        }
      }
    }
  }

  if (Portable::system(qhgLocation, args, FALSE))
  {
    err("failed to run qhelpgenerator on %s\n",qPrint(Qhp::qhpFileName));
  }
  Dir::setCurrent(oldDir);
}

//----------------------------------------------------------------------------

static void computeVerifiedDotPath()
{
  // check dot path
  QCString dotPath = Config_getString(DOT_PATH);
  if (!dotPath.isEmpty())
  {
    FileInfo fi(dotPath.str());
    if (!(fi.exists() && fi.isFile()) )// not an existing user specified path + exec
    {
      dotPath = dotPath+"/dot"+Portable::commandExtension();
      FileInfo dp(dotPath.str());
      if (!dp.exists() || !dp.isFile())
      {
        warn_uncond("the dot tool could not be found as '%s'\n",qPrint(dotPath));
        dotPath = "dot";
        dotPath += Portable::commandExtension();
      }
    }
#if defined(_WIN32) // convert slashes
    uint32_t i=0,l=dotPath.length();
    for (i=0;i<l;i++) if (dotPath.at(i)=='/') dotPath.at(i)='\\';
#endif
  }
  else
  {
    dotPath = "dot";
    dotPath += Portable::commandExtension();
  }
  Doxygen::verifiedDotPath = dotPath;
  TRACE("{}",Doxygen::verifiedDotPath);
}

//----------------------------------------------------------------------------

/*! Generate a template version of the configuration file.
 *  If the \a shortList parameter is TRUE a configuration file without
 *  comments will be generated.
 */
static void generateConfigFile(const QCString &configFile,bool shortList,
                               bool updateOnly=FALSE)
{
  std::ofstream f;
  bool fileOpened=openOutputFile(configFile,f);
  bool writeToStdout=configFile=="-";
  if (fileOpened)
  {
    TextStream t(&f);
    Config::writeTemplate(t,shortList,updateOnly);
    if (!writeToStdout)
    {
      if (!updateOnly)
      {
        msg("\n\nConfiguration file '%s' created.\n\n",qPrint(configFile));
        msg("Now edit the configuration file and enter\n\n");
        if (configFile!="Doxyfile" && configFile!="doxyfile")
          msg("  doxygen %s\n\n",qPrint(configFile));
        else
          msg("  doxygen\n\n");
        msg("to generate the documentation for your project\n\n");
      }
      else
      {
        msg("\n\nConfiguration file '%s' updated.\n\n",qPrint(configFile));
      }
    }
  }
  else
  {
    term("Cannot open file %s for writing\n",qPrint(configFile));
  }
}

static void compareDoxyfile(Config::CompareMode diffList)
{
  std::ofstream f;
  bool fileOpened=openOutputFile("-",f);
  if (fileOpened)
  {
    TextStream t(&f);
    Config::compareDoxyfile(t,diffList);
  }
  else
  {
    term("Cannot open stdout for writing\n");
  }
}

//----------------------------------------------------------------------------
// read and parse a tag file

static void readTagFile(const std::shared_ptr<Entry> &root,const QCString &tagLine)
{
  QCString fileName;
  QCString destName;
  int eqPos = tagLine.find('=');
  if (eqPos!=-1) // tag command contains a destination
  {
    fileName = tagLine.left(eqPos).stripWhiteSpace();
    destName = tagLine.right(tagLine.length()-eqPos-1).stripWhiteSpace();
    if (fileName.isEmpty() || destName.isEmpty()) return;
    FileInfo fi(fileName.str());
    Doxygen::tagDestinationMap.insert(
        std::make_pair(fi.absFilePath(), destName.str()));
    //printf("insert tagDestination %s->%s\n",qPrint(fi.fileName()),qPrint(destName));
  }
  else
  {
    fileName = tagLine;
  }

  FileInfo fi(fileName.str());
  if (!fi.exists() || !fi.isFile())
  {
    err("Tag file '%s' does not exist or is not a file. Skipping it...\n",
        qPrint(fileName));
    return;
  }

  if (!destName.isEmpty())
    msg("Reading tag file '%s', location '%s'...\n",qPrint(fileName),qPrint(destName));
  else
    msg("Reading tag file '%s'...\n",qPrint(fileName));

  parseTagFile(root,fi.absFilePath().c_str());
}

//----------------------------------------------------------------------------
static void copyLatexStyleSheet()
{
  const StringVector &latexExtraStyleSheet = Config_getList(LATEX_EXTRA_STYLESHEET);
  for (const auto &sheet : latexExtraStyleSheet)
  {
    std::string fileName = sheet;
    if (!fileName.empty())
    {
      FileInfo fi(fileName);
      if (!fi.exists())
      {
        err("Style sheet '%s' specified by LATEX_EXTRA_STYLESHEET does not exist!\n",qPrint(fileName));
      }
      else
      {
        QCString destFileName = Config_getString(LATEX_OUTPUT)+"/"+fi.fileName();
        if (!checkExtension(fi.fileName().c_str(), LATEX_STYLE_EXTENSION))
        {
          destFileName += LATEX_STYLE_EXTENSION;
        }
        copyFile(QCString(fileName), destFileName);
      }
    }
  }
}

//----------------------------------------------------------------------------
static void copyStyleSheet()
{
  QCString htmlStyleSheet = Config_getString(HTML_STYLESHEET);
  if (!htmlStyleSheet.isEmpty())
  {
    if (!htmlStyleSheet.startsWith("http:") && !htmlStyleSheet.startsWith("https:"))
    {
      FileInfo fi(htmlStyleSheet.str());
      if (!fi.exists())
      {
        err("Style sheet '%s' specified by HTML_STYLESHEET does not exist!\n",qPrint(htmlStyleSheet));
        htmlStyleSheet = Config_updateString(HTML_STYLESHEET,""); // revert to the default
      }
      else
      {
        QCString destFileName = Config_getString(HTML_OUTPUT)+"/"+fi.fileName();
        copyFile(htmlStyleSheet,destFileName);
      }
    }
  }
  const StringVector &htmlExtraStyleSheet = Config_getList(HTML_EXTRA_STYLESHEET);
  for (const auto &sheet : htmlExtraStyleSheet)
  {
    QCString fileName(sheet);
    if (!fileName.isEmpty() && !fileName.startsWith("http:") && !fileName.startsWith("https:"))
    {
      FileInfo fi(fileName.str());
      if (!fi.exists())
      {
        err("Style sheet '%s' specified by HTML_EXTRA_STYLESHEET does not exist!\n",qPrint(fileName));
      }
      else if (fi.fileName()=="doxygen.css" || fi.fileName()=="tabs.css" || fi.fileName()=="navtree.css")
      {
        err("Style sheet %s specified by HTML_EXTRA_STYLESHEET is already a built-in stylesheet. Please use a different name\n",qPrint(fi.fileName()));
      }
      else
      {
        QCString destFileName = Config_getString(HTML_OUTPUT)+"/"+fi.fileName();
        copyFile(QCString(fileName), destFileName);
      }
    }
  }
}

static void copyLogo(const QCString &outputOption)
{
  QCString projectLogo = Config_getString(PROJECT_LOGO);
  if (!projectLogo.isEmpty())
  {
    FileInfo fi(projectLogo.str());
    if (!fi.exists())
    {
      err("Project logo '%s' specified by PROJECT_LOGO does not exist!\n",qPrint(projectLogo));
      projectLogo = Config_updateString(PROJECT_LOGO,""); // revert to the default
    }
    else
    {
      QCString destFileName = outputOption+"/"+fi.fileName();
      copyFile(projectLogo,destFileName);
      Doxygen::indexList->addImageFile(fi.fileName().c_str());
    }
  }
}

static void copyExtraFiles(const StringVector &files,const QCString &filesOption,const QCString &outputOption)
{
  for (const auto &fileName : files)
  {
    if (!fileName.empty())
    {
      FileInfo fi(fileName);
      if (!fi.exists())
      {
        err("Extra file '%s' specified in %s does not exist!\n", fileName.c_str(),qPrint(filesOption));
      }
      else
      {
        QCString destFileName = outputOption+"/"+fi.fileName();
        Doxygen::indexList->addImageFile(fi.fileName().c_str());
        copyFile(QCString(fileName), destFileName);
      }
    }
  }
}

//----------------------------------------------------------------------------

static void generateDiskNames()
{
  for (const auto &fn : *Doxygen::inputNameLinkedMap)
  {
    struct FileEntry
    {
      FileEntry(const QCString &p,FileDef *fd) : path(p), fileDef(fd) {}
      QCString path;
      FileDef *fileDef;
    };

    // collect the entry for which to compute the longest common prefix (LCP) of the path
    std::vector<FileEntry> fileEntries;
    for (const auto &fd : *fn)
    {
      if (!fd->isReference()) // skip external references
      {
        fileEntries.emplace_back(fd->getPath(),fd.get());
      }
    }

    size_t size = fileEntries.size();

    if (size==1) // name if unique, so diskname is simply the name
    {
      FileDef *fd = fileEntries[0].fileDef;
      fd->setDiskName(fn->fileName());
    }
    else if (size>1) // multiple occurrences of the same file name
    {
      // sort the array
      std::sort(fileEntries.begin(),
                fileEntries.end(),
                [](const FileEntry &fe1,const FileEntry &fe2)
                { return fe1.path < fe2.path; }
               );

      // since the entries are sorted, the common prefix of the whole array is same
      // as the common prefix between the first and last entry
      const FileEntry &first = fileEntries[0];
      const FileEntry &last =  fileEntries[size-1];
      int first_path_size = static_cast<int>(first.path.size())-1; // -1 to skip trailing slash
      int last_path_size  = static_cast<int>(last.path.size())-1;  // -1 to skip trailing slash
      int j=0;
      int i=0;
      for (i=0;i<first_path_size && i<last_path_size;i++)
      {
        if (first.path[i]=='/') j=i;
        if (first.path[i]!=last.path[i]) break;
      }
      if (i==first_path_size && i<last_path_size && last.path[i]=='/')
      {
        // case first='some/path' and last='some/path/more' => match is 'some/path'
        j=first_path_size;
      }
      else if (i==last_path_size && i<first_path_size && first.path[i]=='/')
      {
        // case first='some/path/more' and last='some/path' => match is 'some/path'
        j=last_path_size;
      }

      // add non-common part of the path to the name
      for (auto &fileEntry : fileEntries)
      {
         QCString prefix = fileEntry.path.right(fileEntry.path.length()-j-1);
         fileEntry.fileDef->setName(prefix+fn->fileName());
         //printf("!!!!!!!! non unique disk name=%s:%s\n",qPrint(prefix),fn->fileName());
         fileEntry.fileDef->setDiskName(prefix+fn->fileName());
      }
    }
  }
}



//----------------------------------------------------------------------------

static std::unique_ptr<OutlineParserInterface> getParserForFile(const QCString &fn)
{
  QCString fileName=fn;
  QCString extension;
  int sep = fileName.findRev('/');
  int ei = fileName.findRev('.');
  if (ei!=-1 && (sep==-1 || ei>sep)) // matches dir/file.ext but not dir.1/file
  {
    extension=fileName.right(fileName.length()-ei);
  }
  else
  {
    extension = ".no_extension";
  }

  return Doxygen::parserManager->getOutlineParser(extension);
}

static std::shared_ptr<Entry> parseFile(OutlineParserInterface &parser,
                      FileDef *fd,const QCString &fn,
                      ClangTUParser *clangParser,bool newTU)
{
  QCString fileName=fn;
  AUTO_TRACE("fileName={}",fileName);
  QCString extension;
  int ei = fileName.findRev('.');
  if (ei!=-1)
  {
    extension=fileName.right(fileName.length()-ei);
  }
  else
  {
    extension = ".no_extension";
  }

  FileInfo fi(fileName.str());
  BufStr preBuf(fi.size()+4096);

  if (Config_getBool(ENABLE_PREPROCESSING) &&
      parser.needsPreprocessing(extension))
  {
    Preprocessor preprocessor;
    const StringVector &includePath = Config_getList(INCLUDE_PATH);
    for (const auto &s : includePath)
    {
      std::string absPath = FileInfo(s).absFilePath();
      preprocessor.addSearchDir(absPath.c_str());
    }
    BufStr inBuf(fi.size()+4096);
    msg("Preprocessing %s...\n",qPrint(fn));
    readInputFile(fileName,inBuf);
    inBuf.addTerminalCharIfMissing('\n');
    preprocessor.processFile(fileName,inBuf,preBuf);
  }
  else // no preprocessing
  {
    msg("Reading %s...\n",qPrint(fn));
    readInputFile(fileName,preBuf);
    preBuf.addTerminalCharIfMissing('\n');
  }

  BufStr convBuf(preBuf.curPos()+1024);

  // convert multi-line C++ comments to C style comments
  convertCppComments(preBuf,convBuf,fileName);

  convBuf.addChar('\0');

  std::shared_ptr<Entry> fileRoot = std::make_shared<Entry>();
  // use language parse to parse the file
  if (clangParser)
  {
    if (newTU) clangParser->parse();
    clangParser->switchToFile(fd);
  }
  parser.parseInput(fileName,convBuf.data(),fileRoot,clangParser);
  fileRoot->setFileDef(fd);
  return fileRoot;
}

//! parse the list of input files
static void parseFilesMultiThreading(const std::shared_ptr<Entry> &root)
{
  AUTO_TRACE();
#if USE_LIBCLANG
  if (Doxygen::clangAssistedParsing)
  {
    StringUnorderedSet processedFiles;

    // create a dictionary with files to process
    StringUnorderedSet filesToProcess;
    for (const auto &s : g_inputFiles)
    {
      filesToProcess.insert(s);
    }

    std::mutex processedFilesLock;
    // process source files (and their include dependencies)
    std::size_t numThreads = static_cast<std::size_t>(Config_getInt(NUM_PROC_THREADS));
    msg("Processing input using %zu threads.\n",numThreads);
    ThreadPool threadPool(numThreads);
    using FutureType = std::vector< std::shared_ptr<Entry> >;
    std::vector< std::future< FutureType > > results;
    for (const auto &s : g_inputFiles)
    {
      bool ambig;
      FileDef *fd=findFileDef(Doxygen::inputNameLinkedMap,s.c_str(),ambig);
      ASSERT(fd!=0);
      if (fd->isSource() && !fd->isReference() && fd->getLanguage()==SrcLangExt_Cpp) // this is a source file
      {
        // lambda representing the work to executed by a thread
        auto processFile = [s,&filesToProcess,&processedFilesLock,&processedFiles]() {
          bool ambig_l;
          std::vector< std::shared_ptr<Entry> > roots;
          FileDef *fd_l = findFileDef(Doxygen::inputNameLinkedMap,s.c_str(),ambig_l);
          auto clangParser = ClangParser::instance()->createTUParser(fd_l);
          auto parser = getParserForFile(s.c_str());
          auto fileRoot { parseFile(*parser.get(),fd_l,s.c_str(),clangParser.get(),true) };
          roots.push_back(fileRoot);

          // Now process any include files in the same translation unit
          // first. When libclang is used this is much more efficient.
          for (auto incFile : clangParser->filesInSameTU())
          {
            if (filesToProcess.find(incFile)!=filesToProcess.end())
            {
              bool needsToBeProcessed;
              {
                std::lock_guard<std::mutex> lock(processedFilesLock);
                needsToBeProcessed = processedFiles.find(incFile)==processedFiles.end();
                if (needsToBeProcessed) processedFiles.insert(incFile);
              }
              if (incFile!=s && needsToBeProcessed)
              {
                FileDef *ifd=findFileDef(Doxygen::inputNameLinkedMap,incFile.c_str(),ambig_l);
                if (ifd && !ifd->isReference())
                {
                  //printf("  Processing %s in same translation unit as %s\n",incFile,s->c_str());
                  fileRoot = parseFile(*parser.get(),ifd,incFile.c_str(),clangParser.get(),false);
                  roots.push_back(fileRoot);
                }
              }
            }
          }
          return roots;
        };
        // dispatch the work and collect the future results
        results.emplace_back(threadPool.queue(processFile));
      }
    }
    // synchronise with the Entry result lists produced and add them to the root
    for (auto &f : results)
    {
      auto l = f.get();
      for (auto &e : l)
      {
        root->moveToSubEntryAndKeep(e);
      }
    }
    // process remaining files
    results.clear();
    for (const auto &s : g_inputFiles)
    {
      if (processedFiles.find(s)==processedFiles.end()) // not yet processed
      {
        // lambda representing the work to executed by a thread
        auto processFile = [s]() {
          bool ambig;
          std::vector< std::shared_ptr<Entry> > roots;
          FileDef *fd=findFileDef(Doxygen::inputNameLinkedMap,s.c_str(),ambig);
          auto parser { getParserForFile(s.c_str()) };
          bool useClang = getLanguageFromFileName(s.c_str())==SrcLangExt_Cpp;
          if (useClang)
          {
            auto clangParser = ClangParser::instance()->createTUParser(fd);
            auto fileRoot = parseFile(*parser.get(),fd,s.c_str(),clangParser.get(),true);
            roots.push_back(fileRoot);
          }
          else
          {
            auto fileRoot = parseFile(*parser.get(),fd,s.c_str(),nullptr,true);
            roots.push_back(fileRoot);
          }
          return roots;
        };
        results.emplace_back(threadPool.queue(processFile));
      }
    }
    // synchronise with the Entry result lists produced and add them to the root
    for (auto &f : results)
    {
      auto l = f.get();
      for (auto &e : l)
      {
        root->moveToSubEntryAndKeep(e);
      }
    }
  }
  else // normal processing
#endif
  {
    std::size_t numThreads = static_cast<std::size_t>(Config_getInt(NUM_PROC_THREADS));
    msg("Processing input using %zu threads.\n",numThreads);
    ThreadPool threadPool(numThreads);
    using FutureType = std::shared_ptr<Entry>;
    std::vector< std::future< FutureType > > results;
    for (const auto &s : g_inputFiles)
    {
      // lambda representing the work to executed by a thread
      auto processFile = [s]() {
        bool ambig;
        FileDef *fd=findFileDef(Doxygen::inputNameLinkedMap,s.c_str(),ambig);
        auto parser = getParserForFile(s.c_str());
        auto fileRoot = parseFile(*parser.get(),fd,s.c_str(),nullptr,true);
        return fileRoot;
      };
      // dispatch the work and collect the future results
      results.emplace_back(threadPool.queue(processFile));
    }
    // synchronise with the Entry results produced and add them to the root
    for (auto &f : results)
    {
      root->moveToSubEntryAndKeep(f.get());
    }
  }
}

//! parse the list of input files
static void parseFilesSingleThreading(const std::shared_ptr<Entry> &root)
{
  AUTO_TRACE();
#if USE_LIBCLANG
  if (Doxygen::clangAssistedParsing)
  {
    StringUnorderedSet processedFiles;

    // create a dictionary with files to process
    StringUnorderedSet filesToProcess;
    for (const auto &s : g_inputFiles)
    {
      filesToProcess.insert(s);
    }

    // process source files (and their include dependencies)
    for (const auto &s : g_inputFiles)
    {
      bool ambig;
      FileDef *fd=findFileDef(Doxygen::inputNameLinkedMap,s.c_str(),ambig);
      ASSERT(fd!=0);
      if (fd->isSource() && !fd->isReference() && getLanguageFromFileName(s.c_str())==SrcLangExt_Cpp) // this is a source file
      {
        auto clangParser = ClangParser::instance()->createTUParser(fd);
        auto parser { getParserForFile(s.c_str()) };
        auto fileRoot = parseFile(*parser.get(),fd,s.c_str(),clangParser.get(),true);
        root->moveToSubEntryAndKeep(fileRoot);
        processedFiles.insert(s);

        // Now process any include files in the same translation unit
        // first. When libclang is used this is much more efficient.
        for (auto incFile : clangParser->filesInSameTU())
        {
          //printf("    file %s\n",incFile.c_str());
          if (filesToProcess.find(incFile)!=filesToProcess.end() && // file need to be processed
              processedFiles.find(incFile)==processedFiles.end())   // and is not processed already
          {
            FileDef *ifd=findFileDef(Doxygen::inputNameLinkedMap,incFile.c_str(),ambig);
            if (ifd && !ifd->isReference())
            {
              //printf("  Processing %s in same translation unit as %s\n",incFile.c_str(),s.c_str());
              fileRoot = parseFile(*parser.get(),ifd,incFile.c_str(),clangParser.get(),false);
              root->moveToSubEntryAndKeep(fileRoot);
              processedFiles.insert(incFile);
            }
          }
        }
      }
    }
    // process remaining files
    for (const auto &s : g_inputFiles)
    {
      if (processedFiles.find(s)==processedFiles.end()) // not yet processed
      {
        bool ambig;
        FileDef *fd=findFileDef(Doxygen::inputNameLinkedMap,s.c_str(),ambig);
        if (getLanguageFromFileName(s.c_str())==SrcLangExt_Cpp) // not yet processed
        {
          auto clangParser = ClangParser::instance()->createTUParser(fd);
          auto parser { getParserForFile(s.c_str()) };
          auto fileRoot = parseFile(*parser.get(),fd,s.c_str(),clangParser.get(),true);
          root->moveToSubEntryAndKeep(fileRoot);
        }
        else
        {
          std::unique_ptr<OutlineParserInterface> parser { getParserForFile(s.c_str()) };
          std::shared_ptr<Entry> fileRoot = parseFile(*parser.get(),fd,s.c_str(),nullptr,true);
          root->moveToSubEntryAndKeep(fileRoot);
        }
        processedFiles.insert(s);
      }
    }
  }
  else // normal processing
#endif
  {
    for (const auto &s : g_inputFiles)
    {
      bool ambig;
      FileDef *fd=findFileDef(Doxygen::inputNameLinkedMap,s.c_str(),ambig);
      ASSERT(fd!=0);
      std::unique_ptr<OutlineParserInterface> parser { getParserForFile(s.c_str()) };
      std::shared_ptr<Entry> fileRoot = parseFile(*parser.get(),fd,s.c_str(),nullptr,true);
      root->moveToSubEntryAndKeep(fileRoot);
    }
  }
}

// resolves a path that may include symlinks, if a recursive symlink is
// found an empty string is returned.
static std::string resolveSymlink(const std::string &path)
{
  int sepPos=0;
  int oldPos=0;
  StringSet nonSymlinks;
  StringSet known;
  QCString result(path);
  QCString oldPrefix = "/";
  do
  {
#if defined(_WIN32)
    // UNC path, skip server and share name
    if (sepPos==0 && (result.startsWith("//") || result.startsWith("\\\\")))
      sepPos = result.find('/',2);
    if (sepPos!=-1)
      sepPos = result.find('/',sepPos+1);
#else
    sepPos = result.find('/',sepPos+1);
#endif
    QCString prefix = sepPos==-1 ? result : result.left(sepPos);
    if (nonSymlinks.find(prefix.str())==nonSymlinks.end())
    {
      FileInfo fi(prefix.str());
      if (fi.isSymLink())
      {
        QCString target = fi.readLink();
        bool isRelative = FileInfo(target.str()).isRelative();
        if (isRelative)
        {
          target = Dir::cleanDirPath(oldPrefix.str()+"/"+target.str());
        }
        if (sepPos!=-1)
        {
          if (fi.isDir() && target.length()>0 && target.at(target.length()-1)!='/')
          {
            target+='/';
          }
          target+=result.mid(sepPos);
        }
        result = Dir::cleanDirPath(target.str());
        if (known.find(result.str())!=known.end()) return std::string(); // recursive symlink!
        known.insert(result.str());
        if (isRelative)
        {
          sepPos = oldPos;
        }
        else // link to absolute path
        {
          sepPos = 0;
          oldPrefix = "/";
        }
      }
      else
      {
        nonSymlinks.insert(prefix.str());
        oldPrefix = prefix;
      }
      oldPos = sepPos;
    }
  }
  while (sepPos!=-1);
  return Dir::cleanDirPath(result.str());
}

static StringUnorderedSet g_pathsVisited(1009);

//----------------------------------------------------------------------------
// Read all files matching at least one pattern in 'patList' in the
// directory represented by 'fi'.
// The directory is read iff the recursiveFlag is set.
// The contents of all files is append to the input string

static void readDir(FileInfo *fi,
            FileNameLinkedMap *fnMap,
            StringUnorderedSet *exclSet,
            const StringVector *patList,
            const StringVector *exclPatList,
            StringVector *resultList,
            StringUnorderedSet *resultSet,
            bool errorIfNotExist,
            bool recursive,
            StringUnorderedSet *killSet,
            StringSet *paths
           )
{
  std::string dirName = fi->absFilePath();
  if (paths && !dirName.empty())
  {
    paths->insert(dirName);
  }
  //printf("%s isSymLink()=%d\n",qPrint(dirName),fi->isSymLink());
  if (fi->isSymLink())
  {
    dirName = resolveSymlink(dirName);
    if (dirName.empty())
    {
      //printf("RECURSIVE SYMLINK: %s\n",qPrint(dirName));
      return;  // recursive symlink
    }
  }

  if (g_pathsVisited.find(dirName)!=g_pathsVisited.end())
  {
    //printf("PATH ALREADY VISITED: %s\n",qPrint(dirName));
    return; // already visited path
  }
  g_pathsVisited.insert(dirName);

  Dir dir(dirName);
  msg("Searching for files in directory %s\n", qPrint(fi->absFilePath()));
  //printf("killSet=%p count=%d\n",killSet,killSet ? (int)killSet->count() : -1);

  StringVector dirResultList;

  for (const auto &dirEntry : dir.iterator())
  {
    FileInfo cfi(dirEntry.path());
    if (exclSet==0 || exclSet->find(cfi.absFilePath())==exclSet->end())
    { // file should not be excluded
      //printf("killSet->find(%s)\n",qPrint(cfi->absFilePath()));
      if (Config_getBool(EXCLUDE_SYMLINKS) && cfi.isSymLink())
      {
      }
      else if (!cfi.exists() || !cfi.isReadable())
      {
        if (errorIfNotExist)
        {
          warn_uncond("source '%s' is not a readable file or directory... skipping.\n",cfi.absFilePath().c_str());
        }
      }
      else if (cfi.isFile() &&
          (patList==0 || patternMatch(cfi,*patList)) &&
          (exclPatList==0 || !patternMatch(cfi,*exclPatList)) &&
          (killSet==0 || killSet->find(cfi.absFilePath())==killSet->end())
          )
      {
        std::string name=cfi.fileName();
        std::string path=cfi.dirPath()+"/";
        std::string fullName=path+name;
        if (fnMap)
        {
          auto fd = createFileDef(QCString(path),QCString(name));
          FileName *fn=0;
          if (!name.empty())
          {
            fn = fnMap->add(QCString(name),QCString(fullName));
            fn->push_back(std::move(fd));
          }
        }
        dirResultList.push_back(fullName);
        if (resultSet) resultSet->insert(fullName);
        if (killSet) killSet->insert(fullName);
      }
      else if (recursive &&
          cfi.isDir() &&
          (exclPatList==0 || !patternMatch(cfi,*exclPatList)) &&
          cfi.fileName().at(0)!='.') // skip "." ".." and ".dir"
      {
        FileInfo acfi(cfi.absFilePath());
        readDir(&acfi,fnMap,exclSet,
            patList,exclPatList,&dirResultList,resultSet,errorIfNotExist,
            recursive,killSet,paths);
      }
    }
  }
  if (resultList && !dirResultList.empty())
  {
    // sort the resulting list to make the order platform independent.
    std::sort(dirResultList.begin(),
              dirResultList.end(),
              [](const auto &f1,const auto &f2) { return qstricmp(f1.c_str(),f2.c_str())<0; });

    // append the sorted results to resultList
    resultList->insert(resultList->end(), dirResultList.begin(), dirResultList.end());
  }
}


//----------------------------------------------------------------------------
// read a file or all files in a directory and append their contents to the
// input string. The names of the files are appended to the 'fiList' list.

void readFileOrDirectory(const QCString &s,
                        FileNameLinkedMap *fnMap,
                        StringUnorderedSet *exclSet,
                        const StringVector *patList,
                        const StringVector *exclPatList,
                        StringVector *resultList,
                        StringUnorderedSet *resultSet,
                        bool recursive,
                        bool errorIfNotExist,
                        StringUnorderedSet *killSet,
                        StringSet *paths
                       )
{
  //printf("killSet count=%d\n",killSet ? (int)killSet->size() : -1);
  // strip trailing slashes
  if (s.isEmpty()) return;

  g_pathsVisited.clear();

  FileInfo fi(s.str());
  //printf("readFileOrDirectory(%s)\n",s);
  {
    if (exclSet==0 || exclSet->find(fi.absFilePath())==exclSet->end())
    {
      if (Config_getBool(EXCLUDE_SYMLINKS) && fi.isSymLink())
      {
      }
      else if (!fi.exists() || !fi.isReadable())
      {
        if (errorIfNotExist)
        {
          warn_uncond("source '%s' is not a readable file or directory... skipping.\n",qPrint(s));
        }
      }
      else if (fi.isFile())
      {
        std::string dirPath = fi.dirPath(true);
        std::string filePath = fi.absFilePath();
        if (paths && !dirPath.empty())
        {
          paths->insert(dirPath);
        }
        //printf("killSet.find(%s)=%d\n",qPrint(fi.absFilePath()),killSet.find(fi.absFilePath())!=killSet.end());
        if (killSet==0 || killSet->find(filePath)==killSet->end())
        {
          std::string name=fi.fileName();
          if (fnMap)
          {
            auto fd = createFileDef(QCString(dirPath+"/"),QCString(name));
            if (!name.empty())
            {
              FileName *fn = fnMap->add(QCString(name),QCString(filePath));
              fn->push_back(std::move(fd));
            }
          }
          if (resultList || resultSet)
          {
            if (resultList) resultList->push_back(filePath);
            if (resultSet) resultSet->insert(filePath);
          }

          if (killSet) killSet->insert(fi.absFilePath());
        }
      }
      else if (fi.isDir()) // readable dir
      {
        readDir(&fi,fnMap,exclSet,patList,
            exclPatList,resultList,resultSet,errorIfNotExist,
            recursive,killSet,paths);
      }
    }
  }
}

//----------------------------------------------------------------------------

static void expandAliases()
{
  for (auto &kv : Doxygen::aliasMap)
  {
    kv.second = expandAlias(kv.first,kv.second);
  }
}

//----------------------------------------------------------------------------

static void escapeAliases()
{
  for (auto &kv : Doxygen::aliasMap)
  {
    QCString value(kv.second);
    QCString newValue;
    int in,p=0;
    // for each \n in the alias command value
    while ((in=value.find("\\n",p))!=-1)
    {
      newValue+=value.mid(p,in-p);
      // expand \n's except if \n is part of a built-in command.
      if (value.mid(in,5)!="\\note" &&
          value.mid(in,5)!="\\noop" &&
          value.mid(in,5)!="\\name" &&
          value.mid(in,10)!="\\namespace" &&
          value.mid(in,14)!="\\nosubgrouping"
         )
      {
        newValue+="\\ilinebr ";
      }
      else
      {
        newValue+="\\n";
      }
      p=in+2;
    }
    newValue+=value.mid(p,value.length()-p);
    p = 0;
    newValue = "";
    while ((in=value.find("^^",p))!=-1)
    {
      newValue+=value.mid(p,in-p);
      newValue+="\\ilinebr ";
      p=in+2;
    }
    newValue+=value.mid(p,value.length()-p);
    kv.second=newValue.str();
    //printf("Alias %s has value %s\n",kv.first.c_str(),qPrint(newValue));
  }
}

//----------------------------------------------------------------------------

void readAliases()
{
  // add aliases to a dictionary
  const StringVector &aliasList = Config_getList(ALIASES);
  for (const auto &al : aliasList)
  {
    QCString alias(al);
    int i=alias.find('=');
    if (i>0)
    {
      QCString name=alias.left(i).stripWhiteSpace();
      QCString value=alias.right(alias.length()-i-1);
      //printf("Alias: found name='%s' value='%s'\n",qPrint(name),qPrint(value));
      if (!name.isEmpty())
      {
        auto it = Doxygen::aliasMap.find(name.str());
        if (it==Doxygen::aliasMap.end()) // insert new alias
        {
          Doxygen::aliasMap.insert(std::make_pair(name.str(),value.str()));
        }
        else // overwrite previous alias
        {
          it->second=value.str();
        }
      }
    }
  }
  expandAliases();
  escapeAliases();
}

//----------------------------------------------------------------------------

static void dumpSymbol(TextStream &t,Definition *d)
{
  QCString anchor;
  if (d->definitionType()==Definition::TypeMember)
  {
    MemberDef *md = toMemberDef(d);
    anchor=":"+md->anchor();
  }
  QCString scope;
  QCString fn = d->getOutputFileBase();
  addHtmlExtensionIfMissing(fn);
  if (d->getOuterScope() && d->getOuterScope()!=Doxygen::globalScope)
  {
    scope = fn;
  }
  t << "REPLACE INTO symbols (symbol_id,scope_id,name,file,line) VALUES('"
    << fn+anchor << "','"
    << scope << "','"
    << d->name() << "','"
    << d->getDefFileName() << "','"
    << d->getDefLine()
    << "');\n";
}

static void dumpSymbolMap()
{
  std::ofstream f = Portable::openOutputStream("symbols.sql");
  if (f.is_open())
  {
    TextStream t(&f);
    for (const auto &kv : *Doxygen::symbolMap)
    {
      for (const auto &def : kv.second)
      {
        dumpSymbol(t,def);
      }
    }
  }
}

// print developer options of doxygen
static void devUsage()
{
  msg("Developer parameters:\n");
  msg("  -m          dump symbol map\n");
  msg("  -b          making messages output unbuffered\n");
#if ENABLE_TRACING
  msg("  -t [<file>] trace debug info to file (default file trace.txt)\n");
#endif
  msg("  -T          activates output generation via Django like template\n");
  msg("  -d <level>  enable a debug level, such as (multiple invocations of -d are possible):\n");
  Debug::printFlags();
}


//----------------------------------------------------------------------------
// print the version of doxygen

static void version(const bool extended)
{
  QCString versionString = getFullVersion();
  msg("%s\n",qPrint(versionString));
  if (extended)
  {
    QCString extVers;
#if USE_SQLITE3
    if (!extVers.isEmpty()) extVers+= ", ";
    extVers += "sqlite3 ";
    extVers += sqlite3_libversion();
#endif
#if USE_LIBCLANG
    if (!extVers.isEmpty()) extVers+= ", ";
    extVers += "clang support ";
    extVers += CLANG_VERSION_STRING;
#endif
    if (!extVers.isEmpty())
    {
      int lastComma = extVers.findRev(',');
      if (lastComma != -1) extVers = extVers.replace(lastComma,1," and");
      msg("    with %s.\n",qPrint(extVers));
    }
  }
}

//----------------------------------------------------------------------------
// print the usage of doxygen

static void usage(const QCString &name,const QCString &versionString)
{
  msg("Doxygen version %s\nCopyright Dimitri van Heesch 1997-2021\n\n",qPrint(versionString));
  msg("You can use doxygen in a number of ways:\n\n");
  msg("1) Use doxygen to generate a template configuration file*:\n");
  msg("    %s [-s] -g [configName]\n\n",qPrint(name));
  msg("2) Use doxygen to update an old configuration file*:\n");
  msg("    %s [-s] -u [configName]\n\n",qPrint(name));
  msg("3) Use doxygen to generate documentation using an existing ");
  msg("configuration file*:\n");
  msg("    %s [configName]\n\n",qPrint(name));
  msg("4) Use doxygen to generate a template file controlling the layout of the\n");
  msg("   generated documentation:\n");
  msg("    %s -l [layoutFileName]\n\n",qPrint(name));
  msg("    In case layoutFileName is omitted DoxygenLayout.xml will be used as filename.\n");
  msg("    If - is used for layoutFileName doxygen will write to standard output.\n\n");
  msg("5) Use doxygen to generate a template style sheet file for RTF, HTML or Latex.\n");
  msg("    RTF:        %s -w rtf styleSheetFile\n",qPrint(name));
  msg("    HTML:       %s -w html headerFile footerFile styleSheetFile [configFile]\n",qPrint(name));
  msg("    LaTeX:      %s -w latex headerFile footerFile styleSheetFile [configFile]\n\n",qPrint(name));
  msg("6) Use doxygen to generate a rtf extensions file\n");
  msg("    %s -e rtf extensionsFile\n\n",qPrint(name));
  msg("    If - is used for extensionsFile doxygen will write to standard output.\n\n");
  msg("7) Use doxygen to compare the used configuration file with the template configuration file\n");
  msg("    %s -x [configFile]\n\n",qPrint(name));
  msg("   Use doxygen to compare the used configuration file with the template configuration file\n");
  msg("   without replacing the environment variables or CMake type replacement variables\n");
  msg("    %s -x_noenv [configFile]\n\n",qPrint(name));
  msg("8) Use doxygen to show a list of built-in emojis.\n");
  msg("    %s -f emoji outputFileName\n\n",qPrint(name));
  msg("    If - is used for outputFileName doxygen will write to standard output.\n\n");
  msg("*) If -s is specified the comments of the configuration items in the config file will be omitted.\n");
  msg("   If configName is omitted 'Doxyfile' will be used as a default.\n");
  msg("   If - is used for configFile doxygen will write / read the configuration to /from standard output / input.\n\n");
  msg("If -q is used for a doxygen documentation run, doxygen will see this as if QUIET=YES has been set.\n\n");
  msg("-v print version string, -V print extended version information\n");
  msg("-h,-? prints usage help information\n");
  msg("%s -d prints additional usage flags for debugging purposes\n",qPrint(name));
}

//----------------------------------------------------------------------------
// read the argument of option 'c' from the comment argument list and
// update the option index 'optInd'.

static const char *getArg(int argc,char **argv,int &optInd)
{
  char *s=0;
  if (qstrlen(&argv[optInd][2])>0)
    s=&argv[optInd][2];
  else if (optInd+1<argc && argv[optInd+1][0]!='-')
    s=argv[++optInd];
  return s;
}

//----------------------------------------------------------------------------

/** @brief /dev/null outline parser */
class NullOutlineParser : public OutlineParserInterface
{
  public:
    void parseInput(const QCString &/* file */, const char * /* buf */,const std::shared_ptr<Entry> &, ClangTUParser*) {}
    bool needsPreprocessing(const QCString &) const { return FALSE; }
    void parsePrototype(const QCString &) {}
};


template<class T> std::function< std::unique_ptr<T>() > make_parser_factory()
{
  return []() { return std::make_unique<T>(); };
}

void initDoxygen()
{
  initResources();
  QCString lang = Portable::getenv("LC_ALL");
  if (!lang.isEmpty()) Portable::setenv("LANG",lang);
  std::setlocale(LC_ALL,"");
  std::setlocale(LC_CTYPE,"C"); // to get isspace(0xA0)==0, needed for UTF-8
  std::setlocale(LC_NUMERIC,"C");

  Doxygen::symbolMap = new SymbolMap<Definition>;

  Portable::correct_path();

  Debug::startTimer();
  Doxygen::parserManager = new ParserManager(            make_parser_factory<NullOutlineParser>(),
                                                         make_parser_factory<FileCodeParser>());
  Doxygen::parserManager->registerParser("c",            make_parser_factory<COutlineParser>(),
                                                         make_parser_factory<CCodeParser>());
  Doxygen::parserManager->registerParser("python",       make_parser_factory<PythonOutlineParser>(),
                                                         make_parser_factory<PythonCodeParser>());
  Doxygen::parserManager->registerParser("fortran",      make_parser_factory<FortranOutlineParser>(),
                                                         make_parser_factory<FortranCodeParser>());
  Doxygen::parserManager->registerParser("fortranfree",  make_parser_factory<FortranOutlineParserFree>(),
                                                         make_parser_factory<FortranCodeParserFree>());
  Doxygen::parserManager->registerParser("fortranfixed", make_parser_factory<FortranOutlineParserFixed>(),
                                                         make_parser_factory<FortranCodeParserFixed>());
  Doxygen::parserManager->registerParser("vhdl",         make_parser_factory<VHDLOutlineParser>(),
                                                         make_parser_factory<VHDLCodeParser>());
  Doxygen::parserManager->registerParser("xml",          make_parser_factory<NullOutlineParser>(),
                                                         make_parser_factory<XMLCodeParser>());
  Doxygen::parserManager->registerParser("sql",          make_parser_factory<NullOutlineParser>(),
                                                         make_parser_factory<SQLCodeParser>());
  Doxygen::parserManager->registerParser("md",           make_parser_factory<MarkdownOutlineParser>(),
                                                         make_parser_factory<FileCodeParser>());
  Doxygen::parserManager->registerParser("lex",          make_parser_factory<LexOutlineParser>(),
                                                         make_parser_factory<LexCodeParser>());

  // register any additional parsers here...

  initDefaultExtensionMapping();

#if USE_LIBCLANG
  Doxygen::clangUsrMap   = new ClangUsrMap;
#endif
  Doxygen::memberNameLinkedMap = new MemberNameLinkedMap;
  Doxygen::functionNameLinkedMap = new MemberNameLinkedMap;
  Doxygen::groupLinkedMap = new GroupLinkedMap;
  Doxygen::namespaceLinkedMap = new NamespaceLinkedMap;
  Doxygen::classLinkedMap = new ClassLinkedMap;
  Doxygen::hiddenClassLinkedMap = new ClassLinkedMap;
  Doxygen::conceptLinkedMap = new ConceptLinkedMap;
  Doxygen::dirLinkedMap = new DirLinkedMap;
  Doxygen::pageLinkedMap = new PageLinkedMap;          // all doc pages
  Doxygen::exampleLinkedMap = new PageLinkedMap;       // all examples
  //Doxygen::tagDestinationDict.setAutoDelete(TRUE);
  Doxygen::indexList = new IndexList;

  // initialisation of these globals depends on
  // configuration switches so we need to postpone these
  Doxygen::globalScope     = 0;
  Doxygen::inputNameLinkedMap   = 0;
  Doxygen::includeNameLinkedMap = 0;
  Doxygen::exampleNameLinkedMap = 0;
  Doxygen::imageNameLinkedMap   = 0;
  Doxygen::dotFileNameLinkedMap = 0;
  Doxygen::mscFileNameLinkedMap = 0;
  Doxygen::diaFileNameLinkedMap = 0;

  /**************************************************************************
   *            Initialize some global constants
   **************************************************************************/

  g_compoundKeywords.insert("template class");
  g_compoundKeywords.insert("template struct");
  g_compoundKeywords.insert("class");
  g_compoundKeywords.insert("struct");
  g_compoundKeywords.insert("union");
  g_compoundKeywords.insert("interface");
  g_compoundKeywords.insert("exception");
}

void cleanUpDoxygen()
{
  FormulaManager::instance().clear();
  SectionManager::instance().clear();

  delete Doxygen::indexList;
  delete Doxygen::inputNameLinkedMap;
  delete Doxygen::includeNameLinkedMap;
  delete Doxygen::exampleNameLinkedMap;
  delete Doxygen::imageNameLinkedMap;
  delete Doxygen::dotFileNameLinkedMap;
  delete Doxygen::mscFileNameLinkedMap;
  delete Doxygen::diaFileNameLinkedMap;
  Doxygen::mainPage.reset();
  delete Doxygen::pageLinkedMap;
  delete Doxygen::exampleLinkedMap;
  Doxygen::globalNamespaceDef.reset();
  Doxygen::globalScope = 0;
  delete Doxygen::parserManager;
  delete theTranslator;
  delete g_outputList;

  delete Doxygen::memberNameLinkedMap;
  delete Doxygen::functionNameLinkedMap;
  delete Doxygen::groupLinkedMap;
  delete Doxygen::namespaceLinkedMap;
  delete Doxygen::dirLinkedMap;
  delete Doxygen::symbolMap;
}

static int computeIdealCacheParam(size_t v)
{
  //printf("computeIdealCacheParam(v=%u)\n",v);

  int r=0;
  while (v!=0) v>>=1,r++;
  // r = log2(v)

  // convert to a valid cache size value
  return std::max(0,std::min(r-16,9));
}

void readConfiguration(int argc, char **argv)
{
  QCString versionString = getFullVersion();

  // helper that calls \a func to write to file \a fileName via a TextStream
  auto writeFile = [](const char *fileName,std::function<void(TextStream&)> func) -> bool
  {
    std::ofstream f;
    if (openOutputFile(fileName,f))
    {
      TextStream t(&f);
      func(t);
      return true;
    }
    return false;
  };


  /**************************************************************************
   *             Handle arguments                                           *
   **************************************************************************/

  int optInd=1;
  QCString configName;
  QCString layoutName;
  QCString debugLabel;
  QCString formatName;
  QCString listName;
  QCString traceName;
  bool genConfig=FALSE;
  bool shortList=FALSE;
  Config::CompareMode diffList=Config::CompareMode::Full;
  bool updateConfig=FALSE;
  int retVal;
  bool quiet = false;
  while (optInd<argc && argv[optInd][0]=='-' &&
               (isalpha(argv[optInd][1]) || argv[optInd][1]=='?' ||
                argv[optInd][1]=='-')
        )
  {
    switch(argv[optInd][1])
    {
      case 'g':
        genConfig=TRUE;
        break;
      case 'l':
        if (optInd+1>=argc)
        {
          layoutName="DoxygenLayout.xml";
        }
        else
        {
          layoutName=argv[optInd+1];
        }
        writeDefaultLayoutFile(layoutName);
        cleanUpDoxygen();
        exit(0);
        break;
      case 'd':
        debugLabel=getArg(argc,argv,optInd);
        if (debugLabel.isEmpty())
        {
          devUsage();
          cleanUpDoxygen();
          exit(0);
        }
        retVal = Debug::setFlagStr(debugLabel);
        if (!retVal)
        {
          err("option \"-d\" has unknown debug specifier: \"%s\".\n",qPrint(debugLabel));
          devUsage();
          cleanUpDoxygen();
          exit(1);
        }
        break;
      case 't':
        {
#if ENABLE_TRACING
          if (optInd+1>=argc || argv[optInd+1][0] == '-')
          {
            traceName="trace.txt";
          }
          else
          {
            traceName=argv[optInd+1];
            optInd++;
          }
#else
          err("support for option \"-t\" has not been compiled in (use a debug build or a release build with tracing enabled).\n");
          cleanUpDoxygen();
          exit(1);
#endif
        }
        break;
      case 'x':
        if (!strcmp(argv[optInd]+1,"x_noenv")) diffList=Config::CompareMode::CompressedNoEnv;
        else if (!strcmp(argv[optInd]+1,"x")) diffList=Config::CompareMode::Compressed;
        else
        {
          err("option should be \"-x\" or \"-x_noenv\", found: \"%s\".\n",argv[optInd]);
          cleanUpDoxygen();
          exit(1);
        }
        break;
      case 's':
        shortList=TRUE;
        break;
      case 'u':
        updateConfig=TRUE;
        break;
      case 'e':
        formatName=getArg(argc,argv,optInd);
        if (formatName.isEmpty())
        {
          err("option \"-e\" is missing format specifier rtf.\n");
          cleanUpDoxygen();
          exit(1);
        }
        if (qstricmp(formatName.data(),"rtf")==0)
        {
          if (optInd+1>=argc)
          {
            err("option \"-e rtf\" is missing an extensions file name\n");
            cleanUpDoxygen();
            exit(1);
          }
          writeFile(argv[optInd+1],RTFGenerator::writeExtensionsFile);
          cleanUpDoxygen();
          exit(0);
        }
        err("option \"-e\" has invalid format specifier.\n");
        cleanUpDoxygen();
        exit(1);
        break;
      case 'f':
        listName=getArg(argc,argv,optInd);
        if (listName.isEmpty())
        {
          err("option \"-f\" is missing list specifier.\n");
          cleanUpDoxygen();
          exit(1);
        }
        if (qstricmp(listName.data(),"emoji")==0)
        {
          if (optInd+1>=argc)
          {
            err("option \"-f emoji\" is missing an output file name\n");
            cleanUpDoxygen();
            exit(1);
          }
          writeFile(argv[optInd+1],[](TextStream &t) { EmojiEntityMapper::instance().writeEmojiFile(t); });
          cleanUpDoxygen();
          exit(0);
        }
        err("option \"-f\" has invalid list specifier.\n");
        cleanUpDoxygen();
        exit(1);
        break;
      case 'w':
        formatName=getArg(argc,argv,optInd);
        if (formatName.isEmpty())
        {
          err("option \"-w\" is missing format specifier rtf, html or latex\n");
          cleanUpDoxygen();
          exit(1);
        }
        if (qstricmp(formatName.data(),"rtf")==0)
        {
          if (optInd+1>=argc)
          {
            err("option \"-w rtf\" is missing a style sheet file name\n");
            cleanUpDoxygen();
            exit(1);
          }
          if (!writeFile(argv[optInd+1],RTFGenerator::writeStyleSheetFile))
          {
            err("error opening RTF style sheet file %s!\n",argv[optInd+1]);
            cleanUpDoxygen();
            exit(1);
          }
          cleanUpDoxygen();
          exit(0);
        }
        else if (qstricmp(formatName.data(),"html")==0)
        {
          Config::init();
          if (optInd+4<argc || FileInfo("Doxyfile").exists())
             // explicit config file mentioned or default found on disk
          {
            QCString df = optInd+4<argc ? argv[optInd+4] : QCString("Doxyfile");
            if (!Config::parse(df)) // parse the config file
            {
              err("error opening or reading configuration file %s!\n",argv[optInd+4]);
              cleanUpDoxygen();
              exit(1);
            }
          }
          if (optInd+3>=argc)
          {
            err("option \"-w html\" does not have enough arguments\n");
            cleanUpDoxygen();
            exit(1);
          }
          Config::postProcess(TRUE);
          Config::updateObsolete();
          Config::checkAndCorrect(Config_getBool(QUIET), false);
          setTranslator(Config_getEnum(OUTPUT_LANGUAGE));
          writeFile(argv[optInd+1],[&](TextStream &t) { HtmlGenerator::writeHeaderFile(t,argv[optInd+3]); });
          writeFile(argv[optInd+2],HtmlGenerator::writeFooterFile);
          writeFile(argv[optInd+3],HtmlGenerator::writeStyleSheetFile);
          cleanUpDoxygen();
          exit(0);
        }
        else if (qstricmp(formatName.data(),"latex")==0)
        {
          Config::init();
          if (optInd+4<argc || FileInfo("Doxyfile").exists())
          {
            QCString df = optInd+4<argc ? argv[optInd+4] : QCString("Doxyfile");
            if (!Config::parse(df))
            {
              err("error opening or reading configuration file %s!\n",argv[optInd+4]);
              cleanUpDoxygen();
              exit(1);
            }
          }
          if (optInd+3>=argc)
          {
            err("option \"-w latex\" does not have enough arguments\n");
            cleanUpDoxygen();
            exit(1);
          }
          Config::postProcess(TRUE);
          Config::updateObsolete();
          Config::checkAndCorrect(Config_getBool(QUIET), false);
          setTranslator(Config_getEnum(OUTPUT_LANGUAGE));
          writeFile(argv[optInd+1],LatexGenerator::writeHeaderFile);
          writeFile(argv[optInd+2],LatexGenerator::writeFooterFile);
          writeFile(argv[optInd+3],LatexGenerator::writeStyleSheetFile);
          cleanUpDoxygen();
          exit(0);
        }
        else
        {
          err("Illegal format specifier \"%s\": should be one of rtf, html or latex\n",qPrint(formatName));
          cleanUpDoxygen();
          exit(1);
        }
        break;
      case 'm':
        g_dumpSymbolMap = TRUE;
        break;
      case 'v':
        version(false);
        cleanUpDoxygen();
        exit(0);
        break;
      case 'V':
        version(true);
        cleanUpDoxygen();
        exit(0);
        break;
      case '-':
        if (qstrcmp(&argv[optInd][2],"help")==0)
        {
          usage(argv[0],versionString);
          exit(0);
        }
        else if (qstrcmp(&argv[optInd][2],"version")==0)
        {
          version(false);
          cleanUpDoxygen();
          exit(0);
        }
        else if ((qstrcmp(&argv[optInd][2],"Version")==0) ||
                 (qstrcmp(&argv[optInd][2],"VERSION")==0))
        {
          version(true);
          cleanUpDoxygen();
          exit(0);
        }
        else
        {
          err("Unknown option \"-%s\"\n",&argv[optInd][1]);
          usage(argv[0],versionString);
          exit(1);
        }
        break;
      case 'b':
        setvbuf(stdout,NULL,_IONBF,0);
        break;
      case 'q':
        quiet = true;
        break;
      case 'T':
        msg("Warning: this option activates output generation via Django like template files. "
            "This option is scheduled for doxygen 2.0, is currently incomplete and highly experimental! "
            "Only use if you are a doxygen developer\n");
        g_useOutputTemplate=TRUE;
        break;
      case 'h':
      case '?':
        usage(argv[0],versionString);
        exit(0);
        break;
      default:
        err("Unknown option \"-%c\"\n",argv[optInd][1]);
        usage(argv[0],versionString);
        exit(1);
    }
    optInd++;
  }

  /**************************************************************************
   *            Parse or generate the config file                           *
   **************************************************************************/

  initTracing(traceName.data());
  TRACE("Doxygen version used: {}",getFullVersion());
  Config::init();

  FileInfo configFileInfo1("Doxyfile"),configFileInfo2("doxyfile");
  if (optInd>=argc)
  {
    if (configFileInfo1.exists())
    {
      configName="Doxyfile";
    }
    else if (configFileInfo2.exists())
    {
      configName="doxyfile";
    }
    else if (genConfig)
    {
      configName="Doxyfile";
    }
    else
    {
      err("Doxyfile not found and no input file specified!\n");
      usage(argv[0],versionString);
      exit(1);
    }
  }
  else
  {
    FileInfo fi(argv[optInd]);
    if (fi.exists() || qstrcmp(argv[optInd],"-")==0 || genConfig)
    {
      configName=argv[optInd];
    }
    else
    {
      err("configuration file %s not found!\n",argv[optInd]);
      usage(argv[0],versionString);
      exit(1);
    }
  }

  if (genConfig && g_useOutputTemplate)
  {
    generateTemplateFiles("templates");
    cleanUpDoxygen();
    exit(0);
  }

  if (genConfig)
  {
    generateConfigFile(configName,shortList);
    cleanUpDoxygen();
    exit(0);
  }

  if (!Config::parse(configName,updateConfig,diffList))
  {
    err("could not open or read configuration file %s!\n",qPrint(configName));
    cleanUpDoxygen();
    exit(1);
  }

  if (diffList!=Config::CompareMode::Full)
  {
    Config::updateObsolete();
    compareDoxyfile(diffList);
    cleanUpDoxygen();
    exit(0);
  }

  if (updateConfig)
  {
    Config::updateObsolete();
    generateConfigFile(configName,shortList,TRUE);
    cleanUpDoxygen();
    exit(0);
  }

  /* Perlmod wants to know the path to the config file.*/
  FileInfo configFileInfo(configName.str());
  setPerlModDoxyfile(configFileInfo.absFilePath());

  /* handle -q option */
  if (quiet) Config_updateBool(QUIET,TRUE);
}

/** check and resolve config options */
void checkConfiguration()
{
  AUTO_TRACE();

  Config::postProcess(FALSE);
  Config::updateObsolete();
  Config::checkAndCorrect(Config_getBool(QUIET), true);
  initWarningFormat();
}

/** adjust globals that depend on configuration settings. */
void adjustConfiguration()
{
  AUTO_TRACE();
  Doxygen::globalNamespaceDef = createNamespaceDef("<globalScope>",1,1,"<globalScope>");
  Doxygen::globalScope = toNamespaceDefMutable(Doxygen::globalNamespaceDef.get());
  Doxygen::inputNameLinkedMap = new FileNameLinkedMap;
  Doxygen::includeNameLinkedMap = new FileNameLinkedMap;
  Doxygen::exampleNameLinkedMap = new FileNameLinkedMap;
  Doxygen::imageNameLinkedMap = new FileNameLinkedMap;
  Doxygen::dotFileNameLinkedMap = new FileNameLinkedMap;
  Doxygen::mscFileNameLinkedMap = new FileNameLinkedMap;
  Doxygen::diaFileNameLinkedMap = new FileNameLinkedMap;

  setTranslator(Config_getEnum(OUTPUT_LANGUAGE));

  /* Set the global html file extension. */
  Doxygen::htmlFileExtension = Config_getString(HTML_FILE_EXTENSION);


  Doxygen::parseSourcesNeeded = Config_getBool(CALL_GRAPH) ||
                                Config_getBool(CALLER_GRAPH) ||
                                Config_getBool(REFERENCES_RELATION) ||
                                Config_getBool(REFERENCED_BY_RELATION);

  /**************************************************************************
   *            Add custom extension mappings
   **************************************************************************/

  const StringVector &extMaps = Config_getList(EXTENSION_MAPPING);
  for (const auto &mapping : extMaps)
  {
    QCString mapStr = mapping.c_str();
    int i=mapStr.find('=');
    if (i==-1)
    {
      continue;
    }
    else
    {
      QCString ext = mapStr.left(i).stripWhiteSpace().lower();
      QCString language = mapStr.mid(i+1).stripWhiteSpace().lower();
      if (ext.isEmpty() || language.isEmpty())
      {
        continue;
      }

      if (!updateLanguageMapping(ext,language))
      {
        err("Failed to map file extension '%s' to unsupported language '%s'.\n"
            "Check the EXTENSION_MAPPING setting in the config file.\n",
            qPrint(ext),qPrint(language));
      }
      else
      {
        msg("Adding custom extension mapping: '%s' will be treated as language '%s'\n",
            qPrint(ext),qPrint(language));
      }
    }
  }
  // create input file exncodings

  // check INPUT_ENCODING
  void *cd = portable_iconv_open("UTF-8",Config_getString(INPUT_ENCODING).data());
  if (cd==reinterpret_cast<void *>(-1))
  {
    term("unsupported character conversion: '%s'->'%s': %s\n"
        "Check the 'INPUT_ENCODING' setting in the config file!\n",
        qPrint(Config_getString(INPUT_ENCODING)),qPrint("UTF-8"),strerror(errno));
  }
  else
  {
    portable_iconv_close(cd);
  }

  // check and split INPUT_FILE_ENCODING
  const StringVector &fileEncod = Config_getList(INPUT_FILE_ENCODING);
  for (const auto &mapping : fileEncod)
  {
    QCString mapStr = mapping.c_str();
    int i=mapStr.find('=');
    if (i==-1)
    {
      continue;
    }
    else
    {
      QCString pattern = mapStr.left(i).stripWhiteSpace().lower();
      QCString encoding = mapStr.mid(i+1).stripWhiteSpace().lower();
      if (pattern.isEmpty() || encoding.isEmpty())
      {
        continue;
      }
      cd = portable_iconv_open("UTF-8",encoding.data());
      if (cd==reinterpret_cast<void *>(-1))
      {
        term("unsupported character conversion: '%s'->'%s': %s\n"
            "Check the 'INPUT_FILE_ENCODING' setting in the config file!\n",
            qPrint(encoding),qPrint("UTF-8"),strerror(errno));
      }
      else
      {
        portable_iconv_close(cd);
      }

      Doxygen::inputFileEncodingList.push_back(InputFileEncoding(pattern, encoding));
    }
  }

  // add predefined macro name to a dictionary
  const StringVector &expandAsDefinedList =Config_getList(EXPAND_AS_DEFINED);
  for (const auto &s : expandAsDefinedList)
  {
    Doxygen::expandAsDefinedSet.insert(s.c_str());
  }

  // read aliases and store them in a dictionary
  readAliases();

  // store number of spaces in a tab into Doxygen::spaces
  int tabSize = Config_getInt(TAB_SIZE);
  Doxygen::spaces.resize(tabSize+1);
  int sp;for (sp=0;sp<tabSize;sp++) Doxygen::spaces.at(sp)=' ';
  Doxygen::spaces.at(tabSize)='\0';
}

#ifdef HAS_SIGNALS
static void stopDoxygen(int)
{
  signal(SIGINT,SIG_DFL);   // Re-register signal handler for default action
  Dir thisDir;
  msg("Cleaning up...\n");
  if (!Doxygen::filterDBFileName.isEmpty())
  {
    thisDir.remove(Doxygen::filterDBFileName.str());
  }
  killpg(0,SIGINT);
  cleanUpDoxygen();
  Doxygen::terminating=true;
  exitTracing();
  exit(1);
}
#endif

static void writeTagFile()
{
  QCString generateTagFile = Config_getString(GENERATE_TAGFILE);
  if (generateTagFile.isEmpty()) return;

  std::ofstream f = Portable::openOutputStream(generateTagFile);
  if (!f.is_open())
  {
    err("cannot open tag file %s for writing\n",
        qPrint(generateTagFile)
       );
    return;
  }
  TextStream tagFile(&f);
  tagFile << "<?xml version='1.0' encoding='UTF-8' standalone='yes' ?>\n";
  tagFile << "<tagfile doxygen_version=\"" << getDoxygenVersion() << "\"";
  if (strlen(getGitVersion())>0)
  {
    tagFile << " doxygen_gitid=\"" << getGitVersion() << "\"";
  }
  tagFile << ">\n";

  // for each file
  for (const auto &fn : *Doxygen::inputNameLinkedMap)
  {
    for (const auto &fd : *fn)
    {
      if (fd->isLinkableInProject()) fd->writeTagFile(tagFile);
    }
  }
  // for each class
  for (const auto &cd : *Doxygen::classLinkedMap)
  {
    ClassDefMutable *cdm = toClassDefMutable(cd.get());
    if (cdm && cdm->isLinkableInProject())
    {
      cdm->writeTagFile(tagFile);
    }
  }
  // for each concept
  for (const auto &cd : *Doxygen::conceptLinkedMap)
  {
    ConceptDefMutable *cdm = toConceptDefMutable(cd.get());
    if (cdm && cdm->isLinkableInProject())
    {
      cdm->writeTagFile(tagFile);
    }
  }
  // for each namespace
  for (const auto &nd : *Doxygen::namespaceLinkedMap)
  {
    NamespaceDefMutable *ndm = toNamespaceDefMutable(nd.get());
    if (ndm && nd->isLinkableInProject())
    {
      ndm->writeTagFile(tagFile);
    }
  }
  // for each group
  for (const auto &gd : *Doxygen::groupLinkedMap)
  {
    if (gd->isLinkableInProject()) gd->writeTagFile(tagFile);
  }
  // for each page
  for (const auto &pd : *Doxygen::pageLinkedMap)
  {
    if (pd->isLinkableInProject()) pd->writeTagFile(tagFile);
  }
  if (Doxygen::mainPage) Doxygen::mainPage->writeTagFile(tagFile);

  tagFile << "</tagfile>\n";
}

static void exitDoxygen() noexcept
{
  if (!g_successfulRun)  // premature exit
  {
    Dir thisDir;
    msg("Exiting...\n");
    if (!Doxygen::filterDBFileName.isEmpty())
    {
      thisDir.remove(Doxygen::filterDBFileName.str());
    }
  }
}

static QCString createOutputDirectory(const QCString &baseDirName,
                                  const QCString &formatDirName,
                                  const char *defaultDirName)
{
  QCString result = formatDirName;
  if (result.isEmpty())
  {
    result = baseDirName + defaultDirName;
  }
  else if (formatDirName[0]!='/' && (formatDirName.length()==1 || formatDirName[1]!=':'))
  {
    result.prepend(baseDirName+"/");
  }
  Dir formatDir(result.str());
  if (!formatDir.exists() && !formatDir.mkdir(result.str()))
  {
    err("Could not create output directory %s\n", qPrint(result));
    cleanUpDoxygen();
    exit(1);
  }
  return result;
}

void searchInputFiles()
{
  StringUnorderedSet killSet;

  const StringVector &exclPatterns = Config_getList(EXCLUDE_PATTERNS);
  bool alwaysRecursive = Config_getBool(RECURSIVE);
  StringUnorderedSet excludeNameSet;

  // gather names of all files in the include path
  g_s.begin("Searching for include files...\n");
  killSet.clear();
  const StringVector &includePathList = Config_getList(INCLUDE_PATH);
  for (const auto &s : includePathList)
  {
    size_t plSize = Config_getList(INCLUDE_FILE_PATTERNS).size();
    const StringVector &pl = plSize==0 ? Config_getList(FILE_PATTERNS) :
                                         Config_getList(INCLUDE_FILE_PATTERNS);
    readFileOrDirectory(s.c_str(),                     // s
                        Doxygen::includeNameLinkedMap, // fnDict
                        0,                             // exclSet
                        &pl,                           // patList
                        &exclPatterns,                 // exclPatList
                        0,                             // resultList
                        0,                             // resultSet
                        false,                         // INCLUDE_PATH isn't recursive
                        TRUE,                          // errorIfNotExist
                        &killSet);                     // killSet
  }
  g_s.end();

  g_s.begin("Searching for example files...\n");
  killSet.clear();
  const StringVector &examplePathList = Config_getList(EXAMPLE_PATH);
  for (const auto &s : examplePathList)
  {
    readFileOrDirectory(s.c_str(),                                              // s
                        Doxygen::exampleNameLinkedMap,                          // fnDict
                        0,                                                      // exclSet
                        &Config_getList(EXAMPLE_PATTERNS),                      // patList
                        0,                                                      // exclPatList
                        0,                                                      // resultList
                        0,                                                      // resultSet
                        (alwaysRecursive || Config_getBool(EXAMPLE_RECURSIVE)), // recursive
                        TRUE,                                                   // errorIfNotExist
                        &killSet);                                              // killSet
  }
  g_s.end();

  g_s.begin("Searching for images...\n");
  killSet.clear();
  const StringVector &imagePathList=Config_getList(IMAGE_PATH);
  for (const auto &s : imagePathList)
  {
    readFileOrDirectory(s.c_str(),                        // s
                        Doxygen::imageNameLinkedMap,      // fnDict
                        0,                                // exclSet
                        0,                                // patList
                        0,                                // exclPatList
                        0,                                // resultList
                        0,                                // resultSet
                        alwaysRecursive,                  // recursive
                        TRUE,                             // errorIfNotExist
                        &killSet);                        // killSet
  }
  g_s.end();

  g_s.begin("Searching for dot files...\n");
  killSet.clear();
  const StringVector &dotFileList=Config_getList(DOTFILE_DIRS);
  for (const auto &s : dotFileList)
  {
    readFileOrDirectory(s.c_str(),                      // s
                        Doxygen::dotFileNameLinkedMap,  // fnDict
                        0,                              // exclSet
                        0,                              // patList
                        0,                              // exclPatList
                        0,                              // resultList
                        0,                              // resultSet
                        alwaysRecursive,                // recursive
                        TRUE,                           // errorIfNotExist
                        &killSet);                      // killSet
  }
  g_s.end();

  g_s.begin("Searching for msc files...\n");
  killSet.clear();
  const StringVector &mscFileList=Config_getList(MSCFILE_DIRS);
  for (const auto &s : mscFileList)
  {
    readFileOrDirectory(s.c_str(),                       // s
                        Doxygen::mscFileNameLinkedMap,   // fnDict
                        0,                               // exclSet
                        0,                               // patList
                        0,                               // exclPatList
                        0,                               // resultList
                        0,                               // resultSet
                        alwaysRecursive,                 // recursive
                        TRUE,                            // errorIfNotExist
                        &killSet);                       // killSet
  }
  g_s.end();

  g_s.begin("Searching for dia files...\n");
  killSet.clear();
  const StringVector &diaFileList=Config_getList(DIAFILE_DIRS);
  for (const auto &s : diaFileList)
  {
    readFileOrDirectory(s.c_str(),                         // s
                        Doxygen::diaFileNameLinkedMap,     // fnDict
                        0,                                 // exclSet
                        0,                                 // patList
                        0,                                 // exclPatList
                        0,                                 // resultList
                        0,                                 // resultSet
                        alwaysRecursive,                   // recursive
                        TRUE,                              // errorIfNotExist
                        &killSet);                         // killSet
  }
  g_s.end();

  g_s.begin("Searching for files to exclude\n");
  const StringVector &excludeList = Config_getList(EXCLUDE);
  for (const auto &s : excludeList)
  {
    readFileOrDirectory(s.c_str(),                          // s
                        0,                                  // fnDict
                        0,                                  // exclSet
                        &Config_getList(FILE_PATTERNS),     // patList
                        0,                                  // exclPatList
                        0,                                  // resultList
                        &excludeNameSet,                    // resultSet
                        alwaysRecursive,                    // recursive
                        FALSE);                             // errorIfNotExist
  }
  g_s.end();

  /**************************************************************************
   *             Determine Input Files                                      *
   **************************************************************************/

  g_s.begin("Searching INPUT for files to process...\n");
  killSet.clear();
  Doxygen::inputPaths.clear();
  const StringVector &inputList=Config_getList(INPUT);
  for (const auto &s : inputList)
  {
    QCString path=s.c_str();
    uint32_t l = path.length();
    if (l>0)
    {
      // strip trailing slashes
      if (path.at(l-1)=='\\' || path.at(l-1)=='/') path=path.left(l-1);

      readFileOrDirectory(
          path,                               // s
          Doxygen::inputNameLinkedMap,        // fnDict
          &excludeNameSet,                    // exclSet
          &Config_getList(FILE_PATTERNS),     // patList
          &exclPatterns,                      // exclPatList
          &g_inputFiles,                      // resultList
          0,                                  // resultSet
          alwaysRecursive,                    // recursive
          TRUE,                               // errorIfNotExist
          &killSet,                           // killSet
          &Doxygen::inputPaths);              // paths
    }
  }

  // Sort the FileDef objects by full path to get a predictable ordering over multiple runs
  std::sort(Doxygen::inputNameLinkedMap->begin(),
            Doxygen::inputNameLinkedMap->end(),
            [](const auto &f1,const auto &f2)
            {
              return  qstricmp(f1->fullName(),f2->fullName())<0;
            });
  for (auto &fileName : *Doxygen::inputNameLinkedMap)
  {
    if (fileName->size()>1)
    {
      std::sort(fileName->begin(),fileName->end(),[](const auto &f1,const auto &f2)
        {
          return qstricmp(f1->absFilePath(),f2->absFilePath())<0;
        });
    }
  }
  if (Doxygen::inputNameLinkedMap->empty())
  {
    warn_uncond("No files to be processed, please check your settings, in particular INPUT, FILE_PATTERNS, and RECURSIVE\n");
  }
  g_s.end();
}


void parseInput()
{
  AUTO_TRACE();
  std::atexit(exitDoxygen);

#if USE_LIBCLANG
  Doxygen::clangAssistedParsing = Config_getBool(CLANG_ASSISTED_PARSING);
#endif

  // we would like to show the versionString earlier, but we first have to handle the configuration file
  // to know the value of the QUIET setting.
  QCString versionString = getFullVersion();
  msg("Doxygen version used: %s\n",qPrint(versionString));

  computeVerifiedDotPath();

  /**************************************************************************
   *            Make sure the output directory exists
   **************************************************************************/
  QCString outputDirectory = Config_getString(OUTPUT_DIRECTORY);
  if (outputDirectory.isEmpty())
  {
    outputDirectory = Config_updateString(OUTPUT_DIRECTORY,Dir::currentDirPath().c_str());
  }
  else
  {
    Dir dir(outputDirectory.str());
    if (!dir.exists())
    {
      dir.setPath(Dir::currentDirPath());
      if (!dir.mkdir(outputDirectory.str()))
      {
        err("tag OUTPUT_DIRECTORY: Output directory '%s' does not "
            "exist and cannot be created\n",qPrint(outputDirectory));
        cleanUpDoxygen();
        exit(1);
      }
      else
      {
        msg("Notice: Output directory '%s' does not exist. "
            "I have created it for you.\n", qPrint(outputDirectory));
      }
      dir.setPath(outputDirectory.str());
    }
    outputDirectory = Config_updateString(OUTPUT_DIRECTORY,dir.absPath().c_str());
  }
  AUTO_TRACE_ADD("outputDirectory={}",outputDirectory);

  /**************************************************************************
   *            Initialize global lists and dictionaries
   **************************************************************************/

  // also scale lookup cache with SYMBOL_CACHE_SIZE
  int cacheSize = Config_getInt(LOOKUP_CACHE_SIZE);
  if (cacheSize<0) cacheSize=0;
  if (cacheSize>9) cacheSize=9;
  uint32_t lookupSize = 65536 << cacheSize;
  Doxygen::typeLookupCache = new Cache<std::string,LookupInfo>(lookupSize);
  Doxygen::symbolLookupCache = new Cache<std::string,LookupInfo>(lookupSize);

#ifdef HAS_SIGNALS
  signal(SIGINT, stopDoxygen);
#endif

  uint32_t pid = Portable::pid();
  Doxygen::filterDBFileName.sprintf("doxygen_filterdb_%d.tmp",pid);
  Doxygen::filterDBFileName.prepend(outputDirectory+"/");

  /**************************************************************************
   *            Check/create output directories                             *
   **************************************************************************/

  QCString htmlOutput;
  bool generateHtml = Config_getBool(GENERATE_HTML);
  if (generateHtml || g_useOutputTemplate /* TODO: temp hack */)
  {
    htmlOutput = createOutputDirectory(outputDirectory,Config_getString(HTML_OUTPUT),"/html");
    Config_updateString(HTML_OUTPUT,htmlOutput);

    // add HTML indexers that are enabled
    bool generateHtmlHelp    = Config_getBool(GENERATE_HTMLHELP);
    bool generateEclipseHelp = Config_getBool(GENERATE_ECLIPSEHELP);
    bool generateQhp         = Config_getBool(GENERATE_QHP);
    bool generateTreeView    = Config_getBool(GENERATE_TREEVIEW);
    bool generateDocSet      = Config_getBool(GENERATE_DOCSET);
    if (generateEclipseHelp) Doxygen::indexList->addIndex<EclipseHelp>();
    if (generateHtmlHelp)    Doxygen::indexList->addIndex<HtmlHelp>();
    if (generateQhp)         Doxygen::indexList->addIndex<Qhp>();
    if (generateTreeView)    Doxygen::indexList->addIndex<FTVHelp>(TRUE);
    if (generateDocSet)      Doxygen::indexList->addIndex<DocSets>();
    Doxygen::indexList->initialize();
  }

  QCString docbookOutput;
  bool generateDocbook = Config_getBool(GENERATE_DOCBOOK);
  if (generateDocbook)
  {
    docbookOutput = createOutputDirectory(outputDirectory,Config_getString(DOCBOOK_OUTPUT),"/docbook");
    Config_updateString(DOCBOOK_OUTPUT,docbookOutput);
  }

  QCString xmlOutput;
  bool generateXml = Config_getBool(GENERATE_XML);
  if (generateXml)
  {
    xmlOutput = createOutputDirectory(outputDirectory,Config_getString(XML_OUTPUT),"/xml");
    Config_updateString(XML_OUTPUT,xmlOutput);
  }

  QCString latexOutput;
  bool generateLatex = Config_getBool(GENERATE_LATEX);
  if (generateLatex)
  {
    latexOutput = createOutputDirectory(outputDirectory,Config_getString(LATEX_OUTPUT), "/latex");
    Config_updateString(LATEX_OUTPUT,latexOutput);
  }

  QCString rtfOutput;
  bool generateRtf = Config_getBool(GENERATE_RTF);
  if (generateRtf)
  {
    rtfOutput = createOutputDirectory(outputDirectory,Config_getString(RTF_OUTPUT),"/rtf");
    Config_updateString(RTF_OUTPUT,rtfOutput);
  }

  QCString manOutput;
  bool generateMan = Config_getBool(GENERATE_MAN);
  if (generateMan)
  {
    manOutput = createOutputDirectory(outputDirectory,Config_getString(MAN_OUTPUT),"/man");
    Config_updateString(MAN_OUTPUT,manOutput);
  }

#if USE_SQLITE3
  QCString sqlOutput;
  bool generateSql = Config_getBool(GENERATE_SQLITE3);
  if (generateSql)
  {
    sqlOutput = createOutputDirectory(outputDirectory,Config_getString(SQLITE3_OUTPUT),"/sqlite3");
    Config_updateString(SQLITE3_OUTPUT,sqlOutput);
  }
#endif

  if (Config_getBool(HAVE_DOT))
  {
    QCString curFontPath = Config_getString(DOT_FONTPATH);
    if (curFontPath.isEmpty())
    {
      Portable::getenv("DOTFONTPATH");
      QCString newFontPath = ".";
      if (!curFontPath.isEmpty())
      {
        newFontPath+=Portable::pathListSeparator();
        newFontPath+=curFontPath;
      }
      Portable::setenv("DOTFONTPATH",qPrint(newFontPath));
    }
    else
    {
      Portable::setenv("DOTFONTPATH",qPrint(curFontPath));
    }
  }



  /**************************************************************************
   *             Handle layout file                                         *
   **************************************************************************/

  LayoutDocManager::instance().init();
  QCString layoutFileName = Config_getString(LAYOUT_FILE);
  bool defaultLayoutUsed = FALSE;
  if (layoutFileName.isEmpty())
  {
    layoutFileName = Config_updateString(LAYOUT_FILE,"DoxygenLayout.xml");
    defaultLayoutUsed = TRUE;
  }
  AUTO_TRACE_ADD("defaultLayoutUsed={}, layoutFileName={}",defaultLayoutUsed,layoutFileName);

  FileInfo fi(layoutFileName.str());
  if (fi.exists())
  {
    msg("Parsing layout file %s...\n",qPrint(layoutFileName));
    LayoutDocManager::instance().parse(layoutFileName);
  }
  else if (!defaultLayoutUsed)
  {
      warn_uncond("failed to open layout file '%s' for reading! Using default settings.\n",qPrint(layoutFileName));
  }

  /**************************************************************************
   *             Read and preprocess input                                  *
   **************************************************************************/

  // prevent search in the output directories
  StringVector exclPatterns = Config_getList(EXCLUDE_PATTERNS);
  if (generateHtml)    exclPatterns.push_back(htmlOutput.str());
  if (generateDocbook) exclPatterns.push_back(docbookOutput.str());
  if (generateXml)     exclPatterns.push_back(xmlOutput.str());
  if (generateLatex)   exclPatterns.push_back(latexOutput.str());
  if (generateRtf)     exclPatterns.push_back(rtfOutput.str());
  if (generateMan)     exclPatterns.push_back(manOutput.str());
  Config_updateList(EXCLUDE_PATTERNS,exclPatterns);

  searchInputFiles();

  // Notice: the order of the function calls below is very important!

  if (Config_getBool(GENERATE_HTML) && !Config_getBool(USE_MATHJAX))
  {
    FormulaManager::instance().initFromRepository(Config_getString(HTML_OUTPUT));
  }
  if (Config_getBool(GENERATE_RTF))
  {
    FormulaManager::instance().initFromRepository(Config_getString(RTF_OUTPUT));
  }
  if (Config_getBool(GENERATE_DOCBOOK))
  {
    FormulaManager::instance().initFromRepository(Config_getString(DOCBOOK_OUTPUT));
  }

  FormulaManager::instance().checkRepositories();

  /**************************************************************************
   *             Handle Tag Files                                           *
   **************************************************************************/

  std::shared_ptr<Entry> root = std::make_shared<Entry>();
  msg("Reading and parsing tag files\n");

  const StringVector &tagFileList = Config_getList(TAGFILES);
  for (const auto &s : tagFileList)
  {
    readTagFile(root,s.c_str());
  }

  /**************************************************************************
   *             Parse source files                                         *
   **************************************************************************/

  addSTLSupport(root);

  g_s.begin("Parsing files\n");
  if (Config_getInt(NUM_PROC_THREADS)==1)
  {
    parseFilesSingleThreading(root);
  }
  else
  {
    parseFilesMultiThreading(root);
  }
  g_s.end();

  /**************************************************************************
   *             Gather information                                         *
   **************************************************************************/

  g_s.begin("Building macro definition list...\n");
  buildDefineList();
  g_s.end();

  g_s.begin("Building group list...\n");
  buildGroupList(root.get());
  organizeSubGroups(root.get());
  g_s.end();

  g_s.begin("Building directory list...\n");
  buildDirectories();
  findDirDocumentation(root.get());
  g_s.end();

  g_s.begin("Building namespace list...\n");
  buildNamespaceList(root.get());
  findUsingDirectives(root.get());
  g_s.end();

  g_s.begin("Building file list...\n");
  buildFileList(root.get());
  g_s.end();

  g_s.begin("Building class list...\n");
  buildClassList(root.get());
  g_s.end();

  g_s.begin("Building concept list...\n");
  buildConceptList(root.get());
  g_s.end();

  // build list of using declarations here (global list)
  buildListOfUsingDecls(root.get());
  g_s.end();

  g_s.begin("Computing nesting relations for classes...\n");
  resolveClassNestingRelations();
  g_s.end();
  // 1.8.2-20121111: no longer add nested classes to the group as well
  //distributeClassGroupRelations();

  // calling buildClassList may result in cached relations that
  // become invalid after resolveClassNestingRelations(), that's why
  // we need to clear the cache here
  Doxygen::typeLookupCache->clear();
  // we don't need the list of using declaration anymore
  g_usingDeclarations.clear();

  g_s.begin("Associating documentation with classes...\n");
  buildClassDocList(root.get());
  g_s.end();

  g_s.begin("Associating documentation with concepts...\n");
  buildConceptDocList(root.get());
  distributeConceptGroups();
  g_s.end();

  g_s.begin("Building example list...\n");
  buildExampleList(root.get());
  g_s.end();

  g_s.begin("Searching for enumerations...\n");
  findEnums(root.get());
  g_s.end();

  // Since buildVarList calls isVarWithConstructor
  // and this calls getResolvedClass we need to process
  // typedefs first so the relations between classes via typedefs
  // are properly resolved. See bug 536385 for an example.
  g_s.begin("Searching for documented typedefs...\n");
  buildTypedefList(root.get());
  g_s.end();

  if (Config_getBool(OPTIMIZE_OUTPUT_SLICE))
  {
    g_s.begin("Searching for documented sequences...\n");
    buildSequenceList(root.get());
    g_s.end();

    g_s.begin("Searching for documented dictionaries...\n");
    buildDictionaryList(root.get());
    g_s.end();
  }

  g_s.begin("Searching for members imported via using declarations...\n");
  // this should be after buildTypedefList in order to properly import
  // used typedefs
  findUsingDeclarations(root.get(),TRUE);  // do for python packages first
  findUsingDeclarations(root.get(),FALSE); // then the rest
  g_s.end();

  g_s.begin("Searching for included using directives...\n");
  findIncludedUsingDirectives();
  g_s.end();

  g_s.begin("Searching for documented variables...\n");
  buildVarList(root.get());
  g_s.end();

  g_s.begin("Building interface member list...\n");
  buildInterfaceAndServiceList(root.get()); // UNO IDL

  g_s.begin("Building member list...\n"); // using class info only !
  buildFunctionList(root.get());
  g_s.end();

  g_s.begin("Searching for friends...\n");
  findFriends();
  g_s.end();

  g_s.begin("Searching for documented defines...\n");
  findDefineDocumentation(root.get());
  g_s.end();

  g_s.begin("Computing class inheritance relations...\n");
  findClassEntries(root.get());
  findInheritedTemplateInstances();
  g_s.end();

  g_s.begin("Computing class usage relations...\n");
  findUsedTemplateInstances();
  g_s.end();

  if (Config_getBool(INLINE_SIMPLE_STRUCTS))
  {
    g_s.begin("Searching for tag less structs...\n");
    findTagLessClasses();
    g_s.end();
  }

  g_s.begin("Flushing cached template relations that have become invalid...\n");
  flushCachedTemplateRelations();
  g_s.end();

  g_s.begin("Computing class relations...\n");
  computeTemplateClassRelations();
  flushUnresolvedRelations();
  if (Config_getBool(OPTIMIZE_OUTPUT_VHDL))
  {
    VhdlDocGen::computeVhdlComponentRelations();
  }
  computeClassRelations();
  g_classEntries.clear();
  g_s.end();

  g_s.begin("Add enum values to enums...\n");
  addEnumValuesToEnums(root.get());
  findEnumDocumentation(root.get());
  g_s.end();

  g_s.begin("Searching for member function documentation...\n");
  findObjCMethodDefinitions(root.get());
  findMemberDocumentation(root.get()); // may introduce new members !
  findUsingDeclImports(root.get()); // may introduce new members !

  transferRelatedFunctionDocumentation();
  transferFunctionDocumentation();
  g_s.end();

  // moved to after finding and copying documentation,
  // as this introduces new members see bug 722654
  g_s.begin("Creating members for template instances...\n");
  createTemplateInstanceMembers();
  g_s.end();

  g_s.begin("Building page list...\n");
  buildPageList(root.get());
  g_s.end();

  g_s.begin("Search for main page...\n");
  findMainPage(root.get());
  findMainPageTagFiles(root.get());
  g_s.end();

  g_s.begin("Computing page relations...\n");
  computePageRelations(root.get());
  checkPageRelations();
  g_s.end();

  g_s.begin("Determining the scope of groups...\n");
  findGroupScope(root.get());
  g_s.end();

  auto memberNameComp = [](const MemberNameLinkedMap::Ptr &n1,const MemberNameLinkedMap::Ptr &n2)
  {
    return qstricmp(n1->memberName().data()+getPrefixIndex(n1->memberName()),
                    n2->memberName().data()+getPrefixIndex(n2->memberName())
                   )<0;
  };

  auto classComp = [](const ClassLinkedMap::Ptr &c1,const ClassLinkedMap::Ptr &c2)
  {
    if (Config_getBool(SORT_BY_SCOPE_NAME))
    {
      return qstricmp(c1->name(), c2->name())<0;
    }
    else
    {
      int i = qstricmp(c1->className(), c2->className());
      return i==0 ? qstricmp(c1->name(), c2->name())<0 : i<0;
    }
  };

  auto namespaceComp = [](const NamespaceLinkedMap::Ptr &n1,const NamespaceLinkedMap::Ptr &n2)
  {
    return qstricmp(n1->name(),n2->name())<0;
  };

  auto conceptComp = [](const ConceptLinkedMap::Ptr &c1,const ConceptLinkedMap::Ptr &c2)
  {
    return qstricmp(c1->name(),c2->name())<0;
  };

  g_s.begin("Sorting lists...\n");
  std::sort(Doxygen::memberNameLinkedMap->begin(),
            Doxygen::memberNameLinkedMap->end(),
            memberNameComp);
  std::sort(Doxygen::functionNameLinkedMap->begin(),
            Doxygen::functionNameLinkedMap->end(),
            memberNameComp);
  std::sort(Doxygen::hiddenClassLinkedMap->begin(),
            Doxygen::hiddenClassLinkedMap->end(),
            classComp);
  std::sort(Doxygen::classLinkedMap->begin(),
            Doxygen::classLinkedMap->end(),
            classComp);
  std::sort(Doxygen::conceptLinkedMap->begin(),
            Doxygen::conceptLinkedMap->end(),
            conceptComp);
  std::sort(Doxygen::namespaceLinkedMap->begin(),
            Doxygen::namespaceLinkedMap->end(),
            namespaceComp);
  g_s.end();

  g_s.begin("Determining which enums are documented\n");
  findDocumentedEnumValues();
  g_s.end();

  g_s.begin("Computing member relations...\n");
  mergeCategories();
  computeMemberRelations();
  g_s.end();

  g_s.begin("Building full member lists recursively...\n");
  buildCompleteMemberLists();
  g_s.end();

  g_s.begin("Adding members to member groups.\n");
  addMembersToMemberGroup();
  g_s.end();

  if (Config_getBool(DISTRIBUTE_GROUP_DOC))
  {
    g_s.begin("Distributing member group documentation.\n");
    distributeMemberGroupDocumentation();
    g_s.end();
  }

  g_s.begin("Computing member references...\n");
  computeMemberReferences();
  g_s.end();

  if (Config_getBool(INHERIT_DOCS))
  {
    g_s.begin("Inheriting documentation...\n");
    inheritDocumentation();
    g_s.end();
  }

  // compute the shortest possible names of all files
  // without losing the uniqueness of the file names.
  g_s.begin("Generating disk names...\n");
  generateDiskNames();
  g_s.end();

  g_s.begin("Adding source references...\n");
  addSourceReferences();
  g_s.end();

  g_s.begin("Adding xrefitems...\n");
  addListReferences();
  generateXRefPages();
  g_s.end();

  g_s.begin("Sorting member lists...\n");
  sortMemberLists();
  g_s.end();

  g_s.begin("Setting anonymous enum type...\n");
  setAnonymousEnumType();
  g_s.end();

  if (Config_getBool(DIRECTORY_GRAPH))
  {
    g_s.begin("Computing dependencies between directories...\n");
    computeDirDependencies();
    g_s.end();
  }

  g_s.begin("Generating citations page...\n");
  CitationManager::instance().generatePage();
  g_s.end();

  g_s.begin("Counting members...\n");
  countMembers();
  g_s.end();

  g_s.begin("Counting data structures...\n");
  Index::instance().countDataStructures();
  g_s.end();

  g_s.begin("Resolving user defined references...\n");
  resolveUserReferences();
  g_s.end();

  g_s.begin("Finding anchors and sections in the documentation...\n");
  findSectionsInDocumentation();
  g_s.end();

  g_s.begin("Transferring function references...\n");
  transferFunctionReferences();
  g_s.end();

  g_s.begin("Combining using relations...\n");
  combineUsingRelations();
  g_s.end();

  initSearchIndexer();
  g_s.begin("Adding members to index pages...\n");
  addMembersToIndex();
  addToIndices();
  g_s.end();

  g_s.begin("Correcting members for VHDL...\n");
  vhdlCorrectMemberProperties();
  g_s.end();

  g_s.begin("Computing tooltip texts...\n");
  computeTooltipTexts();
  g_s.end();

  if (Config_getBool(SORT_GROUP_NAMES))
  {
    std::sort(Doxygen::groupLinkedMap->begin(),
              Doxygen::groupLinkedMap->end(),
              [](const auto &g1,const auto &g2)
              { return g1->groupTitle() < g2->groupTitle(); });

    for (const auto &gd : *Doxygen::groupLinkedMap)
    {
      gd->sortSubGroups();
    }
  }

}

void generateOutput()
{
  AUTO_TRACE();
  /**************************************************************************
   *            Initialize output generators                                *
   **************************************************************************/

  /// add extra languages for which we can only produce syntax highlighted code
  addCodeOnlyMappings();

  //// dump all symbols
  if (g_dumpSymbolMap)
  {
    dumpSymbolMap();
    exit(0);
  }

  bool generateHtml  = Config_getBool(GENERATE_HTML);
  bool generateLatex = Config_getBool(GENERATE_LATEX);
  bool generateMan   = Config_getBool(GENERATE_MAN);
  bool generateRtf   = Config_getBool(GENERATE_RTF);
  bool generateDocbook = Config_getBool(GENERATE_DOCBOOK);


  g_outputList = new OutputList;
  if (generateHtml)
  {
    g_outputList->add<HtmlGenerator>();
    HtmlGenerator::init();
    HtmlGenerator::writeTabData();
  }
  if (generateLatex)
  {
    g_outputList->add<LatexGenerator>();
    LatexGenerator::init();
  }
  if (generateDocbook)
  {
    g_outputList->add<DocbookGenerator>();
    DocbookGenerator::init();
  }
  if (generateMan)
  {
    g_outputList->add<ManGenerator>();
    ManGenerator::init();
  }
  if (generateRtf)
  {
    g_outputList->add<RTFGenerator>();
    RTFGenerator::init();
  }
  if (Config_getBool(USE_HTAGS))
  {
    Htags::useHtags = TRUE;
    QCString htmldir = Config_getString(HTML_OUTPUT);
    if (!Htags::execute(htmldir))
       err("USE_HTAGS is YES but htags(1) failed. \n");
    else if (!Htags::loadFilemap(htmldir))
       err("htags(1) ended normally but failed to load the filemap. \n");
  }

  /**************************************************************************
   *                        Generate documentation                          *
   **************************************************************************/

  g_s.begin("Generating style sheet...\n");
  //printf("writing style info\n");
  g_outputList->writeStyleInfo(0); // write first part
  g_s.end();

  bool searchEngine      = Config_getBool(SEARCHENGINE);
  bool serverBasedSearch = Config_getBool(SERVER_BASED_SEARCH);

  g_s.begin("Generating search indices...\n");
  if (searchEngine && !serverBasedSearch && (generateHtml || g_useOutputTemplate))
  {
    createJavaScriptSearchIndex();
  }

  // generate search indices (need to do this before writing other HTML
  // pages as these contain a drop down menu with options depending on
  // what categories we find in this function.
  if (generateHtml && searchEngine)
  {
    QCString searchDirName = Config_getString(HTML_OUTPUT)+"/search";
    Dir searchDir(searchDirName.str());
    if (!searchDir.exists() && !searchDir.mkdir(searchDirName.str()))
    {
      term("Could not create search results directory '%s' $PWD='%s'\n",
          qPrint(searchDirName),Dir::currentDirPath().c_str());
    }
    HtmlGenerator::writeSearchData(searchDirName);
    if (!serverBasedSearch) // client side search index
    {
      writeJavaScriptSearchIndex();
    }
  }
  g_s.end();

  // copy static stuff
  if (generateHtml)
  {
    FTVHelp::generateTreeViewImages();
    copyStyleSheet();
    copyLogo(Config_getString(HTML_OUTPUT));
    copyExtraFiles(Config_getList(HTML_EXTRA_FILES),"HTML_EXTRA_FILES",Config_getString(HTML_OUTPUT));
  }
  if (generateLatex)
  {
    copyLatexStyleSheet();
    copyLogo(Config_getString(LATEX_OUTPUT));
    copyExtraFiles(Config_getList(LATEX_EXTRA_FILES),"LATEX_EXTRA_FILES",Config_getString(LATEX_OUTPUT));
  }
  if (generateDocbook)
  {
    copyLogo(Config_getString(DOCBOOK_OUTPUT));
  }
  if (generateRtf)
  {
    copyLogo(Config_getString(RTF_OUTPUT));
  }

  FormulaManager &fm = FormulaManager::instance();
  if (fm.hasFormulas() && generateHtml
      && !Config_getBool(USE_MATHJAX))
  {
    g_s.begin("Generating images for formulas in HTML...\n");
    fm.generateImages(Config_getString(HTML_OUTPUT), Config_getEnum(HTML_FORMULA_FORMAT)==HTML_FORMULA_FORMAT_t::svg ?
        FormulaManager::Format::Vector : FormulaManager::Format::Bitmap, FormulaManager::HighDPI::On);
    g_s.end();
  }
  if (fm.hasFormulas() && generateRtf)
  {
    g_s.begin("Generating images for formulas in RTF...\n");
    fm.generateImages(Config_getString(RTF_OUTPUT),FormulaManager::Format::Bitmap);
    g_s.end();
  }

  if (fm.hasFormulas() && generateDocbook)
  {
    g_s.begin("Generating images for formulas in Docbook...\n");
    fm.generateImages(Config_getString(DOCBOOK_OUTPUT),FormulaManager::Format::Bitmap);
    g_s.end();
  }

  g_s.begin("Generating example documentation...\n");
  generateExampleDocs();
  g_s.end();

  warn_flush();

  g_s.begin("Generating file sources...\n");
  generateFileSources();
  g_s.end();

  g_s.begin("Generating file documentation...\n");
  generateFileDocs();
  g_s.end();

  g_s.begin("Generating page documentation...\n");
  generatePageDocs();
  g_s.end();

  g_s.begin("Generating group documentation...\n");
  generateGroupDocs();
  g_s.end();

  g_s.begin("Generating class documentation...\n");
  generateClassDocs();
  g_s.end();

  g_s.begin("Generating concept documentation...\n");
  generateConceptDocs();
  g_s.end();

  g_s.begin("Generating namespace index...\n");
  generateNamespaceDocs();
  g_s.end();

  if (Config_getBool(GENERATE_LEGEND))
  {
    g_s.begin("Generating graph info page...\n");
    writeGraphInfo(*g_outputList);
    g_s.end();
  }

  g_s.begin("Generating directory documentation...\n");
  generateDirDocs(*g_outputList);
  g_s.end();

  if (g_outputList->size()>0)
  {
    writeIndexHierarchy(*g_outputList);
  }

  g_s.begin("finalizing index lists...\n");
  Doxygen::indexList->finalize();
  g_s.end();

  g_s.begin("writing tag file...\n");
  writeTagFile();
  g_s.end();

  if (Config_getBool(GENERATE_XML))
  {
    g_s.begin("Generating XML output...\n");
    Doxygen::generatingXmlOutput=TRUE;
    generateXML();
    Doxygen::generatingXmlOutput=FALSE;
    g_s.end();
  }
#if USE_SQLITE3
  if (Config_getBool(GENERATE_SQLITE3))
  {
    g_s.begin("Generating SQLITE3 output...\n");
    generateSqlite3();
    g_s.end();
  }
#endif

  if (Config_getBool(GENERATE_AUTOGEN_DEF))
  {
    g_s.begin("Generating AutoGen DEF output...\n");
    generateDEF();
    g_s.end();
  }
  if (Config_getBool(GENERATE_PERLMOD))
  {
    g_s.begin("Generating Perl module output...\n");
    generatePerlMod();
    g_s.end();
  }
  if (generateHtml && searchEngine && serverBasedSearch)
  {
    g_s.begin("Generating search index\n");
    if (Doxygen::searchIndex->kind()==SearchIndexIntf::Internal) // write own search index
    {
      HtmlGenerator::writeSearchPage();
      Doxygen::searchIndex->write(Config_getString(HTML_OUTPUT)+"/search/search.idx");
    }
    else // write data for external search index
    {
      HtmlGenerator::writeExternalSearchPage();
      QCString searchDataFile = Config_getString(SEARCHDATA_FILE);
      if (searchDataFile.isEmpty())
      {
        searchDataFile="searchdata.xml";
      }
      if (!Portable::isAbsolutePath(searchDataFile.data()))
      {
        searchDataFile.prepend(Config_getString(OUTPUT_DIRECTORY)+"/");
      }
      Doxygen::searchIndex->write(searchDataFile);
    }
    g_s.end();
  }

  if (g_useOutputTemplate)
  {
    g_s.begin("Generating output via template engine...\n");
    generateOutputViaTemplate();
    g_s.end();
  }

  warn_flush();

  if (generateRtf)
  {
    g_s.begin("Combining RTF output...\n");
    if (!RTFGenerator::preProcessFileInplace(Config_getString(RTF_OUTPUT),"refman.rtf"))
    {
      err("An error occurred during post-processing the RTF files!\n");
    }
    g_s.end();
  }

  warn_flush();

  g_s.begin("Running plantuml with JAVA...\n");
  PlantumlManager::instance().run();
  g_s.end();

  warn_flush();

  if (Config_getBool(HAVE_DOT))
  {
    g_s.begin("Running dot...\n");
    DotManager::instance()->run();
    g_s.end();
  }

  if (generateHtml &&
      Config_getBool(GENERATE_HTMLHELP) &&
      !Config_getString(HHC_LOCATION).isEmpty())
  {
    g_s.begin("Running html help compiler...\n");
    runHtmlHelpCompiler();
    g_s.end();
  }

  warn_flush();

  if ( generateHtml &&
       Config_getBool(GENERATE_QHP) &&
      !Config_getString(QHG_LOCATION).isEmpty())
  {
    g_s.begin("Running qhelpgenerator...\n");
    runQHelpGenerator();
    g_s.end();
  }

  g_outputList->cleanup();

  msg("type lookup cache used %zu/%zu hits=%" PRIu64 " misses=%" PRIu64 "\n",
      Doxygen::typeLookupCache->size(),
      Doxygen::typeLookupCache->capacity(),
      Doxygen::typeLookupCache->hits(),
      Doxygen::typeLookupCache->misses());
  msg("symbol lookup cache used %zu/%zu hits=%" PRIu64 " misses=%" PRIu64 "\n",
      Doxygen::symbolLookupCache->size(),
      Doxygen::symbolLookupCache->capacity(),
      Doxygen::symbolLookupCache->hits(),
      Doxygen::symbolLookupCache->misses());
  int typeCacheParam   = computeIdealCacheParam(static_cast<size_t>(Doxygen::typeLookupCache->misses()*2/3)); // part of the cache is flushed, hence the 2/3 correction factor
  int symbolCacheParam = computeIdealCacheParam(static_cast<size_t>(Doxygen::symbolLookupCache->misses()));
  int cacheParam = std::max(typeCacheParam,symbolCacheParam);
  if (cacheParam>Config_getInt(LOOKUP_CACHE_SIZE))
  {
    msg("Note: based on cache misses the ideal setting for LOOKUP_CACHE_SIZE is %d at the cost of higher memory usage.\n",cacheParam);
  }

  if (Debug::isFlagSet(Debug::Time))
  {

    std::size_t numThreads = static_cast<std::size_t>(Config_getInt(NUM_PROC_THREADS));
    if (numThreads<1) numThreads=1;
    msg("Total elapsed time: %.6f seconds\n(of which an average of %.6f seconds per thread waiting for external tools to finish)\n",
         (static_cast<double>(Debug::elapsedTime())),
         Portable::getSysElapsedTime()/static_cast<double>(numThreads)
        );
    g_s.print();

    Debug::clearFlag(Debug::Time);
    msg("finished...\n");
    Debug::setFlag(Debug::Time);
  }
  else
  {
    msg("finished...\n");
  }


  /**************************************************************************
   *                        Start cleaning up                               *
   **************************************************************************/

  cleanUpDoxygen();

  finalizeSearchIndexer();
  Dir thisDir;
  thisDir.remove(Doxygen::filterDBFileName.str());
  finishWarnExit();
  exitTracing();
  Config::deinit();
  delete Doxygen::clangUsrMap;
  g_successfulRun=TRUE;

  //dumpDocNodeSizes();
}<|MERGE_RESOLUTION|>--- conflicted
+++ resolved
@@ -149,13 +149,8 @@
 StringUnorderedSet    Doxygen::expandAsDefinedSet;           // all macros that should be expanded
 MemberGroupInfoMap    Doxygen::memberGroupInfoMap;           // dictionary of the member groups heading
 std::unique_ptr<PageDef> Doxygen::mainPage;
-<<<<<<< HEAD
-NamespaceDefMutable  *Doxygen::globalScope = 0;
-=======
-bool                  Doxygen::insideMainPage = FALSE; // are we generating docs for the main page?
 std::unique_ptr<NamespaceDef> Doxygen::globalNamespaceDef;
 NamespaceDefMutable  *Doxygen::globalScope;
->>>>>>> 0b57d40c
 bool                  Doxygen::parseSourcesNeeded = FALSE;
 SearchIndexIntf      *Doxygen::searchIndex=0;
 SymbolMap<Definition>*Doxygen::symbolMap;
