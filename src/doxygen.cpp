--- conflicted
+++ resolved
@@ -12033,26 +12033,11 @@
   }
   if (Config_getBool(GENERATE_RTF))
   {
-<<<<<<< HEAD
-    // in case GENERATE_HTML is set we just have to compare, both repositories should be identical
-    FormulaManager::instance().readFormulas(Config_getString(RTF_OUTPUT),
-                              Config_getBool(GENERATE_HTML) &&
-                              !Config_getBool(USE_MATHJAX));
+    FormulaManager::instance().initFromRepository(Config_getString(RTF_OUTPUT));
   }
   if (Config_getBool(GENERATE_DOCBOOK))
   {
-    // in case GENERATE_HTML or GENERATE_RTF is set we just have to compare, both repositories should be identical
-    FormulaManager::instance().readFormulas(Config_getString(DOCBOOK_OUTPUT),
-                         (Config_getBool(GENERATE_HTML) &&
-                         !Config_getBool(USE_MATHJAX)) ||
-                         Config_getBool(GENERATE_RTF));
-=======
-    FormulaManager::instance().initFromRepository(Config_getString(RTF_OUTPUT));
-  }
-  if (Config_getBool(GENERATE_DOCBOOK))
-  {
     FormulaManager::instance().initFromRepository(Config_getString(DOCBOOK_OUTPUT));
->>>>>>> efa4fb7f
   }
 
   FormulaManager::instance().checkRepositories();
