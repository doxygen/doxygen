--- conflicted
+++ resolved
@@ -107,11 +107,8 @@
 #include "fileinfo.h"
 #include "dir.h"
 #include "conceptdef.h"
-<<<<<<< HEAD
 #include "resourcemgr.h"
-=======
 #include "trace.h"
->>>>>>> 2b9f286c
 
 #if USE_SQLITE3
 #include <sqlite3.h>
