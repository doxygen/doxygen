--- conflicted
+++ resolved
@@ -9931,10 +9931,7 @@
   }
 }
 
-<<<<<<< HEAD
-static void copyExtraFiles(const StringVector &files,const QCString &filesOption,const QCString &outputOption, const bool toIndex)
-=======
-static void copyIcon(const QCString &outputOption)
+static void copyIcon(const QCString &outputOption, const bool toIndex)
 {
   QCString projectIcon = Config_getString(PROJECT_ICON);
   if (!projectIcon.isEmpty())
@@ -9954,13 +9951,12 @@
     {
       QCString destFileName = outputOption+"/"+fi.fileName();
       copyFile(projectIcon,destFileName);
-      Doxygen::indexList->addImageFile(fi.fileName().c_str());
-    }
-  }
-}
-
-static void copyExtraFiles(const StringVector &files,const QCString &filesOption,const QCString &outputOption)
->>>>>>> c8d625bc
+      if (toIndex) Doxygen::indexList->addImageFile(fi.fileName().c_str());
+    }
+  }
+}
+
+static void copyExtraFiles(const StringVector &files,const QCString &filesOption,const QCString &outputOption, const bool toIndex)
 {
   for (const auto &fileName : files)
   {
@@ -12528,44 +12524,26 @@
   {
     FTVHelp::generateTreeViewImages();
     copyStyleSheet();
-<<<<<<< HEAD
     copyLogo(Config_getString(HTML_OUTPUT),true);
+    copyIcon(Config_getString(HTML_OUTPUT),true);
     copyExtraFiles(Config_getList(HTML_EXTRA_FILES),"HTML_EXTRA_FILES",Config_getString(HTML_OUTPUT),true);
-=======
-    copyLogo(Config_getString(HTML_OUTPUT));
-    copyIcon(Config_getString(HTML_OUTPUT));
-    copyExtraFiles(Config_getList(HTML_EXTRA_FILES),"HTML_EXTRA_FILES",Config_getString(HTML_OUTPUT));
->>>>>>> c8d625bc
   }
   if (generateLatex)
   {
     copyLatexStyleSheet();
-<<<<<<< HEAD
     copyLogo(Config_getString(LATEX_OUTPUT),false);
+    copyIcon(Config_getString(LATEX_OUTPUT),false);
     copyExtraFiles(Config_getList(LATEX_EXTRA_FILES),"LATEX_EXTRA_FILES",Config_getString(LATEX_OUTPUT),false);
   }
   if (generateDocbook)
   {
     copyLogo(Config_getString(DOCBOOK_OUTPUT),false);
+    copyIcon(Config_getString(DOCBOOK_OUTPUT),false);
   }
   if (generateRtf)
   {
     copyLogo(Config_getString(RTF_OUTPUT),false);
-=======
-    copyLogo(Config_getString(LATEX_OUTPUT));
-    copyIcon(Config_getString(LATEX_OUTPUT));
-    copyExtraFiles(Config_getList(LATEX_EXTRA_FILES),"LATEX_EXTRA_FILES",Config_getString(LATEX_OUTPUT));
-  }
-  if (generateDocbook)
-  {
-    copyLogo(Config_getString(DOCBOOK_OUTPUT));
-    copyIcon(Config_getString(DOCBOOK_OUTPUT));
-  }
-  if (generateRtf)
-  {
-    copyLogo(Config_getString(RTF_OUTPUT));
-    copyIcon(Config_getString(RTF_OUTPUT));
->>>>>>> c8d625bc
+    copyIcon(Config_getString(RTF_OUTPUT),false);
   }
 
   FormulaManager &fm = FormulaManager::instance();
