--- conflicted
+++ resolved
@@ -159,7 +159,6 @@
                           )
 {
   QCString absOutFile = outDir;
-  QCString localOutFile = outFile;
   absOutFile+=Portable::pathSeparator();
   absOutFile+=outFile;
 
@@ -170,17 +169,14 @@
     case MSC_BITMAP:
       msc_format = mscgen_format_png;
       imgName+=".png";
-      localOutFile+=".png";
       break;
     case MSC_EPS:
       msc_format = mscgen_format_eps;
       imgName+=".eps";
-      localOutFile+=".eps";
       break;
     case MSC_SVG:
       msc_format = mscgen_format_svg;
       imgName+=".svg";
-      localOutFile+=".svg";
       break;
     default:
       return;
@@ -202,16 +198,15 @@
     }
   }
 
-<<<<<<< HEAD
-  if (toIndex) Doxygen::indexList->addImageFile(localOutFile);
-=======
-  int i=std::max(imgName.findRev('/'),imgName.findRev('\\'));
-  if (i!=-1) // strip path
-  {
-    imgName=imgName.right(imgName.length()-i-1);
-  }
-  Doxygen::indexList->addImageFile(imgName);
->>>>>>> c8d625bc
+  if (toIndex)
+  {
+    int i=std::max(imgName.findRev('/'),imgName.findRev('\\'));
+    if (i!=-1) // strip path
+    {
+      imgName=imgName.right(imgName.length()-i-1);
+    }
+    Doxygen::indexList->addImageFile(imgName);
+  }
 
 }
 
