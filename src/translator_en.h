--- conflicted
+++ resolved
@@ -2328,7 +2328,53 @@
       return "Concept definition";
     }
 
-<<<<<<< HEAD
+//////////////////////////////////////////////////////////////////////////
+// new since 1.9.4
+//////////////////////////////////////////////////////////////////////////
+
+    virtual QCString trPackageList()
+    { return "Package List"; }
+
+//////////////////////////////////////////////////////////////////////////
+// new since 1.9.6
+//////////////////////////////////////////////////////////////////////////
+
+    /*! This is used for translation of the word that will be
+     *  followed by a single name of the VHDL process flowchart.
+     */
+    virtual QCString trFlowchart()
+    { return "Flowchart: "; }
+
+    /*! Please translate also updated body of the method
+     *  trMemberFunctionDocumentation(), now better adapted for
+     *  VHDL sources documentation.
+     */
+
+//////////////////////////////////////////////////////////////////////////
+// new since 1.9.7
+//////////////////////////////////////////////////////////////////////////
+    /*! used in the compound documentation before a list of related symbols.
+     *
+     *  Supersedes trRelatedFunctions
+     */
+    virtual QCString trRelatedSymbols()
+    { return "Related Symbols"; }
+
+    /*! subscript for the related symbols
+     *
+     *  Supersedes trRelatedSubscript
+     */
+    virtual QCString trRelatedSymbolsSubscript()
+    { return "(Note that these are not member symbols.)"; }
+
+    /*! used in the class documentation as a header before the list of all
+     * related classes.
+     *
+     * Supersedes trRelatedFunctionDocumentation
+     */
+    virtual QCString trRelatedSymbolDocumentation()
+    { return "Friends And Related Symbol Documentation"; }
+
     /*! the compound type as used for the xrefitems */
     virtual QCString trCompoundType(ClassDef::CompoundType compType, SrcLangExt lang)
     {
@@ -2351,55 +2397,6 @@
       }
       return result;
     }
-=======
-//////////////////////////////////////////////////////////////////////////
-// new since 1.9.4
-//////////////////////////////////////////////////////////////////////////
-
-    virtual QCString trPackageList()
-    { return "Package List"; }
-
-//////////////////////////////////////////////////////////////////////////
-// new since 1.9.6
-//////////////////////////////////////////////////////////////////////////
-
-    /*! This is used for translation of the word that will be
-     *  followed by a single name of the VHDL process flowchart.
-     */
-    virtual QCString trFlowchart()
-    { return "Flowchart: "; }
-
-    /*! Please translate also updated body of the method
-     *  trMemberFunctionDocumentation(), now better adapted for
-     *  VHDL sources documentation.
-     */
-
-//////////////////////////////////////////////////////////////////////////
-// new since 1.9.7
-//////////////////////////////////////////////////////////////////////////
-    /*! used in the compound documentation before a list of related symbols.
-     *
-     *  Supersedes trRelatedFunctions
-     */
-    virtual QCString trRelatedSymbols()
-    { return "Related Symbols"; }
-
-    /*! subscript for the related symbols
-     *
-     *  Supersedes trRelatedSubscript
-     */
-    virtual QCString trRelatedSymbolsSubscript()
-    { return "(Note that these are not member symbols.)"; }
-
-    /*! used in the class documentation as a header before the list of all
-     * related classes.
-     *
-     * Supersedes trRelatedFunctionDocumentation
-     */
-    virtual QCString trRelatedSymbolDocumentation()
-    { return "Friends And Related Symbol Documentation"; }
-
->>>>>>> f060a560
 };
 
 #endif