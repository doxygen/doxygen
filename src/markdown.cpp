--- conflicted
+++ resolved
@@ -352,7 +352,6 @@
   }
 }
 
-<<<<<<< HEAD
 /** scan through data and return position of first non whitespace or newline */
 static int searchForNonWhitespaceOrNewline(const char *data,int start,int offset,int size,int step)
 {
@@ -399,9 +398,6 @@
   return retval;
 }
 
-
-=======
->>>>>>> d7ce8d08
 // Check if data contains a block command. If so returned the command
 // that ends the block. If not an empty string is returned.
 // Note When offset>0 character position -1 will be inspected.
