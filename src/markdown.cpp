/******************************************************************************
 *
 * Copyright (C) 1997-2020 by Dimitri van Heesch.
 *
 * Permission to use, copy, modify, and distribute this software and its
 * documentation under the terms of the GNU General Public License is hereby
 * granted. No representations are made about the suitability of this software
 * for any purpose. It is provided "as is" without express or implied warranty.
 * See the GNU General Public License for more details.
 *
 * Documents produced by Doxygen are derivative works derived from the
 * input used in their production; they are not affected by this license.
 *
 */

/* Note: part of the code below is inspired by libupskirt written by
 * Natacha Porté. Original copyright message follows:
 *
 * Copyright (c) 2008, Natacha Porté
 *
 * Permission to use, copy, modify, and distribute this software for any
 * purpose with or without fee is hereby granted, provided that the above
 * copyright notice and this permission notice appear in all copies.
 *
 * THE SOFTWARE IS PROVIDED "AS IS" AND THE AUTHOR DISCLAIMS ALL WARRANTIES
 * WITH REGARD TO THIS SOFTWARE INCLUDING ALL IMPLIED WARRANTIES OF
 * MERCHANTABILITY AND FITNESS. IN NO EVENT SHALL THE AUTHOR BE LIABLE FOR
 * ANY SPECIAL, DIRECT, INDIRECT, OR CONSEQUENTIAL DAMAGES OR ANY DAMAGES
 * WHATSOEVER RESULTING FROM LOSS OF USE, DATA OR PROFITS, WHETHER IN AN
 * ACTION OF CONTRACT, NEGLIGENCE OR OTHER TORTIOUS ACTION, ARISING OUT OF
 * OR IN CONNECTION WITH THE USE OR PERFORMANCE OF THIS SOFTWARE.
 */

#include <stdio.h>

#include <unordered_map>
#include <functional>
#include <atomic>

#include "markdown.h"
#include "growbuf.h"
#include "debug.h"
#include "util.h"
#include "doxygen.h"
#include "commentscan.h"
#include "entry.h"
#include "commentcnv.h"
#include "config.h"
#include "section.h"
#include "message.h"
#include "portable.h"
#include "regex.h"
#include "fileinfo.h"
#include "utf8.h"
#include "trace.h"

enum class ExplicitPageResult
{
  explicitPage,      /**< docs start with a page command */
  explicitMainPage,  /**< docs start with a mainpage command */
  notExplicit        /**< docs doesn't start with either page or mainpage */
};

//-----------

// is character at position i in data part of an identifier?
#define isIdChar(i) \
  ((data[i]>='a' && data[i]<='z') || \
   (data[i]>='A' && data[i]<='Z') || \
   (data[i]>='0' && data[i]<='9') || \
   (static_cast<unsigned char>(data[i])>=0x80)) // unicode characters

#define extraChar(i) \
  (data[i]=='-' || data[i]=='+' || data[i]=='!' || \
   data[i]=='?' || data[i]=='$' || data[i]=='@' || \
   data[i]=='&' || data[i]=='*' || data[i]=='%')

// is character at position i in data allowed before an emphasis section
#define isOpenEmphChar(i) \
  (data[i]=='\n' || data[i]==' ' || data[i]=='\'' || data[i]=='<' || \
   data[i]=='>'  || data[i]=='{' || data[i]=='('  || data[i]=='[' || \
   data[i]==','  || data[i]==':' || data[i]==';')

// is character at position i in data an escape that prevents ending an emphasis section
// so for example *bla (*.txt) is cool*
#define ignoreCloseEmphChar(i) \
  (data[i]=='('  || data[i]=='{' || data[i]=='[' || (data[i]=='<' && data[i+1]!='/') || \
   data[i]=='\\' || \
   data[i]=='@')
//----------

struct TableCell
{
  TableCell() : colSpan(false) {}
  QCString cellText;
  bool colSpan;
};

Markdown::Markdown(const QCString &fileName,int lineNr,int indentLevel)
  : m_fileName(fileName), m_lineNr(lineNr), m_indentLevel(indentLevel)
{
  using namespace std::placeholders;
  // setup callback table for special characters
  m_actions[static_cast<unsigned int>('_')] = std::bind(&Markdown::processEmphasis,      this,_1,_2,_3);
  m_actions[static_cast<unsigned int>('*')] = std::bind(&Markdown::processEmphasis,      this,_1,_2,_3);
  m_actions[static_cast<unsigned int>('~')] = std::bind(&Markdown::processEmphasis,      this,_1,_2,_3);
  m_actions[static_cast<unsigned int>('`')] = std::bind(&Markdown::processCodeSpan,      this,_1,_2,_3);
  m_actions[static_cast<unsigned int>('\\')]= std::bind(&Markdown::processSpecialCommand,this,_1,_2,_3);
  m_actions[static_cast<unsigned int>('@')] = std::bind(&Markdown::processSpecialCommand,this,_1,_2,_3);
  m_actions[static_cast<unsigned int>('[')] = std::bind(&Markdown::processLink,          this,_1,_2,_3);
  m_actions[static_cast<unsigned int>('!')] = std::bind(&Markdown::processLink,          this,_1,_2,_3);
  m_actions[static_cast<unsigned int>('<')] = std::bind(&Markdown::processHtmlTag,       this,_1,_2,_3);
  m_actions[static_cast<unsigned int>('-')] = std::bind(&Markdown::processNmdash,        this,_1,_2,_3);
  m_actions[static_cast<unsigned int>('"')] = std::bind(&Markdown::processQuoted,        this,_1,_2,_3);
  (void)m_lineNr; // not used yet
}

enum Alignment { AlignNone, AlignLeft, AlignCenter, AlignRight };


//---------- constants -------
//
const char    *g_utf8_nbsp = "\xc2\xa0";      // UTF-8 nbsp
const char    *g_doxy_nbsp = "&_doxy_nbsp;";  // doxygen escape command for UTF-8 nbsp
const int codeBlockIndent = 4;

//---------- helpers -------

// test if the next characters in data represent a new line (which can be character \n or string \ilinebr).
// returns 0 if no newline is found, or the number of characters that make up the newline if found.
inline int isNewline(const char *data)
{
  // normal newline
  if (data[0] == '\n') return 1;
  // artificial new line from ^^ in ALIASES
  if (data[0] == '\\' && qstrncmp(data+1,"ilinebr ",7)==0) return data[8]==' ' ? 9 : 8;
  return 0;
}

// escape double quotes in string
static QCString escapeDoubleQuotes(const QCString &s)
{
  AUTO_TRACE("s={}",Trace::trunc(s));
  if (s.isEmpty()) return s;
  GrowBuf growBuf;
  const char *p=s.data();
  char c,pc='\0';
  while ((c=*p++))
  {
    switch (c)
    {
      case '"':  if (pc!='\\')  { growBuf.addChar('\\'); } growBuf.addChar(c);   break;
      default:   growBuf.addChar(c); break;
    }
    pc=c;
  }
  growBuf.addChar(0);
  AUTO_TRACE_EXIT("result={}",growBuf.get());
  return growBuf.get();
}
// escape characters that have a special meaning later on.
static QCString escapeSpecialChars(const QCString &s)
{
  AUTO_TRACE("s={}",Trace::trunc(s));
  if (s.isEmpty()) return s;
  bool insideQuote=FALSE;
  GrowBuf growBuf;
  const char *p=s.data();
  char c,pc='\0';
  while ((c=*p++))
  {
    switch (c)
    {
      case '"':  if (pc!='\\')  { insideQuote=!insideQuote; } growBuf.addChar(c);   break;
      case '<':
      case '>':  if (!insideQuote)
                 {
                   growBuf.addChar('\\');
                   growBuf.addChar(c);
                   if ((p[0] == ':') && (p[1] == ':'))
                   {
                     growBuf.addChar('\\');
                     growBuf.addChar(':');
                     p++;
                   }
                 }
                 else
                 {
                   growBuf.addChar(c);
                 }
                 break;
      case '\\': if (!insideQuote) { growBuf.addChar('\\'); } growBuf.addChar('\\'); break;
      case '@':  if (!insideQuote) { growBuf.addChar('\\'); } growBuf.addChar('@'); break;
      // commented out next line due to regression when using % to suppress a link
      //case '%':  if (!insideQuote) { growBuf.addChar('\\'); } growBuf.addChar('%'); break;
      case '#':  if (!insideQuote) { growBuf.addChar('\\'); } growBuf.addChar('#'); break;
      case '$':  if (!insideQuote) { growBuf.addChar('\\'); } growBuf.addChar('$'); break;
      case '&':  if (!insideQuote) { growBuf.addChar('\\'); } growBuf.addChar('&'); break;
      default:   growBuf.addChar(c); break;
    }
    pc=c;
  }
  growBuf.addChar(0);
  AUTO_TRACE_EXIT("result={}",growBuf.get());
  return growBuf.get();
}

static void convertStringFragment(QCString &result,const char *data,int size)
{
  if (size<0) size=0;
  result = QCString(data,static_cast<size_t>(size));
}

/** helper function to convert presence of left and/or right alignment markers
 *  to a alignment value
 */
static Alignment markersToAlignment(bool leftMarker,bool rightMarker)
{
  if (leftMarker && rightMarker)
  {
    return AlignCenter;
  }
  else if (leftMarker)
  {
    return AlignLeft;
  }
  else if (rightMarker)
  {
    return AlignRight;
  }
  else
  {
    return AlignNone;
  }
}

/** parse the image attributes and return attributes for given format */
static QCString getFilteredImageAttributes(const char *fmt, const QCString &attrs)
{
  AUTO_TRACE("fmt={} attrs={}",fmt,attrs);
  StringVector attrList = split(attrs.str(),",");
  for (const auto &attr_ : attrList)
  {
    QCString attr = QCString(attr_).stripWhiteSpace();
    int i = attr.find(':');
    if (i>0) // has format
    {
      QCString format = attr.left(i).stripWhiteSpace().lower();
      if (format == fmt) // matching format
      {
        AUTO_TRACE_EXIT("result={}",attr.mid(i+1));
        return attr.mid(i+1); // keep part after :
      }
    }
    else // option that applies to all formats
    {
      AUTO_TRACE_EXIT("result={}",attr);
      return attr;
    }
  }
  return QCString();
}

// Check if data contains a block command. If so returned the command
// that ends the block. If not an empty string is returned.
// Note When offset>0 character position -1 will be inspected.
//
// Checks for and skip the following block commands:
// {@code .. { .. } .. }
// \dot .. \enddot
// \code .. \endcode
// \msc .. \endmsc
// \f$..\f$
// \f(..\f)
// \f[..\f]
// \f{..\f}
// \verbatim..\endverbatim
// \iliteral..\endiliteral
// \latexonly..\endlatexonly
// \htmlonly..\endhtmlonly
// \xmlonly..\endxmlonly
// \rtfonly..\endrtfonly
// \manonly..\endmanonly
// \startuml..\enduml
QCString Markdown::isBlockCommand(const char *data,int offset,int size)
{
  AUTO_TRACE("data='{}' offset={} size={}",Trace::trunc(data),offset,size);

  using EndBlockFunc = QCString (*)(const std::string &,bool,char);

  static const auto getEndBlock   = [](const std::string &blockName,bool,char) -> QCString
  {
    return "end"+blockName;
  };
  static const auto getEndCode    = [](const std::string &blockName,bool openBracket,char) -> QCString
  {
    return openBracket ? QCString("}") : "end"+blockName;
  };
  static const auto getEndUml     = [](const std::string &blockName,bool,char) -> QCString
  {
    return "enduml";
  };
  static const auto getEndFormula = [](const std::string &blockName,bool,char nextChar) -> QCString
  {
    switch (nextChar)
    {
      case '$': return "f$";
      case '(': return "f)";
      case '[': return "f]";
      case '{': return "f}";
    }
    return "";
  };

  // table mapping a block start command to a function that can return the matching end block string
  static const std::unordered_map<std::string,EndBlockFunc> blockNames =
  {
    { "dot",         getEndBlock   },
    { "code",        getEndCode    },
    { "icode",       getEndBlock   },
    { "msc",         getEndBlock   },
    { "verbatim",    getEndBlock   },
    { "iverbatim",   getEndBlock   },
    { "iliteral",    getEndBlock   },
    { "latexonly",   getEndBlock   },
    { "htmlonly",    getEndBlock   },
    { "xmlonly",     getEndBlock   },
    { "rtfonly",     getEndBlock   },
    { "manonly",     getEndBlock   },
    { "docbookonly", getEndBlock   },
    { "startuml",    getEndUml     },
    { "f",           getEndFormula }
  };

  bool openBracket = offset>0 && data[-1]=='{';
  bool isEscaped = offset>0 && (data[-1]=='\\' || data[-1]=='@');
  if (isEscaped) return QCString();

  int end=1;
  while (end<size && (data[end]>='a' && data[end]<='z')) end++;
  if (end==1) return QCString();
  std::string blockName(data+1,end-1);
  auto it = blockNames.find(blockName);
  QCString result;
  if (it!=blockNames.end()) // there is a function assigned
  {
    result = it->second(blockName, openBracket, end<size ? data[end] : 0);
  }
  AUTO_TRACE_EXIT("result={}",result);
  return result;
}

int Markdown::isSpecialCommand(const char *data,int offset,int size)
{
  AUTO_TRACE("data='{}' offset={} size={}",Trace::trunc(data),offset,size);

  using EndCmdFunc = int (*)(const char *,int,int);

  static const auto endOfLine = [](const char *data_,int offset_,int size_) -> int
  {
    // skip until the end of line (allowing line continuation characters)
    char lc = 0;
    char c;
    while (offset_<size_ && ((c=data_[offset_])!='\n' || lc=='\\'))
    {
      if (c=='\\')     lc='\\'; // last character was a line continuation
      else if (c!=' ') lc=0;    // rest line continuation
      offset_++;
    }
    return offset_;
  };

  static const auto endOfLabel = [](const char *data_,int offset_,int size_) -> int
  {
    if (offset_<size_ && data_[offset_]==' ') // we expect a space before the label
    {
      char c;
      offset_++;
      // skip over spaces
      while (offset_<size_ && data_[offset_]==' ') offset_++;
      // skip over label
      while (offset_<size_ && (c=data_[offset_])!=' ' && c!='\\' && c!='@' && c!='\n') offset_++;
      return offset_;
    }
    return 0;
  };

  static const auto endOfParam = [](const char *data_,int offset_,int size_) -> int
  {
    int index=offset_;
    if (index<size_ && data_[index]==' ') // skip over optional spaces
    {
      index++;
      while (index<size_ && data_[index]==' ') index++;
    }
    if (index<size_ && data_[index]=='[') // find matching ']'
    {
      index++;
      char c;
      while (index<size_ && (c=data_[index])!=']' && c!='\n') index++;
      if (index==size_ || data_[index]!=']') return 0; // invalid parameter
      offset_=index+1; // part after [...] is the parameter name
    }
    return endOfLabel(data_,offset_,size_);
  };

  static const auto endOfFuncLike = [](const char *data_,int offset_,int size_,bool allowSpaces) -> int
  {
    if (offset_<size_ && data_[offset_]==' ') // we expect a space before the name
    {
      char c=0;
      offset_++;
      // skip over spaces
      while (offset_<size_ && data_[offset_]==' ')
      {
        offset_++;
      }
      // skip over name (and optionally type)
      while (offset_<size_ && (c=data_[offset_])!='\n' && (allowSpaces || c!=' ') && c!='(')
      {
        offset_++;
      }
      if (c=='(') // find the end of the function
      {
        int count=1;
        offset_++;
        while (offset_<size_ && (c=data_[offset_++]))
        {
          if      (c=='(') count++;
          else if (c==')') count--;
          if (count==0) return offset_;
        }
      }
      return offset_;
    }
    return 0;
  };

  static const auto endOfFunc = [](const char *data_,int offset_,int size_) -> int
  {
    return endOfFuncLike(data_,offset_,size_,true);
  };

  static const auto endOfGuard = [](const char *data_,int offset_,int size_) -> int
  {
    return endOfFuncLike(data_,offset_,size_,false);
  };

  static const std::unordered_map<std::string,EndCmdFunc> cmdNames =
  {
    { "a",              endOfLabel },
    { "addindex",       endOfLine  },
    { "addtogroup",     endOfLabel },
    { "anchor",         endOfLabel },
    { "b",              endOfLabel },
    { "c",              endOfLabel },
    { "category",       endOfLine  },
    { "cite",           endOfLabel },
    { "class",          endOfLine  },
    { "concept",        endOfLine  },
    { "copybrief",      endOfFunc  },
    { "copydetails",    endOfFunc  },
    { "copydoc",        endOfFunc  },
    { "def",            endOfFunc  },
    { "defgroup",       endOfLabel },
    { "diafile",        endOfLine  },
    { "dir",            endOfLine  },
    { "dockbookinclude",endOfLine  },
    { "dontinclude",    endOfLine  },
    { "dotfile",        endOfLine  },
    { "dotfile",        endOfLine  },
    { "e",              endOfLabel },
    { "elseif",         endOfGuard },
    { "em",             endOfLabel },
    { "emoji",          endOfLabel },
    { "enum",           endOfLabel },
    { "example",        endOfLine  },
    { "exception",      endOfLine  },
    { "extends",        endOfLabel },
    { "file",           endOfLine  },
    { "fn",             endOfFunc  },
    { "headerfile",     endOfLine  },
    { "htmlinclude",    endOfLine  },
    { "idlexcept",      endOfLine  },
    { "if",             endOfGuard },
    { "ifnot",          endOfGuard },
    { "image",          endOfLine  },
    { "implements",     endOfLine  },
    { "include",        endOfLine  },
    { "includedoc",     endOfLine  },
    { "includelineno",  endOfLine  },
    { "ingroup",        endOfLabel },
    { "interface",      endOfLine  },
    { "interface",      endOfLine  },
    { "latexinclude",   endOfLine  },
    { "maninclude",     endOfLine  },
    { "memberof",       endOfLabel },
    { "mscfile",        endOfLine  },
    { "namespace",      endOfLabel },
    { "noop",           endOfLine  },
    { "overload",       endOfLine  },
    { "p",              endOfLabel },
    { "package",        endOfLabel },
    { "page",           endOfLabel },
    { "paragraph",      endOfLabel },
    { "param",          endOfParam },
    { "property",       endOfLine  },
    { "protocol",       endOfLine  },
    { "qualifier",      endOfLine  },
    { "ref",            endOfLabel },
    { "refitem",        endOfLine  },
    { "related",        endOfLabel },
    { "relatedalso",    endOfLabel },
    { "relates",        endOfLabel },
    { "relatesalso",    endOfLabel },
    { "retval",         endOfLabel },
    { "rtfinclude",     endOfLine  },
    { "section",        endOfLabel },
    { "skip",           endOfLine  },
    { "skipline",       endOfLine  },
    { "snippet",        endOfLine  },
    { "snippetdoc",     endOfLine  },
    { "snippetlineno",  endOfLine  },
    { "struct",         endOfLine  },
    { "subpage",        endOfLabel },
    { "subsection",     endOfLabel },
    { "subsubsection",  endOfLabel },
    { "throw",          endOfLabel },
    { "throws",         endOfLabel },
    { "tparam",         endOfLabel },
    { "typedef",        endOfLine  },
    { "union",          endOfLine  },
    { "until",          endOfLine  },
    { "var",            endOfLine  },
    { "verbinclude",    endOfLine  },
    { "weakgroup",      endOfLabel },
    { "xmlinclude",     endOfLine  },
    { "xrefitem",       endOfLabel }
  };

  bool isEscaped = offset>0 && (data[-1]=='\\' || data[-1]=='@');
  if (isEscaped) return 0;

  int end=1;
  while (end<size && (data[end]>='a' && data[end]<='z')) end++;
  if (end==1) return 0;
  std::string cmdName(data+1,end-1);
  int result=0;
  auto it = cmdNames.find(cmdName);
  if (it!=cmdNames.end()) // command with parameters that should be ignored by markdown
  {
    // find the end of the parameters
    result = it->second(data,end,size);
  }
  AUTO_TRACE_EXIT("result={}",result);
  return result;
}

/** looks for the next emph char, skipping other constructs, and
 *  stopping when either it is found, or we are at the end of a paragraph.
 */
int Markdown::findEmphasisChar(const char *data, int size, char c, int c_size)
{
  AUTO_TRACE("data='{}' size={} c={} c_size={}",Trace::trunc(data),size,c,c_size);
  int i = 1;

  while (i<size)
  {
    while (i<size && data[i]!=c    && data[i]!='`' &&
                     data[i]!='\\' && data[i]!='@' &&
                     !(data[i]=='/' && data[i-1]=='<') && // html end tag also ends emphasis
                     data[i]!='\n') i++;
    //printf("findEmphasisChar: data=[%s] i=%d c=%c\n",data,i,data[i]);

    // not counting escaped chars or characters that are unlikely
    // to appear as the end of the emphasis char
    if (ignoreCloseEmphChar(i-1))
    {
      i++;
      continue;
    }
    else
    {
      // get length of emphasis token
      int len = 0;
      while (i+len<size && data[i+len]==c)
      {
        len++;
      }

      if (len>0)
      {
        if (len!=c_size || (i<size-len && isIdChar(i+len))) // to prevent touching some_underscore_identifier
        {
          i=i+len;
          continue;
        }
        AUTO_TRACE_EXIT("result={}",i);
        return i; // found it
      }
    }

    // skipping a code span
    if (data[i]=='`')
    {
      int snb=0;
      while (i<size && data[i]=='`') snb++,i++;

      // find same pattern to end the span
      int enb=0;
      while (i<size && enb<snb)
      {
        if (data[i]=='`') enb++;
        if (snb==1 && data[i]=='\'') break; // ` ended by '
        i++;
      }
    }
    else if (data[i]=='@' || data[i]=='\\')
    { // skip over blocks that should not be processed
      QCString endBlockName = isBlockCommand(data+i,i,size-i);
      if (!endBlockName.isEmpty())
      {
        i++;
        int l = endBlockName.length();
        while (i<size-l)
        {
          if ((data[i]=='\\' || data[i]=='@') && // command
              data[i-1]!='\\' && data[i-1]!='@') // not escaped
          {
            if (qstrncmp(&data[i+1],endBlockName.data(),l)==0)
            {
              break;
            }
          }
          i++;
        }
      }
      else if (i<size-1 && isIdChar(i+1)) // @cmd, stop processing, see bug 690385
      {
        return 0;
      }
      else
      {
        i++;
      }
    }
    else if (data[i-1]=='<' && data[i]=='/') // html end tag invalidates emphasis
    {
      return 0;
    }
    else if (data[i]=='\n') // end * or _ at paragraph boundary
    {
      i++;
      while (i<size && data[i]==' ') i++;
      if (i>=size || data[i]=='\n')
      {
        return 0;
      } // empty line -> paragraph
    }
    else // should not get here!
    {
      i++;
    }
  }
  return 0;
}

/** process single emphasis */
int Markdown::processEmphasis1(const char *data, int size, char c)
{
  AUTO_TRACE("data='{}' size={} c={}",Trace::trunc(data),size,c);
  int i = 0, len;

  /* skipping one symbol if coming from emph3 */
  if (size>1 && data[0]==c && data[1]==c) { i=1; }

  while (i<size)
  {
    len = findEmphasisChar(data+i, size-i, c, 1);
    if (len==0) { return 0; }
    i+=len;
    if (i>=size) { return 0; }

    if (i+1<size && data[i+1]==c)
    {
      i++;
      continue;
    }
    if (data[i]==c && data[i-1]!=' ' && data[i-1]!='\n')
    {
      m_out.addStr("<em>");
      processInline(data,i);
      m_out.addStr("</em>");
      AUTO_TRACE_EXIT("result={}",i+1);
      return i+1;
    }
  }
  return 0;
}

/** process double emphasis */
int Markdown::processEmphasis2(const char *data, int size, char c)
{
  AUTO_TRACE("data='{}' size={} c={}",Trace::trunc(data),size,c);
  int i = 0, len;

  while (i<size)
  {
    len = findEmphasisChar(data+i, size-i, c, 2);
    if (len==0)
    {
      return 0;
    }
    i += len;
    if (i+1<size && data[i]==c && data[i+1]==c && i && data[i-1]!=' ' &&
        data[i-1]!='\n'
       )
    {
      if (c == '~') m_out.addStr("<strike>");
      else m_out.addStr("<strong>");
      processInline(data,i);
      if (c == '~') m_out.addStr("</strike>");
      else m_out.addStr("</strong>");
      AUTO_TRACE_EXIT("result={}",i+2);
      return i + 2;
    }
    i++;
  }
  return 0;
}

/** Parsing triple emphasis.
 *  Finds the first closing tag, and delegates to the other emph
 */
int Markdown::processEmphasis3(const char *data, int size, char c)
{
  AUTO_TRACE("data='{}' size={} c={}",Trace::trunc(data),size,c);
  int i = 0, len;

  while (i<size)
  {
    len = findEmphasisChar(data+i, size-i, c, 3);
    if (len==0)
    {
      return 0;
    }
    i+=len;

    /* skip whitespace preceded symbols */
    if (data[i]!=c || data[i-1]==' ' || data[i-1]=='\n')
    {
      continue;
    }

    if (i+2<size && data[i+1]==c && data[i+2]==c)
    {
      m_out.addStr("<em><strong>");
      processInline(data,i);
      m_out.addStr("</strong></em>");
      AUTO_TRACE_EXIT("result={}",i+3);
      return i+3;
    }
    else if (i+1<size && data[i+1]==c)
    {
      // double symbol found, handing over to emph1
      len = processEmphasis1(data-2, size+2, c);
      if (len==0)
      {
        return 0;
      }
      else
      {
        AUTO_TRACE_EXIT("result={}",len-2);
        return len - 2;
      }
    }
    else
    {
      // single symbol found, handing over to emph2
      len = processEmphasis2(data-1, size+1, c);
      if (len==0)
      {
        return 0;
      }
      else
      {
        AUTO_TRACE_EXIT("result={}",len-1);
        return len - 1;
      }
    }
  }
  return 0;
}

/** Process ndash and mdashes */
int Markdown::processNmdash(const char *data,int off,int size)
{
  AUTO_TRACE("data='{}' off={} size={}",Trace::trunc(data),off,size);
  // precondition: data[0]=='-'
  int i=1;
  int count=1;
  if (i<size && data[i]=='-') // found --
  {
    count++,i++;
  }
  if (i<size && data[i]=='-') // found ---
  {
    count++,i++;
  }
  if (i<size && data[i]=='-') // found ----
  {
    count++;
  }
  if (count>=2 && off>=2 && qstrncmp(data-2,"<!",2)==0)
  { AUTO_TRACE_EXIT("result={}",1-count); return 1-count; } // start HTML comment
  if (count==2 && (data[2]=='>'))
  { return 0; } // end HTML comment
  if (count==2 && (off<8 || qstrncmp(data-8,"operator",8)!=0)) // -- => ndash
  {
    m_out.addStr("&ndash;");
    AUTO_TRACE_EXIT("result=2");
    return 2;
  }
  else if (count==3) // --- => ndash
  {
    m_out.addStr("&mdash;");
    AUTO_TRACE_EXIT("result=3");
    return 3;
  }
  // not an ndash or mdash
  return 0;
}

/** Process quoted section "...", can contain one embedded newline */
int Markdown::processQuoted(const char *data,int,int size)
{
  AUTO_TRACE("data='{}' size={}",Trace::trunc(data),size);
  int i=1;
  int nl=0;
  while (i<size && data[i]!='"' && nl<2)
  {
    if (data[i]=='\n') nl++;
    i++;
  }
  if (i<size && data[i]=='"' && nl<2)
  {
    m_out.addStr(data,i+1);
    AUTO_TRACE_EXIT("result={}",i+2);
    return i+1;
  }
  // not a quoted section
  return 0;
}

/** Process a HTML tag. Note that <pre>..</pre> are treated specially, in
 *  the sense that all code inside is written unprocessed
 */
int Markdown::processHtmlTagWrite(const char *data,int offset,int size,bool doWrite)
{
  AUTO_TRACE("data='{}' offset={} size={} doWrite={}",Trace::trunc(data),offset,size,doWrite);
  if (offset>0 && data[-1]=='\\') { return 0; } // escaped <

  // find the end of the html tag
  int i=1;
  int l=0;
  // compute length of the tag name
  while (i<size && isIdChar(i)) i++,l++;
  QCString tagName;
  convertStringFragment(tagName,data+1,i-1);
  if (tagName.lower()=="pre") // found <pre> tag
  {
    bool insideStr=FALSE;
    while (i<size-6)
    {
      char c=data[i];
      if (!insideStr && c=='<') // potential start of html tag
      {
        if (data[i+1]=='/' &&
            tolower(data[i+2])=='p' && tolower(data[i+3])=='r' &&
            tolower(data[i+4])=='e' && tolower(data[i+5])=='>')
        { // found </pre> tag, copy from start to end of tag
          if (doWrite) m_out.addStr(data,i+6);
          //printf("found <pre>..</pre> [%d..%d]\n",0,i+6);
          AUTO_TRACE_EXIT("result={}",i+6);
          return i+6;
        }
      }
      else if (insideStr && c=='"')
      {
        if (data[i-1]!='\\') insideStr=FALSE;
      }
      else if (c=='"')
      {
        insideStr=TRUE;
      }
      i++;
    }
  }
  else // some other html tag
  {
    if (l>0 && i<size)
    {
      if (data[i]=='/' && i<size-1 && data[i+1]=='>') // <bla/>
      {
        //printf("Found htmlTag={%s}\n",qPrint(QCString(data).left(i+2)));
        if (doWrite) m_out.addStr(data,i+2);
        AUTO_TRACE_EXIT("result={}",i+2);
        return i+2;
      }
      else if (data[i]=='>') // <bla>
      {
        //printf("Found htmlTag={%s}\n",qPrint(QCString(data).left(i+1)));
        if (doWrite) m_out.addStr(data,i+1);
        AUTO_TRACE_EXIT("result={}",i+1);
        return i+1;
      }
      else if (data[i]==' ') // <bla attr=...
      {
        i++;
        bool insideAttr=FALSE;
        while (i<size)
        {
          if (!insideAttr && data[i]=='"')
          {
            insideAttr=TRUE;
          }
          else if (data[i]=='"' && data[i-1]!='\\')
          {
            insideAttr=FALSE;
          }
          else if (!insideAttr && data[i]=='>') // found end of tag
          {
            //printf("Found htmlTag={%s}\n",qPrint(QCString(data).left(i+1)));
            if (doWrite) m_out.addStr(data,i+1);
            AUTO_TRACE_EXIT("result={}",i+1);
            return i+1;
          }
          i++;
        }
      }
    }
  }
  AUTO_TRACE_EXIT("not a valid html tag");
  return 0;
}

int Markdown::processHtmlTag(const char *data,int offset,int size)
{
  AUTO_TRACE("data='{}' offset={} size={}",Trace::trunc(data),offset,size);
  return processHtmlTagWrite(data,offset,size,true);
}

int Markdown::processEmphasis(const char *data,int offset,int size)
{
  AUTO_TRACE("data='{}' offset={} size={}",Trace::trunc(data),offset,size);
  if ((offset>0 && !isOpenEmphChar(-1)) || // invalid char before * or _
      (size>1 && data[0]!=data[1] && !(isIdChar(1) || extraChar(1) || data[1]=='[')) || // invalid char after * or _
      (size>2 && data[0]==data[1] && !(isIdChar(2) || extraChar(2) || data[2]=='[')))   // invalid char after ** or __
  {
    return 0;
  }

  char c = data[0];
  int ret;
  if (size>2 && c!='~' && data[1]!=c) // _bla or *bla
  {
    // whitespace cannot follow an opening emphasis
    if (data[1]==' ' || data[1]=='\n' ||
        (ret = processEmphasis1(data+1, size-1, c)) == 0)
    {
      return 0;
    }
    AUTO_TRACE_EXIT("result={}",ret+1);
    return ret+1;
  }
  if (size>3 && data[1]==c && data[2]!=c) // __bla or **bla
  {
    if (data[2]==' ' || data[2]=='\n' ||
        (ret = processEmphasis2(data+2, size-2, c)) == 0)
    {
      return 0;
    }
    AUTO_TRACE_EXIT("result={}",ret+2);
    return ret+2;
  }
  if (size>4 && c!='~' && data[1]==c && data[2]==c && data[3]!=c) // ___bla or ***bla
  {
    if (data[3]==' ' || data[3]=='\n' ||
        (ret = processEmphasis3(data+3, size-3, c)) == 0)
    {
      return 0;
    }
    AUTO_TRACE_EXIT("result={}",ret+3);
    return ret+3;
  }
  return 0;
}

void Markdown::writeMarkdownImage(const char *fmt, bool inline_img, bool explicitTitle,
                                  const QCString &title, const QCString &content,
                                  const QCString &link, const QCString &attrs,
                                  const FileDef *fd)
{
  AUTO_TRACE("fmt={} inline_img={} explicitTitle={} title={} content={} link={} attrs={}",
              fmt,inline_img,explicitTitle,Trace::trunc(title),Trace::trunc(content),link,attrs);
  QCString attributes = getFilteredImageAttributes(fmt, attrs);
  m_out.addStr("@image");
  if (inline_img)
  {
    m_out.addStr("{inline}");
  }
  m_out.addStr(" ");
  m_out.addStr(fmt);
  m_out.addStr(" ");
  m_out.addStr(link.mid(fd ? 0 : 5));
  if (!explicitTitle && !content.isEmpty())
  {
    m_out.addStr(" \"");
    m_out.addStr(escapeDoubleQuotes(content));
    m_out.addStr("\"");
  }
  else if ((content.isEmpty() || explicitTitle) && !title.isEmpty())
  {
    m_out.addStr(" \"");
    m_out.addStr(escapeDoubleQuotes(title));
    m_out.addStr("\"");
  }
  else
  {
    m_out.addStr(" ");// so the line break will not be part of the image name
  }
  if (!attributes.isEmpty())
  {
    m_out.addStr(" ");
    m_out.addStr(attributes);
    m_out.addStr(" ");
  }
  m_out.addStr("\\ilinebr ");
}

int Markdown::processLink(const char *data,int offset,int size)
{
  AUTO_TRACE("data='{}' offset={} size={}",Trace::trunc(data),offset,size);
  QCString content;
  QCString link;
  QCString title;
  int contentStart,contentEnd,linkStart,titleStart,titleEnd;
  bool isImageLink = FALSE;
  bool isImageInline = FALSE;
  bool isToc = FALSE;
  int i=1;
  if (data[0]=='!')
  {
    isImageLink = TRUE;
    if (size<2 || data[1]!='[')
    {
      return 0;
    }

    // if there is non-whitespace before the ![ within the scope of two new lines, the image
    // is considered inlined, i.e. the image is not preceded by an empty line
    int numNLsNeeded=2;
    int pos = -1;
    while (pos>=-offset && numNLsNeeded>0)
    {
      if (data[pos]=='\n') numNLsNeeded--;
      else if (data[pos]!=' ') // found non-whitespace, stop searching
      {
        isImageInline=true;
        break;
      }
      pos--;
    }
    // skip '!['
    i++;
  }
  contentStart=i;
  int level=1;
  int nlTotal=0;
  int nl=0;
  // find the matching ]
  while (i<size)
  {
    if (data[i-1]=='\\') // skip escaped characters
    {
    }
    else if (data[i]=='[')
    {
      level++;
    }
    else if (data[i]==']')
    {
      level--;
      if (level<=0) break;
    }
    else if (data[i]=='\n')
    {
      nl++;
      if (nl>1) { return 0; } // only allow one newline in the content
    }
    i++;
  }
  nlTotal += nl;
  nl = 0;
  if (i>=size) return 0; // premature end of comment -> no link
  contentEnd=i;
  convertStringFragment(content,data+contentStart,contentEnd-contentStart);
  //printf("processLink: content={%s}\n",qPrint(content));
  if (!isImageLink && content.isEmpty()) { return 0; } // no link text
  i++; // skip over ]

  bool whiteSpace = false;
  // skip whitespace
  while (i<size && data[i]==' ') {whiteSpace = true; i++;}
  if (i<size && data[i]=='\n') // one newline allowed here
  {
    whiteSpace = true;
    i++;
    nl++;
    // skip more whitespace
    while (i<size && data[i]==' ') i++;
  }
  nlTotal += nl;
  nl = 0;
  if (whiteSpace && i<size && (data[i]=='(' || data[i]=='[')) return 0;

  bool explicitTitle=FALSE;
  if (i<size && data[i]=='(') // inline link
  {
    i++;
    while (i<size && data[i]==' ') i++;
    bool uriFormat=false;
    if (i<size && data[i]=='<') { i++; uriFormat=true; }
    linkStart=i;
    int braceCount=1;
    while (i<size && data[i]!='\'' && data[i]!='"' && braceCount>0)
    {
      if (data[i]=='\n') // unexpected EOL
      {
        nl++;
        if (nl>1) { return 0; }
      }
      else if (data[i]=='(')
      {
        braceCount++;
      }
      else if (data[i]==')')
      {
        braceCount--;
      }
      if (braceCount>0)
      {
        i++;
      }
    }
    nlTotal += nl;
    nl = 0;
    if (i>=size || data[i]=='\n') { return 0; }
    convertStringFragment(link,data+linkStart,i-linkStart);
    link = link.stripWhiteSpace();
    //printf("processLink: link={%s}\n",qPrint(link));
    if (link.isEmpty()) { return 0; }
    if (uriFormat && link.at(link.length()-1)=='>') link=link.left(link.length()-1);

    // optional title
    if (data[i]=='\'' || data[i]=='"')
    {
      char c = data[i];
      i++;
      titleStart=i;
      nl=0;
      while (i<size)
      {
        if (data[i]=='\n')
        {
          if (nl>1) { return 0; }
          nl++;
        }
        else if (data[i]=='\\') // escaped char in string
        {
          i++;
        }
        else if (data[i]==c)
        {
          i++;
          break;
        }
        i++;
      }
      if (i>=size)
      {
        return 0;
      }
      titleEnd = i-1;
      // search back for closing marker
      while (titleEnd>titleStart && data[titleEnd]==' ') titleEnd--;
      if (data[titleEnd]==c) // found it
      {
        convertStringFragment(title,data+titleStart,titleEnd-titleStart);
        explicitTitle=TRUE;
        while (i<size)
        {
          if (data[i]==' ')i++; // remove space after the closing quote and the closing bracket
          else if (data[i] == ')') break; // the end bracket
          else // illegal
          {
            return 0;
          }
        }
      }
      else
      {
        return 0;
      }
    }
    i++;
  }
  else if (i<size && data[i]=='[') // reference link
  {
    i++;
    linkStart=i;
    nl=0;
    // find matching ]
    while (i<size && data[i]!=']')
    {
      if (data[i]=='\n')
      {
        nl++;
        if (nl>1) { return 0; }
      }
      i++;
    }
    if (i>=size) { return 0; }
    // extract link
    convertStringFragment(link,data+linkStart,i-linkStart);
    //printf("processLink: link={%s}\n",qPrint(link));
    link = link.stripWhiteSpace();
    if (link.isEmpty()) // shortcut link
    {
      link=content;
    }
    // lookup reference
    QCString link_lower = link.lower();
    auto lr_it=m_linkRefs.find(link_lower.str());
    if (lr_it!=m_linkRefs.end()) // found it
    {
      link  = lr_it->second.link;
      title = lr_it->second.title;
      //printf("processLink: ref: link={%s} title={%s}\n",qPrint(link),qPrint(title));
    }
    else // reference not found!
    {
      //printf("processLink: ref {%s} do not exist\n",link.qPrint(lower()));
      return 0;
    }
    i++;
  }
  else if (i<size && data[i]!=':' && !content.isEmpty()) // minimal link ref notation [some id]
  {
    QCString content_lower = content.lower();
    auto lr_it = m_linkRefs.find(content_lower.str());
    //printf("processLink: minimal link {%s} lr=%p",qPrint(content),lr);
    if (lr_it!=m_linkRefs.end()) // found it
    {
      link  = lr_it->second.link;
      title = lr_it->second.title;
      explicitTitle=TRUE;
      i=contentEnd;
    }
    else if (content=="TOC")
    {
      isToc=TRUE;
      i=contentEnd;
    }
    else
    {
      return 0;
    }
    i++;
  }
  else
  {
    return 0;
  }
  nlTotal += nl;

  // search for optional image attributes
  QCString attributes;
  if (isImageLink)
  {
    int j = i;
    // skip over whitespace
    while (j<size && data[j]==' ') { j++; }
    if (j<size && data[j]=='{') // we have attributes
    {
      i = j;
      // skip over '{'
      i++;
      int attributesStart=i;
      nl=0;
      // find the matching '}'
      while (i<size)
      {
        if (data[i-1]=='\\') // skip escaped characters
        {
        }
        else if (data[i]=='{')
        {
          level++;
        }
        else if (data[i]=='}')
        {
          level--;
          if (level<=0) break;
        }
        else if (data[i]=='\n')
        {
          nl++;
          if (nl>1) { return 0; } // only allow one newline in the content
        }
        i++;
      }
      nlTotal += nl;
      if (i>=size) return 0; // premature end of comment -> no attributes
      int attributesEnd=i;
      convertStringFragment(attributes,data+attributesStart,attributesEnd-attributesStart);
      i++; // skip over '}'
    }
    if (!isImageInline)
    {
      // if there is non-whitespace after the image within the scope of two new lines, the image
      // is considered inlined, i.e. the image is not followed by an empty line
      int numNLsNeeded=2;
      int pos = i;
      while (pos<size && numNLsNeeded>0)
      {
        if (data[pos]=='\n') numNLsNeeded--;
        else if (data[pos]!=' ') // found non-whitespace, stop searching
        {
          isImageInline=true;
          break;
        }
        pos++;
      }
    }
  }

  if (isToc) // special case for [TOC]
  {
    int toc_level = Config_getInt(TOC_INCLUDE_HEADINGS);
    if (toc_level > 0 && toc_level <=5)
    {
      m_out.addStr("@tableofcontents{html:");
      m_out.addStr(QCString().setNum(toc_level));
      m_out.addStr("}");
    }
  }
  else if (isImageLink)
  {
    bool ambig;
    FileDef *fd=0;
    if (link.find("@ref ")!=-1 || link.find("\\ref ")!=-1 ||
        (fd=findFileDef(Doxygen::imageNameLinkedMap,link,ambig)))
        // assume doxygen symbol link or local image link
    {
      // check if different handling is needed per format
      writeMarkdownImage("html",    isImageInline, explicitTitle, title, content, link, attributes, fd);
      writeMarkdownImage("latex",   isImageInline, explicitTitle, title, content, link, attributes, fd);
      writeMarkdownImage("rtf",     isImageInline, explicitTitle, title, content, link, attributes, fd);
      writeMarkdownImage("docbook", isImageInline, explicitTitle, title, content, link, attributes, fd);
      writeMarkdownImage("xml",     isImageInline, explicitTitle, title, content, link, attributes, fd);
    }
    else
    {
      m_out.addStr("<img src=\"");
      m_out.addStr(link);
      m_out.addStr("\" alt=\"");
      m_out.addStr(content);
      m_out.addStr("\"");
      if (!title.isEmpty())
      {
        m_out.addStr(" title=\"");
        m_out.addStr(substitute(title.simplifyWhiteSpace(),"\"","&quot;"));
        m_out.addStr("\"");
      }
      m_out.addStr("/>");
    }
  }
  else
  {
    SrcLangExt lang = getLanguageFromFileName(link);
    int lp=-1;
    if ((lp=link.find("@ref "))!=-1 || (lp=link.find("\\ref "))!=-1 || (lang==SrcLangExt_Markdown && !isURL(link)))
        // assume doxygen symbol link
    {
      if (lp==-1) // link to markdown page
      {
        m_out.addStr("@ref ");
        if (!(Portable::isAbsolutePath(link) || isURL(link)))
        {
          FileInfo forg(link.str());
          if (forg.exists() && forg.isReadable())
          {
            link = forg.absFilePath();
          }
          else if (!(forg.exists() && forg.isReadable()))
          {
            FileInfo fi(m_fileName.str());
            QCString mdFile = m_fileName.left(m_fileName.length()-fi.fileName().length()) + link;
            FileInfo fmd(mdFile.str());
            if (fmd.exists() && fmd.isReadable())
            {
              link = fmd.absFilePath().data();
            }
          }
        }
      }
      m_out.addStr(link);
      m_out.addStr(" \"");
      if (explicitTitle && !title.isEmpty())
      {
        m_out.addStr(substitute(title,"\"","&quot;"));
      }
      else
      {
        m_out.addStr(substitute(content,"\"","&quot;"));
      }
      m_out.addStr("\"");
    }
    else if (link.find('/')!=-1 || link.find('.')!=-1 || link.find('#')!=-1)
    { // file/url link
      if (link.at(0) == '#')
      {
        m_out.addStr("@ref ");
        m_out.addStr(link.mid(1));
        m_out.addStr(" \"");
        m_out.addStr(substitute(content.simplifyWhiteSpace(),"\"","&quot;"));
        m_out.addStr("\"");

      }
      else
      {
        m_out.addStr("<a href=\"");
        m_out.addStr(link);
        m_out.addStr("\"");
        for (int ii = 0; ii < nlTotal; ii++) m_out.addStr("\n");
        if (!title.isEmpty())
        {
          m_out.addStr(" title=\"");
          m_out.addStr(substitute(title.simplifyWhiteSpace(),"\"","&quot;"));
          m_out.addStr("\"");
        }
        m_out.addStr(" ");
        m_out.addStr(externalLinkTarget());
        m_out.addStr(">");
        content = substitute(content.simplifyWhiteSpace(),"\"","\\\"");
        processInline(content.data(),content.length());
        m_out.addStr("</a>");
      }
    }
    else // avoid link to e.g. F[x](y)
    {
      //printf("no link for '%s'\n",qPrint(link));
      return 0;
    }
  }
  AUTO_TRACE_EXIT("result={}",i);
  return i;
}

/** '`' parsing a code span (assuming codespan != 0) */
int Markdown::processCodeSpan(const char *data, int /*offset*/, int size)
{
  AUTO_TRACE("data='{}' size={}",Trace::trunc(data),size);
  int end, nb = 0, i, f_begin, f_end;

  /* counting the number of backticks in the delimiter */
  while (nb<size && data[nb]=='`')
  {
    nb++;
  }

  /* finding the next delimiter */
  i = 0;
  int nl=0;
  for (end=nb; end<size && i<nb && nl<2; end++)
  {
    if (data[end]=='`')
    {
      i++;
    }
    else if (data[end]=='\n')
    {
      i=0;
      nl++;
    }
    else if (data[end]=='\'' && nb==1 && (end==size-1 || (end<size-1 && !isIdChar(end+1))))
    { // look for quoted strings like 'some word', but skip strings like `it's cool`
      QCString textFragment;
      convertStringFragment(textFragment,data+nb,end-nb);
      m_out.addStr("&lsquo;");
      m_out.addStr(textFragment);
      m_out.addStr("&rsquo;");
      return end+1;
    }
    else
    {
      i=0;
    }
  }
  if (i < nb && end >= size)
  {
    return 0;  // no matching delimiter
  }
  if (nl==2) // too many newlines inside the span
  {
    return 0;
  }

  // trimming outside whitespaces
  f_begin = nb;
  while (f_begin < end && data[f_begin]==' ')
  {
    f_begin++;
  }
  f_end = end - nb;
  while (f_end > nb && data[f_end-1]==' ')
  {
    f_end--;
  }

  //printf("found code span '%s'\n",qPrint(QCString(data+f_begin).left(f_end-f_begin)));

  /* real code span */
  if (f_begin < f_end)
  {
    QCString codeFragment;
    convertStringFragment(codeFragment,data+f_begin,f_end-f_begin);
    m_out.addStr("<tt>");
    //m_out.addStr(convertToHtml(codeFragment,TRUE));
    m_out.addStr(escapeSpecialChars(codeFragment));
    m_out.addStr("</tt>");
  }
  AUTO_TRACE_EXIT("result={}",end);
  return end;
}

void Markdown::addStrEscapeUtf8Nbsp(const char *s,int len)
{
  AUTO_TRACE("{}",Trace::trunc(s));
  if (Portable::strnstr(s,g_doxy_nbsp,len)==0) // no escape needed -> fast
  {
    m_out.addStr(s,len);
  }
  else // escape needed -> slow
  {
    m_out.addStr(substitute(QCString(s).left(len),g_doxy_nbsp,g_utf8_nbsp));
  }
}

int Markdown::processSpecialCommand(const char *data, int offset, int size)
{
  AUTO_TRACE("{}",Trace::trunc(data));
  int i=1;
  QCString endBlockName = isBlockCommand(data,offset,size);
  if (!endBlockName.isEmpty())
  {
    AUTO_TRACE_ADD("endBlockName={}",endBlockName);
    int l = endBlockName.length();
    while (i<size-l)
    {
      if ((data[i]=='\\' || data[i]=='@') && // command
          data[i-1]!='\\' && data[i-1]!='@') // not escaped
      {
        if (qstrncmp(&data[i+1],endBlockName.data(),l)==0)
        {
          //printf("found end at %d\n",i);
          addStrEscapeUtf8Nbsp(data,i+1+l);
          AUTO_TRACE_EXIT("result={}",i+1+l);
          return i+1+l;
        }
      }
      i++;
    }
  }
  int endPos = isSpecialCommand(data,offset,size);
  if (endPos>0)
  {
    m_out.addStr(data,endPos);
    return endPos;
  }
  if (size>1 && data[0]=='\\') // escaped characters
  {
    char c=data[1];
    if (c=='[' || c==']' || c=='*' || c=='!' || c=='(' || c==')' || c=='`' || c=='_')
    {
      m_out.addChar(data[1]);
      AUTO_TRACE_EXIT("2");
      return 2;
    }
    else if (c=='\\' || c=='@')
    {
      m_out.addChar(data[0]);
      m_out.addChar(data[1]);
      TRACE_RESULT(2);
      return 2;
    }
    else if (c=='-' && size>3 && data[2]=='-' && data[3]=='-') // \---
    {
      m_out.addStr(&data[1],3);
      AUTO_TRACE_EXIT("2");
      return 4;
    }
    else if (c=='-' && size>2 && data[2]=='-') // \--
    {
      m_out.addStr(&data[1],2);
      AUTO_TRACE_EXIT("3");
      return 3;
    }
  }
<<<<<<< HEAD
  else if (size>1 && data[0]=='@') // escaped characters
  {
    char c=data[1];
    if (c=='\\' || c=='@')
    {
      m_out.addChar(data[0]);
      m_out.addChar(data[1]);
      TRACE_RESULT(2);
      return 2;
    }
  }
  TRACE_RESULT(0);
=======
>>>>>>> c7dd4769
  return 0;
}

void Markdown::processInline(const char *data,int size)
{
  AUTO_TRACE("data='{}' size={}",Trace::trunc(data),size);
  int i=0, end=0;
  Action_t action;
  while (i<size)
  {
    // skip over character that do not trigger a specific action
    while (end<size && ((action=m_actions[static_cast<uint8_t>(data[end])])==0)) end++;
    // and add them to the output
    m_out.addStr(data+i,end-i);
    if (end>=size) break;
    i=end;
    // do the action matching a special character at i
    end = action(data+i,i,size-i);
    if (end<=0) // update end
    {
      end=i+1-end;
    }
    else // skip until end
    {
      i+=end;
      end=i;
    }
  }
}

/** returns whether the line is a setext-style hdr underline */
int Markdown::isHeaderline(const char *data, int size, bool allowAdjustLevel)
{
  AUTO_TRACE("data='{}' size={} allowAdjustLevel",Trace::trunc(data),size,allowAdjustLevel);
  int i=0, c=0;
  while (i<size && data[i]==' ') i++;

  // test of level 1 header
  if (data[i]=='=')
  {
    while (i<size && data[i]=='=') i++,c++;
    while (i<size && data[i]==' ') i++;
    int level = (c>1 && (i>=size || data[i]=='\n')) ? 1 : 0;
    if (allowAdjustLevel && level==1 && m_indentLevel==-1)
    {
      // In case a page starts with a header line we use it as title, promoting it to @page.
      // We set g_indentLevel to -1 to promoting the other sections if they have a deeper
      // nesting level than the page header, i.e. @section..@subsection becomes @page..@section.
      // In case a section at the same level is found (@section..@section) however we need
      // to undo this (and the result will be @page..@section).
      m_indentLevel=0;
    }
    AUTO_TRACE_EXIT("result={}",m_indentLevel+level);
    return m_indentLevel+level;
  }
  // test of level 2 header
  if (data[i]=='-')
  {
    while (i<size && data[i]=='-') i++,c++;
    while (i<size && data[i]==' ') i++;
    return (c>1 && (i>=size || data[i]=='\n')) ? m_indentLevel+2 : 0;
  }
  return 0;
}

/** returns TRUE if this line starts a block quote */
bool isBlockQuote(const char *data,int size,int indent)
{
  AUTO_TRACE("data='{}' size={} indent={}",Trace::trunc(data),size,indent);
  int i = 0;
  while (i<size && data[i]==' ') i++;
  if (i<indent+codeBlockIndent) // could be a quotation
  {
    // count >'s and skip spaces
    int level=0;
    while (i<size && (data[i]=='>' || data[i]==' '))
    {
      if (data[i]=='>') level++;
      i++;
    }
    // last characters should be a space or newline,
    // so a line starting with >= does not match, but only when level equals 1
    bool res = (level>0 && i<size && ((data[i-1]==' ') || data[i]=='\n')) || (level > 1);
    AUTO_TRACE_EXIT("result={}",res);
    return res;
  }
  else // too much indentation -> code block
  {
    AUTO_TRACE_EXIT("result=false: too much indentation");
    return FALSE;
  }
}

/** returns end of the link ref if this is indeed a link reference. */
static int isLinkRef(const char *data,int size,
            QCString &refid,QCString &link,QCString &title)
{
  AUTO_TRACE("data='{}' size={}",Trace::trunc(data),size);
  // format: start with [some text]:
  int i = 0;
  while (i<size && data[i]==' ') i++;
  if (i>=size || data[i]!='[') { return 0; }
  i++;
  int refIdStart=i;
  while (i<size && data[i]!='\n' && data[i]!=']') i++;
  if (i>=size || data[i]!=']') { return 0; }
  convertStringFragment(refid,data+refIdStart,i-refIdStart);
  if (refid.isEmpty()) { return 0; }
  AUTO_TRACE_ADD("refid found {}",refid);
  //printf("  isLinkRef: found refid='%s'\n",qPrint(refid));
  i++;
  if (i>=size || data[i]!=':') { return 0; }
  i++;

  // format: whitespace* \n? whitespace* (<url> | url)
  while (i<size && data[i]==' ') i++;
  if (i<size && data[i]=='\n')
  {
    i++;
    while (i<size && data[i]==' ') i++;
  }
  if (i>=size) { return 0; }

  if (i<size && data[i]=='<') i++;
  int linkStart=i;
  while (i<size && data[i]!=' ' && data[i]!='\n') i++;
  int linkEnd=i;
  if (i<size && data[i]=='>') i++;
  if (linkStart==linkEnd) { return 0; } // empty link
  convertStringFragment(link,data+linkStart,linkEnd-linkStart);
  AUTO_TRACE_ADD("link found {}",Trace::trunc(link));
  if (link=="@ref" || link=="\\ref")
  {
    int argStart=i;
    while (i<size && data[i]!='\n' && data[i]!='"') i++;
    QCString refArg;
    convertStringFragment(refArg,data+argStart,i-argStart);
    link+=refArg;
  }

  title.resize(0);

  // format: (whitespace* \n? whitespace* ( 'title' | "title" | (title) ))?
  int eol=0;
  while (i<size && data[i]==' ') i++;
  if (i<size && data[i]=='\n')
  {
    eol=i;
    i++;
    while (i<size && data[i]==' ') i++;
  }
  if (i>=size)
  {
    AUTO_TRACE_EXIT("result={}: end of isLinkRef while looking for title",i);
    return i; // end of buffer while looking for the optional title
  }

  char c = data[i];
  if (c=='\'' || c=='"' || c=='(') // optional title present?
  {
    //printf("  start of title found! char='%c'\n",c);
    i++;
    if (c=='(') c=')'; // replace c by end character
    int titleStart=i;
    // search for end of the line
    while (i<size && data[i]!='\n') i++;
    eol = i;

    // search back to matching character
    int end=i-1;
    while (end>titleStart && data[end]!=c) end--;
    if (end>titleStart)
    {
      convertStringFragment(title,data+titleStart,end-titleStart);
    }
    AUTO_TRACE_ADD("title found {}",Trace::trunc(title));
  }
  while (i<size && data[i]==' ') i++;
  //printf("end of isLinkRef: i=%d size=%d data[i]='%c' eol=%d\n",
  //    i,size,data[i],eol);
  if      (i>=size)       { AUTO_TRACE_EXIT("result={}",i);   return i; }    // end of buffer while ref id was found
  else if (eol)           { AUTO_TRACE_EXIT("result={}",eol); return eol; }  // end of line while ref id was found
  return 0;                            // invalid link ref
}

static bool isHRuler(const char *data,int size)
{
  AUTO_TRACE("data='{}' size={}",Trace::trunc(data),size);
  int i=0;
  if (size>0 && data[size-1]=='\n') size--; // ignore newline character
  while (i<size && data[i]==' ') i++;
  if (i>=size) { AUTO_TRACE_EXIT("result=false: empty line"); return FALSE; } // empty line
  char c=data[i];
  if (c!='*' && c!='-' && c!='_')
  {
    AUTO_TRACE_EXIT("result=false: {} is not a hrule character",c);
    return FALSE; // not a hrule character
  }
  int n=0;
  while (i<size)
  {
    if (data[i]==c)
    {
      n++; // count rule character
    }
    else if (data[i]!=' ')
    {
      AUTO_TRACE_EXIT("result=false: line contains non hruler characters");
      return FALSE; // line contains non hruler characters
    }
    i++;
  }
  AUTO_TRACE_EXIT("result={}",n>=3);
  return n>=3; // at least 3 characters needed for a hruler
}

static QCString extractTitleId(QCString &title, int level)
{
  AUTO_TRACE("title={} level={}",Trace::trunc(title),level);
  // match e.g. '{#id-b11} ' and capture 'id-b11'
  static const reg::Ex r2(R"({#(\a[\w-]*)}\s*$)");
  reg::Match match;
  std::string ti = title.str();
  if (reg::search(ti,match,r2))
  {
    std::string id = match[1].str();
    title = title.left(match.position());
    //printf("found match id='%s' title=%s\n",id.c_str(),qPrint(title));
    AUTO_TRACE_EXIT("id={}",id);
    return QCString(id);
  }
  if ((level > 0) && (level <= Config_getInt(TOC_INCLUDE_HEADINGS)))
  {
    static AtomicInt autoId { 0 };
    QCString id;
    id.sprintf("autotoc_md%d",autoId++);
    //printf("auto-generated id='%s' title='%s'\n",qPrint(id),qPrint(title));
    AUTO_TRACE_EXIT("id={}",id);
    return id;
  }
  //printf("no id found in title '%s'\n",qPrint(title));
  return "";
}


int Markdown::isAtxHeader(const char *data,int size,
                       QCString &header,QCString &id,bool allowAdjustLevel)
{
  AUTO_TRACE("data='{}' size={} header={} id={} allowAdjustLevel={}",Trace::trunc(data),size,Trace::trunc(header),id,allowAdjustLevel);
  int i = 0, end;
  int level = 0, blanks=0;

  // find start of header text and determine heading level
  while (i<size && data[i]==' ') i++;
  if (i>=size || data[i]!='#')
  {
    return 0;
  }
  while (i<size && level<6 && data[i]=='#') i++,level++;
  while (i<size && data[i]==' ') i++,blanks++;
  if (level==1 && blanks==0)
  {
    return 0; // special case to prevent #someid seen as a header (see bug 671395)
  }

  // find end of header text
  end=i;
  while (end<size && data[end]!='\n') end++;
  while (end>i && (data[end-1]=='#' || data[end-1]==' ')) end--;

  // store result
  convertStringFragment(header,data+i,end-i);
  id = extractTitleId(header, level);
  if (!id.isEmpty()) // strip #'s between title and id
  {
    i=header.length()-1;
    while (i>=0 && (header.at(i)=='#' || header.at(i)==' ')) i--;
    header=header.left(i+1);
  }

  if (allowAdjustLevel && level==1 && m_indentLevel==-1)
  {
    // in case we find a `# Section` on a markdown page that started with the same level
    // header, we no longer need to artificially decrease the paragraph level.
    // So both
    // -------------------
    // # heading 1    <-- here we set g_indentLevel to -1
    // # heading 2    <-- here we set g_indentLevel back to 0 such that this will be a @section
    // -------------------
    // and
    // -------------------
    // # heading 1    <-- here we set  g_indentLevel to -1
    // ## heading 2   <-- here we keep g_indentLevel at -1 such that @subsection will be @section
    // -------------------
    // will convert to
    // -------------------
    // @page md_page Heading 1
    // @section autotoc_md1 Heading 2
    // -------------------

    m_indentLevel=0;
  }
  int res = level+m_indentLevel;
  AUTO_TRACE_EXIT("result={}",res);
  return res;
}

static bool isEmptyLine(const char *data,int size)
{
  AUTO_TRACE("data='{}' size={}",Trace::trunc(data),size);
  int i=0;
  while (i<size)
  {
    if (data[i]=='\n') { AUTO_TRACE_EXIT("true");  return TRUE; }
    if (data[i]!=' ')  { AUTO_TRACE_EXIT("false"); return FALSE; }
    i++;
  }
  AUTO_TRACE_EXIT("true");
  return TRUE;
}

#define isLiTag(i) \
   (data[(i)]=='<' && \
   (data[(i)+1]=='l' || data[(i)+1]=='L') && \
   (data[(i)+2]=='i' || data[(i)+2]=='I') && \
   (data[(i)+3]=='>'))

// compute the indent from the start of the input, excluding list markers
// such as -, -#, *, +, 1., and <li>
static int computeIndentExcludingListMarkers(const char *data,int size)
{
  AUTO_TRACE("data='{}' size={}",Trace::trunc(data),size);
  int i=0;
  int indent=0;
  bool isDigit=FALSE;
  bool isLi=FALSE;
  bool listMarkerSkipped=FALSE;
  while (i<size &&
         (data[i]==' ' ||                                    // space
          (!listMarkerSkipped &&                             // first list marker
           (data[i]=='+' || data[i]=='-' || data[i]=='*' ||  // unordered list char
            (data[i]=='#' && i>0 && data[i-1]=='-') ||       // -# item
            (isDigit=(data[i]>='1' && data[i]<='9')) ||      // ordered list marker?
            (isLi=(i<size-3 && isLiTag(i)))                  // <li> tag
           )
          )
         )
        )
  {
    if (isDigit) // skip over ordered list marker '10. '
    {
      int j=i+1;
      while (j<size && ((data[j]>='0' && data[j]<='9') || data[j]=='.'))
      {
        if (data[j]=='.') // should be end of the list marker
        {
          if (j<size-1 && data[j+1]==' ') // valid list marker
          {
            listMarkerSkipped=TRUE;
            indent+=j+1-i;
            i=j+1;
            break;
          }
          else // not a list marker
          {
            break;
          }
        }
        j++;
      }
    }
    else if (isLi)
    {
      i+=3; // skip over <li>
      indent+=3;
      listMarkerSkipped=TRUE;
    }
    else if (data[i]=='-' && i<size-2 && data[i+1]=='#' && data[i+2]==' ')
    { // case "-# "
      listMarkerSkipped=TRUE; // only a single list marker is accepted
      i++; // skip over #
      indent++;
    }
    else if (data[i]!=' ' && i<size-1 && data[i+1]==' ')
    { // case "- " or "+ " or "* "
      listMarkerSkipped=TRUE; // only a single list marker is accepted
    }
    if (data[i]!=' ' && !listMarkerSkipped)
    { // end of indent
      break;
    }
    indent++,i++;
  }
  AUTO_TRACE_EXIT("result={}",indent);
  return indent;
}

static int isListMarker(const char *data,int size)
{
  AUTO_TRACE("data='{}' size={}",Trace::trunc(data),size);
  int normalIndent = 0;
  while (normalIndent<size && data[normalIndent]==' ') normalIndent++;
  int listIndent = computeIndentExcludingListMarkers(data,size);
  int result = listIndent>normalIndent ? listIndent : 0;
  AUTO_TRACE_EXIT("result={}",result);
  return result;
}

static bool isEndOfList(const char *data,int size)
{
  AUTO_TRACE("data='{}' size={}",Trace::trunc(data),size);
  int dots=0;
  int i=0;
  // end of list marker is an otherwise empty line with a dot.
  while (i<size)
  {
    if (data[i]=='.')
    {
      dots++;
    }
    else if (data[i]=='\n')
    {
      break;
    }
    else if (data[i]!=' ' && data[i]!='\t') // bail out if the line is not empty
    {
      AUTO_TRACE_EXIT("result=false");
      return FALSE;
    }
    i++;
  }
  AUTO_TRACE_EXIT("result={}",dots==1);
  return dots==1;
}

static bool isFencedCodeBlock(const char *data,int size,int refIndent,
                             QCString &lang,int &start,int &end,int &offset)
{
  AUTO_TRACE("data='{}' size={} refIndent={}",Trace::trunc(data),size,refIndent);
  // rules: at least 3 ~~~, end of the block same amount of ~~~'s, otherwise
  // return FALSE
  int i=0;
  int indent=0;
  int startTildes=0;
  while (i<size && data[i]==' ') indent++,i++;
  if (indent>=refIndent+4)
  {
    AUTO_TRACE_EXIT("result=false: content is part of code block indent={} refIndent={}",indent,refIndent);
    return FALSE;
  } // part of code block
  char tildaChar='~';
  if (i<size && data[i]=='`') tildaChar='`';
  while (i<size && data[i]==tildaChar) startTildes++,i++;
  if (startTildes<3)
  {
    AUTO_TRACE_EXIT("result=false: no fence marker found #tildes={}",startTildes);
    return FALSE;
  } // not enough tildes
  if (i<size && data[i]=='{') i++; // skip over optional {
  int startLang=i;
  while (i<size && (data[i]!='\n' && data[i]!='}' && data[i]!=' ')) i++;
  convertStringFragment(lang,data+startLang,i-startLang);
  while (i<size && data[i]!='\n') i++; // proceed to the end of the line
  start=i;
  while (i<size)
  {
    if (data[i]==tildaChar)
    {
      end=i;
      int endTildes=0;
      while (i<size && data[i]==tildaChar) endTildes++,i++;
      while (i<size && data[i]==' ') i++;
      if (i==size || data[i]=='\n')
      {
        if (endTildes==startTildes)
        {
          offset=i;
          AUTO_TRACE_EXIT("result=true: found end marker at offset {}",offset);
          return TRUE;
        }
      }
    }
    i++;
  }
  AUTO_TRACE_EXIT("result=false: no end marker found");
  return FALSE;
}

static bool isCodeBlock(const char *data,int offset,int size,int &indent)
{
  AUTO_TRACE("data='{}' offset={} size={}",Trace::trunc(data),offset,size);
  //printf("<isCodeBlock(offset=%d,size=%d,indent=%d)\n",offset,size,indent);
  // determine the indent of this line
  int i=0;
  int indent0=0;
  while (i<size && data[i]==' ') indent0++,i++;

  if (indent0<codeBlockIndent)
  {
    AUTO_TRACE_EXIT("result={}: line is not indented enough {}<4",FALSE,indent0);
    return FALSE;
  }
  if (indent0>=size || data[indent0]=='\n') // empty line does not start a code block
  {
    AUTO_TRACE_EXIT("result={}: only spaces at the end of a comment block",FALSE);
    return FALSE;
  }

  i=offset;
  int nl=0;
  int nl_pos[3];
  // search back 3 lines and remember the start of lines -1 and -2
  while (i>0 && nl<3)
  {
    int j = i-offset-1;
    int nl_size = isNewline(data+j);
    if (nl_size>0)
    {
      nl_pos[nl++]=j+nl_size;
    }
    i--;
  }

  // if there are only 2 preceding lines, then line -2 starts at -offset
  if (i==0 && nl==2) nl_pos[nl++]=-offset;

  if (nl==3) // we have at least 2 preceding lines
  {
    //printf("  positions: nl_pos=[%d,%d,%d] line[-2]='%s' line[-1]='%s'\n",
    //    nl_pos[0],nl_pos[1],nl_pos[2],
    //    qPrint(QCString(data+nl_pos[1]).left(nl_pos[0]-nl_pos[1]-1)),
    //    qPrint(QCString(data+nl_pos[2]).left(nl_pos[1]-nl_pos[2]-1)));

    // check that line -1 is empty
    if (!isEmptyLine(data+nl_pos[1],nl_pos[0]-nl_pos[1]-1))
    {
      AUTO_TRACE_EXIT("result={}",FALSE);
      return FALSE;
    }

    // determine the indent of line -2
    indent=std::max(indent,computeIndentExcludingListMarkers(data+nl_pos[2],nl_pos[1]-nl_pos[2]));

    //printf(">isCodeBlock local_indent %d>=%d+%d=%d\n",
    //    indent0,indent,codeBlockIndent,indent0>=indent+codeBlockIndent);
    // if the difference is >4 spaces -> code block
    bool res = indent0>=indent+codeBlockIndent;
    AUTO_TRACE_EXIT("result={}: code block if indent difference >4 spaces",res);
    return res;
  }
  else // not enough lines to determine the relative indent, use global indent
  {
    // check that line -1 is empty
    if (nl==1 && !isEmptyLine(data-offset,offset-1))
    {
      AUTO_TRACE_EXIT("result=false");
      return FALSE;
    }
    //printf(">isCodeBlock global indent %d>=%d+4=%d nl=%d\n",
    //    indent0,indent,indent0>=indent+4,nl);
    bool res = indent0>=indent+codeBlockIndent;
    AUTO_TRACE_EXIT("result={}: code block if indent difference >4 spaces",res);
    return res;
  }
}

/** Finds the location of the table's contains in the string \a data.
 *  Only one line will be inspected.
 *  @param[in] data pointer to the string buffer.
 *  @param[in] size the size of the buffer.
 *  @param[out] start offset of the first character of the table content
 *  @param[out] end   offset of the last character of the table content
 *  @param[out] columns number of table columns found
 *  @returns The offset until the next line in the buffer.
 */
int findTableColumns(const char *data,int size,int &start,int &end,int &columns)
{
  AUTO_TRACE("data='{}' size={}",Trace::trunc(data),size);
  int i=0,n=0;
  int eol;
  // find start character of the table line
  while (i<size && data[i]==' ') i++;
  if (i<size && data[i]=='|' && data[i]!='\n') i++,n++; // leading | does not count
  start = i;

  // find end character of the table line
  //while (i<size && data[i]!='\n') i++;
  //eol=i+1;
  int j = 0;
  while (i<size && (j = isNewline(data + i))==0) i++;
  eol=i+j;

  i--;
  while (i>0 && data[i]==' ') i--;
  if (i>0 && data[i-1]!='\\' && data[i]=='|') i--,n++; // trailing or escaped | does not count
  end = i;

  // count columns between start and end
  columns=0;
  if (end>start)
  {
    i=start;
    while (i<=end) // look for more column markers
    {
      if (data[i]=='|' && (i==0 || data[i-1]!='\\')) columns++;
      if (columns==1) columns++; // first | make a non-table into a two column table
      i++;
    }
  }
  if (n==2 && columns==0) // table row has | ... |
  {
    columns++;
  }
  AUTO_TRACE_EXIT("eol={} start={} end={} columns={}",eol,start,end,columns);
  return eol;
}

/** Returns TRUE iff data points to the start of a table block */
static bool isTableBlock(const char *data,int size)
{
  AUTO_TRACE("data='{}' size={}",Trace::trunc(data),size);
  int cc0,start,end;

  // the first line should have at least two columns separated by '|'
  int i = findTableColumns(data,size,start,end,cc0);
  if (i>=size || cc0<1)
  {
    AUTO_TRACE_EXIT("result=false: no |'s in the header");
    return FALSE;
  }

  int cc1;
  int ret = findTableColumns(data+i,size-i,start,end,cc1);
  int j=i+start;
  // separator line should consist of |, - and : and spaces only
  while (j<=end+i)
  {
    if (data[j]!=':' && data[j]!='-' && data[j]!='|' && data[j]!=' ')
    {
      AUTO_TRACE_EXIT("result=false: invalid character '{}'",data[j]);
      return FALSE; // invalid characters in table separator
    }
    j++;
  }
  if (cc1!=cc0) // number of columns should be same as previous line
  {
    AUTO_TRACE_EXIT("result=false: different number of columns as previous line {}!={}",cc1,cc0);
    return FALSE;
  }

  i+=ret; // goto next line
  int cc2;
  findTableColumns(data+i,size-i,start,end,cc2);

  AUTO_TRACE_EXIT("result={}",cc1==cc2);
  return cc1==cc2;
}

int Markdown::writeTableBlock(const char *data,int size)
{
  AUTO_TRACE("data='{}' size={}",Trace::trunc(data),size);
  int i=0,j,k;
  int columns,start,end,cc;

  i = findTableColumns(data,size,start,end,columns);

  int headerStart = start;
  int headerEnd = end;

  // read cell alignments
  int ret = findTableColumns(data+i,size-i,start,end,cc);
  k=0;
  std::vector<int> columnAlignment(columns);

  bool leftMarker=FALSE,rightMarker=FALSE;
  bool startFound=FALSE;
  j=start+i;
  while (j<=end+i)
  {
    if (!startFound)
    {
      if (data[j]==':') { leftMarker=TRUE; startFound=TRUE; }
      if (data[j]=='-') startFound=TRUE;
      //printf("  data[%d]=%c startFound=%d\n",j,data[j],startFound);
    }
    if      (data[j]=='-') rightMarker=FALSE;
    else if (data[j]==':') rightMarker=TRUE;
    if (j<=end+i && (data[j]=='|' && (j==0 || data[j-1]!='\\')))
    {
      if (k<columns)
      {
        columnAlignment[k] = markersToAlignment(leftMarker,rightMarker);
        //printf("column[%d] alignment=%d\n",k,columnAlignment[k]);
        leftMarker=FALSE;
        rightMarker=FALSE;
        startFound=FALSE;
      }
      k++;
    }
    j++;
  }
  if (k<columns)
  {
    columnAlignment[k] = markersToAlignment(leftMarker,rightMarker);
    //printf("column[%d] alignment=%d\n",k,columnAlignment[k]);
  }
  // proceed to next line
  i+=ret;

  // Store the table cell information by row then column.  This
  // allows us to handle row spanning.
  std::vector<std::vector<TableCell> > tableContents;

  int m=headerStart;
  std::vector<TableCell> headerContents(columns);
  for (k=0;k<columns;k++)
  {
    while (m<=headerEnd && (data[m]!='|' || (m>0 && data[m-1]=='\\')))
    {
      headerContents[k].cellText += data[m++];
    }
    m++;
    // do the column span test before stripping white space
    // || is spanning columns, | | is not
    headerContents[k].colSpan = headerContents[k].cellText.isEmpty();
    headerContents[k].cellText = headerContents[k].cellText.stripWhiteSpace();
  }
  tableContents.push_back(headerContents);

  // write table cells
  while (i<size)
  {
    ret = findTableColumns(data+i,size-i,start,end,cc);
    if (cc!=columns) break; // end of table

    j=start+i;
    k=0;
    std::vector<TableCell> rowContents(columns);
    while (j<=end+i)
    {
      if (j<=end+i && (data[j]=='|' && (j==0 || data[j-1]!='\\')))
      {
        // do the column span test before stripping white space
        // || is spanning columns, | | is not
        rowContents[k].colSpan = rowContents[k].cellText.isEmpty();
        rowContents[k].cellText = rowContents[k].cellText.stripWhiteSpace();
        k++;
      } // if (j<=end+i && (data[j]=='|' && (j==0 || data[j-1]!='\\')))
      else
      {
        rowContents[k].cellText += data[j];
      } // else { if (j<=end+i && (data[j]=='|' && (j==0 || data[j-1]!='\\'))) }
      j++;
    } // while (j<=end+i)
    // do the column span test before stripping white space
    // || is spanning columns, | | is not
    rowContents[k].colSpan  = rowContents[k].cellText.isEmpty();
    rowContents[k].cellText = rowContents[k].cellText.stripWhiteSpace();
    tableContents.push_back(rowContents);

    // proceed to next line
    i+=ret;
  }

  m_out.addStr("<table class=\"markdownTable\">");
  QCString cellTag("th"), cellClass("class=\"markdownTableHead");
  for (unsigned row = 0; row < tableContents.size(); row++)
  {
    if (row)
    {
      if (row % 2)
      {
        m_out.addStr("\n<tr class=\"markdownTableRowOdd\">");
      }
      else
      {
        m_out.addStr("\n<tr class=\"markdownTableRowEven\">");
      }
    }
    else
    {
      m_out.addStr("\n  <tr class=\"markdownTableHead\">");
    }
    for (int c = 0; c < columns; c++)
    {
      // save the cell text for use after column span computation
      QCString cellText(tableContents[row][c].cellText);

      // Row span handling.  Spanning rows will contain a caret ('^').
      // If the current cell contains just a caret, this is part of an
      // earlier row's span and the cell should not be added to the
      // output.
      if (tableContents[row][c].cellText == "^")
      {
        continue;
      }
      if (tableContents[row][c].colSpan)
      {
        int cr = c;
        while ( cr >= 0 && tableContents[row][cr].colSpan)
        {
          cr--;
        };
        if (cr >= 0 && tableContents[row][cr].cellText == "^") continue;
      }
      unsigned rowSpan = 1, spanRow = row+1;
      while ((spanRow < tableContents.size()) &&
             (tableContents[spanRow][c].cellText == "^"))
      {
        spanRow++;
        rowSpan++;
      }

      m_out.addStr("    <" + cellTag + " " + cellClass);
      // use appropriate alignment style
      switch (columnAlignment[c])
      {
        case AlignLeft:   m_out.addStr("Left\""); break;
        case AlignRight:  m_out.addStr("Right\""); break;
        case AlignCenter: m_out.addStr("Center\""); break;
        case AlignNone:   m_out.addStr("None\""); break;
      }

      if (rowSpan > 1)
      {
        QCString spanStr;
        spanStr.setNum(rowSpan);
        m_out.addStr(" rowspan=\"" + spanStr + "\"");
      }
      // Column span handling, assumes that column spans will have
      // empty strings, which would indicate the sequence "||", used
      // to signify spanning columns.
      unsigned colSpan = 1;
      while ((c < columns-1) && tableContents[row][c+1].colSpan)
      {
        c++;
        colSpan++;
      }
      if (colSpan > 1)
      {
        QCString spanStr;
        spanStr.setNum(colSpan);
        m_out.addStr(" colspan=\"" + spanStr + "\"");
      }
      // need at least one space on either side of the cell text in
      // order for doxygen to do other formatting
      m_out.addStr("> " + cellText + " \\ilinebr </" + cellTag + ">");
    }
    cellTag = "td";
    cellClass = "class=\"markdownTableBody";
    m_out.addStr("  </tr>");
  }
  m_out.addStr("</table>\n");

  AUTO_TRACE_EXIT("i={}",i);
  return i;
}


static bool hasLineBreak(const char *data,int size)
{
  AUTO_TRACE("data='{}' size={}",Trace::trunc(data),size);
  int i=0;
  int j=0;
  // search for end of line and also check if it is not a completely blank
  while (i<size && data[i]!='\n')
  {
    if (data[i]!=' ' && data[i]!='\t') j++; // some non whitespace
    i++;
  }
  if (i>=size) { return 0; } // empty line
  if (i<2)     { return 0; } // not long enough
  bool res = (j>0 && data[i-1]==' ' && data[i-2]==' '); // non blank line with at two spaces at the end
  AUTO_TRACE_EXIT("result={}",res);
  return res;
}


void Markdown::writeOneLineHeaderOrRuler(const char *data,int size)
{
  AUTO_TRACE("data='{}' size={}",Trace::trunc(data),size);
  int level;
  QCString header;
  QCString id;
  if (isHRuler(data,size))
  {
    m_out.addStr("<hr>\n");
  }
  else if ((level=isAtxHeader(data,size,header,id,TRUE)))
  {
    QCString hTag;
    if (level<5 && !id.isEmpty())
    {
      switch(level)
      {
        case 1:  m_out.addStr("@section ");
                 break;
        case 2:  m_out.addStr("@subsection ");
                 break;
        case 3:  m_out.addStr("@subsubsection ");
                 break;
        default: m_out.addStr("@paragraph ");
                 break;
      }
      m_out.addStr(id);
      m_out.addStr(" ");
      m_out.addStr(header);
      m_out.addStr("\n");
    }
    else
    {
      if (!id.isEmpty())
      {
        m_out.addStr("\\anchor "+id+"\\ilinebr ");
      }
      hTag.sprintf("h%d",level);
      m_out.addStr("<"+hTag+">");
      m_out.addStr(header);
      m_out.addStr("</"+hTag+">\n");
    }
  }
  else if (size>0) // nothing interesting -> just output the line
  {
    int tmpSize = size;
    if (data[size-1] == '\n') tmpSize--;
    m_out.addStr(data,tmpSize);

    if (hasLineBreak(data,size))
    {
      m_out.addStr("<br>");
    }
    if (tmpSize != size) m_out.addChar('\n');
  }
}

int Markdown::writeBlockQuote(const char *data,int size)
{
  AUTO_TRACE("data='{}' size={}",Trace::trunc(data),size);
  int l;
  int i=0;
  int curLevel=0;
  int end=0;
  while (i<size)
  {
    // find end of this line
    end=i+1;
    while (end<=size && data[end-1]!='\n') end++;
    int j=i;
    int level=0;
    int indent=i;
    // compute the quoting level
    while (j<end && (data[j]==' ' || data[j]=='>'))
    {
      if (data[j]=='>') { level++; indent=j+1; }
      else if (j>0 && data[j-1]=='>') indent=j+1;
      j++;
    }
    if (j>0 && data[j-1]=='>' &&
        !(j==size || data[j]=='\n')) // disqualify last > if not followed by space
    {
      indent--;
      level--;
      j--;
    }
    if (!level && data[j-1]!='\n') level=curLevel; // lazy
    if (level>curLevel) // quote level increased => add start markers
    {
      for (l=curLevel;l<level-1;l++)
      {
        m_out.addStr("<blockquote>");
      }
      m_out.addStr("<blockquote>&zwj;"); // empty blockquotes are also shown
    }
    else if (level<curLevel) // quote level decreased => add end markers
    {
      for (l=level;l<curLevel;l++)
      {
        m_out.addStr("</blockquote>");
      }
    }
    curLevel=level;
    if (level==0) break; // end of quote block
    // copy line without quotation marks
    m_out.addStr(data+indent,end-indent);
    // proceed with next line
    i=end;
  }
  // end of comment within blockquote => add end markers
  for (l=0;l<curLevel;l++)
  {
    m_out.addStr("</blockquote>");
  }
  AUTO_TRACE_EXIT("i={}",i);
  return i;
}

int Markdown::writeCodeBlock(const char *data,int size,int refIndent)
{
  AUTO_TRACE("data='{}' size={} refIndent={}",Trace::trunc(data),size,refIndent);
  int i=0,end;
  // no need for \ilinebr here as the previous line was empty and was skipped
  m_out.addStr("@iverbatim\n");
  int emptyLines=0;
  while (i<size)
  {
    // find end of this line
    end=i+1;
    while (end<=size && data[end-1]!='\n') end++;
    int j=i;
    int indent=0;
    while (j<end && data[j]==' ') j++,indent++;
    //printf("j=%d end=%d indent=%d refIndent=%d tabSize=%d data={%s}\n",
    //    j,end,indent,refIndent,Config_getInt(TAB_SIZE),qPrint(QCString(data+i).left(end-i-1)));
    if (j==end-1) // empty line
    {
      emptyLines++;
      i=end;
    }
    else if (indent>=refIndent+codeBlockIndent) // enough indent to continue the code block
    {
      while (emptyLines>0) // write skipped empty lines
      {
        // add empty line
        m_out.addStr("\n");
        emptyLines--;
      }
      // add code line minus the indent
      m_out.addStr(data+i+refIndent+codeBlockIndent,end-i-refIndent-codeBlockIndent);
      i=end;
    }
    else // end of code block
    {
      break;
    }
  }
  m_out.addStr("@endiverbatim\\ilinebr ");
  while (emptyLines>0) // write skipped empty lines
  {
    // add empty line
    m_out.addStr("\n");
    emptyLines--;
  }
  AUTO_TRACE_EXIT("i={}",i);
  return i;
}

// start searching for the end of the line start at offset \a i
// keeping track of possible blocks that need to be skipped.
void Markdown::findEndOfLine(const char *data,int size,
                          int &pi,int&i,int &end)
{
  AUTO_TRACE("data='{}' size={}",Trace::trunc(data),size);
  // find end of the line
  int nb=0;
  end=i+1;
  //while (end<=size && data[end-1]!='\n')
  int j=0;
  while (end<=size && (j=isNewline(data+end-1))==0)
  {
    // while looking for the end of the line we might encounter a block
    // that needs to be passed unprocessed.
    if ((data[end-1]=='\\' || data[end-1]=='@') &&          // command
        (end<=1 || (data[end-2]!='\\' && data[end-2]!='@')) // not escaped
       )
    {
      QCString endBlockName = isBlockCommand(data+end-1,end-1,size-(end-1));
      end++;
      if (!endBlockName.isEmpty())
      {
        int l = endBlockName.length();
        for (;end<size-l-1;end++) // search for end of block marker
        {
          if ((data[end]=='\\' || data[end]=='@') &&
              data[end-1]!='\\' && data[end-1]!='@'
             )
          {
            if (qstrncmp(&data[end+1],endBlockName.data(),l)==0)
            {
              // found end marker, skip over this block
              //printf("feol.block m_out={%s}\n",qPrint(QCString(data+i).left(end+l+1-i)));
              end = end + l + 2;
              break;
            }
          }
        }
      }
    }
    else if (nb==0 && data[end-1]=='<' && end<size-6 &&
             (end<=1 || (data[end-2]!='\\' && data[end-2]!='@'))
            )
    {
      if (tolower(data[end])=='p' && tolower(data[end+1])=='r' &&
          tolower(data[end+2])=='e' && (data[end+3]=='>' || data[end+3]==' ')) // <pre> tag
      {
        // skip part until including </pre>
        end  = end + processHtmlTagWrite(data+end-1,end-1,size-end+1,false) + 2;
        break;
      }
      else
      {
        end++;
      }
    }
    else if (nb==0 && data[end-1]=='`')
    {
      while (end<=size && data[end-1]=='`') end++,nb++;
    }
    else if (nb>0 && data[end-1]=='`')
    {
      int enb=0;
      while (end<=size && data[end-1]=='`') end++,enb++;
      if (enb==nb) nb=0;
    }
    else
    {
      end++;
    }
  }
  if (j>0) end+=j-1;
  AUTO_TRACE_EXIT("pi={} i={} end={}",pi,i,end);
}

void Markdown::writeFencedCodeBlock(const char *data,const char *lng,
                int blockStart,int blockEnd)
{
  AUTO_TRACE("data='{}' lang={} blockStart={} blockEnd={}",Trace::trunc(data),lng,blockStart,blockEnd);
  QCString lang = lng;
  if (!lang.isEmpty() && lang.at(0)=='.') lang=lang.mid(1);
  while (*data==' ' || *data=='\t')
  {
    m_out.addChar(*data++);
    blockStart--;
    blockEnd--;
  }
  m_out.addStr("@icode");
  if (!lang.isEmpty())
  {
    m_out.addStr("{"+lang+"}");
  }
  addStrEscapeUtf8Nbsp(data+blockStart,blockEnd-blockStart);
  m_out.addStr("@endicode");
}

QCString Markdown::processQuotations(const QCString &s,int refIndent)
{
  AUTO_TRACE("s='{}' refIndex='{}'",Trace::trunc(s),refIndent);
  m_out.clear();
  const char *data = s.data();
  int size = s.length();
  int i=0,end=0,pi=-1;
  int blockStart,blockEnd,blockOffset;
  bool newBlock = false;
  bool insideList = false;
  int currentIndent = refIndent;
  int listIndent = refIndent;
  QCString lang;
  while (i<size)
  {
    findEndOfLine(data,size,pi,i,end);
    // line is now found at [i..end)

    int lineIndent=0;
    while (lineIndent<end && data[i+lineIndent]==' ') lineIndent++;
    //printf("** lineIndent=%d line=(%s)\n",lineIndent,qPrint(QCString(data+i).left(end-i)));

    if (newBlock)
    {
      //printf("** end of block\n");
      if (insideList && lineIndent<currentIndent) // end of list
      {
        //printf("** end of list\n");
        currentIndent = refIndent;
        insideList = false;
      }
      newBlock = false;
    }

    if ((listIndent=isListMarker(data+i,end-i))) // see if we need to increase the indent level
    {
      if (listIndent<currentIndent+4)
      {
        //printf("** start of list\n");
        insideList = true;
        currentIndent = listIndent;
      }
    }
    else if (isEndOfList(data+i,end-i))
    {
      //printf("** end of list\n");
      insideList = false;
      currentIndent = listIndent;
    }
    else if (isEmptyLine(data+i,end-i))
    {
      //printf("** new block\n");
      newBlock = true;
    }
    //printf("currentIndent=%d listIndent=%d refIndent=%d\n",currentIndent,listIndent,refIndent);

    if (pi!=-1)
    {
      if (isFencedCodeBlock(data+pi,size-pi,currentIndent,lang,blockStart,blockEnd,blockOffset))
      {
        auto addSpecialCommand = [&](const QCString &startCmd,const QCString &endCmd)
        {
          int cmdPos  = pi+blockStart+1;
          QCString pl = QCString(data+cmdPos).left(blockEnd-blockStart-1);
          uint32_t ii = 0;
          // check for absence of start command, either @start<cmd>, or \\start<cmd>
          while (ii<pl.length() && qisspace(pl[ii])) ii++; // skip leading whitespace
          if (ii+startCmd.length()>=pl.length() || // no room for start command
              (pl[ii]!='\\' && pl[ii]!='@') ||     // no @ or \ after whitespace
              qstrncmp(pl.data()+ii+1,startCmd.data(),startCmd.length())!=0) // no start command
          {
            pl = "@"+startCmd+"\\ilinebr " + pl + " @"+endCmd;
          }
          processSpecialCommand(pl.data(),0,pl.length());
        };

        if (!Config_getString(PLANTUML_JAR_PATH).isEmpty() && lang=="plantuml")
        {
          addSpecialCommand("startuml","enduml");
        }
        else if (Config_getBool(HAVE_DOT) && lang=="dot")
        {
          addSpecialCommand("dot","enddot");
        }
        else if (lang=="msc") // msc is built-in
        {
          addSpecialCommand("msc","endmsc");
        }
        else // normal code block
        {
          writeFencedCodeBlock(data+pi,lang.data(),blockStart,blockEnd);
        }
        i=pi+blockOffset;
        pi=-1;
        end=i+1;
        continue;
      }
      else if (isBlockQuote(data+pi,i-pi,currentIndent))
      {
        i = pi+writeBlockQuote(data+pi,size-pi);
        pi=-1;
        end=i+1;
        continue;
      }
      else
      {
        //printf("quote m_out={%s}\n",QCString(data+pi).left(i-pi).data());
        m_out.addStr(data+pi,i-pi);
      }
    }
    pi=i;
    i=end;
  }
  if (pi!=-1 && pi<size) // deal with the last line
  {
    if (isBlockQuote(data+pi,size-pi,currentIndent))
    {
      writeBlockQuote(data+pi,size-pi);
    }
    else
    {
      m_out.addStr(data+pi,size-pi);
    }
  }
  m_out.addChar(0);

  //printf("Process quotations\n---- input ----\n%s\n---- output ----\n%s\n------------\n",
  //    qPrint(s),m_out.get());

  return m_out.get();
}

QCString Markdown::processBlocks(const QCString &s,const int indent)
{
  AUTO_TRACE("s='{}' indent={}",Trace::trunc(s),indent);
  m_out.clear();
  const char *data = s.data();
  int size = s.length();
  int i=0,end=0,pi=-1,ref,level;
  QCString id,link,title;

#if 0 // commented m_out, since starting with a comment block is probably a usage error
      // see also http://stackoverflow.com/q/20478611/784672

  // special case when the documentation starts with a code block
  // since the first line is skipped when looking for a code block later on.
  if (end>codeBlockIndent && isCodeBlock(data,0,end,blockIndent))
  {
    i=writeCodeBlock(m_out,data,size,blockIndent);
    end=i+1;
    pi=-1;
  }
#endif

  int currentIndent = indent;
  int listIndent = indent;
  bool insideList = false;
  bool newBlock = false;
  // process each line
  while (i<size)
  {
    findEndOfLine(data,size,pi,i,end);
    // line is now found at [i..end)

    int lineIndent=0;
    while (lineIndent<end && data[i+lineIndent]==' ') lineIndent++;
    //printf("** lineIndent=%d line=(%s)\n",lineIndent,qPrint(QCString(data+i).left(end-i)));

    if (newBlock)
    {
      //printf("** end of block\n");
      if (insideList && lineIndent<currentIndent) // end of list
      {
        //printf("** end of list\n");
        currentIndent = indent;
        insideList = false;
      }
      newBlock = false;
    }

    if ((listIndent=isListMarker(data+i,end-i))) // see if we need to increase the indent level
    {
      if (listIndent<currentIndent+4)
      {
        //printf("** start of list\n");
        insideList = true;
        currentIndent = listIndent;
      }
    }
    else if (isEndOfList(data+i,end-i))
    {
      //printf("** end of list\n");
      insideList = false;
      currentIndent = listIndent;
    }
    else if (isEmptyLine(data+i,end-i))
    {
      //printf("** new block\n");
      newBlock = true;
    }

    //printf("indent=%d listIndent=%d blockIndent=%d\n",indent,listIndent,blockIndent);

    //printf("findEndOfLine: pi=%d i=%d end=%d\n",pi,i,end);

    if (pi!=-1)
    {
      int blockStart,blockEnd,blockOffset;
      QCString lang;
      int blockIndent = currentIndent;
      //printf("isHeaderLine(%s)=%d\n",QCString(data+i).left(size-i).data(),level);
      QCString endBlockName;
      if (data[i]=='@' || data[i]=='\\') endBlockName = isBlockCommand(data+i,i,size-i);
      if (!endBlockName.isEmpty())
      {
        // handle previous line
        if (isLinkRef(data+pi,i-pi,id,link,title))
        {
          m_linkRefs.insert({id.lower().str(),LinkRef(link,title)});
        }
        else
        {
          writeOneLineHeaderOrRuler(data+pi,i-pi);
        }
        m_out.addChar(data[i]);
        i++;
        int l = endBlockName.length();
        while (i<size-l)
        {
          if ((data[i]=='\\' || data[i]=='@') && // command
              data[i-1]!='\\' && data[i-1]!='@') // not escaped
          {
            if (qstrncmp(&data[i+1],endBlockName.data(),l)==0)
            {
              m_out.addChar(data[i]);
              m_out.addStr(endBlockName);
              i+=l+1;
              break;
            }
          }
          m_out.addChar(data[i]);
          i++;
        }
      }
      else if ((level=isHeaderline(data+i,size-i,TRUE))>0)
      {
        //printf("Found header at %d-%d\n",i,end);
        while (pi<size && data[pi]==' ') pi++;
        QCString header;
        convertStringFragment(header,data+pi,i-pi-1);
        id = extractTitleId(header, level);
        //printf("header='%s' is='%s'\n",qPrint(header),qPrint(id));
        if (!header.isEmpty())
        {
          if (!id.isEmpty())
          {
            m_out.addStr(level==1?"@section ":"@subsection ");
            m_out.addStr(id);
            m_out.addStr(" ");
            m_out.addStr(header);
            m_out.addStr("\n\n");
          }
          else
          {
            m_out.addStr(level==1?"<h1>":"<h2>");
            m_out.addStr(header);
            m_out.addStr(level==1?"\n</h1>\n":"\n</h2>\n");
          }
        }
        else
        {
          m_out.addStr("\n<hr>\n");
        }
        pi=-1;
        i=end;
        end=i+1;
        continue;
      }
      else if ((ref=isLinkRef(data+pi,size-pi,id,link,title)))
      {
        //printf("found link ref: id='%s' link='%s' title='%s'\n",
        //       qPrint(id),qPrint(link),qPrint(title));
        m_linkRefs.insert({id.lower().str(),LinkRef(link,title)});
        i=ref+pi;
        end=i+1;
      }
      else if (isFencedCodeBlock(data+pi,size-pi,currentIndent,lang,blockStart,blockEnd,blockOffset))
      {
        //printf("Found FencedCodeBlock lang='%s' start=%d end=%d code={%s}\n",
        //       qPrint(lang),blockStart,blockEnd,QCString(data+pi+blockStart).left(blockEnd-blockStart).data());
        writeFencedCodeBlock(data+pi,lang.data(),blockStart,blockEnd);
        i=pi+blockOffset;
        pi=-1;
        end=i+1;
        continue;
      }
      else if (isCodeBlock(data+i,i,end-i,blockIndent))
      {
        // skip previous line (it is empty anyway)
        i+=writeCodeBlock(data+i,size-i,blockIndent);
        pi=-1;
        end=i+1;
        continue;
      }
      else if (isTableBlock(data+pi,size-pi))
      {
        i=pi+writeTableBlock(data+pi,size-pi);
        pi=-1;
        end=i+1;
        continue;
      }
      else
      {
        writeOneLineHeaderOrRuler(data+pi,i-pi);
      }
    }
    pi=i;
    i=end;
  }
  //printf("last line %d size=%d\n",i,size);
  if (pi!=-1 && pi<size) // deal with the last line
  {
    if (isLinkRef(data+pi,size-pi,id,link,title))
    {
      //printf("found link ref: id='%s' link='%s' title='%s'\n",
      //    qPrint(id),qPrint(link),qPrint(title));
      m_linkRefs.insert({id.lower().str(),LinkRef(link,title)});
    }
    else
    {
      writeOneLineHeaderOrRuler(data+pi,size-pi);
    }
  }

  m_out.addChar(0);
  return m_out.get();
}


static ExplicitPageResult isExplicitPage(const QCString &docs)
{
  AUTO_TRACE("docs={}",Trace::trunc(docs));
  int i=0;
  const char *data = docs.data();
  if (data)
  {
    int size=docs.size();
    while (i<size && (data[i]==' ' || data[i]=='\n'))
    {
      i++;
    }
    if (i<size+1 &&
        (data[i]=='\\' || data[i]=='@') &&
        (qstrncmp(&data[i+1],"page ",5)==0 || qstrncmp(&data[i+1],"mainpage",8)==0)
       )
    {
      if (qstrncmp(&data[i+1],"page ",5)==0)
      {
        AUTO_TRACE_EXIT("result=ExplicitPageResult::explicitPage");
        return ExplicitPageResult::explicitPage;
      }
      else
      {
        AUTO_TRACE_EXIT("result=ExplicitPageResult::explicitMainPage");
        return ExplicitPageResult::explicitMainPage;
      }
    }
  }
  AUTO_TRACE_EXIT("result=ExplicitPageResult::notExplicit");
  return ExplicitPageResult::notExplicit;
}

QCString Markdown::extractPageTitle(QCString &docs,QCString &id, int &prepend)
{
  AUTO_TRACE("docs={} id={} prepend={}",Trace::trunc(docs),id,prepend);
  // first first non-empty line
  prepend = 0;
  QCString title;
  int i=0;
  int size=docs.size();
  QCString docs_org(docs);
  const char *data = docs_org.data();
  docs = "";
  while (i<size && (data[i]==' ' || data[i]=='\n'))
  {
    if (data[i]=='\n') prepend++;
    i++;
  }
  if (i>=size) { return ""; }
  int end1=i+1;
  while (end1<size && data[end1-1]!='\n') end1++;
  //printf("i=%d end1=%d size=%d line='%s'\n",i,end1,size,docs.mid(i,end1-i).data());
  // first line from i..end1
  if (end1<size)
  {
    // second line form end1..end2
    int end2=end1+1;
    while (end2<size && data[end2-1]!='\n') end2++;
    if (isHeaderline(data+end1,size-end1,FALSE))
    {
      convertStringFragment(title,data+i,end1-i-1);
      docs+="\n\n"+docs_org.mid(end2);
      id = extractTitleId(title, 0);
      //printf("extractPageTitle(title='%s' docs='%s' id='%s')\n",title.data(),docs.data(),id.data());
      AUTO_TRACE_EXIT("result={}",Trace::trunc(title));
      return title;
    }
  }
  if (i<end1 && isAtxHeader(data+i,end1-i,title,id,FALSE)>0)
  {
    docs+="\n";
    docs+=docs_org.mid(end1);
  }
  else
  {
    docs=docs_org;
    id = extractTitleId(title, 0);
  }
  AUTO_TRACE_EXIT("result={}",Trace::trunc(title));
  return title;
}

QCString Markdown::detab(const QCString &s,int &refIndent)
{
  AUTO_TRACE("s='{}'",Trace::trunc(s));
  int tabSize = Config_getInt(TAB_SIZE);
  int size = s.length();
  m_out.clear();
  m_out.reserve(size);
  const char *data = s.data();
  int i=0;
  int col=0;
  const int maxIndent=1000000; // value representing infinity
  int minIndent=maxIndent;
  while (i<size)
  {
    char c = data[i++];
    switch(c)
    {
      case '\t': // expand tab
        {
          int stop = tabSize - (col%tabSize);
          //printf("expand at %d stop=%d\n",col,stop);
          col+=stop;
          while (stop--) m_out.addChar(' ');
        }
        break;
      case '\n': // reset column counter
        m_out.addChar(c);
        col=0;
        break;
      case ' ': // increment column counter
        m_out.addChar(c);
        col++;
        break;
      default: // non-whitespace => update minIndent
        if (c<0 && i<size) // multibyte sequence
        {
          // special handling of the UTF-8 nbsp character 0xC2 0xA0
          int nb = isUTF8NonBreakableSpace(data);
          if (nb>0)
          {
            m_out.addStr(g_doxy_nbsp);
            i+=nb-1;
          }
          else
          {
            int bytes = getUTF8CharNumBytes(c);
            for (int j=0;j<bytes-1 && c;j++)
            {
              m_out.addChar(c);
              c = data[i++];
            }
            m_out.addChar(c);
          }
        }
        else
        {
          m_out.addChar(c);
        }
        if (col<minIndent) minIndent=col;
        col++;
    }
  }
  if (minIndent!=maxIndent) refIndent=minIndent; else refIndent=0;
  m_out.addChar(0);
  AUTO_TRACE_EXIT("refIndent={}",refIndent);
  return m_out.get();
}

//---------------------------------------------------------------------------

QCString Markdown::process(const QCString &input, int &startNewlines, bool fromParseInput)
{
  if (input.isEmpty()) return input;
  int refIndent;

  // for replace tabs by spaces
  QCString s = input;
  if (s.at(s.length()-1)!='\n') s += "\n"; // see PR #6766
  s = detab(s,refIndent);
  //printf("======== DeTab =========\n---- output -----\n%s\n---------\n",qPrint(s));

  // then process quotation blocks (as these may contain other blocks)
  s = processQuotations(s,refIndent);
  //printf("======== Quotations =========\n---- output -----\n%s\n---------\n",qPrint(s));

  // then process block items (headers, rules, and code blocks, references)
  s = processBlocks(s,refIndent);
  //printf("======== Blocks =========\n---- output -----\n%s\n---------\n",qPrint(s));

  // finally process the inline markup (links, emphasis and code spans)
  m_out.clear();
  processInline(s.data(),s.length());
  m_out.addChar(0);
  if (fromParseInput)
  {
    Debug::print(Debug::Markdown,0,"---- output -----\n%s\n=========\n",qPrint(m_out.get()));
  }
  else
  {
    Debug::print(Debug::Markdown,0,"======== Markdown =========\n---- input ------- \n%s\n---- output -----\n%s\n=========\n",qPrint(input),qPrint(m_out.get()));
  }

  // post processing
  QCString result = substitute(m_out.get(),g_doxy_nbsp,"&nbsp;");
  const char *p = result.data();
  if (p)
  {
    while (*p==' ')  p++; // skip over spaces
    while (*p=='\n') {startNewlines++;p++;}; // skip over newlines
    if (qstrncmp(p,"<br>",4)==0) p+=4; // skip over <br>
  }
  if (p>result.data())
  {
    // strip part of the input
    result = result.mid(static_cast<int>(p-result.data()));
  }
  return result;
}

//---------------------------------------------------------------------------

QCString markdownFileNameToId(const QCString &fileName)
{
  AUTO_TRACE("fileName={}",fileName);
  std::string absFileName = FileInfo(fileName.str()).absFilePath();
  QCString baseFn  = stripFromPath(absFileName.c_str());
  int i = baseFn.findRev('.');
  if (i!=-1) baseFn = baseFn.left(i);
  QCString baseName = baseFn;
  char *p = baseName.rawData();
  char c;
  while ((c=*p))
  {
    if (!isId(c)) *p='_'; // escape characters that do not yield an identifier by underscores
    p++;
  }
  //printf("markdownFileNameToId(%s)=md_%s\n",qPrint(fileName),qPrint(baseName));
  QCString res = "md_"+baseName;
  AUTO_TRACE_EXIT("result={}",res);
  return res;
}

//---------------------------------------------------------------------------

struct MarkdownOutlineParser::Private
{
  CommentScanner commentScanner;
};

MarkdownOutlineParser::MarkdownOutlineParser() : p(std::make_unique<Private>())
{
}

MarkdownOutlineParser::~MarkdownOutlineParser()
{
}

void MarkdownOutlineParser::parseInput(const QCString &fileName,
                const char *fileBuf,
                const std::shared_ptr<Entry> &root,
                ClangTUParser* /*clangParser*/)
{
  std::shared_ptr<Entry> current = std::make_shared<Entry>();
  int prepend = 0; // number of empty lines in front
  current->lang = SrcLangExt_Markdown;
  current->fileName = fileName;
  current->docFile  = fileName;
  current->docLine  = 1;
  QCString docs = fileBuf;
  Debug::print(Debug::Markdown,0,"======== Markdown =========\n---- input ------- \n%s\n",qPrint(fileBuf));
  QCString id;
  Markdown markdown(fileName,1,0);
  QCString title=markdown.extractPageTitle(docs,id,prepend).stripWhiteSpace();
  if (id.startsWith("autotoc_md")) id = "";
  int indentLevel=title.isEmpty() ? 0 : -1;
  markdown.setIndentLevel(indentLevel);
  QCString fn      = FileInfo(fileName.str()).fileName();
  QCString titleFn = stripExtensionGeneral(fn,getFileNameExtension(fn));
  QCString mdfileAsMainPage = Config_getString(USE_MDFILE_AS_MAINPAGE);
  bool wasEmpty = id.isEmpty();
  if (wasEmpty) id = markdownFileNameToId(fileName);
  switch (isExplicitPage(docs))
  {
    case ExplicitPageResult::notExplicit:
      if (!mdfileAsMainPage.isEmpty() &&
          (fn==mdfileAsMainPage || // name reference
           FileInfo(fileName.str()).absFilePath()==
           FileInfo(mdfileAsMainPage.str()).absFilePath()) // file reference with path
         )
      {
        docs.prepend("@anchor " + id + "\\ilinebr ");
        docs.prepend("@mainpage "+title+"\\ilinebr ");
      }
      else if (id=="mainpage" || id=="index")
      {
        if (title.isEmpty()) title = titleFn;
        docs.prepend("@anchor " + id + "\\ilinebr ");
        docs.prepend("@mainpage "+title+"\\ilinebr ");
      }
      else
      {
        if (title.isEmpty()) {title = titleFn;prepend=0;}
        if (!wasEmpty) docs.prepend("@anchor " +  markdownFileNameToId(fileName) + "\\ilinebr ");
        docs.prepend("@page "+id+" "+title+"\\ilinebr ");
      }
      for (int i = 0; i < prepend; i++) docs.prepend("\n");
      break;
    case ExplicitPageResult::explicitPage:
      {
        // look for `@page label My Title\n` and capture `label` (match[1]) and ` My Title` (match[2])
        static const reg::Ex re(R"([\\@]page\s+(\a[\w-]*)(\s*[^\n]*)\n)");
        reg::Match match;
        std::string s = docs.str();
        if (reg::search(s,match,re))
        {
          QCString orgLabel    = match[1].str();
          QCString newLabel    = markdownFileNameToId(fileName);
          docs = docs.left(match[1].position())+               // part before label
                 newLabel+                                     // new label
                 match[2].str()+                               // part between orgLabel and \n
                 "\\ilinebr @anchor "+orgLabel+"\n"+           // add original anchor plus \n of above
                 docs.right(docs.length()-match.length());     // add remainder of docs
        }
      }
      break;
    case ExplicitPageResult::explicitMainPage:
      break;
  }
  int lineNr=1;

  p->commentScanner.enterFile(fileName,lineNr);
  Protection prot = Protection::Public;
  bool needsEntry = false;
  int position=0;
  QCString processedDocs = markdown.process(docs,lineNr,true);
  while (p->commentScanner.parseCommentBlock(
        this,
        current.get(),
        processedDocs,
        fileName,
        lineNr,
        FALSE,     // isBrief
        FALSE,     // javadoc autobrief
        FALSE,     // inBodyDocs
        prot,      // protection
        position,
        needsEntry,
        true))
  {
    if (needsEntry)
    {
      QCString docFile = current->docFile;
      root->moveToSubEntryAndRefresh(current);
      current->lang = SrcLangExt_Markdown;
      current->docFile = docFile;
      current->docLine = lineNr;
    }
  }
  if (needsEntry)
  {
    root->moveToSubEntryAndKeep(current);
  }
  p->commentScanner.leaveFile(fileName,lineNr);
}

void MarkdownOutlineParser::parsePrototype(const QCString &text)
{
  Doxygen::parserManager->getOutlineParser("*.cpp")->parsePrototype(text);
}

//------------------------------------------------------------------------
<|MERGE_RESOLUTION|>--- conflicted
+++ resolved
@@ -1602,7 +1602,7 @@
     {
       m_out.addChar(data[0]);
       m_out.addChar(data[1]);
-      TRACE_RESULT(2);
+      TRACE_TRACE_EXIT("2");
       return 2;
     }
     else if (c=='-' && size>3 && data[2]=='-' && data[3]=='-') // \---
@@ -1618,7 +1618,6 @@
       return 3;
     }
   }
-<<<<<<< HEAD
   else if (size>1 && data[0]=='@') // escaped characters
   {
     char c=data[1];
@@ -1626,13 +1625,10 @@
     {
       m_out.addChar(data[0]);
       m_out.addChar(data[1]);
-      TRACE_RESULT(2);
+      AUTO_TRACE_EXIT("2");
       return 2;
     }
   }
-  TRACE_RESULT(0);
-=======
->>>>>>> c7dd4769
   return 0;
 }
 
