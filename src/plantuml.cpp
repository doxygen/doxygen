/******************************************************************************
 *
 * Copyright (C) 1997-2015 by Dimitri van Heesch.
 *
 * Permission to use, copy, modify, and distribute this software and its
 * documentation under the terms of the GNU General Public License is hereby
 * granted. No representations are made about the suitability of this software
 * for any purpose. It is provided "as is" without express or implied warranty.
 * See the GNU General Public License for more details.
 *
 * Documents produced by Doxygen are derivative works derived from the
 * input used in their production; they are not affected by this license.
 *
 */

#include "plantuml.h"
#include "util.h"
#include "portable.h"
#include "config.h"
#include "doxygen.h"
#include "message.h"
#include "debug.h"
#include "fileinfo.h"
#include "dir.h"
#include "indexlist.h"

QCString PlantumlManager::writePlantUMLSource(const QCString &outDirArg,const QCString &fileName,
                                              const QCString &content,OutputFormat format, const QCString &engine,
                                              const QCString &srcFile,int srcLine)
{
  QCString baseName;
  QCString puName;
  QCString imgName;
  QCString outDir(outDirArg);
  static int umlindex=1;

  Debug::print(Debug::Plantuml,0,"*** %s fileName: %s\n","writePlantUMLSource",qPrint(fileName));
  Debug::print(Debug::Plantuml,0,"*** %s outDir: %s\n","writePlantUMLSource",qPrint(outDir));

  // strip any trailing slashes and backslashes
  uint32_t l;
  while ((l=outDir.length())>0 && (outDir.at(l-1)=='/' || outDir.at(l-1)=='\\'))
  {
    outDir = outDir.left(l-1);
  }

  if (fileName.isEmpty()) // generate name
  {
    puName = "inline_umlgraph_"+QCString().setNum(umlindex);
    baseName = outDir+"/inline_umlgraph_"+QCString().setNum(umlindex++);
  }
  else // user specified name
  {
    baseName = fileName;
    int i=baseName.findRev('.');
    if (i!=-1) baseName = baseName.left(i);
    puName = baseName;
    baseName.prepend(outDir+"/");
  }

  switch (format)
  {
    case PUML_BITMAP:
      imgName =puName+".png";
      break;
    case PUML_EPS:
      imgName =puName+".eps";
      break;
    case PUML_SVG:
      imgName =puName+".svg";
      break;
  }

  Debug::print(Debug::Plantuml,0,"*** %s baseName: %s\n","writePlantUMLSource",qPrint(baseName));
  Debug::print(Debug::Plantuml,0,"*** %s puName: %s\n","writePlantUMLSource",qPrint(puName));
  Debug::print(Debug::Plantuml,0,"*** %s imgName: %s\n","writePlantUMLSource",qPrint(imgName));

  QCString text = "@start"+engine+" "+imgName+"\n";
  text+=content;
  text+="\n@end"+engine+"\n";

  QCString qcOutDir(outDir);
  uint32_t pos = qcOutDir.findRev("/");
  QCString generateType(qcOutDir.right(qcOutDir.length() - (pos + 1)) );
  Debug::print(Debug::Plantuml,0,"*** %s generateType: %s\n","writePlantUMLSource",qPrint(generateType));
  PlantumlManager::instance().insert(generateType.str(),puName.str(),outDir,format,text,srcFile,srcLine);
  Debug::print(Debug::Plantuml,0,"*** %s generateType: %s\n","writePlantUMLSource",qPrint(generateType));

  return baseName;
}

<<<<<<< HEAD
void PlantumlManager::generatePlantUMLOutput(const QCString &baseName,const QCString &outDir,OutputFormat format,const bool toIndex)
=======
void PlantumlManager::generatePlantUMLOutput(const QCString &baseName,const QCString &/* outDir */,OutputFormat format)
>>>>>>> 5b5f1534
{
  QCString imgName = baseName;
  // The basename contains path, we need to strip the path from the filename in order
  // to create the image file name which should be included in the index.qhp (Qt help index file).
  int i;
  if ((i=imgName.findRev('/'))!=-1) // strip path
  {
    imgName=imgName.right(imgName.length()-i-1);
  }
  switch (format)
  {
    case PUML_BITMAP:
      imgName+=".png";
      break;
    case PUML_EPS:
      imgName+=".eps";
      break;
    case PUML_SVG:
      imgName+=".svg";
      break;
  }

  if (toIndex) Doxygen::indexList->addImageFile(imgName);
}

//--------------------------------------------------------------------


PlantumlManager &PlantumlManager::instance()
{
  static PlantumlManager theInstance;
  return theInstance;
}

PlantumlManager::PlantumlManager()
{
}

static void runPlantumlContent(const PlantumlManager::FilesMap &plantumlFiles,
                               const PlantumlManager::ContentMap &plantumlContent,
                               PlantumlManager::OutputFormat format)
{
  /* example : running: java -Djava.awt.headless=true
               -jar "/usr/local/bin/plantuml.jar"
               -o "test_doxygen/DOXYGEN_OUTPUT/html"
               -tpng
               "test_doxygen/DOXYGEN_OUTPUT/html/A.pu"
               -charset UTF-8
               outDir:test_doxygen/DOXYGEN_OUTPUT/html
               test_doxygen/DOXYGEN_OUTPUT/html/A
   */
  int exitCode;
  QCString plantumlJarPath = Config_getString(PLANTUML_JAR_PATH);
  QCString plantumlConfigFile = Config_getString(PLANTUML_CFG_FILE);

  QCString pumlExe = "java";
  QCString pumlArgs = "";
  QCString pumlType = "";
  QCString pumlOutDir = "";

  const StringVector &pumlIncludePathList = Config_getList(PLANTUML_INCLUDE_PATH);
  {
    auto it = pumlIncludePathList.begin();
    if (it!=pumlIncludePathList.end())
    {
      pumlArgs += "-Dplantuml.include.path=\"";
      pumlArgs += it->c_str();
      ++it;
    }
    while (it!=pumlIncludePathList.end())
    {
      pumlArgs += Portable::pathListSeparator();
      pumlArgs += it->c_str();
      ++it;
    }
  }
  if (!pumlIncludePathList.empty()) pumlArgs += "\" ";
  pumlArgs += "-Djava.awt.headless=true -jar \""+plantumlJarPath+"\" ";
  if (!plantumlConfigFile.isEmpty())
  {
    pumlArgs += "-config \"";
    pumlArgs += plantumlConfigFile;
    pumlArgs += "\" ";
  }
  // the -graphvizdot option expects a relative or absolute path to the dot executable, so
  // we need to use the unverified DOT_PATH option and check if it points to an existing file.
  QCString dotPath = Config_getString(DOT_PATH);
  FileInfo dp(dotPath.str());
  if (Config_getBool(HAVE_DOT) && dp.exists() && dp.isFile())
  {
    pumlArgs += "-graphvizdot \"";
    pumlArgs += dotPath;
    pumlArgs += "\" ";
  }
  switch (format)
  {
    case PlantumlManager::PUML_BITMAP:
      pumlType="png";
      break;
    case PlantumlManager::PUML_EPS:
      pumlType="eps";
      break;
    case PlantumlManager::PUML_SVG:
      pumlType="svg";
      break;
  }

  {
    for (const auto &kv : plantumlContent)
    {
      const PlantumlContent &nb = kv.second;
      if (nb.content.isEmpty()) continue;

      QCString pumlArguments = pumlArgs;
      msg("Generating PlantUML %s Files in %s\n",qPrint(pumlType),kv.first.c_str());
      pumlArguments+="-o \"";
      pumlArguments+=nb.outDir;
      pumlArguments+="\" ";
      pumlArguments+="-charset UTF-8 -t";
      pumlArguments+=pumlType;
      pumlArguments+=" ";

      QCString puFileName("");
      puFileName+=nb.outDir;
      puFileName+="/";
      pumlOutDir=puFileName;
      puFileName+="inline_umlgraph_";
      puFileName+=pumlType;
      puFileName+=kv.first.c_str();
      puFileName+=".pu";

      pumlArguments+="\"";
      pumlArguments+=puFileName;
      pumlArguments+="\" ";


      QCString cachedContent;
      FileInfo fi(puFileName.str());
      if (fi.exists())
      {
        cachedContent = fileToString(puFileName);
      }

      std::ofstream file = Portable::openOutputStream(puFileName);
      if (!file.is_open())
      {
        err_full(nb.srcFile,nb.srcLine,"Could not open file %s for writing\n",puFileName.data());
      }
      file.write( nb.content.data(), nb.content.length() );
      file.close();
      Debug::print(Debug::Plantuml,0,"*** %s Running Plantuml arguments:%s\n","PlantumlManager::runPlantumlContent",qPrint(pumlArguments));

      if (cachedContent == nb.content) continue;

      if ((exitCode=Portable::system(pumlExe.data(),pumlArguments.data(),TRUE))!=0)
      {
        err_full(nb.srcFile,nb.srcLine,"Problems running PlantUML. Verify that the command 'java -jar \"%s\" -h' works from the command line. Exit code: %d\n",
            plantumlJarPath.data(),exitCode);
      }

      if ( (format==PlantumlManager::PUML_EPS) && (Config_getBool(USE_PDFLATEX)) )
      {
        Debug::print(Debug::Plantuml,0,"*** %s Running epstopdf\n","PlantumlManager::runPlantumlContent");
        auto files_kv = plantumlFiles.find(kv.first);
        if (files_kv!=plantumlFiles.end())
        {
          for (const auto &str : files_kv->second)
          {
            const int maxCmdLine = 40960;
            QCString epstopdfArgs(maxCmdLine);
            epstopdfArgs.sprintf("\"%s%s.eps\" --outfile=\"%s%s.pdf\"",
                pumlOutDir.data(),str.c_str(), pumlOutDir.data(),str.c_str());
            if ((exitCode=Portable::system("epstopdf",epstopdfArgs.data()))!=0)
            {
              err_full(nb.srcFile,nb.srcLine,"Problems running epstopdf. Check your TeX installation! Exit code: %d\n",exitCode);
            }
          }
        }
      }
    }
  }
}

void PlantumlManager::run()
{
  Debug::print(Debug::Plantuml,0,"*** %s\n","PlantumlManager::run");
  runPlantumlContent(m_pngPlantumlFiles, m_pngPlantumlContent, PUML_BITMAP);
  runPlantumlContent(m_svgPlantumlFiles, m_svgPlantumlContent, PUML_SVG);
  runPlantumlContent(m_epsPlantumlFiles, m_epsPlantumlContent, PUML_EPS);
}

static void print(const PlantumlManager::FilesMap &plantumlFiles)
{
  if (Debug::isFlagSet(Debug::Plantuml))
  {
    for (const auto &kv : plantumlFiles)
    {
      Debug::print(Debug::Plantuml,0,"*** %s PlantumlFiles key:%s size:%zu\n","PlantumlManager::print Files",kv.first.c_str(),kv.second.size());
      for (const auto &s : kv.second)
      {
        Debug::print(Debug::Plantuml,0,"*** %s             list:%s\n","PlantumlManager::print",s.c_str());
      }
    }
  }
}

static void print(const PlantumlManager::ContentMap &plantumlContent)
{
  if (Debug::isFlagSet(Debug::Plantuml))
  {
    for (const auto &kv : plantumlContent)
    {
      Debug::print(Debug::Plantuml,0,"*** %s PlantumlContent key: %s\n","PlantumlManager::print Content",kv.first.c_str());
      Debug::print(Debug::Plantuml,0,"*** %s                 Content:\n%s\n","PlantumlManager::print",kv.second.content.data());
    }
  }
}

static void addPlantumlFiles(PlantumlManager::FilesMap &plantumlFiles,
                             const std::string &key, const std::string &value)
{
  auto kv = plantumlFiles.find(key);
  if (kv==plantumlFiles.end())
  {
    kv = plantumlFiles.insert(std::make_pair(key,StringVector())).first;
  }
  kv->second.push_back(value);
}

static void addPlantumlContent(PlantumlManager::ContentMap &plantumlContent,
                               const std::string &key, const QCString &outDir, const QCString &puContent,
                               const QCString &srcFile,int srcLine)
{
  auto kv = plantumlContent.find(key);
  if (kv==plantumlContent.end())
  {
    kv = plantumlContent.insert(std::make_pair(key,PlantumlContent("",outDir,srcFile,srcLine))).first;
  }
  kv->second.content+=puContent;
}

void PlantumlManager::insert(const std::string &key, const std::string &value,
                             const QCString &outDir,OutputFormat format,const QCString &puContent,
                             const QCString &srcFile,int srcLine)
{
  Debug::print(Debug::Plantuml,0,"*** %s key:%s ,value:%s\n","PlantumlManager::insert",qPrint(key),qPrint(value));

  switch (format)
  {
    case PUML_BITMAP:
      addPlantumlFiles(m_pngPlantumlFiles,key,value);
      print(m_pngPlantumlFiles);
      addPlantumlContent(m_pngPlantumlContent,key,outDir,puContent,srcFile,srcLine);
      print(m_pngPlantumlContent);
      break;
    case PUML_EPS:
      addPlantumlFiles(m_epsPlantumlFiles,key,value);
      print(m_epsPlantumlFiles);
      addPlantumlContent(m_epsPlantumlContent,key,outDir,puContent,srcFile,srcLine);
      print(m_epsPlantumlContent);
      break;
    case PUML_SVG:
      addPlantumlFiles(m_svgPlantumlFiles,key,value);
      print(m_svgPlantumlFiles);
      addPlantumlContent(m_svgPlantumlContent,key,outDir,puContent,srcFile,srcLine);
      print(m_svgPlantumlContent);
      break;
  }
}

//--------------------------------------------------------------------<|MERGE_RESOLUTION|>--- conflicted
+++ resolved
@@ -89,11 +89,7 @@
   return baseName;
 }
 
-<<<<<<< HEAD
-void PlantumlManager::generatePlantUMLOutput(const QCString &baseName,const QCString &outDir,OutputFormat format,const bool toIndex)
-=======
-void PlantumlManager::generatePlantUMLOutput(const QCString &baseName,const QCString &/* outDir */,OutputFormat format)
->>>>>>> 5b5f1534
+void PlantumlManager::generatePlantUMLOutput(const QCString &baseName,const QCString &/* outDir */,OutputFormat format,const bool toIndex)
 {
   QCString imgName = baseName;
   // The basename contains path, we need to strip the path from the filename in order
