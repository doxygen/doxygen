--- conflicted
+++ resolved
@@ -24,12 +24,9 @@
 #include "fileinfo.h"
 #include "dir.h"
 #include "indexlist.h"
-<<<<<<< HEAD
 #include "stringutil.h"
-=======
 #include <string>
 #include <map>
->>>>>>> 2655442c
 
 static std::mutex g_PlantUmlMutex;
 
@@ -37,21 +34,11 @@
                                               const QCString &content,OutputFormat format, const QCString &engine,
                                               const QCString &srcFile,int srcLine,bool inlineCode)
 {
-<<<<<<< HEAD
   StringVector baseNameVector;
-=======
-  static std::mutex umlIndexListMutex;
-  bool isNewContent = true;
->>>>>>> 2655442c
   QCString baseName;
   QCString puName;
   QCString imgName;
   QCString outDir(outDirArg);
-<<<<<<< HEAD
-=======
-  static int umlindex=1;
-  static std::map<std::size_t, unsigned int> lt_umlindex{};
->>>>>>> 2655442c
 
   Debug::print(Debug::Plantuml,0,"*** writePlantUMLSource fileName: {}\n",fileName);
   Debug::print(Debug::Plantuml,0,"*** writePlantUMLSource outDir: {}\n",outDir);
@@ -63,15 +50,22 @@
     outDir = outDir.left(l-1);
   }
 
-<<<<<<< HEAD
-  generatePlantUmlFileNames(fileName,format,outDir,baseName,puName,imgName);
+  const bool isNewContent = generatePlantUmlFileNames(fileName,format,outDir,baseName,puName,imgName,content);
 
   Debug::print(Debug::Plantuml,0,"*** writePlantUMLSourcebaseName: {}\n",baseName);
   Debug::print(Debug::Plantuml,0,"*** writePlantUMLSourcebaseName puName: {}\n",puName);
   Debug::print(Debug::Plantuml,0,"*** writePlantUMLSourcebaseName imgName: {}\n",imgName);
+  if (isNewContent == false) {
+    // Existing content was reused, we can use the existing file names
+    baseNameVector.push_back(baseName.str());
+    baseNameVector.push_back(puName.str());
+    baseNameVector.push_back(imgName.str());
+    return baseNameVector;
+  }
 
   QCString text;
   if (inlineCode) text = "@start"+engine+" "+imgName+"\n";
+  text += "'first source: "+srcFile+" line: "+QCString().setNum(srcLine)+"\n";
   text.reserve(text.length()+content.length()+100); // add room for image name and end marker
   const char *p = content.data();
   if (p)
@@ -80,75 +74,10 @@
     bool insideComment = false;
     QCString locEngine;
     while ((c=*p++))
-=======
-  if (fileName.isEmpty()) // generate name
-  {
-    unsigned int graph_id = 0U;
-
-    // check if the content is already known (in this we can reuse the existing image)
-    const std::size_t content_hash {std::hash<std::string>{}(content.str())};
-    {
-      std::lock_guard<std::mutex> lock(umlIndexListMutex);
-      
-      if (lt_umlindex.count(content_hash) > 0) {
-        isNewContent = false;
-        graph_id = lt_umlindex[content_hash];
-      } else {
-        graph_id = umlindex;
-        lt_umlindex[content_hash] = umlindex;
-        umlindex++;
-      }
-    }
-
-    puName = "inline_umlgraph_"+ QCString().setNum(graph_id);
-    baseName = outDir+"/inline_umlgraph_"+QCString().setNum(graph_id);
-
-    if (isNewContent == false) {
-      Debug::print(Debug::Plantuml,0,"*** %s UML content already known: %s\n","writePlantUMLSource",qPrint(fileName));
-    }
-    
-  }
-  else // user specified name
-  {
-    baseName = fileName;
-    int i=baseName.findRev('.');
-    if (i!=-1) baseName = baseName.left(i);
-    puName = baseName;
-    baseName.prepend(outDir+"/");
-  }
-
-  if (isNewContent) {
-    switch (format)
-    {
-      case PUML_BITMAP:
-        imgName =puName+".png";
-        break;
-      case PUML_EPS:
-        imgName =puName+".eps";
-        break;
-      case PUML_SVG:
-        imgName =puName+".svg";
-        break;
-    }
-
-    Debug::print(Debug::Plantuml,0,"*** %s baseName: %s\n","writePlantUMLSource",qPrint(baseName));
-    Debug::print(Debug::Plantuml,0,"*** %s puName: %s\n","writePlantUMLSource",qPrint(puName));
-    Debug::print(Debug::Plantuml,0,"*** %s imgName: %s\n","writePlantUMLSource",qPrint(imgName));
-
-    QCString text;
-    if (inlineCode) text = "@start"+engine+" "+imgName+"\n";
-    text += "'source: "+srcFile+" line: "+QCString().setNum(srcLine)+"\n";
-    text.reserve(text.length()+content.length()+100); // add room for image name and end marker
-    const char *p = content.data();
-    if (p)
->>>>>>> 2655442c
-    {
-      char c = 0;
-      bool insideComment = false;
-      bool initial       = true;
-      while ((c=*p++))
-      {
-<<<<<<< HEAD
+    {
+      text+=c;
+      switch (c)
+      {
         case '\'': insideComment=true; break;
         case '\n': insideComment=false; break;
         case '\t': break;
@@ -194,7 +123,7 @@
               c = *p++;
             }
             //printf("inpName='%s' rest='%s'\n",qPrint(inpName),qPrint(rest));
-            generatePlantUmlFileNames(inpName,format,outDir,baseName,puName,imgName);
+            static_cast<void>(generatePlantUmlFileNames(inpName,format,outDir,baseName,puName,imgName,rest));
 
             // insert the image name
             text+=' ';
@@ -226,33 +155,8 @@
           break;
         default:
           break;
-=======
-        text+=c;
-        switch (c)
-        {
-          case '\'': insideComment=true; break;
-          case '\n': insideComment=false; break;
-          case '\t': break;
-          case ' ':  break;
-          case '@':
-            if (initial && qstrncmp(p,"start",5)==0) // @start...
-            {
-              while ((c=*p++) && isId(c)) text+=c;
-              // insert the image name
-              text+=' ';
-              text+=imgName;
-              if (c) text+=c;
-            }
-            break;
-          default:
-            if (!insideComment) initial=false;
-            break;
-        }
->>>>>>> 2655442c
-      }
-      text+='\n';
-    }
-<<<<<<< HEAD
+      }
+    }
     text+='\n';
   }
   if (inlineCode)
@@ -271,16 +175,41 @@
   return baseNameVector;
 }
 
-void PlantumlManager::generatePlantUmlFileNames(const QCString &fileName,OutputFormat format,const QCString &outDir,
-                                                QCString &baseName,QCString &puName,QCString &imgName)
+bool PlantumlManager::generatePlantUmlFileNames(const QCString &fileName,OutputFormat format,const QCString &outDir,
+                                                QCString &baseName,QCString &puName,QCString &imgName,const QCString &content)
 {
   static int umlindex=1;
+  static std::mutex umlIndexListMutex;
+  static std::map<std::size_t, unsigned int> lookUpUmlindex{};
+  bool isNewContent = true;
 
   if (fileName.isEmpty()) // generate name
   {
+    // check if the content is already known (in this we can reuse the existing image)
+    const std::size_t contentHash {std::hash<std::string>{}(content.str())};
+    unsigned int puId {0U};
+    {
+      std::lock_guard<std::mutex> lock(umlIndexListMutex);
+      
+      if (lookUpUmlindex.count(contentHash) != 0) {
+        // content already known, return index of existing image
+        isNewContent = false;
+        puId = lookUpUmlindex[contentHash];
+      } else {
+        puId = umlindex;
+        lookUpUmlindex[contentHash] = umlindex;
+        umlindex++;
+      }
+    }
+
     std::lock_guard<std::mutex> lock(g_PlantUmlMutex);
-    puName = "inline_umlgraph_"+QCString().setNum(umlindex);
-    baseName = outDir+"/inline_umlgraph_"+QCString().setNum(umlindex++);
+    puName = "inline_umlgraph_"+QCString().setNum(puId);
+    baseName = outDir+"/inline_umlgraph_"+QCString().setNum(puId);
+
+    if (isNewContent == false) {
+      Debug::print(Debug::Plantuml,0,"*** {} UML content already known: {}\n","generatePlantUmlFileNames",qPrint(fileName));
+    }
+    
   }
   else // user specified name
   {
@@ -303,19 +232,8 @@
       imgName =puName+".svg";
       break;
   }
-=======
-    if (inlineCode) text +="@end"+engine+"\n";
-
-    //printf("content\n====\n%s\n=====\n->\n-----\n%s\n------\n",qPrint(content),qPrint(text));
-
-    QCString qcOutDir(substitute(outDir,"\\","/"));
-    uint32_t pos = qcOutDir.findRev("/");
-    QCString generateType(qcOutDir.right(qcOutDir.length() - (pos + 1)) );
-    Debug::print(Debug::Plantuml,0,"*** %s generateType: %s\n","writePlantUMLSource",qPrint(generateType));
-    PlantumlManager::instance().insert(generateType.str(),puName.str(),outDir,format,text,srcFile,srcLine);    
-  }
-  return baseName;
->>>>>>> 2655442c
+
+  return isNewContent;
 }
 
 void PlantumlManager::generatePlantUMLOutput(const QCString &baseName,const QCString &/* outDir */,OutputFormat format)
@@ -379,11 +297,7 @@
   QCString pumlType = "";
   QCString pumlOutDir = "";
 
-  int num_threads {Config_getInt(NUM_PROC_THREADS)};
-  if (num_threads < 1)
-  {
-    num_threads = 8; // use 8 threads if "auto" is configured
-  }
+  int numThreads {Config_getInt(NUM_PROC_THREADS)};
 
   const StringVector &pumlIncludePathList = Config_getList(PLANTUML_INCLUDE_PATH);
   {
@@ -439,8 +353,8 @@
 
 
       /* iterate over content_vec and create up to N-files for N-threads */
-      unsigned int num_graphs = static_cast<unsigned int>(nb.content_vec.size() / num_threads + (nb.content_vec.size() % num_threads != 0));
-      Debug::print(Debug::Plantuml,0,"*** Creating %d PlantUML files with max %d graphs for %d threads. %d graphs in total.\n", num_threads, num_graphs,  num_threads, nb.content_vec.size());
+      unsigned int numGraphs = static_cast<unsigned int>(nb.content_vec.size() / numThreads + (nb.content_vec.size() % numThreads != 0));
+      Debug::print(Debug::Plantuml,0,"*** Creating {} PlantUML files with max {} graphs for {} threads. {} graphs in total.\n", numThreads, numGraphs,  numThreads, nb.content_vec.size());
       ::std::vector<QCString> puFiles;
       unsigned int graphIndex {0U};
       unsigned int fileIndex {0U};
@@ -463,13 +377,13 @@
 
           if (!file.is_open())
           {
-            err_full(nb.srcFile,nb.srcLine,"Could not open file %s for writing",puFileName.data());
+            err_full(nb.srcFile,nb.srcLine,"Could not open file {} for writing",puFileName);
             return;
           }
         }
         file.write( content.data(), content.length() );
 
-        graphIndex = (graphIndex + 1) % num_graphs;
+        graphIndex = (graphIndex + 1) % numGraphs;
       }
 
       if (file.is_open())
@@ -486,41 +400,28 @@
       pumlArguments+=pumlType;
       pumlArguments+=" ";
       pumlArguments+="-nbthread ";
-      pumlArguments+=std::to_string(num_threads);
+      pumlArguments+=std::to_string(numThreads);
       pumlArguments+=" ";
 
       for (const auto &puFile : puFiles)
       {
-<<<<<<< HEAD
-        err_full(nb.srcFile,nb.srcLine,"Could not open file {} for writing",puFileName);
-      }
-      file.write( nb.content.data(), nb.content.length() );
-      file.close();
-      Debug::print(Debug::Plantuml,0,"*** PlantumlManager::runPlantumlContent Running Plantuml arguments:{}\n",pumlArguments);
-=======
         pumlArguments += "\"";
         pumlArguments += puFile;
         pumlArguments += "\" ";
       }
->>>>>>> 2655442c
-
-      Debug::print(Debug::Plantuml,0,"*** Executing PlantUML: %s\n", pumlArguments.data());
+
+      Debug::print(Debug::Plantuml,0,"*** Executing PlantUML: {}\n", pumlArguments);
 
       // run plantuml executable and check for errors
       exitCode=Portable::system(pumlExe.data(),pumlArguments.data(),TRUE);
       if (exitCode == 200)
       {
-<<<<<<< HEAD
-        err_full(nb.srcFile,nb.srcLine,"Problems running PlantUML. Verify that the command 'java -jar \"{}\" -h' works from the command line. Exit code: {}.",
-            plantumlJarPath,exitCode);
-=======
         // error code 200 corresponds to PlantUML's ErrorStatus::hasErrors
-        err("PlantUML file(s) contain(s) errors. Check the PlantUML output for details.\n");
+        warn_uncond("PlantUML file(s) contain(s) errors. Check the PlantUML output for details.\n");
       } else if (exitCode!=0)
       {
-        err("Problems running PlantUML for files. Verify that the command 'java -jar \"%s\" -h' works from the command line. Exit code: %d.\n",
+        err("Problems running PlantUML for files. Verify that the command 'java -jar \"{}\" -h' works from the command line. Exit code: {}.\n",
              plantumlJarPath.data(),exitCode);
->>>>>>> 2655442c
       }
 
       if ( (format==PlantumlManager::PUML_EPS) && (Config_getBool(USE_PDFLATEX)) )
@@ -579,17 +480,12 @@
   {
     for (const auto &[key,content] : plantumlContent)
     {
-<<<<<<< HEAD
       Debug::print(Debug::Plantuml,0,"*** PlantumlManager::print Content PlantumlContent key: {}\n",key);
-      Debug::print(Debug::Plantuml,0,"*** PlantumlManager::print Content:\n{}\n",content.content);
-=======
-      Debug::print(Debug::Plantuml,0,"*** PlantumlManager::print Content PlantumlContent key: %s\n",key.c_str());
       Debug::print(Debug::Plantuml,0,"*** PlantumlManager::print Content:\n");
       for (const auto &contentItem : content.content_vec)
       {
-        Debug::print(Debug::Plantuml,0,"%s\n",contentItem.data());
-      }
->>>>>>> 2655442c
+        Debug::print(Debug::Plantuml,0,"{}\n",contentItem.data());
+      }
     }
   }
 }
