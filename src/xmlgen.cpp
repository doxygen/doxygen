/******************************************************************************
 *
 * Copyright (C) 1997-2015 by Dimitri van Heesch.
 *
 * Permission to use, copy, modify, and distribute this software and its
 * documentation under the terms of the GNU General Public License is hereby 
 * granted. No representations are made about the suitability of this software 
 * for any purpose. It is provided "as is" without express or implied warranty.
 * See the GNU General Public License for more details.
 *
 * Documents produced by Doxygen are derivative works derived from the
 * input used in their production; they are not affected by this license.
 *
 */

#include <stdlib.h>

#include <qdir.h>
#include <qfile.h>
#include <qtextstream.h>
#include <qintdict.h>

#include "xmlgen.h"
#include "doxygen.h"
#include "message.h"
#include "config.h"
#include "classlist.h"
#include "util.h"
#include "defargs.h"
#include "outputgen.h"
#include "dot.h"
#include "pagedef.h"
#include "filename.h"
#include "version.h"
#include "xmldocvisitor.h"
#include "docparser.h"
#include "language.h"
#include "parserintf.h"
#include "arguments.h"
#include "memberlist.h"
#include "groupdef.h"
#include "memberdef.h"
#include "namespacedef.h"
#include "membername.h"
#include "membergroup.h"
#include "dirdef.h"
#include "section.h"
#include "htmlentity.h"
#include "resourcemgr.h"

// no debug info
#define XML_DB(x) do {} while(0)
// debug to stdout
//#define XML_DB(x) printf x
// debug inside output
//#define XML_DB(x) QCString __t;__t.sprintf x;m_t << __t

//------------------

/** Helper class mapping MemberList::ListType to a string representing */
class XmlSectionMapper : public QIntDict<char>
{
  public:
    XmlSectionMapper() : QIntDict<char>(47)
    {
      insert(MemberListType_pubTypes,"public-type");
      insert(MemberListType_pubMethods,"public-func");
      insert(MemberListType_pubAttribs,"public-attrib");
      insert(MemberListType_pubSlots,"public-slot");
      insert(MemberListType_signals,"signal");
      insert(MemberListType_dcopMethods,"dcop-func");
      insert(MemberListType_properties,"property");
      insert(MemberListType_events,"event");
      insert(MemberListType_interfaces,"interfaces");
      insert(MemberListType_services,"services");
      insert(MemberListType_pubStaticMethods,"public-static-func");
      insert(MemberListType_pubStaticAttribs,"public-static-attrib");
      insert(MemberListType_proTypes,"protected-type");
      insert(MemberListType_proMethods,"protected-func");
      insert(MemberListType_proAttribs,"protected-attrib");
      insert(MemberListType_proSlots,"protected-slot");
      insert(MemberListType_proStaticMethods,"protected-static-func");
      insert(MemberListType_proStaticAttribs,"protected-static-attrib");
      insert(MemberListType_pacTypes,"package-type");
      insert(MemberListType_pacMethods,"package-func");
      insert(MemberListType_pacAttribs,"package-attrib");
      insert(MemberListType_pacStaticMethods,"package-static-func");
      insert(MemberListType_pacStaticAttribs,"package-static-attrib");
      insert(MemberListType_priTypes,"private-type");
      insert(MemberListType_priMethods,"private-func");
      insert(MemberListType_priAttribs,"private-attrib");
      insert(MemberListType_priSlots,"private-slot");
      insert(MemberListType_priStaticMethods,"private-static-func");
      insert(MemberListType_priStaticAttribs,"private-static-attrib");
      insert(MemberListType_friends,"friend");
      insert(MemberListType_related,"related");
      insert(MemberListType_decDefineMembers,"define");
      insert(MemberListType_decProtoMembers,"prototype");
      insert(MemberListType_decTypedefMembers,"typedef");
      insert(MemberListType_decSequenceMembers,"sequence");
      insert(MemberListType_decDictionaryMembers,"dictionary");
      insert(MemberListType_decEnumMembers,"enum");
      insert(MemberListType_decFuncMembers,"func");
      insert(MemberListType_decVarMembers,"var");
    }
};

static XmlSectionMapper g_xmlSectionMapper;


inline void writeXMLString(FTextStream &t,const char *s)
{
  t << convertToXML(s);
}

inline void writeXMLCodeString(FTextStream &t,const char *s, int &col)
{
  char c;
  while ((c=*s++))
  {
    switch(c)
    {
      case '\t':
      {
        static int tabSize = Config_getInt(TAB_SIZE);
	int spacesToNextTabStop = tabSize - (col%tabSize);
	col+=spacesToNextTabStop;
	while (spacesToNextTabStop--) t << "<sp/>";
	break;
	}
      case ' ':  t << "<sp/>"; col++;  break;
      case '<':  t << "&lt;"; col++;   break;
      case '>':  t << "&gt;"; col++;   break;
      case '&':  t << "&amp;"; col++;  break;
      case '\'': t << "&apos;"; col++; break;
      case '"':  t << "&quot;"; col++; break;
      case  1: case  2: case  3: case  4: case  5: case  6: case  7: case  8:
      case 11: case 12: case 13: case 14: case 15: case 16: case 17: case 18:
      case 19: case 20: case 21: case 22: case 23: case 24: case 25: case 26:
      case 27: case 28: case 29: case 30: case 31:
        // encode invalid XML characters (see http://www.w3.org/TR/2000/REC-xml-20001006#NT-Char)
        t << "<sp value=\"" << int(c) << "\"/>";
        break;
      default:   s=writeUtf8Char(t,s-1); col++; break;
    }
  }
}


static void writeXMLHeader(FTextStream &t)
{
  t << "<?xml version='1.0' encoding='UTF-8' standalone='no'?>" << endl;;
  t << "<doxygen xmlns:xsi=\"http://www.w3.org/2001/XMLSchema-instance\" ";
  t << "xsi:noNamespaceSchemaLocation=\"compound.xsd\" ";
  t << "version=\"" << versionString << "\">" << endl;
}

static void writeCombineScript()
{
  QCString outputDirectory = Config_getString(XML_OUTPUT);
  QCString fileName=outputDirectory+"/combine.xslt";
  QFile f(fileName);
  if (!f.open(IO_WriteOnly))
  {
    err("Cannot open file %s for writing!\n",fileName.data());
    return;
  }
  FTextStream t(&f);
  //t.setEncoding(FTextStream::UnicodeUTF8);

  t <<
  "<!-- XSLT script to combine the generated output into a single file. \n"
  "     If you have xsltproc you could use:\n"
  "     xsltproc combine.xslt index.xml >all.xml\n"
  "-->\n"
  "<xsl:stylesheet xmlns:xsl=\"http://www.w3.org/1999/XSL/Transform\" version=\"1.0\">\n"
  "  <xsl:output method=\"xml\" version=\"1.0\" indent=\"no\" standalone=\"yes\" />\n"
  "  <xsl:template match=\"/\">\n"
  "    <doxygen version=\"{doxygenindex/@version}\">\n"
  "      <!-- Load all doxygen generated xml files -->\n"
  "      <xsl:for-each select=\"doxygenindex/compound\">\n"
  "        <xsl:copy-of select=\"document( concat( @refid, '.xml' ) )/doxygen/*\" />\n"
  "      </xsl:for-each>\n"
  "    </doxygen>\n"
  "  </xsl:template>\n"
  "</xsl:stylesheet>\n";

}

void writeXMLLink(FTextStream &t,const char *extRef,const char *compoundId,
                  const char *anchorId,const char *text,const char *tooltip)
{
  t << "<ref refid=\"" << compoundId;
  if (anchorId) t << "_1" << anchorId;
  t << "\" kindref=\"";
  if (anchorId) t << "member"; else t << "compound"; 
  t << "\"";
  if (extRef) t << " external=\"" << extRef << "\"";
  if (tooltip) t << " tooltip=\"" << convertToXML(tooltip) << "\"";
  t << ">";
  writeXMLString(t,text);
  t << "</ref>";
}

/** Implements TextGeneratorIntf for an XML stream. */
class TextGeneratorXMLImpl : public TextGeneratorIntf
{
  public:
    TextGeneratorXMLImpl(FTextStream &t): m_t(t) {}
    void writeString(const char *s,bool /*keepSpaces*/) const
    {
      writeXMLString(m_t,s); 
    }
    void writeBreak(int) const {}
    void writeLink(const char *extRef,const char *file,
                   const char *anchor,const char *text
                  ) const
    {
      writeXMLLink(m_t,extRef,file,anchor,text,0);
    }
  private:
    FTextStream &m_t;
};


/** Generator for producing XML formatted source code. */
void XMLCodeGenerator::codify(const char *text)
{
  XML_DB(("(codify \"%s\")\n",text));
  if (m_insideCodeLine && !m_insideSpecialHL && m_normalHLNeedStartTag)
  {
    m_t << "<highlight class=\"normal\">";
    m_normalHLNeedStartTag=FALSE;
  }
  writeXMLCodeString(m_t,text,m_col);
}
void XMLCodeGenerator::writeCodeLink(const char *ref,const char *file,
                   const char *anchor,const char *name,
                   const char *tooltip)
{
  XML_DB(("(writeCodeLink)\n"));
  if (m_insideCodeLine && !m_insideSpecialHL && m_normalHLNeedStartTag)
  {
    m_t << "<highlight class=\"normal\">";
    m_normalHLNeedStartTag=FALSE;
  }
  writeXMLLink(m_t,ref,file,anchor,name,tooltip);
  m_col+=qstrlen(name);
}
void XMLCodeGenerator::writeTooltip(const char *, const DocLinkInfo &, const char *,
                  const char *, const SourceLinkInfo &, const SourceLinkInfo &
                 )
{
  XML_DB(("(writeToolTip)\n"));
}
void XMLCodeGenerator::startCodeLine(bool)
{
  XML_DB(("(startCodeLine)\n"));
  m_t << "<codeline";
  if (m_lineNumber!=-1)
  {
    m_t << " lineno=\"" << m_lineNumber << "\"";
    if (!m_refId.isEmpty())
    {
      m_t << " refid=\"" << m_refId << "\"";
      if (m_isMemberRef)
      {
        m_t << " refkind=\"member\"";
      }
      else
      {
        m_t << " refkind=\"compound\"";
      }
    }
    if (!m_external.isEmpty())
    {
      m_t << " external=\"" << m_external << "\"";
    }
  }
  m_t << ">";
  m_insideCodeLine=TRUE;
  m_col=0;
}
void XMLCodeGenerator::endCodeLine()
{
  XML_DB(("(endCodeLine)\n"));
  if (!m_insideSpecialHL && !m_normalHLNeedStartTag)
  {
    m_t << "</highlight>";
    m_normalHLNeedStartTag=TRUE;
  }
  m_t << "</codeline>" << endl; // non DocBook
  m_lineNumber = -1;
  m_refId.resize(0);
  m_external.resize(0);
  m_insideCodeLine=FALSE;
}
void XMLCodeGenerator::startFontClass(const char *colorClass)
{
  XML_DB(("(startFontClass)\n"));
  if (m_insideCodeLine && !m_insideSpecialHL && !m_normalHLNeedStartTag)
  {
    m_t << "</highlight>";
    m_normalHLNeedStartTag=TRUE;
  }
  m_t << "<highlight class=\"" << colorClass << "\">"; // non DocBook
  m_insideSpecialHL=TRUE;
}
void XMLCodeGenerator::endFontClass()
{
  XML_DB(("(endFontClass)\n"));
  m_t << "</highlight>"; // non DocBook
  m_insideSpecialHL=FALSE;
}
void XMLCodeGenerator::writeCodeAnchor(const char *)
{
  XML_DB(("(writeCodeAnchor)\n"));
}
void XMLCodeGenerator::writeLineNumber(const char *extRef,const char *compId,
                     const char *anchorId,int l)
{
  XML_DB(("(writeLineNumber)\n"));
  // we remember the information provided here to use it
  // at the <codeline> start tag.
  m_lineNumber = l;
  if (compId)
  {
    m_refId=compId;
    if (anchorId) m_refId+=(QCString)"_1"+anchorId;
    m_isMemberRef = anchorId!=0;
    if (extRef) m_external=extRef;
  }
}
void XMLCodeGenerator::finish()
{
  if (m_insideCodeLine) endCodeLine();
}

static void writeTemplateArgumentList(ArgumentList *al,
                                      FTextStream &t,
                                      Definition *scope,
                                      FileDef *fileScope,
                                      int indent)
{
  QCString indentStr;
  indentStr.fill(' ',indent);
  if (al)
  {
    t << indentStr << "<templateparamlist>" << endl;
    ArgumentListIterator ali(*al);
    Argument *a;
    for (ali.toFirst();(a=ali.current());++ali)
    {
      t << indentStr << "  <param>" << endl;
      if (!a->type.isEmpty())
      {
        t << indentStr <<  "    <type>";
        linkifyText(TextGeneratorXMLImpl(t),scope,fileScope,0,a->type);
        t << "</type>" << endl;
      }
      if (!a->name.isEmpty())
      {
        t << indentStr <<  "    <declname>" << a->name << "</declname>" << endl;
        t << indentStr <<  "    <defname>" << a->name << "</defname>" << endl;
      }
      if (!a->defval.isEmpty())
      {
        t << indentStr << "    <defval>";
        linkifyText(TextGeneratorXMLImpl(t),scope,fileScope,0,a->defval);
        t << "</defval>" << endl;
      }
      if (!a->typeConstraint.isEmpty())
      {
        t << indentStr << "    <typeconstraint>";
        linkifyText(TextGeneratorXMLImpl(t),scope,fileScope,0,a->typeConstraint);
        t << "</typeconstraint>" << endl;
      }
      t << indentStr << "  </param>" << endl;
    }
    t << indentStr << "</templateparamlist>" << endl;
  }
}

static void writeMemberTemplateLists(MemberDef *md,FTextStream &t)
{
  ArgumentList *templMd = md->templateArguments();
  if (templMd) // function template prefix
  {
    writeTemplateArgumentList(templMd,t,md->getClassDef(),md->getFileDef(),8);
  }
}

static void writeTemplateList(ClassDef *cd,FTextStream &t)
{
  writeTemplateArgumentList(cd->templateArguments(),t,cd,0,4);
}

static void writeXMLDocBlock(FTextStream &t,
                      const QCString &fileName,
                      int lineNr,
                      Definition *scope,
                      MemberDef * md,
                      const QCString &text)
{
  QCString stext = text.stripWhiteSpace();
  if (stext.isEmpty()) return;
  // convert the documentation string into an abstract syntax tree
  DocNode *root = validatingParseDoc(fileName,lineNr,scope,md,text,FALSE,FALSE);
  // create a code generator
  XMLCodeGenerator *xmlCodeGen = new XMLCodeGenerator(t);
  // create a parse tree visitor for XML
  XmlDocVisitor *visitor = new XmlDocVisitor(t,*xmlCodeGen);
  // visit all nodes
  root->accept(visitor);
  // clean up
  delete visitor;
  delete xmlCodeGen;
  delete root;
  
}

void writeXMLCodeBlock(FTextStream &t,FileDef *fd)
{
  ParserInterface *pIntf=Doxygen::parserManager->getParser(fd->getDefFileExtension());
  SrcLangExt langExt = getLanguageFromFileName(fd->getDefFileExtension());
  pIntf->resetCodeParserState();
  XMLCodeGenerator *xmlGen = new XMLCodeGenerator(t);
  pIntf->parseCode(*xmlGen,  // codeOutIntf
                0,           // scopeName
                fileToString(fd->absFilePath(),Config_getBool(FILTER_SOURCE_FILES)),
                langExt,     // lang
                FALSE,       // isExampleBlock
                0,           // exampleName
                fd,          // fileDef
                -1,          // startLine
                -1,          // endLine
                FALSE,       // inlineFragement
                0,           // memberDef
                TRUE         // showLineNumbers
                );
  xmlGen->finish();
  delete xmlGen;
}

static void writeMemberReference(FTextStream &t,Definition *def,MemberDef *rmd,const char *tagName)
{
  QCString scope = rmd->getScopeString();
  QCString name = rmd->name();
  if (!scope.isEmpty() && scope!=def->name())
  {
    name.prepend(scope+getLanguageSpecificSeparator(rmd->getLanguage()));
  }
  t << "        <" << tagName << " refid=\"";
  t << rmd->getOutputFileBase() << "_1" << rmd->anchor() << "\"";
  if (rmd->getStartBodyLine()!=-1 && rmd->getBodyDef()) 
  {
    t << " compoundref=\"" << rmd->getBodyDef()->getOutputFileBase() << "\"";
    t << " startline=\"" << rmd->getStartBodyLine() << "\"";
    if (rmd->getEndBodyLine()!=-1)
    {
      t << " endline=\"" << rmd->getEndBodyLine() << "\"";
    }
  }
  t << ">" << convertToXML(name) << "</" << tagName << ">" << endl;
  
}

static void stripQualifiers(QCString &typeStr)
{
  bool done=FALSE;
  while (!done)
  {
    if (typeStr.stripPrefix("static "));
    else if (typeStr.stripPrefix("virtual "));
    else if (typeStr.stripPrefix("volatile "));
    else if (typeStr=="virtual") typeStr="";
    else done=TRUE;
  }
}

static QCString classOutputFileBase(ClassDef *cd)
{
  //static bool inlineGroupedClasses = Config_getBool(INLINE_GROUPED_CLASSES);
  //if (inlineGroupedClasses && cd->partOfGroups()!=0) 
  return cd->getOutputFileBase();
  //else 
  //  return cd->getOutputFileBase();
}

static QCString memberOutputFileBase(MemberDef *md)
{
  //static bool inlineGroupedClasses = Config_getBool(INLINE_GROUPED_CLASSES);
  //if (inlineGroupedClasses && md->getClassDef() && md->getClassDef()->partOfGroups()!=0) 
  //  return md->getClassDef()->getXmlOutputFileBase();
  //else 
  //  return md->getOutputFileBase();
  return md->getOutputFileBase();
}


static void generateXMLForMember(MemberDef *md,FTextStream &ti,FTextStream &t,Definition *def)
{

  // + declaration/definition arg lists
  // + reimplements
  // + reimplementedBy
  // + exceptions
  // + const/volatile specifiers
  // - examples
  // + source definition
  // + source references
  // + source referenced by
  // - body code 
  // + template arguments 
  //     (templateArguments(), definitionTemplateParameterLists())
  // - call graph
  
  // enum values are written as part of the enum
  if (md->memberType()==MemberType_EnumValue) return;
  if (md->isHidden()) return;
  //if (md->name().at(0)=='@') return; // anonymous member

  // group members are only visible in their group
  //if (def->definitionType()!=Definition::TypeGroup && md->getGroupDef()) return;

  QCString memType;
  bool isFunc=FALSE;
  switch (md->memberType())
  {
    case MemberType_Define:      memType="define";      break;
    case MemberType_Function:    memType="function";    isFunc=TRUE; break;
    case MemberType_Variable:    memType="variable";    break;
    case MemberType_Typedef:     memType="typedef";     break;
    case MemberType_Enumeration: memType="enum";        break;
    case MemberType_EnumValue:   ASSERT(0);             break;
    case MemberType_Signal:      memType="signal";      isFunc=TRUE; break;
    case MemberType_Slot:        memType="slot";        isFunc=TRUE; break;
    case MemberType_Friend:      memType="friend";      isFunc=TRUE; break;
    case MemberType_DCOP:        memType="dcop";        isFunc=TRUE; break;
    case MemberType_Property:    memType="property";    break;
    case MemberType_Event:       memType="event";       break;
    case MemberType_Interface:   memType="interface";   break;
    case MemberType_Service:     memType="service";     break;
    case MemberType_Sequence:    memType="sequence";    break;
    case MemberType_Dictionary:  memType="dictionary";  break;
  }

  ti << "    <member refid=\"" << memberOutputFileBase(md) 
     << "_1" << md->anchor() << "\" kind=\"" << memType << "\"><name>" 
     << convertToXML(md->name()) << "</name></member>" << endl;
  
  QCString scopeName;
  if (md->getClassDef()) 
    scopeName=md->getClassDef()->name();
  else if (md->getNamespaceDef()) 
    scopeName=md->getNamespaceDef()->name();
    
  t << "      <memberdef kind=\"";
  //enum { define_t,variable_t,typedef_t,enum_t,function_t } xmlType = function_t;
  t << memType << "\" id=\"";
  if (md->getGroupDef() && def->definitionType()==Definition::TypeGroup)
  {
    t << md->getGroupDef()->getOutputFileBase();
  }
  else
  {
    t << memberOutputFileBase(md);
  }
  t << "_1"      // encoded `:' character (see util.cpp:convertNameToFile)
    << md->anchor();
  t << "\" prot=\"";
  switch(md->protection())
  {
    case Public:    t << "public";     break;
    case Protected: t << "protected";  break;
    case Private:   t << "private";    break;
    case Package:   t << "package";    break;
  }
  t << "\"";

  t << " static=\"";
  if (md->isStatic()) t << "yes"; else t << "no";
  t << "\"";

  if (isFunc)
  {
    ArgumentList *al = md->argumentList();
    t << " const=\"";
    if (al!=0 && al->constSpecifier)    t << "yes"; else t << "no"; 
    t << "\"";

    t << " explicit=\"";
    if (md->isExplicit()) t << "yes"; else t << "no";
    t << "\"";

    t << " inline=\"";
    if (md->isInline()) t << "yes"; else t << "no";
    t << "\"";

    if (al!=0 && al->refQualifier!=RefQualifierNone)
    {
      t << " refqual=\"";
      if (al->refQualifier==RefQualifierLValue) t << "lvalue"; else t << "rvalue";
      t << "\"";
    }

    if (md->isFinal())
    {
      t << " final=\"yes\"";
    }

    if (md->isSealed())
    {
      t << " sealed=\"yes\"";
    }

    if (md->isNew())
    {
      t << " new=\"yes\"";
    }

    if (md->isOptional())
    {
      t << " optional=\"yes\"";
    }

    if (md->isRequired())
    {
      t << " required=\"yes\"";
    }

    if (al && al->volatileSpecifier)
    {
      t << " volatile=\"yes\"";
    }

    t << " virt=\"";
    switch (md->virtualness())
    {
      case Normal:  t << "non-virtual";  break;
      case Virtual: t << "virtual";      break;
      case Pure:    t << "pure-virtual"; break;
      default: ASSERT(0);
    }
    t << "\"";
  }

  if (md->memberType() == MemberType_Enumeration)
  {
    t << " strong=\"";
    if (md->isStrong()) t << "yes"; else t << "no";
    t << "\"";
  }

  if (md->memberType() == MemberType_Variable)
  {
    //ArgumentList *al = md->argumentList();
    //t << " volatile=\"";
    //if (al && al->volatileSpecifier) t << "yes"; else t << "no"; 

    t << " mutable=\"";
    if (md->isMutable()) t << "yes"; else t << "no";
    t << "\"";
    
    if (md->isInitonly())
    {
      t << " initonly=\"yes\"";
    }
    if (md->isAttribute())
    {
      t << " attribute=\"yes\"";
    }
    if (md->isUNOProperty())
    {
      t << " property=\"yes\"";
    }
    if (md->isReadonly())
    {
      t << " readonly=\"yes\"";
    }
    if (md->isBound())
    {
      t << " bound=\"yes\"";
    }
    if (md->isRemovable())
    {
      t << " removable=\"yes\"";
    }
    if (md->isConstrained())
    {
      t << " constrained=\"yes\"";
    }
    if (md->isTransient())
    {
      t << " transient=\"yes\"";
    }
    if (md->isMaybeVoid())
    {
      t << " maybevoid=\"yes\"";
    }
    if (md->isMaybeDefault())
    {
      t << " maybedefault=\"yes\"";
    }
    if (md->isMaybeAmbiguous())
    {
      t << " maybeambiguous=\"yes\"";
    }
  }
  else if (md->memberType() == MemberType_Property)
  {
    t << " readable=\"";
    if (md->isReadable()) t << "yes"; else t << "no";
    t << "\"";

    t << " writable=\"";
    if (md->isWritable()) t << "yes"; else t << "no";
    t << "\"";

    t << " gettable=\"";
    if (md->isGettable()) t << "yes"; else t << "no";
    t << "\"";

    t << " privategettable=\"";
    if (md->isPrivateGettable()) t << "yes"; else t << "no";
    t << "\"";

    t << " protectedgettable=\"";
    if (md->isProtectedGettable()) t << "yes"; else t << "no";
    t << "\"";

    t << " settable=\"";
    if (md->isSettable()) t << "yes"; else t << "no";
    t << "\"";

    t << " privatesettable=\"";
    if (md->isPrivateSettable()) t << "yes"; else t << "no";
    t << "\"";

    t << " protectedsettable=\"";
    if (md->isProtectedSettable()) t << "yes"; else t << "no";
    t << "\"";

    if (md->isAssign() || md->isCopy() || md->isRetain() || md->isStrong() || md->isWeak())
    {
      t << " accessor=\"";
      if (md->isAssign())      t << "assign";
      else if (md->isCopy())   t << "copy";
      else if (md->isRetain()) t << "retain";
      else if (md->isStrong()) t << "strong";
      else if (md->isWeak())   t << "weak";
      t << "\"";
    }
  }
  else if (md->memberType() == MemberType_Event)
  {
    t << " add=\"";
    if (md->isAddable()) t << "yes"; else t << "no";
    t << "\"";

    t << " remove=\"";
    if (md->isRemovable()) t << "yes"; else t << "no";
    t << "\"";

    t << " raise=\"";
    if (md->isRaisable()) t << "yes"; else t << "no";
    t << "\"";
  }

  t << ">" << endl;

  if (md->memberType()!=MemberType_Define &&
      md->memberType()!=MemberType_Enumeration
     )
  {
    writeMemberTemplateLists(md,t);
    QCString typeStr = md->typeString(); //replaceAnonymousScopes(md->typeString());
    stripQualifiers(typeStr);
    t << "        <type>";
    linkifyText(TextGeneratorXMLImpl(t),def,md->getBodyDef(),md,typeStr);
    t << "</type>" << endl;
    t << "        <definition>" << convertToXML(md->definition()) << "</definition>" << endl;
    t << "        <argsstring>" << convertToXML(md->argsString()) << "</argsstring>" << endl;
  }

  if (md->memberType() == MemberType_Enumeration)
  {
    t << "        <type>";
    linkifyText(TextGeneratorXMLImpl(t),def,md->getBodyDef(),md,md->enumBaseType());
    t << "</type>" << endl;
  }

  t << "        <name>" << convertToXML(md->name()) << "</name>" << endl;
  
  if (md->memberType() == MemberType_Property)
  {
    if (md->isReadable())
      t << "        <read>" << convertToXML(md->getReadAccessor()) << "</read>" << endl;
    if (md->isWritable())
      t << "        <write>" << convertToXML(md->getWriteAccessor()) << "</write>" << endl;
  }

  if (md->memberType()==MemberType_Variable && md->bitfieldString())
  {
    QCString bitfield = md->bitfieldString();
    if (bitfield.at(0)==':') bitfield=bitfield.mid(1);
    t << "        <bitfield>" << convertToXML(bitfield) << "</bitfield>" << endl;
  }
  
  MemberDef *rmd = md->reimplements();
  if (rmd)
  {
    t << "        <reimplements refid=\"" 
      << memberOutputFileBase(rmd) << "_1" << rmd->anchor() << "\">"
      << convertToXML(rmd->name()) << "</reimplements>" << endl;
  }
  MemberList *rbml = md->reimplementedBy();
  if (rbml)
  {
    MemberListIterator mli(*rbml);
    for (mli.toFirst();(rmd=mli.current());++mli)
    {
      t << "        <reimplementedby refid=\"" 
        << memberOutputFileBase(rmd) << "_1" << rmd->anchor() << "\">"
        << convertToXML(rmd->name()) << "</reimplementedby>" << endl;
    }
  }

  if (isFunc) //function
  {
    ArgumentList *declAl = md->declArgumentList();
    ArgumentList *defAl = md->argumentList();
    if (declAl && defAl && declAl->count()>0)
    {
      ArgumentListIterator declAli(*declAl);
      ArgumentListIterator defAli(*defAl);
      Argument *a;
      for (declAli.toFirst();(a=declAli.current());++declAli)
      {
        Argument *defArg = defAli.current();
        t << "        <param>" << endl;
        if (!a->attrib.isEmpty())
        {
          t << "          <attributes>";
          writeXMLString(t,a->attrib);
          t << "</attributes>" << endl;
        }
        if (!a->type.isEmpty())
        {
          t << "          <type>";
          linkifyText(TextGeneratorXMLImpl(t),def,md->getBodyDef(),md,a->type);
          t << "</type>" << endl;
        }
        if (!a->name.isEmpty())
        {
          t << "          <declname>";
          writeXMLString(t,a->name); 
          t << "</declname>" << endl;
        }
        if (defArg && !defArg->name.isEmpty() && defArg->name!=a->name)
        {
          t << "          <defname>";
          writeXMLString(t,defArg->name);
          t << "</defname>" << endl;
        }
        if (!a->array.isEmpty())
        {
          t << "          <array>"; 
          writeXMLString(t,a->array); 
          t << "</array>" << endl;
        }
        if (!a->defval.isEmpty())
        {
          t << "          <defval>";
          linkifyText(TextGeneratorXMLImpl(t),def,md->getBodyDef(),md,a->defval);
          t << "</defval>" << endl;
        }
        if (defArg && defArg->hasDocumentation())
        {
          t << "          <briefdescription>";
          writeXMLDocBlock(t,md->getDefFileName(),md->getDefLine(),
                           md->getOuterScope(),md,defArg->docs);
          t << "</briefdescription>" << endl;
        }
        t << "        </param>" << endl;
        if (defArg) ++defAli;
      }
    }
  }
  else if (md->memberType()==MemberType_Define && 
          md->argsString()) // define
  {
    if (md->argumentList()->count()==0) // special case for "foo()" to
                                        // disguish it from "foo".
    {
      t << "        <param></param>" << endl;
    }
    else
    {
      ArgumentListIterator ali(*md->argumentList());
      Argument *a;
      for (ali.toFirst();(a=ali.current());++ali)
      {
        t << "        <param><defname>" << a->type << "</defname></param>" << endl;
      }
    }
  }

  if (md->hasOneLineInitializer() || md->hasMultiLineInitializer())
  {
    t << "        <initializer>";
    linkifyText(TextGeneratorXMLImpl(t),def,md->getBodyDef(),md,md->initializer());
    t << "</initializer>" << endl;
  }

  if (md->excpString())
  {
    t << "        <exceptions>";
    linkifyText(TextGeneratorXMLImpl(t),def,md->getBodyDef(),md,md->excpString());
    t << "</exceptions>" << endl;
  }
  
  if (md->memberType()==MemberType_Enumeration) // enum
  {
    MemberList *enumFields = md->enumFieldList();
    if (enumFields)
    {
      MemberListIterator emli(*enumFields);
      MemberDef *emd;
      for (emli.toFirst();(emd=emli.current());++emli)
      {
        ti << "    <member refid=\"" << memberOutputFileBase(md)
           << "_1" << emd->anchor() << "\" kind=\"enumvalue\"><name>"
           << convertToXML(emd->name()) << "</name></member>" << endl;

        t << "        <enumvalue id=\"" << memberOutputFileBase(md) << "_1"
          << emd->anchor() << "\" prot=\"";
        switch (emd->protection())
        {
          case Public:    t << "public";    break;
          case Protected: t << "protected"; break;
          case Private:   t << "private";   break;
          case Package:   t << "package";   break;
        }
        t << "\">" << endl;
        t << "          <name>";
        writeXMLString(t,emd->name());
        t << "</name>" << endl;
        if (!emd->initializer().isEmpty())
        {
          t << "          <initializer>";
          writeXMLString(t,emd->initializer());
          t << "</initializer>" << endl;
        }
        t << "          <briefdescription>" << endl;
        writeXMLDocBlock(t,emd->briefFile(),emd->briefLine(),emd->getOuterScope(),emd,emd->briefDescription());
        t << "          </briefdescription>" << endl;
        t << "          <detaileddescription>" << endl;
        writeXMLDocBlock(t,emd->docFile(),emd->docLine(),emd->getOuterScope(),emd,emd->documentation());
        t << "          </detaileddescription>" << endl;
        t << "        </enumvalue>" << endl;
      }
    }
  }
  t << "        <briefdescription>" << endl;
  writeXMLDocBlock(t,md->briefFile(),md->briefLine(),md->getOuterScope(),md,md->briefDescription());
  t << "        </briefdescription>" << endl;
  t << "        <detaileddescription>" << endl;
  writeXMLDocBlock(t,md->docFile(),md->docLine(),md->getOuterScope(),md,md->documentation());
  t << "        </detaileddescription>" << endl;
  t << "        <inbodydescription>" << endl;
  writeXMLDocBlock(t,md->docFile(),md->inbodyLine(),md->getOuterScope(),md,md->inbodyDocumentation());
  t << "        </inbodydescription>" << endl;
  if (md->getDefLine()!=-1)
  {
    t << "        <location file=\"" 
      << stripFromPath(md->getDefFileName()) << "\" line=\"" 
      << md->getDefLine() << "\"" << " column=\"" 
      << md->getDefColumn() << "\"" ;
    if (md->getStartBodyLine()!=-1)
    {
      FileDef *bodyDef = md->getBodyDef();
      if (bodyDef)
      {
        t << " bodyfile=\"" << stripFromPath(bodyDef->absFilePath()) << "\"";
      }
      t << " bodystart=\"" << md->getStartBodyLine() << "\" bodyend=\"" 
        << md->getEndBodyLine() << "\"";
    }
    t << "/>" << endl;
  }

  //printf("md->getReferencesMembers()=%p\n",md->getReferencesMembers());
  MemberSDict *mdict = md->getReferencesMembers();
  if (mdict)
  {
    MemberSDict::Iterator mdi(*mdict);
    MemberDef *rmd;
    for (mdi.toFirst();(rmd=mdi.current());++mdi)
    {
      writeMemberReference(t,def,rmd,"references");
    }
  }
  mdict = md->getReferencedByMembers();
  if (mdict)
  {
    MemberSDict::Iterator mdi(*mdict);
    MemberDef *rmd;
    for (mdi.toFirst();(rmd=mdi.current());++mdi)
    {
      writeMemberReference(t,def,rmd,"referencedby");
    }
  }
  
  t << "      </memberdef>" << endl;
}

// namespace members are also inserted in the file scope, but
// to prevent this duplication in the XML output, we optionally filter those here.
static bool memberVisible(Definition *d,MemberDef *md)
{
    return Config_getBool(XML_NS_MEMB_FILE_SCOPE) ||
           d->definitionType()!=Definition::TypeFile ||
           md->getNamespaceDef()==0;
}

static void generateXMLSection(Definition *d,FTextStream &ti,FTextStream &t,
                      MemberList *ml,const char *kind,const char *header=0,
                      const char *documentation=0)
{
  if (ml==0) return;
  MemberListIterator mli(*ml);
  MemberDef *md;
  int count=0;
  for (mli.toFirst();(md=mli.current());++mli)
  {
    if (memberVisible(d,md))
    {
      count++;
    }
  }
  if (count==0) return; // empty list

  t << "      <sectiondef kind=\"" << kind << "\">" << endl;
  if (header)
  {
    t << "      <header>" << convertToXML(header) << "</header>" << endl;
  }
  if (documentation)
  {
    t << "      <description>";
    writeXMLDocBlock(t,d->docFile(),d->docLine(),d,0,documentation);
    t << "</description>" << endl;
  }
  for (mli.toFirst();(md=mli.current());++mli)
  {
    if (memberVisible(d,md))
    {
      generateXMLForMember(md,ti,t,d);
    }
  }
  t << "      </sectiondef>" << endl;
}

static void writeListOfAllMembers(ClassDef *cd,FTextStream &t)
{
  t << "    <listofallmembers>" << endl;
  if (cd->memberNameInfoSDict())
  {
    MemberNameInfoSDict::Iterator mnii(*cd->memberNameInfoSDict());
    MemberNameInfo *mni;
    for (mnii.toFirst();(mni=mnii.current());++mnii)
    {
      MemberNameInfoIterator mii(*mni);
      MemberInfo *mi;
      for (mii.toFirst();(mi=mii.current());++mii)
      {
        MemberDef *md=mi->memberDef;
        if (md->name().at(0)!='@') // skip anonymous members
        {
          Protection prot = mi->prot;
          Specifier virt=md->virtualness();
          t << "      <member refid=\"" << memberOutputFileBase(md) << "_1" <<
            md->anchor() << "\" prot=\"";
          switch (prot)
          {
            case Public:    t << "public";    break;
            case Protected: t << "protected"; break;
            case Private:   t << "private";   break;
            case Package:   t << "package";   break;
          }
          t << "\" virt=\"";
          switch(virt)
          {
            case Normal:  t << "non-virtual";  break;
            case Virtual: t << "virtual";      break;
            case Pure:    t << "pure-virtual"; break;
          }
          t << "\"";
          if (!mi->ambiguityResolutionScope.isEmpty())
          {
            t << " ambiguityscope=\"" << convertToXML(mi->ambiguityResolutionScope) << "\"";
          }
          t << "><scope>" << convertToXML(cd->name()) << "</scope><name>" << 
            convertToXML(md->name()) << "</name></member>" << endl;
        }
      }
    }
  }
  t << "    </listofallmembers>" << endl;
}

static void writeInnerClasses(const ClassSDict *cl,FTextStream &t)
{
  if (cl)
  {
    ClassSDict::Iterator cli(*cl);
    ClassDef *cd;
    for (cli.toFirst();(cd=cli.current());++cli)
    {
      if (!cd->isHidden() && cd->name().find('@')==-1) // skip anonymous scopes
      {
        t << "    <innerclass refid=\"" << classOutputFileBase(cd)
          << "\" prot=\"";
        switch(cd->protection())
        {
           case Public:    t << "public";     break;
           case Protected: t << "protected";  break;
           case Private:   t << "private";    break;
           case Package:   t << "package";    break;
        }
        t << "\">" << convertToXML(cd->name()) << "</innerclass>" << endl;
      }
    }
  }
}

static void writeInnerNamespaces(const NamespaceSDict *nl,FTextStream &t)
{
  if (nl)
  {
    NamespaceSDict::Iterator nli(*nl);
    NamespaceDef *nd;
    for (nli.toFirst();(nd=nli.current());++nli)
    {
      if (!nd->isHidden() && nd->name().find('@')==-1) // skip anonymous scopes
      {
        t << "    <innernamespace refid=\"" << nd->getOutputFileBase()
          << "\">" << convertToXML(nd->name()) << "</innernamespace>" << endl;
      }
    }
  }
}

static void writeInnerFiles(const FileList *fl,FTextStream &t)
{
  if (fl)
  {
    QListIterator<FileDef> fli(*fl);
    FileDef *fd;
    for (fli.toFirst();(fd=fli.current());++fli)
    {
      t << "    <innerfile refid=\"" << fd->getOutputFileBase() 
        << "\">" << convertToXML(fd->name()) << "</innerfile>" << endl;
    }
  }
}

static void writeInnerPages(const PageSDict *pl,FTextStream &t)
{
  if (pl)
  {
    PageSDict::Iterator pli(*pl);
    PageDef *pd;
    for (pli.toFirst();(pd=pli.current());++pli)
    {
      t << "    <innerpage refid=\"" << pd->getOutputFileBase();
      if (pd->getGroupDef())
      {
        t << "_" << pd->name();
      }
      t << "\">" << convertToXML(pd->title()) << "</innerpage>" << endl;
    }
  }
}

static void writeInnerGroups(const GroupList *gl,FTextStream &t)
{
  if (gl)
  {
    GroupListIterator gli(*gl);
    GroupDef *sgd;
    for (gli.toFirst();(sgd=gli.current());++gli)
    {
      t << "    <innergroup refid=\"" << sgd->getOutputFileBase()
        << "\">" << convertToXML(sgd->groupTitle()) 
        << "</innergroup>" << endl;
    }
  }
}

static void writeInnerDirs(const DirList *dl,FTextStream &t)
{
  if (dl)
  {
    QListIterator<DirDef> subdirs(*dl);
    DirDef *subdir;
    for (subdirs.toFirst();(subdir=subdirs.current());++subdirs)
    {
      t << "    <innerdir refid=\"" << subdir->getOutputFileBase() 
        << "\">" << convertToXML(subdir->displayName()) << "</innerdir>" << endl;
    }
  }
}
  
static void generateXMLForClass(ClassDef *cd,FTextStream &ti)
{
  // + brief description
  // + detailed description
  // + template argument list(s)
  // - include file
  // + member groups
  // + inheritance diagram
  // + list of direct super classes
  // + list of direct sub classes
  // + list of inner classes
  // + collaboration diagram
  // + list of all members
  // + user defined member sections
  // + standard member sections
  // + detailed member documentation
  // - examples using the class

  if (cd->isReference())        return; // skip external references.
  if (cd->isHidden())           return; // skip hidden classes.
  if (cd->name().find('@')!=-1) return; // skip anonymous compounds.
  if (cd->templateMaster()!=0)  return; // skip generated template instances.
  if (cd->isArtificial())       return; // skip artificially created classes

  msg("Generating XML output for class %s\n",cd->name().data());

  ti << "  <compound refid=\"" << classOutputFileBase(cd) 
     << "\" kind=\"" << cd->compoundTypeString()
     << "\"><name>" << convertToXML(cd->name()) << "</name>" << endl;
  
  QCString outputDirectory = Config_getString(XML_OUTPUT);
  QCString fileName=outputDirectory+"/"+ classOutputFileBase(cd)+".xml";
  QFile f(fileName);
  if (!f.open(IO_WriteOnly))
  {
    err("Cannot open file %s for writing!\n",fileName.data());
    return;
  }
  FTextStream t(&f);
  //t.setEncoding(FTextStream::UnicodeUTF8);

  writeXMLHeader(t);
  t << "  <compounddef id=\"" 
    << classOutputFileBase(cd) << "\" kind=\"" 
    << cd->compoundTypeString() << "\" language=\""
    << langToString(cd->getLanguage()) << "\" prot=\"";
  switch (cd->protection())
  {
    case Public:    t << "public";    break;
    case Protected: t << "protected"; break;
    case Private:   t << "private";   break;
    case Package:   t << "package";   break;
  }
  if (cd->isFinal()) t << "\" final=\"yes";
  if (cd->isSealed()) t << "\" sealed=\"yes";
  if (cd->isAbstract()) t << "\" abstract=\"yes";
  t << "\">" << endl;
  t << "    <compoundname>"; 
  writeXMLString(t,cd->name()); 
  t << "</compoundname>" << endl;
  if (cd->baseClasses())
  {
    BaseClassListIterator bcli(*cd->baseClasses());
    BaseClassDef *bcd;
    for (bcli.toFirst();(bcd=bcli.current());++bcli)
    {
      t << "    <basecompoundref ";
      if (bcd->classDef->isLinkable())
      {
        t << "refid=\"" << classOutputFileBase(bcd->classDef) << "\" ";
      }
      t << "prot=\"";
      switch (bcd->prot)
      {
        case Public:    t << "public";    break;
        case Protected: t << "protected"; break;
        case Private:   t << "private";   break;
        case Package: ASSERT(0); break;
      }
      t << "\" virt=\"";
      switch(bcd->virt)
      {
        case Normal:  t << "non-virtual";  break;
        case Virtual: t << "virtual";      break;
        case Pure:    t <<"pure-virtual"; break;
      }
      t << "\">";
      if (!bcd->templSpecifiers.isEmpty())
      {
        t << convertToXML(
              insertTemplateSpecifierInScope(
              bcd->classDef->name(),bcd->templSpecifiers)
           );
      }
      else
      {
        t << convertToXML(bcd->classDef->displayName());
      }
      t  << "</basecompoundref>" << endl;
    }
  }
  if (cd->subClasses())
  {
    BaseClassListIterator bcli(*cd->subClasses());
    BaseClassDef *bcd;
    for (bcli.toFirst();(bcd=bcli.current());++bcli)
    {
      t << "    <derivedcompoundref refid=\"" 
        << classOutputFileBase(bcd->classDef)
        << "\" prot=\"";
      switch (bcd->prot)
      {
        case Public:    t << "public";    break;
        case Protected: t << "protected"; break;
        case Private:   t << "private";   break;
        case Package: ASSERT(0); break;
      }
      t << "\" virt=\"";
      switch(bcd->virt)
      {
        case Normal:  t << "non-virtual";  break;
        case Virtual: t << "virtual";      break;
        case Pure:    t << "pure-virtual"; break;
      }
      t << "\">" << convertToXML(bcd->classDef->displayName()) 
        << "</derivedcompoundref>" << endl;
    }
  }

  IncludeInfo *ii=cd->includeInfo();
  if (ii)
  {
    QCString nm = ii->includeName;
    if (nm.isEmpty() && ii->fileDef) nm = ii->fileDef->docName();
    if (!nm.isEmpty())
    {
      t << "    <includes";
      if (ii->fileDef && !ii->fileDef->isReference()) // TODO: support external references
      {
        t << " refid=\"" << ii->fileDef->getOutputFileBase() << "\"";
      }
      t << " local=\"" << (ii->local ? "yes" : "no") << "\">";
      t << nm;
      t << "</includes>" << endl;
    }
  }

  writeInnerClasses(cd->getClassSDict(),t);

  writeTemplateList(cd,t);
  if (cd->getMemberGroupSDict())
  {
    MemberGroupSDict::Iterator mgli(*cd->getMemberGroupSDict());
    MemberGroup *mg;
    for (;(mg=mgli.current());++mgli)
    {
      generateXMLSection(cd,ti,t,mg->members(),"user-defined",mg->header(),
          mg->documentation());
    }
  }

  QListIterator<MemberList> mli(cd->getMemberLists());
  MemberList *ml;
  for (mli.toFirst();(ml=mli.current());++mli)
  {
    if ((ml->listType()&MemberListType_detailedLists)==0)
    {
      generateXMLSection(cd,ti,t,ml,g_xmlSectionMapper.find(ml->listType()));
    }
  }

  t << "    <briefdescription>" << endl;
  writeXMLDocBlock(t,cd->briefFile(),cd->briefLine(),cd,0,cd->briefDescription());
  t << "    </briefdescription>" << endl;
  t << "    <detaileddescription>" << endl;
  writeXMLDocBlock(t,cd->docFile(),cd->docLine(),cd,0,cd->documentation());
  t << "    </detaileddescription>" << endl;
  DotClassGraph inheritanceGraph(cd,DotNode::Inheritance);
  if (!inheritanceGraph.isTrivial())
  {
    t << "    <inheritancegraph>" << endl;
    inheritanceGraph.writeXML(t);
    t << "    </inheritancegraph>" << endl;
  }
  DotClassGraph collaborationGraph(cd,DotNode::Collaboration);
  if (!collaborationGraph.isTrivial())
  {
    t << "    <collaborationgraph>" << endl;
    collaborationGraph.writeXML(t);
    t << "    </collaborationgraph>" << endl;
  }
  t << "    <location file=\"" 
    << stripFromPath(cd->getDefFileName()) << "\" line=\"" 
    << cd->getDefLine() << "\"" << " column=\"" 
    << cd->getDefColumn() << "\"" ;
    if (cd->getStartBodyLine()!=-1)
    {
      FileDef *bodyDef = cd->getBodyDef();
      if (bodyDef)
      {
        t << " bodyfile=\"" << stripFromPath(bodyDef->absFilePath()) << "\"";
      }
      t << " bodystart=\"" << cd->getStartBodyLine() << "\" bodyend=\"" 
        << cd->getEndBodyLine() << "\"";
    }
  t << "/>" << endl;
  writeListOfAllMembers(cd,t);
  t << "  </compounddef>" << endl;
  t << "</doxygen>" << endl;

  ti << "  </compound>" << endl;
}

static void generateXMLForNamespace(NamespaceDef *nd,FTextStream &ti)
{
  // + contained class definitions
  // + contained namespace definitions
  // + member groups
  // + normal members
  // + brief desc
  // + detailed desc
  // + location
  // - files containing (parts of) the namespace definition

  if (nd->isReference() || nd->isHidden()) return; // skip external references

  ti << "  <compound refid=\"" << nd->getOutputFileBase() 
     << "\" kind=\"namespace\"" << "><name>" 
     << convertToXML(nd->name()) << "</name>" << endl;
  
  QCString outputDirectory = Config_getString(XML_OUTPUT);
  QCString fileName=outputDirectory+"/"+nd->getOutputFileBase()+".xml";
  QFile f(fileName);
  if (!f.open(IO_WriteOnly))
  {
    err("Cannot open file %s for writing!\n",fileName.data());
    return;
  }
  FTextStream t(&f);
  //t.setEncoding(FTextStream::UnicodeUTF8);
  
  writeXMLHeader(t);
  t << "  <compounddef id=\"" << nd->getOutputFileBase() 
    << "\" kind=\"namespace\" language=\"" 
    << langToString(nd->getLanguage()) << "\">" << endl;
  t << "    <compoundname>";
  writeXMLString(t,nd->name());
  t << "</compoundname>" << endl;

  writeInnerClasses(nd->getClassSDict(),t);
  writeInnerNamespaces(nd->getNamespaceSDict(),t);

  if (nd->getMemberGroupSDict())
  {
    MemberGroupSDict::Iterator mgli(*nd->getMemberGroupSDict());
    MemberGroup *mg;
    for (;(mg=mgli.current());++mgli)
    {
      generateXMLSection(nd,ti,t,mg->members(),"user-defined",mg->header(),
          mg->documentation());
    }
  }

  QListIterator<MemberList> mli(nd->getMemberLists());
  MemberList *ml;
  for (mli.toFirst();(ml=mli.current());++mli)
  {
    if ((ml->listType()&MemberListType_declarationLists)!=0)
    {
      generateXMLSection(nd,ti,t,ml,g_xmlSectionMapper.find(ml->listType()));
    }
  }

  t << "    <briefdescription>" << endl;
  writeXMLDocBlock(t,nd->briefFile(),nd->briefLine(),nd,0,nd->briefDescription());
  t << "    </briefdescription>" << endl;
  t << "    <detaileddescription>" << endl;
  writeXMLDocBlock(t,nd->docFile(),nd->docLine(),nd,0,nd->documentation());
  t << "    </detaileddescription>" << endl;
  t << "    <location file=\""
    << stripFromPath(nd->getDefFileName()) << "\" line=\""
    << nd->getDefLine() << "\"" << " column=\""
    << nd->getDefColumn() << "\"/>" << endl ;
  t << "  </compounddef>" << endl;
  t << "</doxygen>" << endl;

  ti << "  </compound>" << endl;
}

static void generateXMLForFile(FileDef *fd,FTextStream &ti)
{
  // + includes files
  // + includedby files
  // + include graph
  // + included by graph
  // + contained class definitions
  // + contained namespace definitions
  // + member groups
  // + normal members
  // + brief desc
  // + detailed desc
  // + source code
  // + location
  // - number of lines
  
  if (fd->isReference()) return; // skip external references
  
  ti << "  <compound refid=\"" << fd->getOutputFileBase() 
     << "\" kind=\"file\"><name>" << convertToXML(fd->name()) 
     << "</name>" << endl;
  
  QCString outputDirectory = Config_getString(XML_OUTPUT);
  QCString fileName=outputDirectory+"/"+fd->getOutputFileBase()+".xml";
  QFile f(fileName);
  if (!f.open(IO_WriteOnly))
  {
    err("Cannot open file %s for writing!\n",fileName.data());
    return;
  }
  FTextStream t(&f);
  //t.setEncoding(FTextStream::UnicodeUTF8);

  writeXMLHeader(t);
  t << "  <compounddef id=\"" << fd->getOutputFileBase()
    << "\" kind=\"file\" language=\"" 
    << langToString(fd->getLanguage()) << "\">" << endl;
  t << "    <compoundname>";
  writeXMLString(t,fd->name());
  t << "</compoundname>" << endl;

  IncludeInfo *inc;

  if (fd->includeFileList())
  {
    QListIterator<IncludeInfo> ili1(*fd->includeFileList());
    for (ili1.toFirst();(inc=ili1.current());++ili1)
    {
      t << "    <includes";
      if (inc->fileDef && !inc->fileDef->isReference()) // TODO: support external references
      {
        t << " refid=\"" << inc->fileDef->getOutputFileBase() << "\"";
      }
      t << " local=\"" << (inc->local ? "yes" : "no") << "\">";
      t << inc->includeName;
      t << "</includes>" << endl;
    }
  }

  if (fd->includedByFileList())
  {
    QListIterator<IncludeInfo> ili2(*fd->includedByFileList());
    for (ili2.toFirst();(inc=ili2.current());++ili2)
    {
      t << "    <includedby";
      if (inc->fileDef && !inc->fileDef->isReference()) // TODO: support external references
      {
        t << " refid=\"" << inc->fileDef->getOutputFileBase() << "\"";
      }
      t << " local=\"" << (inc->local ? "yes" : "no") << "\">";
      t << inc->includeName;
      t << "</includedby>" << endl;
    }
  }

  DotInclDepGraph incDepGraph(fd,FALSE);
  if (!incDepGraph.isTrivial())
  {
    t << "    <incdepgraph>" << endl;
    incDepGraph.writeXML(t);
    t << "    </incdepgraph>" << endl;
  }

  DotInclDepGraph invIncDepGraph(fd,TRUE);
  if (!invIncDepGraph.isTrivial())
  {
    t << "    <invincdepgraph>" << endl;
    invIncDepGraph.writeXML(t);
    t << "    </invincdepgraph>" << endl;
  }

  if (fd->getClassSDict())
  {
    writeInnerClasses(fd->getClassSDict(),t);
  }
  if (fd->getNamespaceSDict())
  {
    writeInnerNamespaces(fd->getNamespaceSDict(),t);
  }

  if (fd->getMemberGroupSDict())
  {
    MemberGroupSDict::Iterator mgli(*fd->getMemberGroupSDict());
    MemberGroup *mg;
    for (;(mg=mgli.current());++mgli)
    {
      generateXMLSection(fd,ti,t,mg->members(),"user-defined",mg->header(),
          mg->documentation());
    }
  }

  QListIterator<MemberList> mli(fd->getMemberLists());
  MemberList *ml;
  for (mli.toFirst();(ml=mli.current());++mli)
  {
    if ((ml->listType()&MemberListType_declarationLists)!=0)
    {
      generateXMLSection(fd,ti,t,ml,g_xmlSectionMapper.find(ml->listType()));
    }
  }

  t << "    <briefdescription>" << endl;
  writeXMLDocBlock(t,fd->briefFile(),fd->briefLine(),fd,0,fd->briefDescription());
  t << "    </briefdescription>" << endl;
  t << "    <detaileddescription>" << endl;
  writeXMLDocBlock(t,fd->docFile(),fd->docLine(),fd,0,fd->documentation());
  t << "    </detaileddescription>" << endl;
  if (Config_getBool(XML_PROGRAMLISTING))
  {
    t << "    <programlisting>" << endl;
    writeXMLCodeBlock(t,fd);
    t << "    </programlisting>" << endl;
  }
  t << "    <location file=\"" << stripFromPath(fd->getDefFileName()) << "\"/>" << endl;
  t << "  </compounddef>" << endl;
  t << "</doxygen>" << endl;

  ti << "  </compound>" << endl;
}

static void generateXMLForGroup(GroupDef *gd,FTextStream &ti)
{
  // + members
  // + member groups
  // + files
  // + classes
  // + namespaces
  // - packages
  // + pages
  // + child groups
  // - examples
  // + brief description
  // + detailed description

  if (gd->isReference()) return; // skip external references

  ti << "  <compound refid=\"" << gd->getOutputFileBase() 
     << "\" kind=\"group\"><name>" << convertToXML(gd->name()) << "</name>" << endl;
  
  QCString outputDirectory = Config_getString(XML_OUTPUT);
  QCString fileName=outputDirectory+"/"+gd->getOutputFileBase()+".xml";
  QFile f(fileName);
  if (!f.open(IO_WriteOnly))
  {
    err("Cannot open file %s for writing!\n",fileName.data());
    return;
  }

  FTextStream t(&f);
  //t.setEncoding(FTextStream::UnicodeUTF8);
  writeXMLHeader(t);
  t << "  <compounddef id=\"" 
    << gd->getOutputFileBase() << "\" kind=\"group\">" << endl;
  t << "    <compoundname>" << convertToXML(gd->name()) << "</compoundname>" << endl;
  t << "    <title>" << convertToXML(gd->groupTitle()) << "</title>" << endl;

  writeInnerFiles(gd->getFiles(),t);
  writeInnerClasses(gd->getClasses(),t);
  writeInnerNamespaces(gd->getNamespaces(),t);
  writeInnerPages(gd->getPages(),t);
  writeInnerGroups(gd->getSubGroups(),t);

  if (gd->getMemberGroupSDict())
  {
    MemberGroupSDict::Iterator mgli(*gd->getMemberGroupSDict());
    MemberGroup *mg;
    for (;(mg=mgli.current());++mgli)
    {
      generateXMLSection(gd,ti,t,mg->members(),"user-defined",mg->header(),
          mg->documentation());
    }
  }

  QListIterator<MemberList> mli(gd->getMemberLists());
  MemberList *ml;
  for (mli.toFirst();(ml=mli.current());++mli)
  {
    if ((ml->listType()&MemberListType_declarationLists)!=0)
    {
      generateXMLSection(gd,ti,t,ml,g_xmlSectionMapper.find(ml->listType()));
    }
  }

  t << "    <briefdescription>" << endl;
  writeXMLDocBlock(t,gd->briefFile(),gd->briefLine(),gd,0,gd->briefDescription());
  t << "    </briefdescription>" << endl;
  t << "    <detaileddescription>" << endl;
  writeXMLDocBlock(t,gd->docFile(),gd->docLine(),gd,0,gd->documentation());
  t << "    </detaileddescription>" << endl;
  t << "  </compounddef>" << endl;
  t << "</doxygen>" << endl;

  ti << "  </compound>" << endl;
}

static void generateXMLForDir(DirDef *dd,FTextStream &ti)
{
  if (dd->isReference()) return; // skip external references
  ti << "  <compound refid=\"" << dd->getOutputFileBase() 
     << "\" kind=\"dir\"><name>" << convertToXML(dd->displayName()) 
     << "</name>" << endl;

  QCString outputDirectory = Config_getString(XML_OUTPUT);
  QCString fileName=outputDirectory+"/"+dd->getOutputFileBase()+".xml";
  QFile f(fileName);
  if (!f.open(IO_WriteOnly))
  {
    err("Cannot open file %s for writing!\n",fileName.data());
    return;
  }

  FTextStream t(&f);
  //t.setEncoding(FTextStream::UnicodeUTF8);
  writeXMLHeader(t);
  t << "  <compounddef id=\"" 
    << dd->getOutputFileBase() << "\" kind=\"dir\">" << endl;
  t << "    <compoundname>" << convertToXML(dd->displayName()) << "</compoundname>" << endl;

  writeInnerDirs(&dd->subDirs(),t);
  writeInnerFiles(dd->getFiles(),t);

  t << "    <briefdescription>" << endl;
  writeXMLDocBlock(t,dd->briefFile(),dd->briefLine(),dd,0,dd->briefDescription());
  t << "    </briefdescription>" << endl;
  t << "    <detaileddescription>" << endl;
  writeXMLDocBlock(t,dd->docFile(),dd->docLine(),dd,0,dd->documentation());
  t << "    </detaileddescription>" << endl;
  t << "    <location file=\"" << stripFromPath(dd->name()) << "\"/>" << endl; 
  t << "  </compounddef>" << endl;
  t << "</doxygen>" << endl;

  ti << "  </compound>" << endl;
}

static void generateXMLForPage(PageDef *pd,FTextStream &ti,bool isExample)
{
  // + name
  // + title
  // + documentation

  const char *kindName = isExample ? "example" : "page";

  if (pd->isReference()) return;
  
  QCString pageName = pd->getOutputFileBase();
  if (pd->getGroupDef())
  {
    pageName+=(QCString)"_"+pd->name();
  }
  if (pageName=="index") pageName="indexpage"; // to prevent overwriting the generated index page.
  
  ti << "  <compound refid=\"" << pageName
     << "\" kind=\"" << kindName << "\"><name>" << convertToXML(pd->name()) 
     << "</name>" << endl;
  
  QCString outputDirectory = Config_getString(XML_OUTPUT);
  QCString fileName=outputDirectory+"/"+pageName+".xml";
  QFile f(fileName);
  if (!f.open(IO_WriteOnly))
  {
    err("Cannot open file %s for writing!\n",fileName.data());
    return;
  }

  FTextStream t(&f);
  //t.setEncoding(FTextStream::UnicodeUTF8);
  writeXMLHeader(t);
  t << "  <compounddef id=\"" << pageName;
  t << "\" kind=\"" << kindName << "\">" << endl;
  t << "    <compoundname>" << convertToXML(pd->name()) 
    << "</compoundname>" << endl;

  if (pd==Doxygen::mainPage) // main page is special
  {
    QCString title;
    if (!pd->title().isEmpty() && pd->title().lower()!="notitle")
    {
      title = filterTitle(convertCharEntitiesToUTF8(Doxygen::mainPage->title()));
    }
    else 
    {
      title = Config_getString(PROJECT_NAME);
    }
    t << "    <title>" << convertToXML(convertCharEntitiesToUTF8(title)) 
      << "</title>" << endl;
  }
  else
  {
    SectionInfo *si = Doxygen::sectionDict->find(pd->name());
    if (si)
    {
      t << "    <title>" << convertToXML(convertCharEntitiesToUTF8(filterTitle(si->title))) 
        << "</title>" << endl;
    }
  }
  writeInnerPages(pd->getSubPages(),t);
  SectionDict *sectionDict = pd->getSectionDict();
<<<<<<< HEAD
  if (sectionDict && pd->localToc().isXmlEnabled())
=======
  if (pd->localToc().isXmlEnabled() && sectionDict)
>>>>>>> cfe381e3
  {
    t << "    <tableofcontents>" << endl;
    SDict<SectionInfo>::Iterator li(*sectionDict);
    SectionInfo *si;
    int level=1,l;
    bool inLi[5]={ FALSE, FALSE, FALSE, FALSE, FALSE };
    int maxLevel = pd->localToc().xmlLevel();
    for (li.toFirst();(si=li.current());++li)
    {
      if (si->type==SectionInfo::Section       ||
          si->type==SectionInfo::Subsection    ||
          si->type==SectionInfo::Subsubsection ||
          si->type==SectionInfo::Paragraph)
      {
        //printf("  level=%d title=%s\n",level,si->title.data());
        int nextLevel = (int)si->type;
        if (nextLevel>level)
        {
          for (l=level;l<nextLevel;l++)
          {
            if (l < maxLevel) t << "    <tableofcontents>" << endl;
          }
        }
        else if (nextLevel<level)
        {
          for (l=level;l>nextLevel;l--)
          {
            if (l <= maxLevel && inLi[l]) t << "    </tocsect>" << endl;
            inLi[l]=FALSE;
            if (l <= maxLevel) t << "    </tableofcontents>" << endl;
          }
        }
        if (nextLevel <= maxLevel)
        {
          if (inLi[nextLevel]) t << "    </tocsect>" << endl;
          QCString titleDoc = convertToXML(si->title);
          t << "      <tocsect>" << endl;
          t << "        <name>" << (si->title.isEmpty()?si->label:titleDoc) << "</name>" << endl;
          t << "        <reference>"  <<  convertToXML(pageName) << "_1" << convertToXML(si -> label) << "</reference>" << endl;
          inLi[nextLevel]=TRUE;
          level = nextLevel;
        }
      }
    }
    while (level>1 && level <= maxLevel)
    {
      if (inLi[level]) t << "    </tocsect>" << endl;
      inLi[level]=FALSE;
      t << "    </tableofcontents>" << endl;
      level--;
    }
    if (level <= maxLevel && inLi[level]) t << "    </tocsect>" << endl;
    inLi[level]=FALSE;
    t << "    </tableofcontents>" << endl;
  }
  t << "    <briefdescription>" << endl;
  writeXMLDocBlock(t,pd->briefFile(),pd->briefLine(),pd,0,pd->briefDescription());
  t << "    </briefdescription>" << endl;
  t << "    <detaileddescription>" << endl;
  if (isExample)
  {
    writeXMLDocBlock(t,pd->docFile(),pd->docLine(),pd,0,
        pd->documentation()+"\n\\include "+pd->name());
  }
  else
  {
    writeXMLDocBlock(t,pd->docFile(),pd->docLine(),pd,0,
        pd->documentation());
  }
  t << "    </detaileddescription>" << endl;

  t << "  </compounddef>" << endl;
  t << "</doxygen>" << endl;

  ti << "  </compound>" << endl;
}

void generateXML()
{
  // + classes
  // + namespaces
  // + files
  // + groups
  // + related pages
  // - examples
  
  QCString outputDirectory = Config_getString(XML_OUTPUT);
  QDir xmlDir(outputDirectory);
  createSubDirs(xmlDir);

  ResourceMgr::instance().copyResource("index.xsd",outputDirectory);

  QCString fileName=outputDirectory+"/compound.xsd";
  QFile f(fileName);
  if (!f.open(IO_WriteOnly))
  {
    err("Cannot open file %s for writing!\n",fileName.data());
    return;
  }

  // write compound.xsd, but replace special marker with the entities
  QCString compound_xsd = ResourceMgr::instance().getAsString("compound.xsd");
  const char *startLine = compound_xsd.data();
  while (*startLine)
  {
    // find end of the line
    const char *endLine = startLine+1;
    while (*endLine && *(endLine-1)!='\n') endLine++; // skip to end of the line including \n
    int len=endLine-startLine;
    if (len>0)
    {
      QCString s(len+1);
      qstrncpy(s.rawData(),startLine,len);
      s[len]='\0';
      if (s.find("<!-- Automatically insert here the HTML entities -->")!=-1)
      {
        FTextStream t(&f);
        HtmlEntityMapper::instance()->writeXMLSchema(t);
      }
      else
      {
        f.writeBlock(startLine,len);
      }
    }
    startLine=endLine;
  }
  f.close();

  fileName=outputDirectory+"/index.xml";
  f.setName(fileName);
  if (!f.open(IO_WriteOnly))
  {
    err("Cannot open file %s for writing!\n",fileName.data());
    return;
  }
  FTextStream t(&f);
  //t.setEncoding(FTextStream::UnicodeUTF8);

  // write index header
  t << "<?xml version='1.0' encoding='UTF-8' standalone='no'?>" << endl;;
  t << "<doxygenindex xmlns:xsi=\"http://www.w3.org/2001/XMLSchema-instance\" ";
  t << "xsi:noNamespaceSchemaLocation=\"index.xsd\" ";
  t << "version=\"" << versionString << "\">" << endl;

  {
    ClassSDict::Iterator cli(*Doxygen::classSDict);
    ClassDef *cd;
    for (cli.toFirst();(cd=cli.current());++cli)
    {
      generateXMLForClass(cd,t);
    }
  }
  //{
  //  ClassSDict::Iterator cli(Doxygen::hiddenClasses);
  //  ClassDef *cd;
  //  for (cli.toFirst();(cd=cli.current());++cli)
  //  {
  //    msg("Generating XML output for class %s\n",cd->name().data());
  //    generateXMLForClass(cd,t);
  //  }
  //}
  NamespaceSDict::Iterator nli(*Doxygen::namespaceSDict);
  NamespaceDef *nd;
  for (nli.toFirst();(nd=nli.current());++nli)
  {
    msg("Generating XML output for namespace %s\n",nd->name().data());
    generateXMLForNamespace(nd,t);
  }
  FileNameListIterator fnli(*Doxygen::inputNameList);
  FileName *fn;
  for (;(fn=fnli.current());++fnli)
  {
    FileNameIterator fni(*fn);
    FileDef *fd;
    for (;(fd=fni.current());++fni)
    {
      msg("Generating XML output for file %s\n",fd->name().data());
      generateXMLForFile(fd,t);
    }
  }
  GroupSDict::Iterator gli(*Doxygen::groupSDict);
  GroupDef *gd;
  for (;(gd=gli.current());++gli)
  {
    msg("Generating XML output for group %s\n",gd->name().data());
    generateXMLForGroup(gd,t);
  }
  {
    PageSDict::Iterator pdi(*Doxygen::pageSDict);
    PageDef *pd=0;
    for (pdi.toFirst();(pd=pdi.current());++pdi)
    {
      msg("Generating XML output for page %s\n",pd->name().data());
      generateXMLForPage(pd,t,FALSE);
    }
  }
  {
    DirDef *dir;
    DirSDict::Iterator sdi(*Doxygen::directories);
    for (sdi.toFirst();(dir=sdi.current());++sdi)
    {
      msg("Generate XML output for dir %s\n",dir->name().data());
      generateXMLForDir(dir,t);
    }
  }
  {
    PageSDict::Iterator pdi(*Doxygen::exampleSDict);
    PageDef *pd=0;
    for (pdi.toFirst();(pd=pdi.current());++pdi)
    {
      msg("Generating XML output for example %s\n",pd->name().data());
      generateXMLForPage(pd,t,TRUE);
    }
  }
  if (Doxygen::mainPage)
  {
    msg("Generating XML output for the main page\n");
    generateXMLForPage(Doxygen::mainPage,t,FALSE);
  }

  //t << "  </compoundlist>" << endl;
  t << "</doxygenindex>" << endl;

  writeCombineScript();
}

<|MERGE_RESOLUTION|>--- conflicted
+++ resolved
@@ -1819,11 +1819,7 @@
   }
   writeInnerPages(pd->getSubPages(),t);
   SectionDict *sectionDict = pd->getSectionDict();
-<<<<<<< HEAD
-  if (sectionDict && pd->localToc().isXmlEnabled())
-=======
   if (pd->localToc().isXmlEnabled() && sectionDict)
->>>>>>> cfe381e3
   {
     t << "    <tableofcontents>" << endl;
     SDict<SectionInfo>::Iterator li(*sectionDict);
