/******************************************************************************
 *
 * Copyright (C) 1997-2015 by Dimitri van Heesch.
 *
 * Permission to use, copy, modify, and distribute this software and its
 * documentation under the terms of the GNU General Public License is hereby
 * granted. No representations are made about the suitability of this software
 * for any purpose. It is provided "as is" without express or implied warranty.
 * See the GNU General Public License for more details.
 *
 * Documents produced by Doxygen are derivative works derived from the
 * input used in their production; they are not affected by this license.
 *
 */

#include <stdlib.h>

#include "textstream.h"
#include "xmlgen.h"
#include "doxygen.h"
#include "message.h"
#include "config.h"
#include "classlist.h"
#include "util.h"
#include "defargs.h"
#include "outputgen.h"
#include "dot.h"
#include "dotclassgraph.h"
#include "dotincldepgraph.h"
#include "pagedef.h"
#include "filename.h"
#include "version.h"
#include "xmldocvisitor.h"
#include "docparser.h"
#include "language.h"
#include "parserintf.h"
#include "arguments.h"
#include "memberlist.h"
#include "groupdef.h"
#include "memberdef.h"
#include "namespacedef.h"
#include "membername.h"
#include "membergroup.h"
#include "dirdef.h"
#include "section.h"
#include "htmlentity.h"
#include "resourcemgr.h"
#include "dir.h"
#include "utf8.h"

// no debug info
#define XML_DB(x) do {} while(0)
// debug to stdout
//#define XML_DB(x) printf x
// debug inside output
//#define XML_DB(x) QCString __t;__t.sprintf x;m_t << __t

//------------------

static std::map<MemberListType,std::string> g_xmlSectionMap =
{
  { MemberListType_pubTypes,"public-type" },
  { MemberListType_pubMethods,"public-func" },
  { MemberListType_pubAttribs,"public-attrib" },
  { MemberListType_pubSlots,"public-slot" },
  { MemberListType_signals,"signal" },
  { MemberListType_dcopMethods,"dcop-func" },
  { MemberListType_properties,"property" },
  { MemberListType_events,"event" },
  { MemberListType_interfaces,"interfaces" },
  { MemberListType_services,"services" },
  { MemberListType_pubStaticMethods,"public-static-func" },
  { MemberListType_pubStaticAttribs,"public-static-attrib" },
  { MemberListType_proTypes,"protected-type" },
  { MemberListType_proMethods,"protected-func" },
  { MemberListType_proAttribs,"protected-attrib" },
  { MemberListType_proSlots,"protected-slot" },
  { MemberListType_proStaticMethods,"protected-static-func" },
  { MemberListType_proStaticAttribs,"protected-static-attrib" },
  { MemberListType_pacTypes,"package-type" },
  { MemberListType_pacMethods,"package-func" },
  { MemberListType_pacAttribs,"package-attrib" },
  { MemberListType_pacStaticMethods,"package-static-func" },
  { MemberListType_pacStaticAttribs,"package-static-attrib" },
  { MemberListType_priTypes,"private-type" },
  { MemberListType_priMethods,"private-func" },
  { MemberListType_priAttribs,"private-attrib" },
  { MemberListType_priSlots,"private-slot" },
  { MemberListType_priStaticMethods,"private-static-func" },
  { MemberListType_priStaticAttribs,"private-static-attrib" },
  { MemberListType_friends,"friend" },
  { MemberListType_related,"related" },
  { MemberListType_decDefineMembers,"define" },
  { MemberListType_decProtoMembers,"prototype" },
  { MemberListType_decTypedefMembers,"typedef" },
  { MemberListType_decSequenceMembers,"sequence" },
  { MemberListType_decDictionaryMembers,"dictionary" },
  { MemberListType_decEnumMembers,"enum" },
  { MemberListType_decFuncMembers,"func" },
  { MemberListType_decVarMembers,"var" },
};

static const char *xmlSectionMapper(MemberListType ml)
{
  auto it = g_xmlSectionMap.find(ml);
  return it!=g_xmlSectionMap.end() ? it->second.c_str() : "";
}


inline void writeXMLString(TextStream &t,const QCString &s)
{
  t << convertToXML(s);
}

inline void writeXMLCodeString(TextStream &t,const QCString &str, int &col)
{
  if (str.isEmpty()) return;
  const char *s = str.data();
  char c;
  while ((c=*s++))
  {
    switch(c)
    {
      case '\t':
      {
        static int tabSize = Config_getInt(TAB_SIZE);
	int spacesToNextTabStop = tabSize - (col%tabSize);
	col+=spacesToNextTabStop;
	while (spacesToNextTabStop--) t << "<sp/>";
	break;
	}
      case ' ':  t << "<sp/>"; col++;  break;
      case '<':  t << "&lt;"; col++;   break;
      case '>':  t << "&gt;"; col++;   break;
      case '&':  t << "&amp;"; col++;  break;
      case '\'': t << "&apos;"; col++; break;
      case '"':  t << "&quot;"; col++; break;
      case  1: case  2: case  3: case  4: case  5: case  6: case  7: case  8:
      case 11: case 12: case 13: case 14: case 15: case 16: case 17: case 18:
      case 19: case 20: case 21: case 22: case 23: case 24: case 25: case 26:
      case 27: case 28: case 29: case 30: case 31:
        // encode invalid XML characters (see http://www.w3.org/TR/2000/REC-xml-20001006#NT-Char)
        t << "<sp value=\"" << int(c) << "\"/>";
        break;
      default:   s=writeUTF8Char(t,s-1); col++; break;
    }
  }
}


static void writeXMLHeader(TextStream &t)
{
  t << "<?xml version='1.0' encoding='UTF-8' standalone='no'?>\n";;
  t << "<doxygen xmlns:xsi=\"http://www.w3.org/2001/XMLSchema-instance\" ";
  t << "xsi:noNamespaceSchemaLocation=\"compound.xsd\" ";
  t << "version=\"" << getDoxygenVersion() << "\" ";
  t << "xml:lang=\"" << theTranslator->trISOLang() << "\"";
  t << ">\n";
}

static void writeCombineScript()
{
  QCString outputDirectory = Config_getString(XML_OUTPUT);
  QCString fileName=outputDirectory+"/combine.xslt";
  std::ofstream t(fileName.str(),std::ofstream::out | std::ofstream::binary);
  if (!t.is_open())
  {
    err("Cannot open file %s for writing!\n",qPrint(fileName));
    return;
  }

  t <<
  "<!-- XSLT script to combine the generated output into a single file. \n"
  "     If you have xsltproc you could use:\n"
  "     xsltproc combine.xslt index.xml >all.xml\n"
  "-->\n"
  "<xsl:stylesheet xmlns:xsl=\"http://www.w3.org/1999/XSL/Transform\" version=\"1.0\">\n"
  "  <xsl:output method=\"xml\" version=\"1.0\" indent=\"no\" standalone=\"yes\" />\n"
  "  <xsl:template match=\"/\">\n"
  "    <doxygen version=\"{doxygenindex/@version}\" xml:lang=\"{doxygenindex/@xml:lang}\">\n"
  "      <!-- Load all doxygen generated xml files -->\n"
  "      <xsl:for-each select=\"doxygenindex/compound\">\n"
  "        <xsl:copy-of select=\"document( concat( @refid, '.xml' ) )/doxygen/*\" />\n"
  "      </xsl:for-each>\n"
  "    </doxygen>\n"
  "  </xsl:template>\n"
  "</xsl:stylesheet>\n";

}

void writeXMLLink(TextStream &t,const QCString &extRef,const QCString &compoundId,
                  const QCString &anchorId,const QCString &text,const QCString &tooltip)
{
  t << "<ref refid=\"" << compoundId;
  if (!anchorId.isEmpty()) t << "_1" << anchorId;
  t << "\" kindref=\"";
  if (!anchorId.isEmpty()) t << "member"; else t << "compound";
  t << "\"";
  if (!extRef.isEmpty()) t << " external=\"" << extRef << "\"";
  if (!tooltip.isEmpty()) t << " tooltip=\"" << convertToXML(tooltip) << "\"";
  t << ">";
  writeXMLString(t,text);
  t << "</ref>";
}

/** Implements TextGeneratorIntf for an XML stream. */
class TextGeneratorXMLImpl : public TextGeneratorIntf
{
  public:
    TextGeneratorXMLImpl(TextStream &t): m_t(t) {}
    void writeString(const QCString &s,bool /*keepSpaces*/) const
    {
      writeXMLString(m_t,s);
    }
    void writeBreak(int) const {}
    void writeLink(const QCString &extRef,const QCString &file,
                   const QCString &anchor,const QCString &text
                  ) const
    {
      writeXMLLink(m_t,extRef,file,anchor,text,QCString());
    }
  private:
    TextStream &m_t;
};

//-------------------------------------------------------------------------------------------

/** Generator for producing XML formatted source code. */
void XMLCodeGenerator::codify(const QCString &text)
{
  XML_DB(("(codify \"%s\")\n",text));
  if (m_insideCodeLine && !m_insideSpecialHL && m_normalHLNeedStartTag)
  {
    m_t << "<highlight class=\"normal\">";
    m_normalHLNeedStartTag=FALSE;
  }
  writeXMLCodeString(m_t,text,m_col);
}
void XMLCodeGenerator::writeCodeLink(const QCString &ref,const QCString &file,
                   const QCString &anchor,const QCString &name,
                   const QCString &tooltip)
{
  XML_DB(("(writeCodeLink)\n"));
  if (m_insideCodeLine && !m_insideSpecialHL && m_normalHLNeedStartTag)
  {
    m_t << "<highlight class=\"normal\">";
    m_normalHLNeedStartTag=FALSE;
  }
  writeXMLLink(m_t,ref,file,anchor,name,tooltip);
  m_col+=name.length();
}
void XMLCodeGenerator::writeTooltip(const QCString &, const DocLinkInfo &, const QCString &,
                  const QCString &, const SourceLinkInfo &, const SourceLinkInfo &
                 )
{
  XML_DB(("(writeToolTip)\n"));
}
void XMLCodeGenerator::startCodeLine(bool)
{
  XML_DB(("(startCodeLine)\n"));
  m_t << "<codeline";
  if (m_lineNumber!=-1)
  {
    m_t << " lineno=\"" << m_lineNumber << "\"";
    if (!m_refId.isEmpty())
    {
      m_t << " refid=\"" << m_refId << "\"";
      if (m_isMemberRef)
      {
        m_t << " refkind=\"member\"";
      }
      else
      {
        m_t << " refkind=\"compound\"";
      }
    }
    if (!m_external.isEmpty())
    {
      m_t << " external=\"" << m_external << "\"";
    }
  }
  m_t << ">";
  m_insideCodeLine=TRUE;
  m_col=0;
}
void XMLCodeGenerator::endCodeLine()
{
  XML_DB(("(endCodeLine)\n"));
  if (!m_insideSpecialHL && !m_normalHLNeedStartTag)
  {
    m_t << "</highlight>";
    m_normalHLNeedStartTag=TRUE;
  }
  m_t << "</codeline>\n"; // non DocBook
  m_lineNumber = -1;
  m_refId.resize(0);
  m_external.resize(0);
  m_insideCodeLine=FALSE;
}
void XMLCodeGenerator::startFontClass(const QCString &colorClass)
{
  XML_DB(("(startFontClass)\n"));
  if (m_insideCodeLine && !m_insideSpecialHL && !m_normalHLNeedStartTag)
  {
    m_t << "</highlight>";
    m_normalHLNeedStartTag=TRUE;
  }
  m_t << "<highlight class=\"" << colorClass << "\">"; // non DocBook
  m_insideSpecialHL=TRUE;
}
void XMLCodeGenerator::endFontClass()
{
  XML_DB(("(endFontClass)\n"));
  m_t << "</highlight>"; // non DocBook
  m_insideSpecialHL=FALSE;
}
void XMLCodeGenerator::writeCodeAnchor(const QCString &)
{
  XML_DB(("(writeCodeAnchor)\n"));
}
void XMLCodeGenerator::writeLineNumber(const QCString &extRef,const QCString &compId,
                     const QCString &anchorId,int l)
{
  XML_DB(("(writeLineNumber)\n"));
  // we remember the information provided here to use it
  // at the <codeline> start tag.
  m_lineNumber = l;
  if (!compId.isEmpty())
  {
    m_refId=compId;
    if (!anchorId.isEmpty()) m_refId+=(QCString)"_1"+anchorId;
    m_isMemberRef = anchorId!=0;
    if (!extRef.isEmpty()) m_external=extRef;
  }
}
void XMLCodeGenerator::finish()
{
  if (m_insideCodeLine) endCodeLine();
}

void XMLCodeGenerator::startCodeFragment(const QCString &)
{
  m_t << "    <programlisting>\n";
}

void XMLCodeGenerator::endCodeFragment(const QCString &)
{
  m_t << "    </programlisting>\n";
}

//-------------------------------------------------------------------------------------------

static void writeTemplateArgumentList(TextStream &t,
                                      const ArgumentList &al,
                                      const Definition *scope,
                                      const FileDef *fileScope,
                                      int indent)
{
  QCString indentStr;
  indentStr.fill(' ',indent);
  if (al.hasParameters())
  {
    t << indentStr << "<templateparamlist>\n";
    for (const Argument &a : al)
    {
      t << indentStr << "  <param>\n";
      if (!a.type.isEmpty())
      {
        t << indentStr <<  "    <type>";
        linkifyText(TextGeneratorXMLImpl(t),scope,fileScope,0,a.type);
        t << "</type>\n";
      }
      if (!a.name.isEmpty())
      {
        t << indentStr <<  "    <declname>" << convertToXML(a.name) << "</declname>\n";
        t << indentStr <<  "    <defname>" << convertToXML(a.name) << "</defname>\n";
      }
      if (!a.defval.isEmpty())
      {
        t << indentStr << "    <defval>";
        linkifyText(TextGeneratorXMLImpl(t),scope,fileScope,0,a.defval);
        t << "</defval>\n";
      }
      if (!a.typeConstraint.isEmpty())
      {
        t << indentStr << "    <typeconstraint>";
        linkifyText(TextGeneratorXMLImpl(t),scope,fileScope,0,a.typeConstraint);
        t << "</typeconstraint>\n";
      }
      t << indentStr << "  </param>\n";
    }
    t << indentStr << "</templateparamlist>\n";
  }
}

static void writeMemberTemplateLists(const MemberDef *md,TextStream &t)
{
  writeTemplateArgumentList(t,md->templateArguments(),md->getClassDef(),md->getFileDef(),8);
}

static void writeTemplateList(const ClassDef *cd,TextStream &t)
{
  writeTemplateArgumentList(t,cd->templateArguments(),cd,cd->getFileDef(),4);
}

static void writeTemplateList(const ConceptDef *cd,TextStream &t)
{
  writeTemplateArgumentList(t,cd->getTemplateParameterList(),cd,cd->getFileDef(),4);
}

static void writeXMLDocBlock(TextStream &t,
                      const QCString &fileName,
                      int lineNr,
                      const Definition *scope,
                      const MemberDef * md,
                      const QCString &text)
{
  QCString stext = text.stripWhiteSpace();
  if (stext.isEmpty()) return;
  // convert the documentation string into an abstract syntax tree
  DocNode *root = validatingParseDoc(fileName,lineNr,scope,md,text,FALSE,FALSE,
                                     QCString(),FALSE,FALSE,Config_getBool(MARKDOWN_SUPPORT));
  // create a code generator
  XMLCodeGenerator *xmlCodeGen = new XMLCodeGenerator(t);
  // create a parse tree visitor for XML
  XmlDocVisitor *visitor = new XmlDocVisitor(t,*xmlCodeGen,scope?scope->getDefFileExtension():QCString(""));
  // visit all nodes
  root->accept(visitor);
  // clean up
  delete visitor;
  delete xmlCodeGen;
  delete root;

}

void writeXMLCodeBlock(TextStream &t,FileDef *fd)
{
  auto intf=Doxygen::parserManager->getCodeParser(fd->getDefFileExtension());
  SrcLangExt langExt = getLanguageFromFileName(fd->getDefFileExtension());
  intf->resetCodeParserState();
  XMLCodeGenerator *xmlGen = new XMLCodeGenerator(t);
  xmlGen->startCodeFragment("DoxyCode");
  intf->parseCode(*xmlGen,    // codeOutIntf
                QCString(),           // scopeName
                fileToString(fd->absFilePath(),Config_getBool(FILTER_SOURCE_FILES)),
                langExt,     // lang
                FALSE,       // isExampleBlock
                QCString(),           // exampleName
                fd,          // fileDef
                -1,          // startLine
                -1,          // endLine
                FALSE,       // inlineFragment
                0,           // memberDef
                TRUE         // showLineNumbers
                );
  xmlGen->endCodeFragment("DoxyCode");
  xmlGen->finish();
  delete xmlGen;
}

static void writeMemberReference(TextStream &t,const Definition *def,const MemberDef *rmd,const QCString &tagName)
{
  QCString scope = rmd->getScopeString();
  QCString name = rmd->name();
  if (!scope.isEmpty() && scope!=def->name())
  {
    name.prepend(scope+getLanguageSpecificSeparator(rmd->getLanguage()));
  }
  t << "        <" << tagName << " refid=\"";
  t << rmd->getOutputFileBase() << "_1" << rmd->anchor() << "\"";
  if (rmd->getStartBodyLine()!=-1 && rmd->getBodyDef())
  {
    t << " compoundref=\"" << rmd->getBodyDef()->getOutputFileBase() << "\"";
    t << " startline=\"" << rmd->getStartBodyLine() << "\"";
    if (rmd->getEndBodyLine()!=-1)
    {
      t << " endline=\"" << rmd->getEndBodyLine() << "\"";
    }
  }
  t << ">" << convertToXML(name) << "</" << tagName << ">\n";

}

static void stripQualifiers(QCString &typeStr)
{
  bool done=FALSE;
  typeStr.stripPrefix("friend ");
  while (!done)
  {
    if (typeStr.stripPrefix("static "));
    else if (typeStr.stripPrefix("virtual "));
    else if (typeStr.stripPrefix("volatile "));
    else if (typeStr=="virtual") typeStr="";
    else done=TRUE;
  }
}

static QCString classOutputFileBase(const ClassDef *cd)
{
  //static bool inlineGroupedClasses = Config_getBool(INLINE_GROUPED_CLASSES);
  //if (inlineGroupedClasses && cd->partOfGroups()!=0)
  return cd->getOutputFileBase();
  //else
  //  return cd->getOutputFileBase();
}

static QCString memberOutputFileBase(const MemberDef *md)
{
  //static bool inlineGroupedClasses = Config_getBool(INLINE_GROUPED_CLASSES);
  //if (inlineGroupedClasses && md->getClassDef() && md->getClassDef()->partOfGroups()!=0)
  //  return md->getClassDef()->getXmlOutputFileBase();
  //else
  //  return md->getOutputFileBase();
  return md->getOutputFileBase();
}


static void generateXMLForMember(const MemberDef *md,TextStream &ti,TextStream &t,const Definition *def)
{

  // + declaration/definition arg lists
  // + reimplements
  // + reimplementedBy
  // + exceptions
  // + const/volatile specifiers
  // - examples
  // + source definition
  // + source references
  // + source referenced by
  // - body code
  // + template arguments
  //     (templateArguments(), definitionTemplateParameterLists())
  // - call graph

  // enum values are written as part of the enum
  if (md->memberType()==MemberType_EnumValue) return;
  if (md->isHidden()) return;

  // group members are only visible in their group
  //if (def->definitionType()!=Definition::TypeGroup && md->getGroupDef()) return;

  QCString memType;
  bool isFunc=FALSE;
  switch (md->memberType())
  {
    case MemberType_Define:      memType="define";      break;
    case MemberType_Function:    memType="function";    isFunc=TRUE; break;
    case MemberType_Variable:    memType="variable";    break;
    case MemberType_Typedef:     memType="typedef";     break;
    case MemberType_Enumeration: memType="enum";        break;
    case MemberType_EnumValue:   ASSERT(0);             break;
    case MemberType_Signal:      memType="signal";      isFunc=TRUE; break;
    case MemberType_Slot:        memType="slot";        isFunc=TRUE; break;
    case MemberType_Friend:      memType="friend";      isFunc=TRUE; break;
    case MemberType_DCOP:        memType="dcop";        isFunc=TRUE; break;
    case MemberType_Property:    memType="property";    break;
    case MemberType_Event:       memType="event";       break;
    case MemberType_Interface:   memType="interface";   break;
    case MemberType_Service:     memType="service";     break;
    case MemberType_Sequence:    memType="sequence";    break;
    case MemberType_Dictionary:  memType="dictionary";  break;
  }

  ti << "    <member refid=\"" << memberOutputFileBase(md)
     << "_1" << md->anchor() << "\" kind=\"" << memType << "\"><name>"
     << convertToXML(md->name()) << "</name></member>\n";

  QCString scopeName;
  if (md->getClassDef())
    scopeName=md->getClassDef()->name();
  else if (md->getNamespaceDef())
    scopeName=md->getNamespaceDef()->name();

  t << "      <memberdef kind=\"";
  //enum { define_t,variable_t,typedef_t,enum_t,function_t } xmlType = function_t;
  t << memType << "\" id=\"";
  if (md->getGroupDef() && def->definitionType()==Definition::TypeGroup)
  {
    t << md->getGroupDef()->getOutputFileBase();
  }
  else
  {
    t << memberOutputFileBase(md);
  }
  t << "_1"      // encoded ':' character (see util.cpp:convertNameToFile)
    << md->anchor();
  t << "\" prot=\"";
  switch(md->protection())
  {
    case Public:    t << "public";     break;
    case Protected: t << "protected";  break;
    case Private:   t << "private";    break;
    case Package:   t << "package";    break;
  }
  t << "\"";

  t << " static=\"";
  if (md->isStatic()) t << "yes"; else t << "no";
  t << "\"";

  if (md->isConstExpr())
  {
    t << " constexpr=\"yes\"";
  }

  if (isFunc)
  {
    const ArgumentList &al = md->argumentList();
    t << " const=\"";
    if (al.constSpecifier())    t << "yes"; else t << "no";
    t << "\"";

    t << " explicit=\"";
    if (md->isExplicit()) t << "yes"; else t << "no";
    t << "\"";

    t << " inline=\"";
    if (md->isInline()) t << "yes"; else t << "no";
    t << "\"";

    if (al.refQualifier()!=RefQualifierNone)
    {
      t << " refqual=\"";
      if (al.refQualifier()==RefQualifierLValue) t << "lvalue"; else t << "rvalue";
      t << "\"";
    }

    if (md->isFinal())
    {
      t << " final=\"yes\"";
    }

    if (md->isSealed())
    {
      t << " sealed=\"yes\"";
    }

    if (md->isNew())
    {
      t << " new=\"yes\"";
    }

    if (md->isOptional())
    {
      t << " optional=\"yes\"";
    }

    if (md->isRequired())
    {
      t << " required=\"yes\"";
    }

    if (md->isNoExcept())
    {
      t << " noexcept=\"yes\"";
    }

    if (al.volatileSpecifier())
    {
      t << " volatile=\"yes\"";
    }

    t << " virt=\"";
    switch (md->virtualness())
    {
      case Normal:  t << "non-virtual";  break;
      case Virtual: t << "virtual";      break;
      case Pure:    t << "pure-virtual"; break;
      default: ASSERT(0);
    }
    t << "\"";
  }

  if (md->memberType() == MemberType_Enumeration)
  {
    t << " strong=\"";
    if (md->isStrong()) t << "yes"; else t << "no";
    t << "\"";
  }

  if (md->memberType() == MemberType_Variable)
  {
    //ArgumentList *al = md->argumentList();
    //t << " volatile=\"";
    //if (al && al->volatileSpecifier) t << "yes"; else t << "no";

    t << " mutable=\"";
    if (md->isMutable()) t << "yes"; else t << "no";
    t << "\"";

    if (md->isInitonly())
    {
      t << " initonly=\"yes\"";
    }
    if (md->isAttribute())
    {
      t << " attribute=\"yes\"";
    }
    if (md->isUNOProperty())
    {
      t << " property=\"yes\"";
    }
    if (md->isReadonly())
    {
      t << " readonly=\"yes\"";
    }
    if (md->isBound())
    {
      t << " bound=\"yes\"";
    }
    if (md->isRemovable())
    {
      t << " removable=\"yes\"";
    }
    if (md->isConstrained())
    {
      t << " constrained=\"yes\"";
    }
    if (md->isTransient())
    {
      t << " transient=\"yes\"";
    }
    if (md->isMaybeVoid())
    {
      t << " maybevoid=\"yes\"";
    }
    if (md->isMaybeDefault())
    {
      t << " maybedefault=\"yes\"";
    }
    if (md->isMaybeAmbiguous())
    {
      t << " maybeambiguous=\"yes\"";
    }
  }
  else if (md->memberType() == MemberType_Property)
  {
    t << " readable=\"";
    if (md->isReadable()) t << "yes"; else t << "no";
    t << "\"";

    t << " writable=\"";
    if (md->isWritable()) t << "yes"; else t << "no";
    t << "\"";

    t << " gettable=\"";
    if (md->isGettable()) t << "yes"; else t << "no";
    t << "\"";

    t << " privategettable=\"";
    if (md->isPrivateGettable()) t << "yes"; else t << "no";
    t << "\"";

    t << " protectedgettable=\"";
    if (md->isProtectedGettable()) t << "yes"; else t << "no";
    t << "\"";

    t << " settable=\"";
    if (md->isSettable()) t << "yes"; else t << "no";
    t << "\"";

    t << " privatesettable=\"";
    if (md->isPrivateSettable()) t << "yes"; else t << "no";
    t << "\"";

    t << " protectedsettable=\"";
    if (md->isProtectedSettable()) t << "yes"; else t << "no";
    t << "\"";

    if (md->isAssign() || md->isCopy() || md->isRetain() || md->isStrong() || md->isWeak())
    {
      t << " accessor=\"";
      if (md->isAssign())      t << "assign";
      else if (md->isCopy())   t << "copy";
      else if (md->isRetain()) t << "retain";
      else if (md->isStrong()) t << "strong";
      else if (md->isWeak())   t << "weak";
      t << "\"";
    }
  }
  else if (md->memberType() == MemberType_Event)
  {
    t << " add=\"";
    if (md->isAddable()) t << "yes"; else t << "no";
    t << "\"";

    t << " remove=\"";
    if (md->isRemovable()) t << "yes"; else t << "no";
    t << "\"";

    t << " raise=\"";
    if (md->isRaisable()) t << "yes"; else t << "no";
    t << "\"";
  }

  t << ">\n";

  if (md->memberType()!=MemberType_Define &&
      md->memberType()!=MemberType_Enumeration
     )
  {
    writeMemberTemplateLists(md,t);
    QCString typeStr = md->typeString();
    stripQualifiers(typeStr);
    t << "        <type>";
    linkifyText(TextGeneratorXMLImpl(t),def,md->getBodyDef(),md,typeStr);
    t << "</type>\n";
    t << "        <definition>" << convertToXML(md->definition()) << "</definition>\n";
    t << "        <argsstring>" << convertToXML(md->argsString()) << "</argsstring>\n";
  }

  if (md->memberType() == MemberType_Enumeration)
  {
    t << "        <type>";
    linkifyText(TextGeneratorXMLImpl(t),def,md->getBodyDef(),md,md->enumBaseType());
    t << "</type>\n";
  }

  t << "        <name>" << convertToXML(md->name()) << "</name>\n";

  if (md->memberType() == MemberType_Property)
  {
    if (md->isReadable())
      t << "        <read>" << convertToXML(md->getReadAccessor()) << "</read>\n";
    if (md->isWritable())
      t << "        <write>" << convertToXML(md->getWriteAccessor()) << "</write>\n";
  }

  if (md->memberType()==MemberType_Variable && !md->bitfieldString().isEmpty())
  {
    QCString bitfield = md->bitfieldString();
    if (bitfield.at(0)==':') bitfield=bitfield.mid(1);
    t << "        <bitfield>" << convertToXML(bitfield) << "</bitfield>\n";
  }

  const MemberDef *rmd = md->reimplements();
  if (rmd)
  {
    t << "        <reimplements refid=\""
      << memberOutputFileBase(rmd) << "_1" << rmd->anchor() << "\">"
      << convertToXML(rmd->name()) << "</reimplements>\n";
  }
  for (const auto &rbmd : md->reimplementedBy())
  {
    t << "        <reimplementedby refid=\""
      << memberOutputFileBase(rbmd) << "_1" << rbmd->anchor() << "\">"
      << convertToXML(rbmd->name()) << "</reimplementedby>\n";
  }

  if (md->isFriendClass()) // for friend classes we show a link to the class as a "parameter"
  {
    t << "        <param>\n";
    t << "          <type>";
    linkifyText(TextGeneratorXMLImpl(t),def,md->getBodyDef(),md,md->name());
    t << "</type>\n";
    t << "        </param>\n";
  }
  else if (isFunc) //function
  {
    const ArgumentList &declAl = md->declArgumentList();
    const ArgumentList &defAl = md->argumentList();
    if (declAl.hasParameters())
    {
      auto defIt = defAl.begin();
      for (const Argument &a : declAl)
      {
        //const Argument *defArg = defAli.current();
        const Argument *defArg = 0;
        if (defIt!=defAl.end())
        {
          defArg = &(*defIt);
          ++defIt;
        }
        t << "        <param>\n";
        if (!a.attrib.isEmpty())
        {
          t << "          <attributes>";
          writeXMLString(t,a.attrib);
          t << "</attributes>\n";
        }
        if (!a.type.isEmpty())
        {
          t << "          <type>";
          linkifyText(TextGeneratorXMLImpl(t),def,md->getBodyDef(),md,a.type);
          t << "</type>\n";
        }
        if (!a.name.isEmpty())
        {
          t << "          <declname>";
          writeXMLString(t,a.name);
          t << "</declname>\n";
        }
        if (defArg && !defArg->name.isEmpty() && defArg->name!=a.name)
        {
          t << "          <defname>";
          writeXMLString(t,defArg->name);
          t << "</defname>\n";
        }
        if (!a.array.isEmpty())
        {
          t << "          <array>";
          writeXMLString(t,a.array);
          t << "</array>\n";
        }
        if (!a.defval.isEmpty())
        {
          t << "          <defval>";
          linkifyText(TextGeneratorXMLImpl(t),def,md->getBodyDef(),md,a.defval);
          t << "</defval>\n";
        }
        if (defArg && defArg->hasDocumentation())
        {
          t << "          <briefdescription>";
          writeXMLDocBlock(t,md->getDefFileName(),md->getDefLine(),
                           md->getOuterScope(),md,defArg->docs);
          t << "</briefdescription>\n";
        }
        t << "        </param>\n";
      }
    }
  }
  else if (md->memberType()==MemberType_Define &&
          !md->argsString().isEmpty()) // define
  {
    if (md->argumentList().empty())     // special case for "foo()" to
                                        // distinguish it from "foo".
    {
      t << "        <param></param>\n";
    }
    else
    {
      for (const Argument &a : md->argumentList())
      {
        t << "        <param><defname>" << a.type << "</defname></param>\n";
      }
    }
  }
  if (!md->requiresClause().isEmpty())
  {
    t << "    <requiresclause>";
    linkifyText(TextGeneratorXMLImpl(t),md,md->getFileDef(),md,md->requiresClause());
    t << "    </requiresclause>\n";
  }

  if (md->hasOneLineInitializer() || md->hasMultiLineInitializer())
  {
    t << "        <initializer>";
    linkifyText(TextGeneratorXMLImpl(t),def,md->getBodyDef(),md,md->initializer());
    t << "</initializer>\n";
  }

  if (!md->excpString().isEmpty())
  {
    t << "        <exceptions>";
    linkifyText(TextGeneratorXMLImpl(t),def,md->getBodyDef(),md,md->excpString());
    t << "</exceptions>\n";
  }

  if (md->memberType()==MemberType_Enumeration) // enum
  {
    for (const auto &emd : md->enumFieldList())
    {
      ti << "    <member refid=\"" << memberOutputFileBase(md)
         << "_1" << emd->anchor() << "\" kind=\"enumvalue\"><name>"
         << convertToXML(emd->name()) << "</name></member>\n";

      t << "        <enumvalue id=\"" << memberOutputFileBase(md) << "_1"
        << emd->anchor() << "\" prot=\"";
      switch (emd->protection())
      {
        case Public:    t << "public";    break;
        case Protected: t << "protected"; break;
        case Private:   t << "private";   break;
        case Package:   t << "package";   break;
      }
      t << "\">\n";
      t << "          <name>";
      writeXMLString(t,emd->name());
      t << "</name>\n";
      if (!emd->initializer().isEmpty())
      {
        t << "          <initializer>";
        writeXMLString(t,emd->initializer());
        t << "</initializer>\n";
      }
      t << "          <briefdescription>\n";
      writeXMLDocBlock(t,emd->briefFile(),emd->briefLine(),emd->getOuterScope(),emd,emd->briefDescription());
      t << "          </briefdescription>\n";
      t << "          <detaileddescription>\n";
      writeXMLDocBlock(t,emd->docFile(),emd->docLine(),emd->getOuterScope(),emd,emd->documentation());
      t << "          </detaileddescription>\n";
      t << "        </enumvalue>\n";
    }
  }
  t << "        <briefdescription>\n";
  writeXMLDocBlock(t,md->briefFile(),md->briefLine(),md->getOuterScope(),md,md->briefDescription());
  t << "        </briefdescription>\n";
  t << "        <detaileddescription>\n";
  writeXMLDocBlock(t,md->docFile(),md->docLine(),md->getOuterScope(),md,md->documentation());
  t << "        </detaileddescription>\n";
  t << "        <inbodydescription>\n";
  writeXMLDocBlock(t,md->docFile(),md->inbodyLine(),md->getOuterScope(),md,md->inbodyDocumentation());
  t << "        </inbodydescription>\n";
  if (md->getDefLine()!=-1)
  {
    t << "        <location file=\""
      << convertToXML(stripFromPath(md->getDefFileName())) << "\" line=\""
      << md->getDefLine() << "\" column=\""
      << md->getDefColumn() << "\"" ;
    if (md->getStartBodyLine()!=-1)
    {
      FileDef *bodyDef = md->getBodyDef();
      if (bodyDef)
      {
        t << " bodyfile=\"" << convertToXML(stripFromPath(bodyDef->absFilePath())) << "\"";
      }
      t << " bodystart=\"" << md->getStartBodyLine() << "\" bodyend=\""
        << md->getEndBodyLine() << "\"";
    }
    if (md->getDeclLine()!=-1)
    {
      t << " declfile=\"" << convertToXML(stripFromPath(md->getDeclFileName())) << "\" declline=\""
        << md->getDeclLine() << "\" declcolumn=\""
        << md->getDeclColumn() << "\"";
    }
    t << "/>\n";
  }

  //printf("md->getReferencesMembers()=%p\n",md->getReferencesMembers());
  auto refList = md->getReferencesMembers();
  for (const auto &refmd : refList)
  {
    writeMemberReference(t,def,refmd,"references");
  }
  auto refByList = md->getReferencedByMembers();
  for (const auto &refmd : refByList)
  {
    writeMemberReference(t,def,refmd,"referencedby");
  }

  t << "      </memberdef>\n";
}

// namespace members are also inserted in the file scope, but
// to prevent this duplication in the XML output, we optionally filter those here.
static bool memberVisible(const Definition *d,const MemberDef *md)
{
    return Config_getBool(XML_NS_MEMB_FILE_SCOPE) ||
           d->definitionType()!=Definition::TypeFile ||
           md->getNamespaceDef()==0;
}

static void generateXMLSection(const Definition *d,TextStream &ti,TextStream &t,
                      const MemberList *ml,const QCString &kind,const QCString &header=QCString(),
                      const QCString &documentation=QCString())
{
  if (ml==0) return;
  int count=0;
  for (const auto &md : *ml)
  {
    if (memberVisible(d,md) && (md->memberType()!=MemberType_EnumValue) &&
        !md->isHidden())
    {
      count++;
    }
  }
  if (count==0) return; // empty list

  t << "      <sectiondef kind=\"" << kind << "\">\n";
  if (!header.isEmpty())
  {
    t << "      <header>" << convertToXML(header) << "</header>\n";
  }
  if (!documentation.isEmpty())
  {
    t << "      <description>";
    writeXMLDocBlock(t,d->docFile(),d->docLine(),d,0,documentation);
    t << "</description>\n";
  }
  for (const auto &md : *ml)
  {
    if (memberVisible(d,md))
    {
      generateXMLForMember(md,ti,t,d);
    }
  }
  t << "      </sectiondef>\n";
}

static void writeListOfAllMembers(const ClassDef *cd,TextStream &t)
{
  t << "    <listofallmembers>\n";
  for (auto &mni : cd->memberNameInfoLinkedMap())
  {
    for (auto &mi : *mni)
    {
      const MemberDef *md=mi->memberDef();
      if (!md->isAnonymous())
      {
        Protection prot = mi->prot();
        Specifier virt=md->virtualness();
        t << "      <member refid=\"" << memberOutputFileBase(md) << "_1" <<
          md->anchor() << "\" prot=\"";
        switch (prot)
        {
          case Public:    t << "public";    break;
          case Protected: t << "protected"; break;
          case Private:   t << "private";   break;
          case Package:   t << "package";   break;
        }
        t << "\" virt=\"";
        switch(virt)
        {
          case Normal:  t << "non-virtual";  break;
          case Virtual: t << "virtual";      break;
          case Pure:    t << "pure-virtual"; break;
        }
        t << "\"";
        if (!mi->ambiguityResolutionScope().isEmpty())
        {
          t << " ambiguityscope=\"" << convertToXML(mi->ambiguityResolutionScope()) << "\"";
        }
        t << "><scope>" << convertToXML(cd->name()) << "</scope><name>" <<
          convertToXML(md->name()) << "</name></member>\n";
      }
    }
  }
  t << "    </listofallmembers>\n";
}

static void writeInnerClasses(const ClassLinkedRefMap &cl,TextStream &t)
{
  for (const auto &cd : cl)
  {
    if (!cd->isHidden() && !cd->isAnonymous())
    {
      t << "    <innerclass refid=\"" << classOutputFileBase(cd)
        << "\" prot=\"";
      switch(cd->protection())
      {
         case Public:    t << "public";     break;
         case Protected: t << "protected";  break;
         case Private:   t << "private";    break;
         case Package:   t << "package";    break;
      }
      t << "\">" << convertToXML(cd->name()) << "</innerclass>\n";
    }
  }
}

static void writeInnerNamespaces(const NamespaceLinkedRefMap &nl,TextStream &t)
{
  for (const auto &nd : nl)
  {
    if (!nd->isHidden() && !nd->isAnonymous())
    {
      t << "    <innernamespace refid=\"" << nd->getOutputFileBase()
        << "\"" << (nd->isInline() ? " inline=\"yes\"" : "")
        << ">" << convertToXML(nd->name()) << "</innernamespace>\n";
    }
  }
}

static void writeInnerFiles(const FileList &fl,TextStream &t)
{
  for (const auto &fd : fl)
  {
    t << "    <innerfile refid=\"" << fd->getOutputFileBase()
      << "\">" << convertToXML(fd->name()) << "</innerfile>\n";
  }
}

static void writeInnerPages(const PageLinkedRefMap &pl,TextStream &t)
{
  for (const auto &pd : pl)
  {
    t << "    <innerpage refid=\"" << pd->getOutputFileBase();
    if (pd->getGroupDef())
    {
      t << "_" << pd->name();
    }
    t << "\">" << convertToXML(pd->title()) << "</innerpage>\n";
  }
}

static void writeInnerGroups(const GroupList &gl,TextStream &t)
{
  for (const auto &sgd : gl)
  {
    t << "    <innergroup refid=\"" << sgd->getOutputFileBase()
      << "\">" << convertToXML(sgd->groupTitle())
      << "</innergroup>\n";
  }
}

static void writeInnerDirs(const DirList *dl,TextStream &t)
{
  if (dl)
  {
    for(const auto subdir : *dl)
    {
      t << "    <innerdir refid=\"" << subdir->getOutputFileBase()
        << "\">" << convertToXML(subdir->displayName()) << "</innerdir>\n";
    }
  }
}

static void writeIncludeInfo(const IncludeInfo *ii,TextStream &t)
{
  if (ii)
  {
    QCString nm = ii->includeName;
    if (nm.isEmpty() && ii->fileDef) nm = ii->fileDef->docName();
    if (!nm.isEmpty())
    {
      t << "    <includes";
      if (ii->fileDef && !ii->fileDef->isReference()) // TODO: support external references
      {
        t << " refid=\"" << ii->fileDef->getOutputFileBase() << "\"";
      }
      t << " local=\"" << (ii->local ? "yes" : "no") << "\">";
      t << nm;
      t << "</includes>\n";
    }
  }
}

static void generateXMLForClass(const ClassDef *cd,TextStream &ti)
{
  // + brief description
  // + detailed description
  // + template argument list(s)
  // - include file
  // + member groups
  // + inheritance diagram
  // + list of direct super classes
  // + list of direct sub classes
  // + list of inner classes
  // + collaboration diagram
  // + list of all members
  // + user defined member sections
  // + standard member sections
  // + detailed member documentation
  // - examples using the class

  if (cd->isReference())        return; // skip external references.
  if (cd->isHidden())           return; // skip hidden classes.
  if (cd->isAnonymous())        return; // skip anonymous compounds.
  if (cd->templateMaster()!=0)  return; // skip generated template instances.
  if (cd->isArtificial())       return; // skip artificially created classes

  msg("Generating XML output for class %s\n",qPrint(cd->name()));

  ti << "  <compound refid=\"" << classOutputFileBase(cd)
     << "\" kind=\"" << cd->compoundTypeString()
     << "\"><name>" << convertToXML(cd->name()) << "</name>\n";

  QCString outputDirectory = Config_getString(XML_OUTPUT);
  QCString fileName=outputDirectory+"/"+ classOutputFileBase(cd)+".xml";
  std::ofstream f(fileName.str(),std::ofstream::out | std::ofstream::binary);
  if (!f.is_open())
  {
    err("Cannot open file %s for writing!\n",qPrint(fileName));
    return;
  }
  TextStream t(&f);

  writeXMLHeader(t);
  t << "  <compounddef id=\""
    << classOutputFileBase(cd) << "\" kind=\""
    << cd->compoundTypeString() << "\" language=\""
    << langToString(cd->getLanguage()) << "\" prot=\"";
  switch (cd->protection())
  {
    case Public:    t << "public";    break;
    case Protected: t << "protected"; break;
    case Private:   t << "private";   break;
    case Package:   t << "package";   break;
  }
  if (cd->isFinal()) t << "\" final=\"yes";
  if (cd->isSealed()) t << "\" sealed=\"yes";
  if (cd->isAbstract()) t << "\" abstract=\"yes";
<<<<<<< HEAD
  if (cd->isStatic()) t << "\" static=\"yes";
  t << "\">" << endl;
=======
  t << "\">\n";
>>>>>>> 91f735e7
  t << "    <compoundname>";
  writeXMLString(t,cd->name());
  t << "</compoundname>\n";
  for (const auto &bcd : cd->baseClasses())
  {
    t << "    <basecompoundref ";
    if (bcd.classDef->isLinkable())
    {
      t << "refid=\"" << classOutputFileBase(bcd.classDef) << "\" ";
    }
    t << "prot=\"";
    switch (bcd.prot)
    {
      case Public:    t << "public";    break;
      case Protected: t << "protected"; break;
      case Private:   t << "private";   break;
      case Package: ASSERT(0); break;
    }
    t << "\" virt=\"";
    switch(bcd.virt)
    {
      case Normal:  t << "non-virtual";  break;
      case Virtual: t << "virtual";      break;
      case Pure:    t <<"pure-virtual"; break;
    }
    t << "\">";
    if (!bcd.templSpecifiers.isEmpty())
    {
      t << convertToXML(
          insertTemplateSpecifierInScope(
            bcd.classDef->name(),bcd.templSpecifiers)
          );
    }
    else
    {
      t << convertToXML(bcd.classDef->displayName());
    }
    t  << "</basecompoundref>\n";
  }
  for (const auto &bcd : cd->subClasses())
  {
    t << "    <derivedcompoundref refid=\""
      << classOutputFileBase(bcd.classDef)
      << "\" prot=\"";
    switch (bcd.prot)
    {
      case Public:    t << "public";    break;
      case Protected: t << "protected"; break;
      case Private:   t << "private";   break;
      case Package: ASSERT(0); break;
    }
    t << "\" virt=\"";
    switch (bcd.virt)
    {
      case Normal:  t << "non-virtual";  break;
      case Virtual: t << "virtual";      break;
      case Pure:    t << "pure-virtual"; break;
    }
    t << "\">" << convertToXML(bcd.classDef->displayName())
      << "</derivedcompoundref>\n";
  }

  writeIncludeInfo(cd->includeInfo(),t);

  writeInnerClasses(cd->getClasses(),t);

  writeTemplateList(cd,t);
  for (const auto &mg : cd->getMemberGroups())
  {
    generateXMLSection(cd,ti,t,&mg->members(),"user-defined",mg->header(),
        mg->documentation());
  }

  for (const auto &ml : cd->getMemberLists())
  {
    if ((ml->listType()&MemberListType_detailedLists)==0)
    {
      generateXMLSection(cd,ti,t,ml.get(),xmlSectionMapper(ml->listType()));
    }
  }

  if (!cd->requiresClause().isEmpty())
  {
    t << "    <requiresclause>";
    linkifyText(TextGeneratorXMLImpl(t),cd,cd->getFileDef(),0,cd->requiresClause());
    t << "    </requiresclause>\n";
  }

  t << "    <briefdescription>\n";
  writeXMLDocBlock(t,cd->briefFile(),cd->briefLine(),cd,0,cd->briefDescription());
  t << "    </briefdescription>\n";
  t << "    <detaileddescription>\n";
  writeXMLDocBlock(t,cd->docFile(),cd->docLine(),cd,0,cd->documentation());
  t << "    </detaileddescription>\n";
  DotClassGraph inheritanceGraph(cd,Inheritance);
  if (!inheritanceGraph.isTrivial())
  {
    t << "    <inheritancegraph>\n";
    inheritanceGraph.writeXML(t);
    t << "    </inheritancegraph>\n";
  }
  DotClassGraph collaborationGraph(cd,Collaboration);
  if (!collaborationGraph.isTrivial())
  {
    t << "    <collaborationgraph>\n";
    collaborationGraph.writeXML(t);
    t << "    </collaborationgraph>\n";
  }
  t << "    <location file=\""
    << convertToXML(stripFromPath(cd->getDefFileName())) << "\" line=\""
    << cd->getDefLine() << "\"" << " column=\""
    << cd->getDefColumn() << "\"" ;
    if (cd->getStartBodyLine()!=-1)
    {
      FileDef *bodyDef = cd->getBodyDef();
      if (bodyDef)
      {
        t << " bodyfile=\"" << convertToXML(stripFromPath(bodyDef->absFilePath())) << "\"";
      }
      t << " bodystart=\"" << cd->getStartBodyLine() << "\" bodyend=\""
        << cd->getEndBodyLine() << "\"";
    }
  t << "/>\n";
  writeListOfAllMembers(cd,t);
  t << "  </compounddef>\n";
  t << "</doxygen>\n";

  ti << "  </compound>\n";
}

static void generateXMLForConcept(const ConceptDef *cd,TextStream &ti)
{
  if (cd->isReference() || cd->isHidden()) return; // skip external references.

  ti << "  <compound refid=\"" << cd->getOutputFileBase()
     << "\" kind=\"concept\"" << "><name>"
     << convertToXML(cd->name()) << "</name>\n";

  QCString outputDirectory = Config_getString(XML_OUTPUT);
  QCString fileName=outputDirectory+"/"+cd->getOutputFileBase()+".xml";
  std::ofstream f(fileName.str(),std::ofstream::out | std::ofstream::binary);
  if (!f.is_open())
  {
    err("Cannot open file %s for writing!\n",qPrint(fileName));
    return;
  }
  TextStream t(&f);
  writeXMLHeader(t);
  t << "  <compounddef id=\"" << cd->getOutputFileBase()
    << "\" kind=\"concept\">\n";
  t << "    <compoundname>";
  writeXMLString(t,cd->name());
  t << "</compoundname>\n";
  writeIncludeInfo(cd->includeInfo(),t);
  writeTemplateList(cd,t);
  t << "    <initializer>";
  linkifyText(TextGeneratorXMLImpl(t),cd,cd->getFileDef(),0,cd->initializer());
  t << "    </initializer>\n";
  t << "    <briefdescription>\n";
  writeXMLDocBlock(t,cd->briefFile(),cd->briefLine(),cd,0,cd->briefDescription());
  t << "    </briefdescription>\n";
  t << "    <detaileddescription>\n";
  writeXMLDocBlock(t,cd->docFile(),cd->docLine(),cd,0,cd->documentation());
  t << "    </detaileddescription>\n";
  t << "    <location file=\""
    << convertToXML(stripFromPath(cd->getDefFileName())) << "\" line=\""
    << cd->getDefLine() << "\"" << " column=\""
    << cd->getDefColumn() << "\"/>\n" ;
  t << "  </compounddef>\n";
  t << "</doxygen>\n";

  ti << "  </compound>\n";
}

static void generateXMLForNamespace(const NamespaceDef *nd,TextStream &ti)
{
  // + contained class definitions
  // + contained namespace definitions
  // + member groups
  // + normal members
  // + brief desc
  // + detailed desc
  // + location
  // - files containing (parts of) the namespace definition

  if (nd->isReference() || nd->isHidden()) return; // skip external references

  ti << "  <compound refid=\"" << nd->getOutputFileBase()
     << "\" kind=\"namespace\"" << "><name>"
     << convertToXML(nd->name()) << "</name>\n";

  QCString outputDirectory = Config_getString(XML_OUTPUT);
  QCString fileName=outputDirectory+"/"+nd->getOutputFileBase()+".xml";
  std::ofstream f(fileName.str(),std::ofstream::out | std::ofstream::binary);
  if (!f.is_open())
  {
    err("Cannot open file %s for writing!\n",qPrint(fileName));
    return;
  }
  TextStream t(&f);

  writeXMLHeader(t);
  t << "  <compounddef id=\"" << nd->getOutputFileBase()
    << "\" kind=\"namespace\" "
    << (nd->isInline()?"inline=\"yes\" ":"")
    << "language=\""
    << langToString(nd->getLanguage()) << "\">\n";
  t << "    <compoundname>";
  writeXMLString(t,nd->name());
  t << "</compoundname>\n";

  writeInnerClasses(nd->getClasses(),t);
  writeInnerNamespaces(nd->getNamespaces(),t);

  for (const auto &mg : nd->getMemberGroups())
  {
    generateXMLSection(nd,ti,t,&mg->members(),"user-defined",mg->header(),
          mg->documentation());
  }

  for (const auto &ml : nd->getMemberLists())
  {
    if ((ml->listType()&MemberListType_declarationLists)!=0)
    {
      generateXMLSection(nd,ti,t,ml.get(),xmlSectionMapper(ml->listType()));
    }
  }

  t << "    <briefdescription>\n";
  writeXMLDocBlock(t,nd->briefFile(),nd->briefLine(),nd,0,nd->briefDescription());
  t << "    </briefdescription>\n";
  t << "    <detaileddescription>\n";
  writeXMLDocBlock(t,nd->docFile(),nd->docLine(),nd,0,nd->documentation());
  t << "    </detaileddescription>\n";
  t << "    <location file=\""
    << convertToXML(stripFromPath(nd->getDefFileName())) << "\" line=\""
    << nd->getDefLine() << "\"" << " column=\""
    << nd->getDefColumn() << "\"/>\n" ;
  t << "  </compounddef>\n";
  t << "</doxygen>\n";

  ti << "  </compound>\n";
}

static void generateXMLForFile(FileDef *fd,TextStream &ti)
{
  // + includes files
  // + includedby files
  // + include graph
  // + included by graph
  // + contained class definitions
  // + contained namespace definitions
  // + member groups
  // + normal members
  // + brief desc
  // + detailed desc
  // + source code
  // + location
  // - number of lines

  if (fd->isReference()) return; // skip external references

  ti << "  <compound refid=\"" << fd->getOutputFileBase()
     << "\" kind=\"file\"><name>" << convertToXML(fd->name())
     << "</name>\n";

  QCString outputDirectory = Config_getString(XML_OUTPUT);
  QCString fileName=outputDirectory+"/"+fd->getOutputFileBase()+".xml";
  std::ofstream f(fileName.str(),std::ofstream::out | std::ofstream::binary);
  if (!f.is_open())
  {
    err("Cannot open file %s for writing!\n",qPrint(fileName));
    return;
  }
  TextStream t(&f);

  writeXMLHeader(t);
  t << "  <compounddef id=\"" << fd->getOutputFileBase()
    << "\" kind=\"file\" language=\""
    << langToString(fd->getLanguage()) << "\">\n";
  t << "    <compoundname>";
  writeXMLString(t,fd->name());
  t << "</compoundname>\n";

  for (const auto &inc : fd->includeFileList())
  {
    t << "    <includes";
    if (inc.fileDef && !inc.fileDef->isReference()) // TODO: support external references
    {
      t << " refid=\"" << inc.fileDef->getOutputFileBase() << "\"";
    }
    t << " local=\"" << (inc.local ? "yes" : "no") << "\">";
    t << inc.includeName;
    t << "</includes>\n";
  }

  for (const auto &inc : fd->includedByFileList())
  {
    t << "    <includedby";
    if (inc.fileDef && !inc.fileDef->isReference()) // TODO: support external references
    {
      t << " refid=\"" << inc.fileDef->getOutputFileBase() << "\"";
    }
    t << " local=\"" << (inc.local ? "yes" : "no") << "\">";
    t << inc.includeName;
    t << "</includedby>\n";
  }

  DotInclDepGraph incDepGraph(fd,FALSE);
  if (!incDepGraph.isTrivial())
  {
    t << "    <incdepgraph>\n";
    incDepGraph.writeXML(t);
    t << "    </incdepgraph>\n";
  }

  DotInclDepGraph invIncDepGraph(fd,TRUE);
  if (!invIncDepGraph.isTrivial())
  {
    t << "    <invincdepgraph>\n";
    invIncDepGraph.writeXML(t);
    t << "    </invincdepgraph>\n";
  }

  writeInnerClasses(fd->getClasses(),t);
  writeInnerNamespaces(fd->getNamespaces(),t);

  for (const auto &mg : fd->getMemberGroups())
  {
    generateXMLSection(fd,ti,t,&mg->members(),"user-defined",mg->header(),
        mg->documentation());
  }

  for (const auto &ml : fd->getMemberLists())
  {
    if ((ml->listType()&MemberListType_declarationLists)!=0)
    {
      generateXMLSection(fd,ti,t,ml.get(),xmlSectionMapper(ml->listType()));
    }
  }

  t << "    <briefdescription>\n";
  writeXMLDocBlock(t,fd->briefFile(),fd->briefLine(),fd,0,fd->briefDescription());
  t << "    </briefdescription>\n";
  t << "    <detaileddescription>\n";
  writeXMLDocBlock(t,fd->docFile(),fd->docLine(),fd,0,fd->documentation());
  t << "    </detaileddescription>\n";
  if (Config_getBool(XML_PROGRAMLISTING))
  {
    writeXMLCodeBlock(t,fd);
  }
  t << "    <location file=\"" << convertToXML(stripFromPath(fd->getDefFileName())) << "\"/>\n";
  t << "  </compounddef>\n";
  t << "</doxygen>\n";

  ti << "  </compound>\n";
}

static void generateXMLForGroup(const GroupDef *gd,TextStream &ti)
{
  // + members
  // + member groups
  // + files
  // + classes
  // + namespaces
  // - packages
  // + pages
  // + child groups
  // - examples
  // + brief description
  // + detailed description

  if (gd->isReference()) return; // skip external references

  ti << "  <compound refid=\"" << gd->getOutputFileBase()
     << "\" kind=\"group\"><name>" << convertToXML(gd->name()) << "</name>\n";

  QCString outputDirectory = Config_getString(XML_OUTPUT);
  QCString fileName=outputDirectory+"/"+gd->getOutputFileBase()+".xml";
  std::ofstream f(fileName.str(),std::ofstream::out | std::ofstream::binary);
  if (!f.is_open())
  {
    err("Cannot open file %s for writing!\n",qPrint(fileName));
    return;
  }
  TextStream t(&f);

  writeXMLHeader(t);
  t << "  <compounddef id=\""
    << gd->getOutputFileBase() << "\" kind=\"group\">\n";
  t << "    <compoundname>" << convertToXML(gd->name()) << "</compoundname>\n";
  t << "    <title>" << convertToXML(gd->groupTitle()) << "</title>\n";

  writeInnerFiles(gd->getFiles(),t);
  writeInnerClasses(gd->getClasses(),t);
  writeInnerNamespaces(gd->getNamespaces(),t);
  writeInnerPages(gd->getPages(),t);
  writeInnerGroups(gd->getSubGroups(),t);

  for (const auto &mg : gd->getMemberGroups())
  {
    generateXMLSection(gd,ti,t,&mg->members(),"user-defined",mg->header(),
        mg->documentation());
  }

  for (const auto &ml : gd->getMemberLists())
  {
    if ((ml->listType()&MemberListType_declarationLists)!=0)
    {
      generateXMLSection(gd,ti,t,ml.get(),xmlSectionMapper(ml->listType()));
    }
  }

  t << "    <briefdescription>\n";
  writeXMLDocBlock(t,gd->briefFile(),gd->briefLine(),gd,0,gd->briefDescription());
  t << "    </briefdescription>\n";
  t << "    <detaileddescription>\n";
  writeXMLDocBlock(t,gd->docFile(),gd->docLine(),gd,0,gd->documentation());
  t << "    </detaileddescription>\n";
  t << "  </compounddef>\n";
  t << "</doxygen>\n";

  ti << "  </compound>\n";
}

static void generateXMLForDir(DirDef *dd,TextStream &ti)
{
  if (dd->isReference()) return; // skip external references
  ti << "  <compound refid=\"" << dd->getOutputFileBase()
     << "\" kind=\"dir\"><name>" << convertToXML(dd->displayName())
     << "</name>\n";

  QCString outputDirectory = Config_getString(XML_OUTPUT);
  QCString fileName=outputDirectory+"/"+dd->getOutputFileBase()+".xml";
  std::ofstream f(fileName.str(),std::ofstream::out | std::ofstream::binary);
  if (!f.is_open())
  {
    err("Cannot open file %s for writing!\n",qPrint(fileName));
    return;
  }
  TextStream t(&f);

  writeXMLHeader(t);
  t << "  <compounddef id=\""
    << dd->getOutputFileBase() << "\" kind=\"dir\">\n";
  t << "    <compoundname>" << convertToXML(dd->displayName()) << "</compoundname>\n";

  writeInnerDirs(&dd->subDirs(),t);
  writeInnerFiles(dd->getFiles(),t);

  t << "    <briefdescription>\n";
  writeXMLDocBlock(t,dd->briefFile(),dd->briefLine(),dd,0,dd->briefDescription());
  t << "    </briefdescription>\n";
  t << "    <detaileddescription>\n";
  writeXMLDocBlock(t,dd->docFile(),dd->docLine(),dd,0,dd->documentation());
  t << "    </detaileddescription>\n";
  t << "    <location file=\"" << convertToXML(stripFromPath(dd->name())) << "\"/>\n";
  t << "  </compounddef>\n";
  t << "</doxygen>\n";

  ti << "  </compound>\n";
}

static void generateXMLForPage(PageDef *pd,TextStream &ti,bool isExample)
{
  // + name
  // + title
  // + documentation
  // + location

  const char *kindName = isExample ? "example" : "page";

  if (pd->isReference()) return;

  QCString pageName = pd->getOutputFileBase();
  if (pd->getGroupDef())
  {
    pageName+=(QCString)"_"+pd->name();
  }
  if (pageName=="index") pageName="indexpage"; // to prevent overwriting the generated index page.

  ti << "  <compound refid=\"" << pageName
     << "\" kind=\"" << kindName << "\"><name>" << convertToXML(pd->name())
     << "</name>\n";

  QCString outputDirectory = Config_getString(XML_OUTPUT);
  QCString fileName=outputDirectory+"/"+pageName+".xml";
  std::ofstream f(fileName.str(),std::ofstream::out | std::ofstream::binary);
  if (!f.is_open())
  {
    err("Cannot open file %s for writing!\n",qPrint(fileName));
    return;
  }
  TextStream t(&f);

  writeXMLHeader(t);
  t << "  <compounddef id=\"" << pageName;
  t << "\" kind=\"" << kindName << "\">\n";
  t << "    <compoundname>" << convertToXML(pd->name())
    << "</compoundname>\n";

  if (pd==Doxygen::mainPage.get()) // main page is special
  {
    QCString title;
    if (mainPageHasTitle())
    {
      title = filterTitle(convertCharEntitiesToUTF8(Doxygen::mainPage->title()).str());
    }
    else
    {
      title = Config_getString(PROJECT_NAME);
    }
    t << "    <title>" << convertToXML(convertCharEntitiesToUTF8(title))
      << "</title>\n";
  }
  else
  {
    const SectionInfo *si = SectionManager::instance().find(pd->name());
    if (si)
    {
      t << "    <title>" << convertToXML(filterTitle(convertCharEntitiesToUTF8(si->title()).str()))
        << "</title>\n";
    }
  }
  writeInnerPages(pd->getSubPages(),t);
  const SectionRefs &sectionRefs = pd->getSectionRefs();
  if (pd->localToc().isXmlEnabled() && !sectionRefs.empty())
  {
    t << "    <tableofcontents>\n";
    int level=1,l;
    bool inLi[5]={ FALSE, FALSE, FALSE, FALSE, FALSE };
    int maxLevel = pd->localToc().xmlLevel();
    for (const SectionInfo *si : sectionRefs)
    {
      if (isSection(si->type()))
      {
        //printf("  level=%d title=%s\n",level,qPrint(si->title));
        int nextLevel = (int)si->type();
        if (nextLevel>level)
        {
          for (l=level;l<nextLevel;l++)
          {
            if (l < maxLevel) t << "    <tableofcontents>\n";
          }
        }
        else if (nextLevel<level)
        {
          for (l=level;l>nextLevel;l--)
          {
            if (l <= maxLevel && inLi[l]) t << "    </tocsect>\n";
            inLi[l]=FALSE;
            if (l <= maxLevel) t << "    </tableofcontents>\n";
          }
        }
        if (nextLevel <= maxLevel)
        {
          if (inLi[nextLevel]) t << "    </tocsect>\n";
          QCString titleDoc = convertToXML(si->title());
          t << "      <tocsect>\n";
          t << "        <name>" << (si->title().isEmpty()?si->label():titleDoc) << "</name>\n";
          t << "        <reference>"  <<  convertToXML(pageName) << "_1" << convertToXML(si->label()) << "</reference>\n";
          inLi[nextLevel]=TRUE;
          level = nextLevel;
        }
      }
    }
    while (level>1 && level <= maxLevel)
    {
      if (inLi[level]) t << "    </tocsect>\n";
      inLi[level]=FALSE;
      t << "    </tableofcontents>\n";
      level--;
    }
    if (level <= maxLevel && inLi[level]) t << "    </tocsect>\n";
    inLi[level]=FALSE;
    t << "    </tableofcontents>\n";
  }
  t << "    <briefdescription>\n";
  writeXMLDocBlock(t,pd->briefFile(),pd->briefLine(),pd,0,pd->briefDescription());
  t << "    </briefdescription>\n";
  t << "    <detaileddescription>\n";
  if (isExample)
  {
    writeXMLDocBlock(t,pd->docFile(),pd->docLine(),pd,0,
        pd->documentation()+"\n\\include "+pd->name());
  }
  else
  {
    writeXMLDocBlock(t,pd->docFile(),pd->docLine(),pd,0,
        pd->documentation());
  }
  t << "    </detaileddescription>\n";

  t << "    <location file=\"" << convertToXML(stripFromPath(pd->getDefFileName())) << "\"/>\n";

  t << "  </compounddef>\n";
  t << "</doxygen>\n";

  ti << "  </compound>\n";
}

void generateXML()
{
  // + classes
  // + concepts
  // + namespaces
  // + files
  // + groups
  // + related pages
  // - examples

  QCString outputDirectory = Config_getString(XML_OUTPUT);
  Dir xmlDir(outputDirectory.str());
  createSubDirs(xmlDir);

  ResourceMgr::instance().copyResource("xml.xsd",outputDirectory);
  ResourceMgr::instance().copyResource("index.xsd",outputDirectory);

  QCString fileName=outputDirectory+"/compound.xsd";
  std::ofstream f(fileName.str(),std::ofstream::out | std::ofstream::binary);
  if (!f.is_open())
  {
    err("Cannot open file %s for writing!\n",qPrint(fileName));
    return;
  }
  {
    TextStream t(&f);

    // write compound.xsd, but replace special marker with the entities
    QCString compound_xsd = ResourceMgr::instance().getAsString("compound.xsd");
    const char *startLine = compound_xsd.data();
    while (*startLine)
    {
      // find end of the line
      const char *endLine = startLine+1;
      while (*endLine && *(endLine-1)!='\n') endLine++; // skip to end of the line including \n
      int len=static_cast<int>(endLine-startLine);
      if (len>0)
      {
        QCString s(startLine,len);
        if (s.find("<!-- Automatically insert here the HTML entities -->")!=-1)
        {
          HtmlEntityMapper::instance()->writeXMLSchema(t);
        }
        else
        {
          t.write(startLine,len);
        }
      }
      startLine=endLine;
    }
  }
  f.close();

  fileName=outputDirectory+"/index.xml";
  f.open(fileName.str(),std::ofstream::out | std::ofstream::binary);
  if (!f.is_open())
  {
    err("Cannot open file %s for writing!\n",qPrint(fileName));
    return;
  }
  else
  {
    TextStream t(&f);

    // write index header
    t << "<?xml version='1.0' encoding='UTF-8' standalone='no'?>\n";;
    t << "<doxygenindex xmlns:xsi=\"http://www.w3.org/2001/XMLSchema-instance\" ";
    t << "xsi:noNamespaceSchemaLocation=\"index.xsd\" ";
    t << "version=\"" << getDoxygenVersion() << "\" ";
    t << "xml:lang=\"" << theTranslator->trISOLang() << "\"";
    t << ">\n";

    for (const auto &cd : *Doxygen::classLinkedMap)
    {
      generateXMLForClass(cd.get(),t);
    }
    for (const auto &cd : *Doxygen::conceptLinkedMap)
    {
      msg("Generating XML output for concept %s\n",qPrint(cd->name()));
      generateXMLForConcept(cd.get(),t);
    }
    for (const auto &nd : *Doxygen::namespaceLinkedMap)
    {
      msg("Generating XML output for namespace %s\n",qPrint(nd->name()));
      generateXMLForNamespace(nd.get(),t);
    }
    for (const auto &fn : *Doxygen::inputNameLinkedMap)
    {
      for (const auto &fd : *fn)
      {
        msg("Generating XML output for file %s\n",qPrint(fd->name()));
        generateXMLForFile(fd.get(),t);
      }
    }
    for (const auto &gd : *Doxygen::groupLinkedMap)
    {
      msg("Generating XML output for group %s\n",qPrint(gd->name()));
      generateXMLForGroup(gd.get(),t);
    }
    for (const auto &pd : *Doxygen::pageLinkedMap)
    {
      msg("Generating XML output for page %s\n",qPrint(pd->name()));
      generateXMLForPage(pd.get(),t,FALSE);
    }
    for (const auto &dd : *Doxygen::dirLinkedMap)
    {
      msg("Generate XML output for dir %s\n",qPrint(dd->name()));
      generateXMLForDir(dd.get(),t);
    }
    for (const auto &pd : *Doxygen::exampleLinkedMap)
    {
      msg("Generating XML output for example %s\n",qPrint(pd->name()));
      generateXMLForPage(pd.get(),t,TRUE);
    }
    if (Doxygen::mainPage)
    {
      msg("Generating XML output for the main page\n");
      generateXMLForPage(Doxygen::mainPage.get(),t,FALSE);
    }

    //t << "  </compoundlist>\n";
    t << "</doxygenindex>\n";
  }

  writeCombineScript();
}

<|MERGE_RESOLUTION|>--- conflicted
+++ resolved
@@ -1280,12 +1280,8 @@
   if (cd->isFinal()) t << "\" final=\"yes";
   if (cd->isSealed()) t << "\" sealed=\"yes";
   if (cd->isAbstract()) t << "\" abstract=\"yes";
-<<<<<<< HEAD
   if (cd->isStatic()) t << "\" static=\"yes";
-  t << "\">" << endl;
-=======
   t << "\">\n";
->>>>>>> 91f735e7
   t << "    <compoundname>";
   writeXMLString(t,cd->name());
   t << "</compoundname>\n";
