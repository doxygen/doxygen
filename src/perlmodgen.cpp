/******************************************************************************
 *
 *
 *
 *
 * Copyright (C) 1997-2015 by Dimitri van Heesch.
 * Authors: Dimitri van Heesch, Miguel Lobo.
 *
 * Permission to use, copy, modify, and distribute this software and its
 * documentation under the terms of the GNU General Public License is hereby
 * granted. No representations are made about the suitability of this software
 * for any purpose. It is provided "as is" without express or implied warranty.
 * See the GNU General Public License for more details.
 *
 * Documents produced by Doxygen are derivative works derived from the
 * input used in their production; they are not affected by this license.
 *
 */

#include <stdlib.h>

#include <qdir.h>
#include <qstack.h>
#include <qdict.h>
#include <qfile.h>

#include "perlmodgen.h"
#include "docparser.h"
#include "message.h"
#include "doxygen.h"
#include "pagedef.h"
#include "memberlist.h"
#include "ftextstream.h"
#include "arguments.h"
#include "config.h"
#include "groupdef.h"
#include "classdef.h"
#include "classlist.h"
#include "filename.h"
#include "membername.h"
#include "namespacedef.h"
#include "membergroup.h"
#include "section.h"
#include "util.h"
#include "htmlentity.h"
#include "emoji.h"

#define PERLOUTPUT_MAX_INDENTATION 40

class PerlModOutputStream
{
public:

  QCString m_s;
  FTextStream *m_t;

  PerlModOutputStream(FTextStream *t = 0) : m_t(t) { }

  void add(char c);
  void add(const char *s);
  void add(QCString &s);
  void add(int n);
  void add(unsigned int n);
};

void PerlModOutputStream::add(char c)
{
  if (m_t != 0)
    (*m_t) << c;
  else
    m_s += c;
}

void PerlModOutputStream::add(const char *s)
{
  if (m_t != 0)
    (*m_t) << s;
  else
    m_s += s;
}

void PerlModOutputStream::add(QCString &s)
{
  if (m_t != 0)
    (*m_t) << s;
  else
    m_s += s;
}

void PerlModOutputStream::add(int n)
{
  if (m_t != 0)
    (*m_t) << n;
  else
    m_s += QCString().setNum(n);
}

void PerlModOutputStream::add(unsigned int n)
{
  if (m_t != 0)
    (*m_t) << n;
  else
    m_s += QCString().setNum(n);
}

class PerlModOutput
{
public:

  bool m_pretty;

  inline PerlModOutput(bool pretty)
    : m_pretty(pretty), m_stream(0), m_indentation(false), m_blockstart(true)
  {
    m_spaces[0] = 0;
  }

  virtual ~PerlModOutput() { }

  inline void setPerlModOutputStream(PerlModOutputStream *os) { m_stream = os; }

  inline PerlModOutput &openSave() { iopenSave(); return *this; }
  inline PerlModOutput &closeSave(QCString &s) { icloseSave(s); return *this; }

  inline PerlModOutput &continueBlock()
  {
    if (m_blockstart)
      m_blockstart = false;
    else
      m_stream->add(',');
    indent();
    return *this;
  }

  inline PerlModOutput &add(char c) { m_stream->add(c); return *this; }
  inline PerlModOutput &add(const char *s) { m_stream->add(s); return *this; }
  inline PerlModOutput &add(QCString &s) { m_stream->add(s); return *this; }
  inline PerlModOutput &add(int n) { m_stream->add(n); return *this; }
  inline PerlModOutput &add(unsigned int n) { m_stream->add(n); return *this; }

  PerlModOutput &addQuoted(const char *s) { iaddQuoted(s); return *this; }

  inline PerlModOutput &indent()
  {
    if (m_pretty) {
      m_stream->add('\n');
      m_stream->add(m_spaces);
    }
    return *this;
  }

  inline PerlModOutput &open(char c, const char *s = 0) { iopen(c, s); return *this; }
  inline PerlModOutput &close(char c = 0) { iclose(c); return *this; }

  inline PerlModOutput &addField(const char *s) { iaddField(s); return *this; }
  inline PerlModOutput &addFieldQuotedChar(const char *field, char content)
  {
    iaddFieldQuotedChar(field, content); return *this;
  }
  inline PerlModOutput &addFieldQuotedString(const char *field, const char *content)
  {
    iaddFieldQuotedString(field, content); return *this;
  }
  inline PerlModOutput &addFieldBoolean(const char *field, bool content)
  {
    return addFieldQuotedString(field, content ? "yes" : "no");
  }
  inline PerlModOutput &openList(const char *s = 0) { open('[', s); return *this; }
  inline PerlModOutput &closeList() { close(']'); return *this; }
  inline PerlModOutput &openHash(const char *s = 0 ) { open('{', s); return *this; }
  inline PerlModOutput &closeHash() { close('}'); return *this; }

protected:

  void iopenSave();
  void icloseSave(QCString &);

  void incIndent();
  void decIndent();

  void iaddQuoted(const char *);
  void iaddFieldQuotedChar(const char *, char);
  void iaddFieldQuotedString(const char *, const char *);
  void iaddField(const char *);

  void iopen(char, const char *);
  void iclose(char);

private:

  PerlModOutputStream *m_stream;
  int m_indentation;
  bool m_blockstart;

  QStack<PerlModOutputStream> m_saved;
  char m_spaces[PERLOUTPUT_MAX_INDENTATION * 2 + 2];
};

void PerlModOutput::iopenSave()
{
  m_saved.push(m_stream);
  m_stream = new PerlModOutputStream();
}

void PerlModOutput::icloseSave(QCString &s)
{
  s = m_stream->m_s;
  delete m_stream;
  m_stream = m_saved.pop();
}

void PerlModOutput::incIndent()
{
  if (m_indentation < PERLOUTPUT_MAX_INDENTATION)
  {
    char *s = &m_spaces[m_indentation * 2];
    *s++ = ' '; *s++ = ' '; *s = 0;
  }
  m_indentation++;
}

void PerlModOutput::decIndent()
{
  m_indentation--;
  if (m_indentation < PERLOUTPUT_MAX_INDENTATION)
    m_spaces[m_indentation * 2] = 0;
}

void PerlModOutput::iaddQuoted(const char *s)
{
  char c;
  while ((c = *s++) != 0) {
    if ((c == '\'') || (c == '\\'))
      m_stream->add('\\');
    m_stream->add(c);
  }
}

void PerlModOutput::iaddField(const char *s)
{
  continueBlock();
  m_stream->add(s);
  m_stream->add(m_pretty ? " => " : "=>");
}

void PerlModOutput::iaddFieldQuotedChar(const char *field, char content)
{
  iaddField(field);
  m_stream->add('\'');
  if ((content == '\'') || (content == '\\'))
    m_stream->add('\\');
  m_stream->add(content);
  m_stream->add('\'');
}

void PerlModOutput::iaddFieldQuotedString(const char *field, const char *content)
{
  if (content == 0)
    return;
  iaddField(field);
  m_stream->add('\'');
  iaddQuoted(content);
  m_stream->add('\'');
}

void PerlModOutput::iopen(char c, const char *s)
{
  if (s != 0)
    iaddField(s);
  else
    continueBlock();
  m_stream->add(c);
  incIndent();
  m_blockstart = true;
}

void PerlModOutput::iclose(char c)
{
  decIndent();
  indent();
  if (c != 0)
    m_stream->add(c);
  m_blockstart = false;
}

/*! @brief Concrete visitor implementation for PerlMod output. */
class PerlModDocVisitor : public DocVisitor
{
public:
  PerlModDocVisitor(PerlModOutput &);
  virtual ~PerlModDocVisitor() { }

  void finish();

  //--------------------------------------
  // visitor functions for leaf nodes
  //--------------------------------------

  void visit(DocWord *);
  void visit(DocLinkedWord *);
  void visit(DocWhiteSpace *);
  void visit(DocSymbol *);
  void visit(DocEmoji *);
  void visit(DocURL *);
  void visit(DocLineBreak *);
  void visit(DocHorRuler *);
  void visit(DocStyleChange *);
  void visit(DocVerbatim *);
  void visit(DocAnchor *);
  void visit(DocInclude *);
  void visit(DocIncOperator *);
  void visit(DocFormula *);
  void visit(DocIndexEntry *);
  void visit(DocSimpleSectSep *);
  void visit(DocCite *);

  //--------------------------------------
  // visitor functions for compound nodes
  //--------------------------------------

  void visitPre(DocAutoList *);
  void visitPost(DocAutoList *);
  void visitPre(DocAutoListItem *);
  void visitPost(DocAutoListItem *);
  void visitPre(DocPara *) ;
  void visitPost(DocPara *);
  void visitPre(DocRoot *);
  void visitPost(DocRoot *);
  void visitPre(DocSimpleSect *);
  void visitPost(DocSimpleSect *);
  void visitPre(DocTitle *);
  void visitPost(DocTitle *);
  void visitPre(DocSimpleList *);
  void visitPost(DocSimpleList *);
  void visitPre(DocSimpleListItem *);
  void visitPost(DocSimpleListItem *);
  void visitPre(DocSection *);
  void visitPost(DocSection *);
  void visitPre(DocHtmlList *);
  void visitPost(DocHtmlList *) ;
  void visitPre(DocHtmlListItem *);
  void visitPost(DocHtmlListItem *);
  //void visitPre(DocHtmlPre *);
  //void visitPost(DocHtmlPre *);
  void visitPre(DocHtmlDescList *);
  void visitPost(DocHtmlDescList *);
  void visitPre(DocHtmlDescTitle *);
  void visitPost(DocHtmlDescTitle *);
  void visitPre(DocHtmlDescData *);
  void visitPost(DocHtmlDescData *);
  void visitPre(DocHtmlTable *);
  void visitPost(DocHtmlTable *);
  void visitPre(DocHtmlRow *);
  void visitPost(DocHtmlRow *) ;
  void visitPre(DocHtmlCell *);
  void visitPost(DocHtmlCell *);
  void visitPre(DocHtmlCaption *);
  void visitPost(DocHtmlCaption *);
  void visitPre(DocInternal *);
  void visitPost(DocInternal *);
  void visitPre(DocHRef *);
  void visitPost(DocHRef *);
  void visitPre(DocHtmlHeader *);
  void visitPost(DocHtmlHeader *);
  void visitPre(DocImage *);
  void visitPost(DocImage *);
  void visitPre(DocDotFile *);
  void visitPost(DocDotFile *);
  void visitPre(DocMscFile *);
  void visitPost(DocMscFile *);
  void visitPre(DocDiaFile *);
  void visitPost(DocDiaFile *);
  void visitPre(DocLink *);
  void visitPost(DocLink *);
  void visitPre(DocRef *);
  void visitPost(DocRef *);
  void visitPre(DocSecRefItem *);
  void visitPost(DocSecRefItem *);
  void visitPre(DocSecRefList *);
  void visitPost(DocSecRefList *);
  //void visitPre(DocLanguage *);
  //void visitPost(DocLanguage *);
  void visitPre(DocParamSect *);
  void visitPost(DocParamSect *);
  void visitPre(DocParamList *);
  void visitPost(DocParamList *);
  void visitPre(DocXRefItem *);
  void visitPost(DocXRefItem *);
  void visitPre(DocInternalRef *);
  void visitPost(DocInternalRef *);
  void visitPre(DocText *);
  void visitPost(DocText *);
  void visitPre(DocHtmlBlockQuote *);
  void visitPost(DocHtmlBlockQuote *);
  void visitPre(DocVhdlFlow *);
  void visitPost(DocVhdlFlow *);
  void visitPre(DocParBlock *);
  void visitPost(DocParBlock *);

private:

  //--------------------------------------
  // helper functions
  //--------------------------------------

  void addLink(const QCString &ref, const QCString &file,
	       const QCString &anchor);

  void enterText();
  void leaveText();

  void openItem(const char *);
  void closeItem();
  void singleItem(const char *);
  void openSubBlock(const char * = 0);
  void closeSubBlock();
  void openOther();
  void closeOther();

  //--------------------------------------
  // state variables
  //--------------------------------------

  PerlModOutput &m_output;
  bool m_textmode;
  bool m_textblockstart;
  QCString m_other;
};

PerlModDocVisitor::PerlModDocVisitor(PerlModOutput &output)
  : DocVisitor(DocVisitor_Other), m_output(output), m_textmode(false), m_textblockstart(FALSE)
{
  m_output.openList("doc");
}

void PerlModDocVisitor::finish()
{
  leaveText();
  m_output.closeList()
    .add(m_other);
}

void PerlModDocVisitor::addLink(const QCString &,const QCString &file,const QCString &anchor)
{
  QCString link = file;
  if (!anchor.isEmpty())
    (link += "_1") += anchor;
  m_output.addFieldQuotedString("link", link);
}

void PerlModDocVisitor::openItem(const char *name)
{
  leaveText();
  m_output.openHash().addFieldQuotedString("type", name);
}

void PerlModDocVisitor::closeItem()
{
  leaveText();
  m_output.closeHash();
}

void PerlModDocVisitor::enterText()
{
  if (m_textmode)
    return;
  openItem("text");
  m_output.addField("content").add('\'');
  m_textmode = true;
}

void PerlModDocVisitor::leaveText()
{
  if (!m_textmode)
    return;
  m_textmode = false;
  m_output
    .add('\'')
    .closeHash();
}

void PerlModDocVisitor::singleItem(const char *name)
{
  openItem(name);
  closeItem();
}

void PerlModDocVisitor::openSubBlock(const char *s)
{
  leaveText();
  m_output.openList(s);
  m_textblockstart = true;
}

void PerlModDocVisitor::closeSubBlock()
{
  leaveText();
  m_output.closeList();
}

void PerlModDocVisitor::openOther()
{
  // Using a secondary text stream will corrupt the perl file. Instead of
  // printing doc => [ data => [] ], it will print doc => [] data => [].
  /*
  leaveText();
  m_output.openSave();
  */
}

void PerlModDocVisitor::closeOther()
{
  // Using a secondary text stream will corrupt the perl file. Instead of
  // printing doc => [ data => [] ], it will print doc => [] data => [].
  /*
  QCString other;
  leaveText();
  m_output.closeSave(other);
  m_other += other;
  */
}

void PerlModDocVisitor::visit(DocWord *w)
{
  enterText();
  m_output.addQuoted(w->word());
}

void PerlModDocVisitor::visit(DocLinkedWord *w)
{
  openItem("url");
  addLink(w->ref(), w->file(), w->anchor());
  m_output.addFieldQuotedString("content", w->word());
  closeItem();
}

void PerlModDocVisitor::visit(DocWhiteSpace *)
{
  enterText();
  m_output.add(' ');
}

void PerlModDocVisitor::visit(DocSymbol *sy)
{
  const DocSymbol::PerlSymb *res = HtmlEntityMapper::instance()->perl(sy->symbol());
  const char *accent=0;
  if (res-> symb)
  {
    switch (res->type)
    {
      case DocSymbol::Perl_string:
        enterText();
        m_output.add(res->symb);
        break;
      case DocSymbol::Perl_char:
        enterText();
        m_output.add(res->symb[0]);
        break;
      case DocSymbol::Perl_symbol:
        leaveText();
        openItem("symbol");
        m_output.addFieldQuotedString("symbol", res->symb);
        closeItem();
        break;
      default:
        switch(res->type)
        {
          case DocSymbol::Perl_umlaut:
            accent = "umlaut";
            break;
          case DocSymbol::Perl_acute:
            accent = "acute";
            break;
          case DocSymbol::Perl_grave:
            accent = "grave";
            break;
          case DocSymbol::Perl_circ:
            accent = "circ";
            break;
          case DocSymbol::Perl_slash:
            accent = "slash";
            break;
          case DocSymbol::Perl_tilde:
            accent = "tilde";
            break;
          case DocSymbol::Perl_cedilla:
            accent = "cedilla";
            break;
          case DocSymbol::Perl_ring:
            accent = "ring";
            break;
          default:
            break;
        }
        leaveText();
        if (accent)
        {
          openItem("accent");
          m_output
            .addFieldQuotedString("accent", accent)
            .addFieldQuotedChar("letter", res->symb[0]);
          closeItem();
        }
        break;
    }
  }
  else
  {
    err("perl: non supported HTML-entity found: %s\n",HtmlEntityMapper::instance()->html(sy->symbol(),TRUE));
  }
}
void PerlModDocVisitor::visit(DocEmoji *sy)
{
  enterText();
  const char *name = EmojiEntityMapper::instance()->name(sy->index());
  if (name)
  {
    m_output.add(name);
  }
  else
  {
    m_output.add(sy->name());
  }
}

void PerlModDocVisitor::visit(DocURL *u)
{
  openItem("url");
  m_output.addFieldQuotedString("content", u->url());
  closeItem();
}

void PerlModDocVisitor::visit(DocLineBreak *) { singleItem("linebreak"); }
void PerlModDocVisitor::visit(DocHorRuler *) { singleItem("hruler"); }

void PerlModDocVisitor::visit(DocStyleChange *s)
{
  const char *style = 0;
  switch (s->style())
  {
    case DocStyleChange::Bold:          style = "bold"; break;
    case DocStyleChange::S:             style = "s"; break;
    case DocStyleChange::Strike:        style = "strike"; break;
    case DocStyleChange::Del:           style = "del"; break;
    case DocStyleChange::Underline:     style = "underline"; break;
    case DocStyleChange::Ins:           style = "ins"; break;
    case DocStyleChange::Italic:        style = "italic"; break;
    case DocStyleChange::Code:          style = "code"; break;
    case DocStyleChange::Subscript:     style = "subscript"; break;
    case DocStyleChange::Superscript:   style = "superscript"; break;
    case DocStyleChange::Center:        style = "center"; break;
    case DocStyleChange::Small:         style = "small"; break;
    case DocStyleChange::Preformatted:  style = "preformatted"; break;
    case DocStyleChange::Div:           style = "div"; break;
    case DocStyleChange::Span:          style = "span"; break;

  }
  openItem("style");
  m_output.addFieldQuotedString("style", style)
    .addFieldBoolean("enable", s->enable());
  closeItem();
}

void PerlModDocVisitor::visit(DocVerbatim *s)
{
  const char *type = 0;
  switch (s->type())
  {
    case DocVerbatim::Code:
#if 0
      m_output.add("<programlisting>");
      parseCode(m_ci,s->context(),s->text(),FALSE,0);
      m_output.add("</programlisting>");
      return;
#endif
    case DocVerbatim::Verbatim:  type = "preformatted"; break;
    case DocVerbatim::HtmlOnly:  type = "htmlonly";     break;
    case DocVerbatim::RtfOnly:   type = "rtfonly";      break;
    case DocVerbatim::ManOnly:   type = "manonly";      break;
    case DocVerbatim::LatexOnly: type = "latexonly";    break;
    case DocVerbatim::XmlOnly:   type = "xmlonly";      break;
    case DocVerbatim::DocbookOnly: type = "docbookonly"; break;
    case DocVerbatim::Dot:       type = "dot";          break;
    case DocVerbatim::Msc:       type = "msc";          break;
    case DocVerbatim::PlantUML:  type = "plantuml";     break;
  }
  openItem(type);
  if (s->hasCaption())
  {
     openSubBlock("caption");
     QListIterator<DocNode> cli(s->children());
     DocNode *n;
     for (cli.toFirst();(n=cli.current());++cli) n->accept(this);
     closeSubBlock();
  }
  m_output.addFieldQuotedString("content", s->text());
  closeItem();
}

void PerlModDocVisitor::visit(DocAnchor *anc)
{
  QCString anchor = anc->file() + "_1" + anc->anchor();
  openItem("anchor");
  m_output.addFieldQuotedString("id", anchor);
  closeItem();
}

void PerlModDocVisitor::visit(DocInclude *inc)
{
  const char *type = 0;
  switch(inc->type())
  {
  case DocInclude::IncWithLines:
  #if 0
      {
         m_t << "<div class=\"fragment\"><pre>";
         QFileInfo cfi( inc->file() );
         FileDef fd( cfi.dirPath(), cfi.fileName() );
         parseCode(m_ci,inc->context(),inc->text().latin1(),inc->isExample(),inc->exampleFile(), &fd);
         m_t << "</pre></div>";
      }
      break;
  #endif
    return;
  case DocInclude::Include:
#if 0
    m_output.add("<programlisting>");
    parseCode(m_ci,inc->context(),inc->text(),FALSE,0);
    m_output.add("</programlisting>");
#endif
    return;
  case DocInclude::DontInclude:	return;
  case DocInclude::DontIncWithLines: return;
  case DocInclude::HtmlInclude:	type = "htmlonly"; break;
  case DocInclude::LatexInclude: type = "latexonly"; break;
  case DocInclude::RtfInclude: type = "rtfonly"; break;
  case DocInclude::ManInclude: type = "manonly"; break;
  case DocInclude::XmlInclude: type = "xmlonly"; break;
  case DocInclude::DocbookInclude: type = "docbookonly"; break;
  case DocInclude::VerbInclude:	type = "preformatted"; break;
  case DocInclude::Snippet: return;
  case DocInclude::SnipWithLines: return;
  case DocInclude::SnippetDoc:
  case DocInclude::IncludeDoc:
    err("Internal inconsistency: found switch SnippetDoc / IncludeDoc in file: %s"
        "Please create a bug report\n",__FILE__);
    break;
  }
  openItem(type);
  m_output.addFieldQuotedString("content", inc->text());
  closeItem();
}

void PerlModDocVisitor::visit(DocIncOperator *)
{
#if 0
  //printf("DocIncOperator: type=%d first=%d, last=%d text='%s'\n",
  //    op->type(),op->isFirst(),op->isLast(),op->text().data());
  if (op->isFirst())
  {
    m_output.add("<programlisting>");
  }
  if (op->type()!=DocIncOperator::Skip)
  {
    parseCode(m_ci,op->context(),op->text(),FALSE,0);
  }
  if (op->isLast())
  {
    m_output.add("</programlisting>");
  }
  else
  {
    m_output.add('\n');
  }
#endif
}

void PerlModDocVisitor::visit(DocFormula *f)
{
  openItem("formula");
  QCString id;
  id += QCString().setNum(f->id());
  m_output.addFieldQuotedString("id", id).addFieldQuotedString("content", f->text());
  closeItem();
}

void PerlModDocVisitor::visit(DocIndexEntry *)
{
#if 0
  m_output.add("<indexentry>"
	       "<primaryie>");
  m_output.addQuoted(ie->entry());
  m_output.add("</primaryie>"
	       "<secondaryie></secondaryie>"
	       "</indexentry>");
#endif
}

void PerlModDocVisitor::visit(DocSimpleSectSep *)
{
}

void PerlModDocVisitor::visit(DocCite *cite)
{
  openItem("cite");
  m_output.addFieldQuotedString("text", cite->text());
  closeItem();
}


//--------------------------------------
// visitor functions for compound nodes
//--------------------------------------

void PerlModDocVisitor::visitPre(DocAutoList *l)
{
  openItem("list");
  m_output.addFieldQuotedString("style", l->isEnumList() ? "ordered" : "itemized");
  openSubBlock("content");
}

void PerlModDocVisitor::visitPost(DocAutoList *)
{
  closeSubBlock();
  closeItem();
}

void PerlModDocVisitor::visitPre(DocAutoListItem *)
{
  openSubBlock();
}

void PerlModDocVisitor::visitPost(DocAutoListItem *)
{
  closeSubBlock();
}

void PerlModDocVisitor::visitPre(DocPara *)
{
  if (m_textblockstart)
    m_textblockstart = false;
  else
    singleItem("parbreak");
  /*
  openItem("para");
  openSubBlock("content");
  */
}

void PerlModDocVisitor::visitPost(DocPara *)
{
  /*
  closeSubBlock();
  closeItem();
  */
}

void PerlModDocVisitor::visitPre(DocRoot *)
{
}

void PerlModDocVisitor::visitPost(DocRoot *)
{
}

void PerlModDocVisitor::visitPre(DocSimpleSect *s)
{
  const char *type = 0;
  switch (s->type())
  {
  case DocSimpleSect::See:		type = "see"; break;
  case DocSimpleSect::Return:		type = "return"; break;
  case DocSimpleSect::Author:		type = "author"; break;
  case DocSimpleSect::Authors:		type = "authors"; break;
  case DocSimpleSect::Version:		type = "version"; break;
  case DocSimpleSect::Since:		type = "since"; break;
  case DocSimpleSect::Date:		type = "date"; break;
  case DocSimpleSect::Note:		type = "note"; break;
  case DocSimpleSect::Warning:		type = "warning"; break;
  case DocSimpleSect::Pre:		type = "pre"; break;
  case DocSimpleSect::Post:		type = "post"; break;
  case DocSimpleSect::Copyright:	type = "copyright"; break;
  case DocSimpleSect::Invar:		type = "invariant"; break;
  case DocSimpleSect::Remark:		type = "remark"; break;
  case DocSimpleSect::Attention:	type = "attention"; break;
  case DocSimpleSect::User:		type = "par"; break;
  case DocSimpleSect::Rcs:		type = "rcs"; break;
  case DocSimpleSect::Unknown:
    err("unknown simple section found\n");
    break;
  }
  leaveText();
  m_output.openHash();
  openOther();
  openSubBlock(type);
}

void PerlModDocVisitor::visitPost(DocSimpleSect *)
{
  closeSubBlock();
  closeOther();
  m_output.closeHash();
}

void PerlModDocVisitor::visitPre(DocTitle *)
{
  openItem("title");
  openSubBlock("content");
}

void PerlModDocVisitor::visitPost(DocTitle *)
{
  closeSubBlock();
  closeItem();
}

void PerlModDocVisitor::visitPre(DocSimpleList *)
{
  openItem("list");
  m_output.addFieldQuotedString("style", "itemized");
  openSubBlock("content");
}

void PerlModDocVisitor::visitPost(DocSimpleList *)
{
  closeSubBlock();
  closeItem();
}

void PerlModDocVisitor::visitPre(DocSimpleListItem *) { openSubBlock(); }
void PerlModDocVisitor::visitPost(DocSimpleListItem *) { closeSubBlock(); }

void PerlModDocVisitor::visitPre(DocSection *s)
{
  QCString sect = QCString().sprintf("sect%d",s->level());
  openItem(sect);
  m_output.addFieldQuotedString("title", s->title());
  openSubBlock("content");
}

void PerlModDocVisitor::visitPost(DocSection *)
{
  closeSubBlock();
  closeItem();
}

void PerlModDocVisitor::visitPre(DocHtmlList *l)
{
  openItem("list");
  m_output.addFieldQuotedString("style", (l->type() == DocHtmlList::Ordered) ? "ordered" : "itemized");
  openSubBlock("content");
}

void PerlModDocVisitor::visitPost(DocHtmlList *)
{
  closeSubBlock();
  closeItem();
}

void PerlModDocVisitor::visitPre(DocHtmlListItem *) { openSubBlock(); }
void PerlModDocVisitor::visitPost(DocHtmlListItem *) { closeSubBlock(); }

//void PerlModDocVisitor::visitPre(DocHtmlPre *)
//{
//  openItem("preformatted");
//  openSubBlock("content");
//  //m_insidePre=TRUE;
//}

//void PerlModDocVisitor::visitPost(DocHtmlPre *)
//{
//  //m_insidePre=FALSE;
//  closeSubBlock();
//  closeItem();
//}

void PerlModDocVisitor::visitPre(DocHtmlDescList *)
{
#if 0
  m_output.add("<variablelist>\n");
#endif
}

void PerlModDocVisitor::visitPost(DocHtmlDescList *)
{
#if 0
  m_output.add("</variablelist>\n");
#endif
}

void PerlModDocVisitor::visitPre(DocHtmlDescTitle *)
{
#if 0
  m_output.add("<varlistentry><term>");
#endif
}

void PerlModDocVisitor::visitPost(DocHtmlDescTitle *)
{
#if 0
  m_output.add("</term></varlistentry>\n");
#endif
}

void PerlModDocVisitor::visitPre(DocHtmlDescData *)
{
#if 0
  m_output.add("<listitem>");
#endif
}

void PerlModDocVisitor::visitPost(DocHtmlDescData *)
{
#if 0
  m_output.add("</listitem>\n");
#endif
}

void PerlModDocVisitor::visitPre(DocHtmlTable *)
{
#if 0
  m_output.add("<table rows=\""); m_output.add(t->numRows());
  m_output.add("\" cols=\""); m_output.add(t->numCols()); m_output.add("\">");
#endif
}

void PerlModDocVisitor::visitPost(DocHtmlTable *)
{
#if 0
  m_output.add("</table>\n");
#endif
}

void PerlModDocVisitor::visitPre(DocHtmlRow *)
{
#if 0
  m_output.add("<row>\n");
#endif
}

void PerlModDocVisitor::visitPost(DocHtmlRow *)
{
#if 0
  m_output.add("</row>\n");
#endif
}

void PerlModDocVisitor::visitPre(DocHtmlCell *)
{
#if 0
  if (c->isHeading()) m_output.add("<entry thead=\"yes\">"); else m_output.add("<entry thead=\"no\">");
#endif
}

void PerlModDocVisitor::visitPost(DocHtmlCell *)
{
#if 0
  m_output.add("</entry>");
#endif
}

void PerlModDocVisitor::visitPre(DocHtmlCaption *)
{
#if 0
  m_output.add("<caption>");
#endif
}

void PerlModDocVisitor::visitPost(DocHtmlCaption *)
{
#if 0
  m_output.add("</caption>\n");
#endif
}

void PerlModDocVisitor::visitPre(DocInternal *)
{
#if 0
  m_output.add("<internal>");
#endif
}

void PerlModDocVisitor::visitPost(DocInternal *)
{
#if 0
  m_output.add("</internal>");
#endif
}

void PerlModDocVisitor::visitPre(DocHRef *)
{
#if 0
  m_output.add("<ulink url=\""); m_output.add(href->url()); m_output.add("\">");
#endif
}

void PerlModDocVisitor::visitPost(DocHRef *)
{
#if 0
  m_output.add("</ulink>");
#endif
}

void PerlModDocVisitor::visitPre(DocHtmlHeader *)
{
#if 0
  m_output.add("<sect"); m_output.add(header->level()); m_output.add(">");
#endif
}

void PerlModDocVisitor::visitPost(DocHtmlHeader *)
{
#if 0
  m_output.add("</sect"); m_output.add(header->level()); m_output.add(">\n");
#endif
}

void PerlModDocVisitor::visitPre(DocImage *)
{
#if 0
  m_output.add("<image type=\"");
  switch(img->type())
  {
  case DocImage::Html:  m_output.add("html"); break;
  case DocImage::Latex: m_output.add("latex"); break;
  case DocImage::Rtf:   m_output.add("rtf"); break;
  }
  m_output.add("\"");

  QCString baseName=img->name();
  int i;
  if ((i=baseName.findRev('/'))!=-1 || (i=baseName.findRev('\\'))!=-1)
  {
    baseName=baseName.right(baseName.length()-i-1);
  }
  m_output.add(" name=\""); m_output.add(baseName); m_output.add("\"");
  if (!img->width().isEmpty())
  {
    m_output.add(" width=\"");
    m_output.addQuoted(img->width());
    m_output.add("\"");
  }
  else if (!img->height().isEmpty())
  {
    m_output.add(" height=\"");
    m_output.addQuoted(img->height());
    m_output.add("\"");
  }
  m_output.add(">");
#endif
}

void PerlModDocVisitor::visitPost(DocImage *)
{
#if 0
  m_output.add("</image>");
#endif
}

void PerlModDocVisitor::visitPre(DocDotFile *)
{
#if 0
  m_output.add("<dotfile name=\""); m_output.add(df->file()); m_output.add("\">");
#endif
}

void PerlModDocVisitor::visitPost(DocDotFile *)
{
#if 0
  m_output.add("</dotfile>");
#endif
}
void PerlModDocVisitor::visitPre(DocMscFile *)
{
#if 0
  m_output.add("<mscfile name=\""); m_output.add(df->file()); m_output.add("\">");
#endif
}

void PerlModDocVisitor::visitPost(DocMscFile *)
{
#if 0
  m_output.add("<mscfile>");
#endif
}

void PerlModDocVisitor::visitPre(DocDiaFile *)
{
#if 0
  m_output.add("<diafile name=\""); m_output.add(df->file()); m_output.add("\">");
#endif
}

void PerlModDocVisitor::visitPost(DocDiaFile *)
{
#if 0
  m_output.add("</diafile>");
#endif
}


void PerlModDocVisitor::visitPre(DocLink *lnk)
{
  openItem("link");
  addLink(lnk->ref(), lnk->file(), lnk->anchor());
}

void PerlModDocVisitor::visitPost(DocLink *)
{
  closeItem();
}

void PerlModDocVisitor::visitPre(DocRef *ref)
{
  openItem("ref");
  if (!ref->hasLinkText())
    m_output.addFieldQuotedString("text", ref->targetTitle());
  openSubBlock("content");
}

void PerlModDocVisitor::visitPost(DocRef *)
{
  closeSubBlock();
  closeItem();
}

void PerlModDocVisitor::visitPre(DocSecRefItem *)
{
#if 0
  m_output.add("<tocitem id=\""); m_output.add(ref->file()); m_output.add("_1"); m_output.add(ref->anchor()); m_output.add("\">");
#endif
}

void PerlModDocVisitor::visitPost(DocSecRefItem *)
{
#if 0
  m_output.add("</tocitem>");
#endif
}

void PerlModDocVisitor::visitPre(DocSecRefList *)
{
#if 0
  m_output.add("<toclist>");
#endif
}

void PerlModDocVisitor::visitPost(DocSecRefList *)
{
#if 0
  m_output.add("</toclist>");
#endif
}

//void PerlModDocVisitor::visitPre(DocLanguage *l)
//{
//  openItem("language");
//  m_output.addFieldQuotedString("id", l->id());
//}
//
//void PerlModDocVisitor::visitPost(DocLanguage *)
//{
//  closeItem();
//}

void PerlModDocVisitor::visitPre(DocParamSect *s)
{
  leaveText();
  const char *type = 0;
  switch(s->type())
  {
  case DocParamSect::Param:     type = "params"; break;
  case DocParamSect::RetVal:    type = "retvals"; break;
  case DocParamSect::Exception: type = "exceptions"; break;
  case DocParamSect::TemplateParam: type = "templateparam"; break;
  case DocParamSect::Unknown:
    err("unknown parameter section found\n");
    break;
  }
  m_output.openHash();
  openOther();
  openSubBlock(type);
}

void PerlModDocVisitor::visitPost(DocParamSect *)
{
  closeSubBlock();
  closeOther();
  m_output.closeHash();
}

void PerlModDocVisitor::visitPre(DocParamList *pl)
{
  leaveText();
  m_output.openHash()
    .openList("parameters");
  //QStrListIterator li(pl->parameters());
  //const char *s;
  QListIterator<DocNode> li(pl->parameters());
  DocNode *param;
  for (li.toFirst();(param=li.current());++li)
  {
    QCString name;
    if (param->kind()==DocNode::Kind_Word)
    {
      name = ((DocWord*)param)->word();
    }
    else if (param->kind()==DocNode::Kind_LinkedWord)
    {
      name = ((DocLinkedWord*)param)->word();
    }

    QCString dir = "";
    DocParamSect *sect = 0;
    if (pl->parent()->kind()==DocNode::Kind_ParamSect)
    {
      sect=(DocParamSect*)pl->parent();
    }
    if (sect && sect->hasInOutSpecifier())
    {
      if (pl->direction()!=DocParamSect::Unspecified)
      {
        if (pl->direction()==DocParamSect::In)
        {
          dir = "in";
        }
        else if (pl->direction()==DocParamSect::Out)
        {
          dir = "out";
        }
        else if (pl->direction()==DocParamSect::InOut)
        {
          dir = "in,out";
        }
      }
    }

    m_output.openHash()
      .addFieldQuotedString("name", name).addFieldQuotedString("dir", dir)
      .closeHash();
  }
  m_output.closeList()
    .openList("doc");
}

void PerlModDocVisitor::visitPost(DocParamList *)
{
  leaveText();
  m_output.closeList()
    .closeHash();
}

void PerlModDocVisitor::visitPre(DocXRefItem *x)
{
#if 0
  m_output.add("<xrefsect id=\"");
  m_output.add(x->file()); m_output.add("_1"); m_output.add(x->anchor());
  m_output.add("\">");
  m_output.add("<xreftitle>");
  m_output.addQuoted(x->title());
  m_output.add("</xreftitle>");
  m_output.add("<xrefdescription>");
#endif
  if (x->title().isEmpty()) return;
  openItem("xrefitem");
  openSubBlock("content");
}

void PerlModDocVisitor::visitPost(DocXRefItem *x)
{
  if (x->title().isEmpty()) return;
  closeSubBlock();
  closeItem();
#if 0
  m_output.add("</xrefdescription>");
  m_output.add("</xrefsect>");
#endif
}

void PerlModDocVisitor::visitPre(DocInternalRef *ref)
{
  openItem("ref");
  addLink(0,ref->file(),ref->anchor());
  openSubBlock("content");
}

void PerlModDocVisitor::visitPost(DocInternalRef *)
{
  closeSubBlock();
  closeItem();
}

void PerlModDocVisitor::visitPre(DocText *)
{
}

void PerlModDocVisitor::visitPost(DocText *)
{
}

void PerlModDocVisitor::visitPre(DocHtmlBlockQuote *)
{
  openItem("blockquote");
  openSubBlock("content");
}

void PerlModDocVisitor::visitPost(DocHtmlBlockQuote *)
{
  closeSubBlock();
  closeItem();
}

void PerlModDocVisitor::visitPre(DocVhdlFlow *)
{
}

void PerlModDocVisitor::visitPost(DocVhdlFlow *)
{
}

void PerlModDocVisitor::visitPre(DocParBlock *)
{
}

void PerlModDocVisitor::visitPost(DocParBlock *)
{
}


static void addTemplateArgumentList(const ArgumentList &al,PerlModOutput &output,const char *)
{
  if (!al.hasParameters()) return;
  output.openList("template_parameters");
  for (const Argument &a : al)
  {
    output.openHash();
    if (!a.type.isEmpty())
      output.addFieldQuotedString("type", a.type);
    if (!a.name.isEmpty())
      output.addFieldQuotedString("declaration_name", a.name)
	.addFieldQuotedString("definition_name", a.name);
    if (!a.defval.isEmpty())
      output.addFieldQuotedString("default", a.defval);
    output.closeHash();
  }
  output.closeList();
}

static void addTemplateList(const ClassDef *cd,PerlModOutput &output)
{
  addTemplateArgumentList(cd->templateArguments(),output,cd->name());
}

static void addPerlModDocBlock(PerlModOutput &output,
			    const char *name,
			    const QCString &fileName,
			    int lineNr,
			    const Definition *scope,
			    const MemberDef *md,
			    const QCString &text)
{
  QCString stext = text.stripWhiteSpace();
  if (stext.isEmpty())
    output.addField(name).add("{}");
  else {
    DocNode *root = validatingParseDoc(fileName,lineNr,scope,md,stext,FALSE,FALSE,
                                       0,FALSE,FALSE,Config_getBool(MARKDOWN_SUPPORT));
    output.openHash(name);
    PerlModDocVisitor *visitor = new PerlModDocVisitor(output);
    root->accept(visitor);
    visitor->finish();
    output.closeHash();
    delete visitor;
    delete root;
  }
}

static const char *getProtectionName(Protection prot)
{
  switch (prot)
  {
  case Public:    return "public";
  case Protected: return "protected";
  case Private:   return "private";
  case Package:   return "package";
  }
  return 0;
}

static const char *getVirtualnessName(Specifier virt)
{
  switch(virt)
  {
  case Normal:  return "non_virtual";
  case Virtual: return "virtual";
  case Pure:    return "pure_virtual";
  }
  return 0;
}

static QCString pathDoxyfile;
static QCString pathDoxyExec;

void setPerlModDoxyfile(const QCString &qs)
{
  pathDoxyfile = qs;
  pathDoxyExec = QDir::currentDirPath().utf8();
}

class PerlModGenerator
{
public:

  PerlModOutput m_output;

  QCString pathDoxyStructurePM;
  QCString pathDoxyDocsTex;
  QCString pathDoxyFormatTex;
  QCString pathDoxyLatexTex;
  QCString pathDoxyLatexDVI;
  QCString pathDoxyLatexPDF;
  QCString pathDoxyStructureTex;
  QCString pathDoxyDocsPM;
  QCString pathDoxyLatexPL;
  QCString pathDoxyLatexStructurePL;
  QCString pathDoxyRules;
  QCString pathMakefile;

  inline PerlModGenerator(bool pretty) : m_output(pretty) { }

  void generatePerlModForMember(const MemberDef *md, const Definition *);
  void generatePerlUserDefinedSection(const Definition *d, const MemberGroupSDict *gsd);
  void generatePerlModSection(const Definition *d, MemberList *ml,
			      const char *name, const char *header=0);
  void addListOfAllMembers(const ClassDef *cd);
  void generatePerlModForClass(const ClassDef *cd);
  void generatePerlModForNamespace(const NamespaceDef *nd);
  void generatePerlModForFile(const FileDef *fd);
  void generatePerlModForGroup(const GroupDef *gd);
  void generatePerlModForPage(PageDef *pi);

  bool createOutputFile(QFile &f, const char *s);
  bool createOutputDir(QDir &perlModDir);
  bool generateDoxyLatexTex();
  bool generateDoxyFormatTex();
  bool generateDoxyStructurePM();
  bool generateDoxyLatexPL();
  bool generateDoxyLatexStructurePL();
  bool generateDoxyRules();
  bool generateMakefile();
  bool generatePerlModOutput();

  void generate();
};

void PerlModGenerator::generatePerlModForMember(const MemberDef *md,const Definition *)
{
  // + declaration/definition arg lists
  // + reimplements
  // + reimplementedBy
  // + exceptions
  // + const/volatile specifiers
  // - examples
  // - source definition
  // - source references
  // - source referenced by
  // - body code
  // - template arguments
  //     (templateArguments(), definitionTemplateParameterLists())

  QCString memType;
  bool isFunc=FALSE;
  switch (md->memberType())
  {
    case MemberType_Define:      memType="define";     break;
    case MemberType_EnumValue:   memType="enumvalue";  break;
    case MemberType_Property:    memType="property";   break;
    case MemberType_Variable:    memType="variable";   break;
    case MemberType_Typedef:     memType="typedef";    break;
    case MemberType_Enumeration: memType="enum";       break;
    case MemberType_Function:    memType="function";   isFunc=TRUE; break;
    case MemberType_Signal:      memType="signal";     isFunc=TRUE; break;
    case MemberType_Friend:      memType="friend";     isFunc=TRUE; break;
    case MemberType_DCOP:        memType="dcop";       isFunc=TRUE; break;
    case MemberType_Slot:        memType="slot";       isFunc=TRUE; break;
    case MemberType_Event:       memType="event";      break;
    case MemberType_Interface:   memType="interface";  break;
    case MemberType_Service:     memType="service";    break;
    case MemberType_Sequence:    memType="sequence";   break;
    case MemberType_Dictionary:  memType="dictionary"; break;
  }

  m_output.openHash()
    .addFieldQuotedString("kind", memType)
    .addFieldQuotedString("name", md->name())
    .addFieldQuotedString("virtualness", getVirtualnessName(md->virtualness()))
    .addFieldQuotedString("protection", getProtectionName(md->protection()))
    .addFieldBoolean("static", md->isStatic());

  addPerlModDocBlock(m_output,"brief",md->getDefFileName(),md->getDefLine(),md->getOuterScope(),md,md->briefDescription());
  addPerlModDocBlock(m_output,"detailed",md->getDefFileName(),md->getDefLine(),md->getOuterScope(),md,md->documentation());
  if (md->memberType()!=MemberType_Define &&
      md->memberType()!=MemberType_Enumeration)
    m_output.addFieldQuotedString("type", md->typeString());

  const ArgumentList &al = md->argumentList();
  if (isFunc) //function
  {
    m_output.addFieldBoolean("const",    al.constSpecifier())
            .addFieldBoolean("volatile", al.volatileSpecifier());

    m_output.openList("parameters");
    const ArgumentList &declAl = md->declArgumentList();
    if (!declAl.empty())
    {
      auto defIt = al.begin();
      for (const Argument &a : declAl)
      {
	const Argument *defArg = 0;
        if (defIt!=al.end())
        {
          defArg = &(*defIt);
          ++defIt;
        }
	m_output.openHash();

	if (!a.name.isEmpty())
	  m_output.addFieldQuotedString("declaration_name", a.name);

	if (defArg && !defArg->name.isEmpty() && defArg->name!=a.name)
	  m_output.addFieldQuotedString("definition_name", defArg->name);

	if (!a.type.isEmpty())
	  m_output.addFieldQuotedString("type", a.type);

	if (!a.array.isEmpty())
	  m_output.addFieldQuotedString("array", a.array);

	if (!a.defval.isEmpty())
	  m_output.addFieldQuotedString("default_value", a.defval);

	if (!a.attrib.isEmpty())
	  m_output.addFieldQuotedString("attributes", a.attrib);

	m_output.closeHash();
      }
    }
    m_output.closeList();
  }
  else if (md->memberType()==MemberType_Define &&
	   md->argsString()!=0) // define
  {
    m_output.openList("parameters");
    for (const Argument &a : al)
    {
      m_output.openHash()
	.addFieldQuotedString("name", a.type)
	.closeHash();
    }
    m_output.closeList();
  }
  else if (md->argsString()!=0)
  {
    m_output.addFieldQuotedString("arguments", md->argsString());
  }

  if (!md->initializer().isEmpty())
    m_output.addFieldQuotedString("initializer", md->initializer());

  if (md->excpString())
    m_output.addFieldQuotedString("exceptions", md->excpString());

  if (md->memberType()==MemberType_Enumeration) // enum
  {
    const MemberList *enumFields = md->enumFieldList();
    if (enumFields)
    {
      m_output.openList("values");
      MemberListIterator emli(*enumFields);
      const MemberDef *emd;
      for (emli.toFirst();(emd=emli.current());++emli)
      {
	m_output.openHash()
	  .addFieldQuotedString("name", emd->name());

	if (!emd->initializer().isEmpty())
	  m_output.addFieldQuotedString("initializer", emd->initializer());

	addPerlModDocBlock(m_output,"brief",emd->getDefFileName(),emd->getDefLine(),emd->getOuterScope(),emd,emd->briefDescription());

	addPerlModDocBlock(m_output,"detailed",emd->getDefFileName(),emd->getDefLine(),emd->getOuterScope(),emd,emd->documentation());

	m_output.closeHash();
      }
      m_output.closeList();
    }
  }

  /* DGA: fix #7495  Perlmod does not generate bitfield */
  if (md->memberType() == MemberType_Variable && md->bitfieldString())
  {
	QCString bitfield = md->bitfieldString();
	if (bitfield.at(0) == ':') bitfield = bitfield.mid(1);
	m_output.addFieldQuotedString("bitfield", bitfield);
  }
  /* DGA: end of fix #7495 */

  const MemberDef *rmd = md->reimplements();
  if (rmd)
    m_output.openHash("reimplements")
      .addFieldQuotedString("name", rmd->name())
      .closeHash();

  MemberList *rbml = md->reimplementedBy();
  if (rbml)
  {
    MemberListIterator mli(*rbml);
    m_output.openList("reimplemented_by");
    for (mli.toFirst();(rmd=mli.current());++mli)
      m_output.openHash()
	.addFieldQuotedString("name", rmd->name())
	.closeHash();
    m_output.closeList();
  }

  m_output.closeHash();
}

void PerlModGenerator::generatePerlModSection(const Definition *d,
					      MemberList *ml,const char *name,const char *header)
{
  if (ml==0) return; // empty list

  m_output.openHash(name);

  if (header)
    m_output.addFieldQuotedString("header", header);

  m_output.openList("members");
  MemberListIterator mli(*ml);
  const MemberDef *md;
  for (mli.toFirst();(md=mli.current());++mli)
  {
    generatePerlModForMember(md,d);
  }
  m_output.closeList()
    .closeHash();
}

void PerlModGenerator::addListOfAllMembers(const ClassDef *cd)
{
  m_output.openList("all_members");
  for (auto &mni : cd->memberNameInfoLinkedMap())
  {
    for (auto &mi : *mni)
    {
      const MemberDef *md=mi->memberDef();
      const ClassDef  *mcd=md->getClassDef();
      const Definition *d=md->getGroupDef();
      if (d==0) d = mcd;

      m_output.openHash()
        .addFieldQuotedString("name", md->name())
        .addFieldQuotedString("virtualness", getVirtualnessName(md->virtualness()))
        .addFieldQuotedString("protection", getProtectionName(mi->prot()));

      if (!mi->ambiguityResolutionScope().isEmpty())
        m_output.addFieldQuotedString("ambiguity_scope", mi->ambiguityResolutionScope());

      m_output.addFieldQuotedString("scope", mcd->name())
        .closeHash();
    }
  }
  m_output.closeList();
}

/* DGA: fix #7490 Perlmod generation issue with multiple grouped functions (member groups) */
void PerlModGenerator::generatePerlUserDefinedSection(const Definition *d, const MemberGroupSDict *gsd)
{
	if (gsd)
	{
		MemberGroupSDict::Iterator mgli(*gsd);
		MemberGroup *mg;
		m_output.openList("user_defined");
		for (; (mg = mgli.current()); ++mgli)
		{
			m_output.openHash();
			if (mg->header())
				m_output.addFieldQuotedString("header", mg->header());

			if (mg->members())
			{
				m_output.openList("members");
				MemberListIterator mli(*mg->members());
				const MemberDef *md;
				for (mli.toFirst(); (md = mli.current()); ++mli)
				{
					generatePerlModForMember(md, d);
				}
				m_output.closeList();
			}
			m_output.closeHash();
		}
		m_output.closeList();
	}
}
/* DGA: end of fix #7490 */

void PerlModGenerator::generatePerlModForClass(const ClassDef *cd)
{
  // + brief description
  // + detailed description
  // + template argument list(s)
  // - include file
  // + member groups
  // + inheritance diagram
  // + list of direct super classes
  // + list of direct sub classes
  // + list of inner classes
  // + collaboration diagram
  // + list of all members
  // + user defined member sections
  // + standard member sections
  // + detailed member documentation
  // - examples using the class

  if (cd->isReference())        return; // skip external references.
  if (cd->isAnonymous())        return; // skip anonymous compounds.
  if (cd->templateMaster()!=0)  return; // skip generated template instances.

  m_output.openHash()
    .addFieldQuotedString("name", cd->name());
<<<<<<< HEAD
  /* DGA: fix # #7547 Perlmod does not generate "kind" information to discriminate struct/union */
  m_output.addFieldQuotedString("kind", cd->compoundTypeString());
 
=======

>>>>>>> 63dc5b9b
  if (cd->baseClasses())
  {
    m_output.openList("base");
    BaseClassListIterator bcli(*cd->baseClasses());
    BaseClassDef *bcd;
    for (bcli.toFirst();(bcd=bcli.current());++bcli)
      m_output.openHash()
	.addFieldQuotedString("name", bcd->classDef->displayName())
	.addFieldQuotedString("virtualness", getVirtualnessName(bcd->virt))
	.addFieldQuotedString("protection", getProtectionName(bcd->prot))
	.closeHash();
    m_output.closeList();
  }

  if (cd->subClasses())
  {
    m_output.openList("derived");
    BaseClassListIterator bcli(*cd->subClasses());
    BaseClassDef *bcd;
    for (bcli.toFirst();(bcd=bcli.current());++bcli)
      m_output.openHash()
	.addFieldQuotedString("name", bcd->classDef->displayName())
	.addFieldQuotedString("virtualness", getVirtualnessName(bcd->virt))
	.addFieldQuotedString("protection", getProtectionName(bcd->prot))
	.closeHash();
    m_output.closeList();
  }

  ClassSDict *cl = cd->getClassSDict();
  if (cl)
  {
    m_output.openList("inner");
    ClassSDict::Iterator cli(*cl);
    const ClassDef *icd;
    for (cli.toFirst();(icd=cli.current());++cli)
      m_output.openHash()
	.addFieldQuotedString("name", icd->name())
	.closeHash();
    m_output.closeList();
  }

  IncludeInfo *ii=cd->includeInfo();
  if (ii)
  {
    QCString nm = ii->includeName;
    if (nm.isEmpty() && ii->fileDef) nm = ii->fileDef->docName();
    if (!nm.isEmpty())
    {
      m_output.openHash("includes");
#if 0
      if (ii->fileDef && !ii->fileDef->isReference()) // TODO: support external references
        t << " id=\"" << ii->fileDef->getOutputFileBase() << "\"";
#endif
      m_output.addFieldBoolean("local", ii->local)
	.addFieldQuotedString("name", nm)
	.closeHash();
    }
  }

  addTemplateList(cd,m_output);
  addListOfAllMembers(cd);
  generatePerlUserDefinedSection(cd, cd->getMemberGroupSDict());

  generatePerlModSection(cd,cd->getMemberList(MemberListType_pubTypes),"public_typedefs");
  generatePerlModSection(cd,cd->getMemberList(MemberListType_pubMethods),"public_methods");
  generatePerlModSection(cd,cd->getMemberList(MemberListType_pubAttribs),"public_members");
  generatePerlModSection(cd,cd->getMemberList(MemberListType_pubSlots),"public_slots");
  generatePerlModSection(cd,cd->getMemberList(MemberListType_signals),"signals");
  generatePerlModSection(cd,cd->getMemberList(MemberListType_dcopMethods),"dcop_methods");
  generatePerlModSection(cd,cd->getMemberList(MemberListType_properties),"properties");
  generatePerlModSection(cd,cd->getMemberList(MemberListType_pubStaticMethods),"public_static_methods");
  generatePerlModSection(cd,cd->getMemberList(MemberListType_pubStaticAttribs),"public_static_members");
  generatePerlModSection(cd,cd->getMemberList(MemberListType_proTypes),"protected_typedefs");
  generatePerlModSection(cd,cd->getMemberList(MemberListType_proMethods),"protected_methods");
  generatePerlModSection(cd,cd->getMemberList(MemberListType_proAttribs),"protected_members");
  generatePerlModSection(cd,cd->getMemberList(MemberListType_proSlots),"protected_slots");
  generatePerlModSection(cd,cd->getMemberList(MemberListType_proStaticMethods),"protected_static_methods");
  generatePerlModSection(cd,cd->getMemberList(MemberListType_proStaticAttribs),"protected_static_members");
  generatePerlModSection(cd,cd->getMemberList(MemberListType_priTypes),"private_typedefs");
  generatePerlModSection(cd,cd->getMemberList(MemberListType_priMethods),"private_methods");
  generatePerlModSection(cd,cd->getMemberList(MemberListType_priAttribs),"private_members");
  generatePerlModSection(cd,cd->getMemberList(MemberListType_priSlots),"private_slots");
  generatePerlModSection(cd,cd->getMemberList(MemberListType_priStaticMethods),"private_static_methods");
  generatePerlModSection(cd,cd->getMemberList(MemberListType_priStaticAttribs),"private_static_members");
  generatePerlModSection(cd,cd->getMemberList(MemberListType_friends),"friend_methods");
  generatePerlModSection(cd,cd->getMemberList(MemberListType_related),"related_methods");

  addPerlModDocBlock(m_output,"brief",cd->getDefFileName(),cd->getDefLine(),cd,0,cd->briefDescription());
  addPerlModDocBlock(m_output,"detailed",cd->getDefFileName(),cd->getDefLine(),cd,0,cd->documentation());

#if 0
  DotClassGraph inheritanceGraph(cd,DotClassGraph::Inheritance);
  if (!inheritanceGraph.isTrivial())
  {
    t << "    <inheritancegraph>" << endl;
    inheritanceGraph.writePerlMod(t);
    t << "    </inheritancegraph>" << endl;
  }
  DotClassGraph collaborationGraph(cd,DotClassGraph::Implementation);
  if (!collaborationGraph.isTrivial())
  {
    t << "    <collaborationgraph>" << endl;
    collaborationGraph.writePerlMod(t);
    t << "    </collaborationgraph>" << endl;
  }
  t << "    <location file=\""
    << cd->getDefFileName() << "\" line=\""
    << cd->getDefLine() << "\"";
    if (cd->getStartBodyLine()!=-1)
    {
      t << " bodystart=\"" << cd->getStartBodyLine() << "\" bodyend=\""
        << cd->getEndBodyLine() << "\"";
    }
  t << "/>" << endl;
#endif

  m_output.closeHash();
}

void PerlModGenerator::generatePerlModForNamespace(const NamespaceDef *nd)
{
  // + contained class definitions
  // + contained namespace definitions
  // + member groups
  // + normal members
  // + brief desc
  // + detailed desc
  // + location
  // - files containing (parts of) the namespace definition

  if (nd->isReference()) return; // skip external references

  m_output.openHash()
    .addFieldQuotedString("name", nd->name());

  ClassSDict *cl = nd->getClassSDict();
  if (cl)
  {
    m_output.openList("classes");
    ClassSDict::Iterator cli(*cl);
    const ClassDef *cd;
    for (cli.toFirst();(cd=cli.current());++cli)
      m_output.openHash()
	.addFieldQuotedString("name", cd->name())
	.closeHash();
    m_output.closeList();
  }

  const NamespaceSDict *nl = nd->getNamespaceSDict();
  if (nl)
  {
    m_output.openList("namespaces");
    NamespaceSDict::Iterator nli(*nl);
    const NamespaceDef *ind;
    for (nli.toFirst();(ind=nli.current());++nli)
      m_output.openHash()
	.addFieldQuotedString("name", ind->name())
	.closeHash();
    m_output.closeList();
  }

  generatePerlUserDefinedSection(nd, nd->getMemberGroupSDict());

  generatePerlModSection(nd,nd->getMemberList(MemberListType_decDefineMembers),"defines");
  generatePerlModSection(nd,nd->getMemberList(MemberListType_decProtoMembers),"prototypes");
  generatePerlModSection(nd,nd->getMemberList(MemberListType_decTypedefMembers),"typedefs");
  generatePerlModSection(nd,nd->getMemberList(MemberListType_decEnumMembers),"enums");
  generatePerlModSection(nd,nd->getMemberList(MemberListType_decFuncMembers),"functions");
  generatePerlModSection(nd,nd->getMemberList(MemberListType_decVarMembers),"variables");

  addPerlModDocBlock(m_output,"brief",nd->getDefFileName(),nd->getDefLine(),0,0,nd->briefDescription());
  addPerlModDocBlock(m_output,"detailed",nd->getDefFileName(),nd->getDefLine(),0,0,nd->documentation());

  m_output.closeHash();
}

void PerlModGenerator::generatePerlModForFile(const FileDef *fd)
{
  // + includes files
  // + includedby files
  // - include graph
  // - included by graph
  // - contained class definitions
  // - contained namespace definitions
  // - member groups
  // + normal members
  // + brief desc
  // + detailed desc
  // - source code
  // - location
  // - number of lines

  if (fd->isReference()) return;

  m_output.openHash()
    .addFieldQuotedString("name", fd->name());

  IncludeInfo *inc;
  m_output.openList("includes");
  if (fd->includeFileList())
  {
    QListIterator<IncludeInfo> ili1(*fd->includeFileList());
    for (ili1.toFirst();(inc=ili1.current());++ili1)
    {
      m_output.openHash()
        .addFieldQuotedString("name", inc->includeName);
      if (inc->fileDef && !inc->fileDef->isReference())
      {
        m_output.addFieldQuotedString("ref", inc->fileDef->getOutputFileBase());
      }
      m_output.closeHash();
    }
  }
  m_output.closeList();

  m_output.openList("included_by");
  if (fd->includedByFileList())
  {
    QListIterator<IncludeInfo> ili2(*fd->includedByFileList());
    for (ili2.toFirst();(inc=ili2.current());++ili2)
    {
      m_output.openHash()
        .addFieldQuotedString("name", inc->includeName);
      if (inc->fileDef && !inc->fileDef->isReference())
      {
        m_output.addFieldQuotedString("ref", inc->fileDef->getOutputFileBase());
      }
      m_output.closeHash();
    }
  }
  m_output.closeList();

  /* DGA: fix #7494 Perlmod does not generate grouped members from files */
  generatePerlUserDefinedSection(fd, fd->getMemberGroupSDict());

  generatePerlModSection(fd,fd->getMemberList(MemberListType_decDefineMembers),"defines");
  generatePerlModSection(fd,fd->getMemberList(MemberListType_decProtoMembers),"prototypes");
  generatePerlModSection(fd,fd->getMemberList(MemberListType_decTypedefMembers),"typedefs");
  generatePerlModSection(fd,fd->getMemberList(MemberListType_decEnumMembers),"enums");
  generatePerlModSection(fd,fd->getMemberList(MemberListType_decFuncMembers),"functions");
  generatePerlModSection(fd,fd->getMemberList(MemberListType_decVarMembers),"variables");

  addPerlModDocBlock(m_output,"brief",fd->getDefFileName(),fd->getDefLine(),0,0,fd->briefDescription());
  addPerlModDocBlock(m_output,"detailed",fd->getDefFileName(),fd->getDefLine(),0,0,fd->documentation());

  m_output.closeHash();
}

void PerlModGenerator::generatePerlModForGroup(const GroupDef *gd)
{
  // + members
  // + member groups
  // + files
  // + classes
  // + namespaces
  // - packages
  // + pages
  // + child groups
  // - examples
  // + brief description
  // + detailed description

  if (gd->isReference()) return; // skip external references

  m_output.openHash()
    .addFieldQuotedString("name", gd->name())
    .addFieldQuotedString("title", gd->groupTitle());

  FileList *fl = gd->getFiles();
  if (fl)
  {
    m_output.openList("files");
    QListIterator<FileDef> fli(*fl);
    const FileDef *fd;
    for (fli.toFirst();(fd=fli.current());++fli)
      m_output.openHash()
	.addFieldQuotedString("name", fd->name())
	.closeHash();
    m_output.closeList();
  }

  ClassSDict *cl = gd->getClasses();
  if (cl)
  {
    m_output.openList("classes");
    ClassSDict::Iterator cli(*cl);
    const ClassDef *cd;
    for (cli.toFirst();(cd=cli.current());++cli)
      m_output.openHash()
	.addFieldQuotedString("name", cd->name())
	.closeHash();
    m_output.closeList();
  }

  NamespaceSDict *nl = gd->getNamespaces();
  if (nl)
  {
    m_output.openList("namespaces");
    NamespaceSDict::Iterator nli(*nl);
    const NamespaceDef *nd;
    for (nli.toFirst();(nd=nli.current());++nli)
      m_output.openHash()
	.addFieldQuotedString("name", nd->name())
	.closeHash();
    m_output.closeList();
  }

  PageSDict *pl = gd->getPages();
  if (pl)
  {
    m_output.openList("pages");
    PageSDict::Iterator pli(*pl);
    PageDef *pd;
    for (pli.toFirst();(pd=pli.current());++pli)
      m_output.openHash()
	.addFieldQuotedString("title", pd->title())
	.closeHash();
    m_output.closeList();
  }

  GroupList *gl = gd->getSubGroups();
  if (gl)
  {
    m_output.openList("groups");
    GroupListIterator gli(*gl);
    const GroupDef *sgd;
    for (gli.toFirst();(sgd=gli.current());++gli)
      m_output.openHash()
	.addFieldQuotedString("title", sgd->groupTitle())
	.closeHash();
    m_output.closeList();
  }

  generatePerlUserDefinedSection(gd, gd->getMemberGroupSDict());

  generatePerlModSection(gd,gd->getMemberList(MemberListType_decDefineMembers),"defines");
  generatePerlModSection(gd,gd->getMemberList(MemberListType_decProtoMembers),"prototypes");
  generatePerlModSection(gd,gd->getMemberList(MemberListType_decTypedefMembers),"typedefs");
  generatePerlModSection(gd,gd->getMemberList(MemberListType_decEnumMembers),"enums");
  generatePerlModSection(gd,gd->getMemberList(MemberListType_decFuncMembers),"functions");
  generatePerlModSection(gd,gd->getMemberList(MemberListType_decVarMembers),"variables");

  addPerlModDocBlock(m_output,"brief",gd->getDefFileName(),gd->getDefLine(),0,0,gd->briefDescription());
  addPerlModDocBlock(m_output,"detailed",gd->getDefFileName(),gd->getDefLine(),0,0,gd->documentation());

  m_output.closeHash();
}

void PerlModGenerator::generatePerlModForPage(PageDef *pd)
{
  // + name
  // + title
  // + documentation

  if (pd->isReference()) return;

  m_output.openHash()
    .addFieldQuotedString("name", pd->name());

  const SectionInfo *si = SectionManager::instance().find(pd->name());
  if (si)
    m_output.addFieldQuotedString("title4", filterTitle(si->title()));

  addPerlModDocBlock(m_output,"detailed",pd->docFile(),pd->docLine(),0,0,pd->documentation());
  m_output.closeHash();
}

bool PerlModGenerator::generatePerlModOutput()
{
  QFile outputFile;
  if (!createOutputFile(outputFile, pathDoxyDocsPM))
    return false;

  FTextStream outputTextStream(&outputFile);
  PerlModOutputStream outputStream(&outputTextStream);
  m_output.setPerlModOutputStream(&outputStream);
  m_output.add("$doxydocs=").openHash();

  m_output.openList("classes");
  ClassSDict::Iterator cli(*Doxygen::classSDict);
  const ClassDef *cd;
  for (cli.toFirst();(cd=cli.current());++cli)
    generatePerlModForClass(cd);
  m_output.closeList();

  m_output.openList("namespaces");
  NamespaceSDict::Iterator nli(*Doxygen::namespaceSDict);
  const NamespaceDef *nd;
  for (nli.toFirst();(nd=nli.current());++nli)
    generatePerlModForNamespace(nd);
  m_output.closeList();

  m_output.openList("files");
  for (const auto &fn : *Doxygen::inputNameLinkedMap)
  {
    for (const auto &fd : *fn)
    {
      generatePerlModForFile(fd.get());
    }
  }
  m_output.closeList();

  m_output.openList("groups");
  GroupSDict::Iterator gli(*Doxygen::groupSDict);
  const GroupDef *gd;
  for (;(gd=gli.current());++gli)
  {
    generatePerlModForGroup(gd);
  }
  m_output.closeList();

  m_output.openList("pages");
  PageSDict::Iterator pdi(*Doxygen::pageSDict);
  PageDef *pd=0;
  for (pdi.toFirst();(pd=pdi.current());++pdi)
  {
    generatePerlModForPage(pd);
  }
  if (Doxygen::mainPage)
  {
    generatePerlModForPage(Doxygen::mainPage);
  }
  m_output.closeList();

  m_output.closeHash().add(";\n1;\n");
  return true;
}

bool PerlModGenerator::createOutputFile(QFile &f, const char *s)
{
  f.setName(s);
  if (!f.open(IO_WriteOnly))
  {
    err("Cannot open file %s for writing!\n", s);
    return false;
  }
  return true;
}

bool PerlModGenerator::createOutputDir(QDir &perlModDir)
{
  QCString outputDirectory = Config_getString(OUTPUT_DIRECTORY);
  if (outputDirectory.isEmpty())
  {
    outputDirectory=QDir::currentDirPath().utf8();
  }
  else
  {
    QDir dir(outputDirectory);
    if (!dir.exists())
    {
      dir.setPath(QDir::currentDirPath());
      if (!dir.mkdir(outputDirectory))
      {
	term("tag OUTPUT_DIRECTORY: Output directory '%s' does not "
	    "exist and cannot be created\n",outputDirectory.data());
      }
      else
      {
	msg("Notice: Output directory '%s' does not exist. "
	    "I have created it for you.\n", outputDirectory.data());
      }
      dir.cd(outputDirectory);
    }
    outputDirectory=dir.absPath().utf8();
  }

  QDir dir(outputDirectory);
  if (!dir.exists())
  {
    dir.setPath(QDir::currentDirPath());
    if (!dir.mkdir(outputDirectory))
    {
      err("Cannot create directory %s\n",outputDirectory.data());
      return false;
    }
  }

  perlModDir.setPath(outputDirectory+"/perlmod");
  if (!perlModDir.exists() && !perlModDir.mkdir(outputDirectory+"/perlmod"))
  {
    err("Could not create perlmod directory in %s\n",outputDirectory.data());
    return false;
  }
  return true;
}

bool PerlModGenerator::generateDoxyStructurePM()
{
  QFile doxyModelPM;
  if (!createOutputFile(doxyModelPM, pathDoxyStructurePM))
    return false;

  FTextStream doxyModelPMStream(&doxyModelPM);
  doxyModelPMStream <<
    "sub memberlist($) {\n"
    "    my $prefix = $_[0];\n"
    "    return\n"
    "\t[ \"hash\", $prefix . \"s\",\n"
    "\t  {\n"
    "\t    members =>\n"
    "\t      [ \"list\", $prefix . \"List\",\n"
    "\t\t[ \"hash\", $prefix,\n"
    "\t\t  {\n"
    "\t\t    kind => [ \"string\", $prefix . \"Kind\" ],\n"
    "\t\t    name => [ \"string\", $prefix . \"Name\" ],\n"
    "\t\t    static => [ \"string\", $prefix . \"Static\" ],\n"
    "\t\t    virtualness => [ \"string\", $prefix . \"Virtualness\" ],\n"
    "\t\t    protection => [ \"string\", $prefix . \"Protection\" ],\n"
    "\t\t    type => [ \"string\", $prefix . \"Type\" ],\n"
    "\t\t    parameters =>\n"
    "\t\t      [ \"list\", $prefix . \"Params\",\n"
    "\t\t\t[ \"hash\", $prefix . \"Param\",\n"
    "\t\t\t  {\n"
    "\t\t\t    declaration_name => [ \"string\", $prefix . \"ParamName\" ],\n"
    "\t\t\t    type => [ \"string\", $prefix . \"ParamType\" ],\n"
    "\t\t\t  },\n"
    "\t\t\t],\n"
    "\t\t      ],\n"
    "\t\t    detailed =>\n"
    "\t\t      [ \"hash\", $prefix . \"Detailed\",\n"
    "\t\t\t{\n"
    "\t\t\t  doc => [ \"doc\", $prefix . \"DetailedDoc\" ],\n"
    "\t\t\t  return => [ \"doc\", $prefix . \"Return\" ],\n"
    "\t\t\t  see => [ \"doc\", $prefix . \"See\" ],\n"
    "\t\t\t  params =>\n"
    "\t\t\t    [ \"list\", $prefix . \"PDBlocks\",\n"
    "\t\t\t      [ \"hash\", $prefix . \"PDBlock\",\n"
    "\t\t\t\t{\n"
    "\t\t\t\t  parameters =>\n"
    "\t\t\t\t    [ \"list\", $prefix . \"PDParams\",\n"
    "\t\t\t\t      [ \"hash\", $prefix . \"PDParam\",\n"
    "\t\t\t\t\t{\n"
    "\t\t\t\t\t  name => [ \"string\", $prefix . \"PDParamName\" ],\n"
    "\t\t\t\t\t},\n"
    "\t\t\t\t      ],\n"
    "\t\t\t\t    ],\n"
    "\t\t\t\t  doc => [ \"doc\", $prefix . \"PDDoc\" ],\n"
    "\t\t\t\t},\n"
    "\t\t\t      ],\n"
    "\t\t\t    ],\n"
    "\t\t\t},\n"
    "\t\t      ],\n"
    "\t\t  },\n"
    "\t\t],\n"
    "\t      ],\n"
    "\t  },\n"
    "\t];\n"
    "}\n"
    "\n"
    "$doxystructure =\n"
    "    [ \"hash\", \"Root\",\n"
    "      {\n"
    "\tfiles =>\n"
    "\t  [ \"list\", \"Files\",\n"
    "\t    [ \"hash\", \"File\",\n"
    "\t      {\n"
    "\t\tname => [ \"string\", \"FileName\" ],\n"
    "\t\ttypedefs => memberlist(\"FileTypedef\"),\n"
    "\t\tvariables => memberlist(\"FileVariable\"),\n"
    "\t\tfunctions => memberlist(\"FileFunction\"),\n"
    "\t\tdetailed =>\n"
    "\t\t  [ \"hash\", \"FileDetailed\",\n"
    "\t\t    {\n"
    "\t\t      doc => [ \"doc\", \"FileDetailedDoc\" ],\n"
    "\t\t    },\n"
    "\t\t  ],\n"
    "\t      },\n"
    "\t    ],\n"
    "\t  ],\n"
    "\tpages =>\n"
    "\t  [ \"list\", \"Pages\",\n"
    "\t    [ \"hash\", \"Page\",\n"
    "\t      {\n"
    "\t\tname => [ \"string\", \"PageName\" ],\n"
    "\t\tdetailed =>\n"
    "\t\t  [ \"hash\", \"PageDetailed\",\n"
    "\t\t    {\n"
    "\t\t      doc => [ \"doc\", \"PageDetailedDoc\" ],\n"
    "\t\t    },\n"
    "\t\t  ],\n"
    "\t      },\n"
    "\t    ],\n"
    "\t  ],\n"
    "\tclasses =>\n"
    "\t  [ \"list\", \"Classes\",\n"
    "\t    [ \"hash\", \"Class\",\n"
    "\t      {\n"
    "\t\tname => [ \"string\", \"ClassName\" ],\n"
    "\t\tpublic_typedefs => memberlist(\"ClassPublicTypedef\"),\n"
    "\t\tpublic_methods => memberlist(\"ClassPublicMethod\"),\n"
    "\t\tpublic_members => memberlist(\"ClassPublicMember\"),\n"
    "\t\tprotected_typedefs => memberlist(\"ClassProtectedTypedef\"),\n"
    "\t\tprotected_methods => memberlist(\"ClassProtectedMethod\"),\n"
    "\t\tprotected_members => memberlist(\"ClassProtectedMember\"),\n"
    "\t\tprivate_typedefs => memberlist(\"ClassPrivateTypedef\"),\n"
    "\t\tprivate_methods => memberlist(\"ClassPrivateMethod\"),\n"
    "\t\tprivate_members => memberlist(\"ClassPrivateMember\"),\n"
    "\t\tdetailed =>\n"
    "\t\t  [ \"hash\", \"ClassDetailed\",\n"
    "\t\t    {\n"
    "\t\t      doc => [ \"doc\", \"ClassDetailedDoc\" ],\n"
    "\t\t    },\n"
    "\t\t  ],\n"
    "\t      },\n"
    "\t    ],\n"
    "\t  ],\n"
    "\tgroups =>\n"
    "\t  [ \"list\", \"Groups\",\n"
    "\t    [ \"hash\", \"Group\",\n"
    "\t      {\n"
    "\t\tname => [ \"string\", \"GroupName\" ],\n"
    "\t\ttitle => [ \"string\", \"GroupTitle\" ],\n"
    "\t\tfiles =>\n"
    "\t\t  [ \"list\", \"Files\",\n"
    "\t\t    [ \"hash\", \"File\",\n"
    "\t\t      {\n"
    "\t\t        name => [ \"string\", \"Filename\" ]\n"
    "\t\t      }\n"
    "\t\t    ],\n"
    "\t\t  ],\n"
    "\t\tclasses  =>\n"
    "\t\t  [ \"list\", \"Classes\",\n"
    "\t\t    [ \"hash\", \"Class\",\n"
    "\t\t      {\n"
    "\t\t        name => [ \"string\", \"Classname\" ]\n"
    "\t\t      }\n"
    "\t\t    ],\n"
    "\t\t  ],\n"
    "\t\tnamespaces =>\n"
    "\t\t  [ \"list\", \"Namespaces\",\n"
    "\t\t    [ \"hash\", \"Namespace\",\n"
    "\t\t      {\n"
    "\t\t        name => [ \"string\", \"NamespaceName\" ]\n"
    "\t\t      }\n"
    "\t\t    ],\n"
    "\t\t  ],\n"
    "\t\tpages =>\n"
    "\t\t  [ \"list\", \"Pages\",\n"
    "\t\t    [ \"hash\", \"Page\","
    "\t\t      {\n"
    "\t\t        title => [ \"string\", \"PageName\" ]\n"
    "\t\t      }\n"
    "\t\t    ],\n"
    "\t\t  ],\n"
    "\t\tgroups =>\n"
    "\t\t  [ \"list\", \"Groups\",\n"
    "\t\t    [ \"hash\", \"Group\",\n"
    "\t\t      {\n"
    "\t\t        title => [ \"string\", \"GroupName\" ]\n"
    "\t\t      }\n"
    "\t\t    ],\n"
    "\t\t  ],\n"
    "\t\tfunctions => memberlist(\"GroupFunction\"),\n"
    "\t\tdetailed =>\n"
    "\t\t  [ \"hash\", \"GroupDetailed\",\n"
    "\t\t    {\n"
    "\t\t      doc => [ \"doc\", \"GroupDetailedDoc\" ],\n"
    "\t\t    },\n"
    "\t\t  ],\n"
    "\t      }\n"
    "\t    ],\n"
    "\t  ],\n"
    "      },\n"
    "    ];\n"
    "\n"
    "1;\n";

  return true;
}

bool PerlModGenerator::generateDoxyRules()
{
  QFile doxyRules;
  if (!createOutputFile(doxyRules, pathDoxyRules))
    return false;

  bool perlmodLatex = Config_getBool(PERLMOD_LATEX);
  QCString prefix = Config_getString(PERLMOD_MAKEVAR_PREFIX);

  FTextStream doxyRulesStream(&doxyRules);
  doxyRulesStream <<
    prefix << "DOXY_EXEC_PATH = " << pathDoxyExec << "\n" <<
    prefix << "DOXYFILE = " << pathDoxyfile << "\n" <<
    prefix << "DOXYDOCS_PM = " << pathDoxyDocsPM << "\n" <<
    prefix << "DOXYSTRUCTURE_PM = " << pathDoxyStructurePM << "\n" <<
    prefix << "DOXYRULES = " << pathDoxyRules << "\n";
  if (perlmodLatex)
    doxyRulesStream <<
      prefix << "DOXYLATEX_PL = " << pathDoxyLatexPL << "\n" <<
      prefix << "DOXYLATEXSTRUCTURE_PL = " << pathDoxyLatexStructurePL << "\n" <<
      prefix << "DOXYSTRUCTURE_TEX = " << pathDoxyStructureTex << "\n" <<
      prefix << "DOXYDOCS_TEX = " << pathDoxyDocsTex << "\n" <<
      prefix << "DOXYFORMAT_TEX = " << pathDoxyFormatTex << "\n" <<
      prefix << "DOXYLATEX_TEX = " << pathDoxyLatexTex << "\n" <<
      prefix << "DOXYLATEX_DVI = " << pathDoxyLatexDVI << "\n" <<
      prefix << "DOXYLATEX_PDF = " << pathDoxyLatexPDF << "\n";

  doxyRulesStream <<
    "\n"
    ".PHONY: clean-perlmod\n"
    "clean-perlmod::\n"
    "\trm -f $(" << prefix << "DOXYSTRUCTURE_PM) \\\n"
    "\t$(" << prefix << "DOXYDOCS_PM)";
  if (perlmodLatex)
    doxyRulesStream <<
      " \\\n"
      "\t$(" << prefix << "DOXYLATEX_PL) \\\n"
      "\t$(" << prefix << "DOXYLATEXSTRUCTURE_PL) \\\n"
      "\t$(" << prefix << "DOXYDOCS_TEX) \\\n"
      "\t$(" << prefix << "DOXYSTRUCTURE_TEX) \\\n"
      "\t$(" << prefix << "DOXYFORMAT_TEX) \\\n"
      "\t$(" << prefix << "DOXYLATEX_TEX) \\\n"
      "\t$(" << prefix << "DOXYLATEX_PDF) \\\n"
      "\t$(" << prefix << "DOXYLATEX_DVI) \\\n"
      "\t$(addprefix $(" << prefix << "DOXYLATEX_TEX:tex=),out aux log)";
  doxyRulesStream << "\n\n";

  doxyRulesStream <<
    "$(" << prefix << "DOXYRULES) \\\n"
    "$(" << prefix << "DOXYMAKEFILE) \\\n"
    "$(" << prefix << "DOXYSTRUCTURE_PM) \\\n"
    "$(" << prefix << "DOXYDOCS_PM)";
  if (perlmodLatex) {
    doxyRulesStream <<
      " \\\n"
      "$(" << prefix << "DOXYLATEX_PL) \\\n"
      "$(" << prefix << "DOXYLATEXSTRUCTURE_PL) \\\n"
      "$(" << prefix << "DOXYFORMAT_TEX) \\\n"
      "$(" << prefix << "DOXYLATEX_TEX)";
  }
  doxyRulesStream <<
    ": \\\n"
    "\t$(" << prefix << "DOXYFILE)\n"
    "\tcd $(" << prefix << "DOXY_EXEC_PATH) ; doxygen \"$<\"\n";

  if (perlmodLatex) {
    doxyRulesStream <<
      "\n"
      "$(" << prefix << "DOXYDOCS_TEX): \\\n"
      "$(" << prefix << "DOXYLATEX_PL) \\\n"
      "$(" << prefix << "DOXYDOCS_PM)\n"
      "\tperl -I\"$(<D)\" \"$<\" >\"$@\"\n"
      "\n"
      "$(" << prefix << "DOXYSTRUCTURE_TEX): \\\n"
      "$(" << prefix << "DOXYLATEXSTRUCTURE_PL) \\\n"
      "$(" << prefix << "DOXYSTRUCTURE_PM)\n"
      "\tperl -I\"$(<D)\" \"$<\" >\"$@\"\n"
      "\n"
      "$(" << prefix << "DOXYLATEX_PDF) \\\n"
      "$(" << prefix << "DOXYLATEX_DVI): \\\n"
      "$(" << prefix << "DOXYLATEX_TEX) \\\n"
      "$(" << prefix << "DOXYFORMAT_TEX) \\\n"
      "$(" << prefix << "DOXYSTRUCTURE_TEX) \\\n"
      "$(" << prefix << "DOXYDOCS_TEX)\n"
      "\n"
      "$(" << prefix << "DOXYLATEX_PDF): \\\n"
      "$(" << prefix << "DOXYLATEX_TEX)\n"
      "\tpdflatex -interaction=nonstopmode \"$<\"\n"
      "\n"
      "$(" << prefix << "DOXYLATEX_DVI): \\\n"
      "$(" << prefix << "DOXYLATEX_TEX)\n"
      "\tlatex -interaction=nonstopmode \"$<\"\n";
  }

  return true;
}

bool PerlModGenerator::generateMakefile()
{
  QFile makefile;
  if (!createOutputFile(makefile, pathMakefile))
    return false;

  bool perlmodLatex = Config_getBool(PERLMOD_LATEX);
  QCString prefix = Config_getString(PERLMOD_MAKEVAR_PREFIX);

  FTextStream makefileStream(&makefile);
  makefileStream <<
    ".PHONY: default clean" << (perlmodLatex ? " pdf" : "") << "\n"
    "default: " << (perlmodLatex ? "pdf" : "clean") << "\n"
    "\n"
    "include " << pathDoxyRules << "\n"
    "\n"
    "clean: clean-perlmod\n";

  if (perlmodLatex) {
    makefileStream <<
      "pdf: $(" << prefix << "DOXYLATEX_PDF)\n"
      "dvi: $(" << prefix << "DOXYLATEX_DVI)\n";
  }

  return true;
}

bool PerlModGenerator::generateDoxyLatexStructurePL()
{
  QFile doxyLatexStructurePL;
  if (!createOutputFile(doxyLatexStructurePL, pathDoxyLatexStructurePL))
    return false;

  FTextStream doxyLatexStructurePLStream(&doxyLatexStructurePL);
  doxyLatexStructurePLStream <<
    "use DoxyStructure;\n"
    "\n"
    "sub process($) {\n"
    "\tmy $node = $_[0];\n"
    "\tmy ($type, $name) = @$node[0, 1];\n"
    "\tmy $command;\n"
    "\tif ($type eq \"string\") { $command = \"String\" }\n"
    "\telsif ($type eq \"doc\") { $command = \"Doc\" }\n"
    "\telsif ($type eq \"hash\") {\n"
    "\t\t$command = \"Hash\";\n"
    "\t\tfor my $subnode (values %{$$node[2]}) {\n"
    "\t\t\tprocess($subnode);\n"
    "\t\t}\n"
    "\t}\n"
    "\telsif ($type eq \"list\") {\n"
    "\t\t$command = \"List\";\n"
    "\t\tprocess($$node[2]);\n"
    "\t}\n"
    "\tprint \"\\\\\" . $command . \"Node{\" . $name . \"}%\\n\";\n"
    "}\n"
    "\n"
    "process($doxystructure);\n";

  return true;
}

bool PerlModGenerator::generateDoxyLatexPL()
{
  QFile doxyLatexPL;
  if (!createOutputFile(doxyLatexPL, pathDoxyLatexPL))
    return false;

  FTextStream doxyLatexPLStream(&doxyLatexPL);
  doxyLatexPLStream <<
    "use DoxyStructure;\n"
    "use DoxyDocs;\n"
    "\n"
    "sub latex_quote($) {\n"
    "\tmy $text = $_[0];\n"
    "\t$text =~ s/\\\\/\\\\textbackslash /g;\n"
    "\t$text =~ s/\\|/\\\\textbar /g;\n"
    "\t$text =~ s/</\\\\textless /g;\n"
    "\t$text =~ s/>/\\\\textgreater /g;\n"
    "\t$text =~ s/~/\\\\textasciitilde /g;\n"
    "\t$text =~ s/\\^/\\\\textasciicircum /g;\n"
    "\t$text =~ s/[\\$&%#_{}]/\\\\$&/g;\n"
    "\tprint $text;\n"
    "}\n"
    "\n"
    "sub generate_doc($) {\n"
    "\tmy $doc = $_[0];\n"
    "\tfor my $item (@$doc) {\n"
    "\t\tmy $type = $$item{type};\n"
    "\t\tif ($type eq \"text\") {\n"
    "\t\t\tlatex_quote($$item{content});\n"
    "\t\t} elsif ($type eq \"parbreak\") {\n"
    "\t\t\tprint \"\\n\\n\";\n"
    "\t\t} elsif ($type eq \"style\") {\n"
    "\t\t\tmy $style = $$item{style};\n"
    "\t\t\tif ($$item{enable} eq \"yes\") {\n"
    "\t\t\t\tif ($style eq \"bold\") { print '\\bfseries'; }\n"
    "\t\t\t\tif ($style eq \"italic\") { print '\\itshape'; }\n"
    "\t\t\t\tif ($style eq \"code\") { print '\\ttfamily'; }\n"
    "\t\t\t} else {\n"
    "\t\t\t\tif ($style eq \"bold\") { print '\\mdseries'; }\n"
    "\t\t\t\tif ($style eq \"italic\") { print '\\upshape'; }\n"
    "\t\t\t\tif ($style eq \"code\") { print '\\rmfamily'; }\n"
    "\t\t\t}\n"
    "\t\t\tprint '{}';\n"
    "\t\t} elsif ($type eq \"symbol\") {\n"
    "\t\t\tmy $symbol = $$item{symbol};\n"
    "\t\t\tif ($symbol eq \"copyright\") { print '\\copyright'; }\n"
    "\t\t\telsif ($symbol eq \"szlig\") { print '\\ss'; }\n"
    "\t\t\tprint '{}';\n"
    "\t\t} elsif ($type eq \"accent\") {\n"
    "\t\t\tmy ($accent) = $$item{accent};\n"
    "\t\t\tif ($accent eq \"umlaut\") { print '\\\"'; }\n"
    "\t\t\telsif ($accent eq \"acute\") { print '\\\\\\''; }\n"
    "\t\t\telsif ($accent eq \"grave\") { print '\\`'; }\n"
    "\t\t\telsif ($accent eq \"circ\") { print '\\^'; }\n"
    "\t\t\telsif ($accent eq \"tilde\") { print '\\~'; }\n"
    "\t\t\telsif ($accent eq \"cedilla\") { print '\\c'; }\n"
    "\t\t\telsif ($accent eq \"ring\") { print '\\r'; }\n"
    "\t\t\tprint \"{\" . $$item{letter} . \"}\"; \n"
    "\t\t} elsif ($type eq \"list\") {\n"
    "\t\t\tmy $env = ($$item{style} eq \"ordered\") ? \"enumerate\" : \"itemize\";\n"
    "\t\t\tprint \"\\n\\\\begin{\" . $env .\"}\";\n"
    "\t\t  \tfor my $subitem (@{$$item{content}}) {\n"
    "\t\t\t\tprint \"\\n\\\\item \";\n"
    "\t\t\t\tgenerate_doc($subitem);\n"
    "\t\t  \t}\n"
    "\t\t\tprint \"\\n\\\\end{\" . $env .\"}\";\n"
    "\t\t} elsif ($type eq \"url\") {\n"
    "\t\t\tlatex_quote($$item{content});\n"
    "\t\t}\n"
    "\t}\n"
    "}\n"
    "\n"
    "sub generate($$) {\n"
    "\tmy ($item, $node) = @_;\n"
    "\tmy ($type, $name) = @$node[0, 1];\n"
    "\tif ($type eq \"string\") {\n"
    "\t\tprint \"\\\\\" . $name . \"{\";\n"
    "\t\tlatex_quote($item);\n"
    "\t\tprint \"}\";\n"
    "\t} elsif ($type eq \"doc\") {\n"
    "\t\tif (@$item) {\n"
    "\t\t\tprint \"\\\\\" . $name . \"{\";\n"
    "\t\t\tgenerate_doc($item);\n"
    "\t\t\tprint \"}%\\n\";\n"
    "\t\t} else {\n"
    "#\t\t\tprint \"\\\\\" . $name . \"Empty%\\n\";\n"
    "\t\t}\n"
    "\t} elsif ($type eq \"hash\") {\n"
    "\t\tmy ($key, $value);\n"
    "\t\twhile (($key, $subnode) = each %{$$node[2]}) {\n"
    "\t\t\tmy $subname = $$subnode[1];\n"
    "\t\t\tprint \"\\\\Defcs{field\" . $subname . \"}{\";\n"
    "\t\t\tif ($$item{$key}) {\n"
    "\t\t\t\tgenerate($$item{$key}, $subnode);\n"
    "\t\t\t} else {\n"
    "#\t\t\t\t\tprint \"\\\\\" . $subname . \"Empty%\\n\";\n"
    "\t\t\t}\n"
    "\t\t\tprint \"}%\\n\";\n"
    "\t\t}\n"
    "\t\tprint \"\\\\\" . $name . \"%\\n\";\n"
    "\t} elsif ($type eq \"list\") {\n"
    "\t\tmy $index = 0;\n"
    "\t\tif (@$item) {\n"
    "\t\t\tprint \"\\\\\" . $name . \"{%\\n\";\n"
    "\t\t\tfor my $subitem (@$item) {\n"
    "\t\t\t\tif ($index) {\n"
    "\t\t\t\t\tprint \"\\\\\" . $name . \"Sep%\\n\";\n"
    "\t\t\t\t}\n"
    "\t\t\t\tgenerate($subitem, $$node[2]);\n"
    "\t\t\t\t$index++;\n"
    "\t\t\t}\n"
    "\t\t\tprint \"}%\\n\";\n"
    "\t\t} else {\n"
    "#\t\t\tprint \"\\\\\" . $name . \"Empty%\\n\";\n"
    "\t\t}\n"
    "\t}\n"
    "}\n"
    "\n"
    "generate($doxydocs, $doxystructure);\n";

  return true;
}

bool PerlModGenerator::generateDoxyFormatTex()
{
  QFile doxyFormatTex;
  if (!createOutputFile(doxyFormatTex, pathDoxyFormatTex))
    return false;

  FTextStream doxyFormatTexStream(&doxyFormatTex);
  doxyFormatTexStream <<
    "\\def\\Defcs#1{\\long\\expandafter\\def\\csname#1\\endcsname}\n"
    "\\Defcs{Empty}{}\n"
    "\\def\\IfEmpty#1{\\expandafter\\ifx\\csname#1\\endcsname\\Empty}\n"
    "\n"
    "\\def\\StringNode#1{\\Defcs{#1}##1{##1}}\n"
    "\\def\\DocNode#1{\\Defcs{#1}##1{##1}}\n"
    "\\def\\ListNode#1{\\Defcs{#1}##1{##1}\\Defcs{#1Sep}{}}\n"
    "\\def\\HashNode#1{\\Defcs{#1}{}}\n"
    "\n"
    "\\input{" << pathDoxyStructureTex << "}\n"
    "\n"
    "\\newbox\\BoxA\n"
    "\\dimendef\\DimenA=151\\relax\n"
    "\\dimendef\\DimenB=152\\relax\n"
    "\\countdef\\ZoneDepth=151\\relax\n"
    "\n"
    "\\def\\Cs#1{\\csname#1\\endcsname}\n"
    "\\def\\Letcs#1{\\expandafter\\let\\csname#1\\endcsname}\n"
    "\\def\\Heading#1{\\vskip 4mm\\relax\\textbf{#1}}\n"
    "\\def\\See#1{\\begin{flushleft}\\Heading{See also: }#1\\end{flushleft}}\n"
    "\n"
    "\\def\\Frame#1{\\vskip 3mm\\relax\\fbox{ \\vbox{\\hsize0.95\\hsize\\vskip 1mm\\relax\n"
    "\\raggedright#1\\vskip 0.5mm\\relax} }}\n"
    "\n"
    "\\def\\Zone#1#2#3{%\n"
    "\\Defcs{Test#1}{#2}%\n"
    "\\Defcs{Emit#1}{#3}%\n"
    "\\Defcs{#1}{%\n"
    "\\advance\\ZoneDepth1\\relax\n"
    "\\Letcs{Mode\\number\\ZoneDepth}0\\relax\n"
    "\\Letcs{Present\\number\\ZoneDepth}0\\relax\n"
    "\\Cs{Test#1}\n"
    "\\expandafter\\if\\Cs{Present\\number\\ZoneDepth}1%\n"
    "\\advance\\ZoneDepth-1\\relax\n"
    "\\Letcs{Present\\number\\ZoneDepth}1\\relax\n"
    "\\expandafter\\if\\Cs{Mode\\number\\ZoneDepth}1%\n"
    "\\advance\\ZoneDepth1\\relax\n"
    "\\Letcs{Mode\\number\\ZoneDepth}1\\relax\n"
    "\\Cs{Emit#1}\n"
    "\\advance\\ZoneDepth-1\\relax\\fi\n"
    "\\advance\\ZoneDepth1\\relax\\fi\n"
    "\\advance\\ZoneDepth-1\\relax}}\n"
    "\n"
    "\\def\\Member#1#2{%\n"
    "\\Defcs{Test#1}{\\Cs{field#1Detailed}\n"
    "\\IfEmpty{field#1DetailedDoc}\\else\\Letcs{Present#1}1\\fi}\n"
    "\\Defcs{#1}{\\Letcs{Present#1}0\\relax\n"
    "\\Cs{Test#1}\\if1\\Cs{Present#1}\\Letcs{Present\\number\\ZoneDepth}1\\relax\n"
    "\\if1\\Cs{Mode\\number\\ZoneDepth}#2\\fi\\fi}}\n"
    "\n"
    "\\def\\TypedefMemberList#1#2{%\n"
    "\\Defcs{#1DetailedDoc}##1{\\vskip 5.5mm\\relax##1}%\n"
    "\\Defcs{#1Name}##1{\\textbf{##1}}%\n"
    "\\Defcs{#1See}##1{\\See{##1}}%\n"
    "%\n"
    "\\Zone{#1s}{\\Cs{field#1List}}{\\subsubsection{#2}\\Cs{field#1List}}%\n"
    "\\Member{#1}{\\Frame{typedef \\Cs{field#1Type} \\Cs{field#1Name}}%\n"
    "\\Cs{field#1DetailedDoc}\\Cs{field#1See}\\vskip 5mm\\relax}}%\n"
    "\n"
    "\\def\\VariableMemberList#1#2{%\n"
    "\\Defcs{#1DetailedDoc}##1{\\vskip 5.5mm\\relax##1}%\n"
    "\\Defcs{#1Name}##1{\\textbf{##1}}%\n"
    "\\Defcs{#1See}##1{\\See{##1}}%\n"
    "%\n"
    "\\Zone{#1s}{\\Cs{field#1List}}{\\subsubsection{#2}\\Cs{field#1List}}%\n"
    "\\Member{#1}{\\Frame{\\Cs{field#1Type}{} \\Cs{field#1Name}}%\n"
    "\\Cs{field#1DetailedDoc}\\Cs{field#1See}\\vskip 5mm\\relax}}%\n"
    "\n"
    "\\def\\FunctionMemberList#1#2{%\n"
    "\\Defcs{#1PDParamName}##1{\\textit{##1}}%\n"
    "\\Defcs{#1PDParam}{\\Cs{field#1PDParamName}}%\n"
    "\\Defcs{#1PDParamsSep}{, }%\n"
    "\\Defcs{#1PDBlocksSep}{\\vskip 2mm\\relax}%\n"
    "%\n"
    "\\Defcs{#1PDBlocks}##1{%\n"
    "\\Heading{Parameters:}\\vskip 1.5mm\\relax\n"
    "\\DimenA0pt\\relax\n"
    "\\Defcs{#1PDBlock}{\\setbox\\BoxA\\hbox{\\Cs{field#1PDParams}}%\n"
    "\\ifdim\\DimenA<\\wd\\BoxA\\DimenA\\wd\\BoxA\\fi}%\n"
    "##1%\n"
    "\\advance\\DimenA3mm\\relax\n"
    "\\DimenB\\hsize\\advance\\DimenB-\\DimenA\\relax\n"
    "\\Defcs{#1PDBlock}{\\hbox to\\hsize{\\vtop{\\hsize\\DimenA\\relax\n"
    "\\Cs{field#1PDParams}}\\hfill\n"
    "\\vtop{\\hsize\\DimenB\\relax\\Cs{field#1PDDoc}}}}%\n"
    "##1}\n"
    "\n"
    "\\Defcs{#1ParamName}##1{\\textit{##1}}\n"
    "\\Defcs{#1Param}{\\Cs{field#1ParamType}{} \\Cs{field#1ParamName}}\n"
    "\\Defcs{#1ParamsSep}{, }\n"
    "\n"
    "\\Defcs{#1Name}##1{\\textbf{##1}}\n"
    "\\Defcs{#1See}##1{\\See{##1}}\n"
    "\\Defcs{#1Return}##1{\\Heading{Returns: }##1}\n"
    "\\Defcs{field#1Title}{\\Frame{\\Cs{field#1Type}{} \\Cs{field#1Name}(\\Cs{field#1Params})}}%\n"
    "%\n"
    "\\Zone{#1s}{\\Cs{field#1List}}{\\subsubsection{#2}\\Cs{field#1List}}%\n"
    "\\Member{#1}{%\n"
    "\\Cs{field#1Title}\\vskip 6mm\\relax\\Cs{field#1DetailedDoc}\n"
    "\\Cs{field#1Return}\\Cs{field#1PDBlocks}\\Cs{field#1See}\\vskip 5mm\\relax}}\n"
    "\n"
    "\\def\\FileDetailed{\\fieldFileDetailedDoc\\par}\n"
    "\\def\\ClassDetailed{\\fieldClassDetailedDoc\\par}\n"
    "\n"
    "\\def\\FileSubzones{\\fieldFileTypedefs\\fieldFileVariables\\fieldFileFunctions}\n"
    "\n"
    "\\def\\ClassSubzones{%\n"
    "\\fieldClassPublicTypedefs\\fieldClassPublicMembers\\fieldClassPublicMethods\n"
    "\\fieldClassProtectedTypedefs\\fieldClassProtectedMembers\\fieldClassProtectedMethods\n"
    "\\fieldClassPrivateTypedefs\\fieldClassPrivateMembers\\fieldClassPrivateMethods}\n"
    "\n"
    "\\Member{Page}{\\subsection{\\fieldPageName}\\fieldPageDetailedDoc}\n"
    "\n"
    "\\TypedefMemberList{FileTypedef}{Typedefs}\n"
    "\\VariableMemberList{FileVariable}{Variables}\n"
    "\\FunctionMemberList{FileFunction}{Functions}\n"
    "\\Zone{File}{\\FileSubzones}{\\subsection{\\fieldFileName}\\fieldFileDetailed\\FileSubzones}\n"
    "\n"
    "\\TypedefMemberList{ClassPublicTypedef}{Public Typedefs}\n"
    "\\TypedefMemberList{ClassProtectedTypedef}{Protected Typedefs}\n"
    "\\TypedefMemberList{ClassPrivateTypedef}{Private Typedefs}\n"
    "\\VariableMemberList{ClassPublicMember}{Public Members}\n"
    "\\VariableMemberList{ClassProtectedMember}{Protected Members}\n"
    "\\VariableMemberList{ClassPrivateMember}{Private Members}\n"
    "\\FunctionMemberList{ClassPublicMethod}{Public Methods}\n"
    "\\FunctionMemberList{ClassProtectedMethod}{Protected Methods}\n"
    "\\FunctionMemberList{ClassPrivateMethod}{Private Methods}\n"
    "\\Zone{Class}{\\ClassSubzones}{\\subsection{\\fieldClassName}\\fieldClassDetailed\\ClassSubzones}\n"
    "\n"
    "\\Zone{AllPages}{\\fieldPages}{\\section{Pages}\\fieldPages}\n"
    "\\Zone{AllFiles}{\\fieldFiles}{\\section{Files}\\fieldFiles}\n"
    "\\Zone{AllClasses}{\\fieldClasses}{\\section{Classes}\\fieldClasses}\n"
    "\n"
    "\\newlength{\\oldparskip}\n"
    "\\newlength{\\oldparindent}\n"
    "\\newlength{\\oldfboxrule}\n"
    "\n"
    "\\ZoneDepth0\\relax\n"
    "\\Letcs{Mode0}1\\relax\n"
    "\n"
    "\\def\\EmitDoxyDocs{%\n"
    "\\setlength{\\oldparskip}{\\parskip}\n"
    "\\setlength{\\oldparindent}{\\parindent}\n"
    "\\setlength{\\oldfboxrule}{\\fboxrule}\n"
    "\\setlength{\\parskip}{0cm}\n"
    "\\setlength{\\parindent}{0cm}\n"
    "\\setlength{\\fboxrule}{1pt}\n"
    "\\AllPages\\AllFiles\\AllClasses\n"
    "\\setlength{\\parskip}{\\oldparskip}\n"
    "\\setlength{\\parindent}{\\oldparindent}\n"
    "\\setlength{\\fboxrule}{\\oldfboxrule}}\n";

  return true;
}

bool PerlModGenerator::generateDoxyLatexTex()
{
  QFile doxyLatexTex;
  if (!createOutputFile(doxyLatexTex, pathDoxyLatexTex))
    return false;

  FTextStream doxyLatexTexStream(&doxyLatexTex);
  doxyLatexTexStream <<
    "\\documentclass[a4paper,12pt]{article}\n"
    "\\usepackage[latin1]{inputenc}\n"
    "\\usepackage[none]{hyphenat}\n"
    "\\usepackage[T1]{fontenc}\n"
    "\\usepackage{hyperref}\n"
    "\\usepackage{times}\n"
    "\n"
    "\\input{doxyformat}\n"
    "\n"
    "\\begin{document}\n"
    "\\input{" << pathDoxyDocsTex << "}\n"
    "\\sloppy\n"
    "\\EmitDoxyDocs\n"
    "\\end{document}\n";

  return true;
}

void PerlModGenerator::generate()
{
  // + classes
  // + namespaces
  // + files
  // - packages
  // + groups
  // + related pages
  // - examples

  QDir perlModDir;
  if (!createOutputDir(perlModDir))
    return;

  bool perlmodLatex = Config_getBool(PERLMOD_LATEX);

  QCString perlModAbsPath = perlModDir.absPath().utf8();
  pathDoxyDocsPM = perlModAbsPath + "/DoxyDocs.pm";
  pathDoxyStructurePM = perlModAbsPath + "/DoxyStructure.pm";
  pathMakefile = perlModAbsPath + "/Makefile";
  pathDoxyRules = perlModAbsPath + "/doxyrules.make";

  if (perlmodLatex) {
    pathDoxyStructureTex = perlModAbsPath + "/doxystructure.tex";
    pathDoxyFormatTex = perlModAbsPath + "/doxyformat.tex";
    pathDoxyLatexTex = perlModAbsPath + "/doxylatex.tex";
    pathDoxyLatexDVI = perlModAbsPath + "/doxylatex.dvi";
    pathDoxyLatexPDF = perlModAbsPath + "/doxylatex.pdf";
    pathDoxyDocsTex = perlModAbsPath + "/doxydocs.tex";
    pathDoxyLatexPL = perlModAbsPath + "/doxylatex.pl";
    pathDoxyLatexStructurePL = perlModAbsPath + "/doxylatex-structure.pl";
  }

  if (!(generatePerlModOutput()
	&& generateDoxyStructurePM()
	&& generateMakefile()
	&& generateDoxyRules()))
    return;

  if (perlmodLatex) {
    if (!(generateDoxyLatexStructurePL()
	  && generateDoxyLatexPL()
	  && generateDoxyLatexTex()
	  && generateDoxyFormatTex()))
      return;
  }
}

void generatePerlMod()
{
  PerlModGenerator pmg(Config_getBool(PERLMOD_PRETTY));
  pmg.generate();
}

// Local Variables:
// c-basic-offset: 2
// End:

/* This elisp function for XEmacs makes Control-Z transform
   the text in the region into a valid C string.

  (global-set-key '(control z) (lambda () (interactive)
   (save-excursion
    (if (< (mark) (point)) (exchange-point-and-mark))
    (let ((start (point)) (replacers
     '(("\\\\" "\\\\\\\\")
       ("\"" "\\\\\"")
       ("\t" "\\\\t")
       ("^.*$" "\"\\&\\\\n\""))))
     (while replacers
      (while (re-search-forward (caar replacers) (mark) t)
       (replace-match (cadar replacers) t))
      (goto-char start)
      (setq replacers (cdr replacers)))))))
*/<|MERGE_RESOLUTION|>--- conflicted
+++ resolved
@@ -1830,13 +1830,9 @@
 
   m_output.openHash()
     .addFieldQuotedString("name", cd->name());
-<<<<<<< HEAD
   /* DGA: fix # #7547 Perlmod does not generate "kind" information to discriminate struct/union */
   m_output.addFieldQuotedString("kind", cd->compoundTypeString());
- 
-=======
-
->>>>>>> 63dc5b9b
+
   if (cd->baseClasses())
   {
     m_output.openList("base");
