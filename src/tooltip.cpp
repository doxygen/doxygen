/******************************************************************************
 *
 * Copyright (C) 1997-2020 by Dimitri van Heesch.
 *
 * Permission to use, copy, modify, and distribute this software and its
 * documentation under the terms of the GNU General Public License is hereby
 * granted. No representations are made about the suitability of this software
 * for any purpose. It is provided "as is" without express or implied warranty.
 * See the GNU General Public License for more details.
 *
 * Documents produced by Doxygen are derivative works derived from the
 * input used in their production; they are not affected by this license.
 *
 */

#include <map>
#include <memory>
#include <unordered_map>
#include <string>
#include <mutex>

#include "tooltip.h"
#include "definition.h"
#include "outputgen.h"
#include "util.h"
#include "filedef.h"
#include "doxygen.h"
#include "config.h"

static std::mutex                                      g_tooltipsMutex;
static std::unordered_map<int, std::set<std::string> > g_tooltipsWrittenPerFile;

class TooltipManager::Private
{
  public:
    std::map<std::string,const Definition*> tooltipInfo;
};

TooltipManager::TooltipManager() : p(std::make_unique<Private>())
{
}

TooltipManager::~TooltipManager()
{
}

static QCString escapeId(const QCString &s)
{
  QCString res=s;
  for (uint32_t i=0;i<res.length();i++) if (!isId(res[i])) res[i]='_';
  return res;
}

<<<<<<< HEAD
void TooltipManager::addTooltip(CodeOutputInterface &/* ol */,const Definition *d)
=======
void TooltipManager::addTooltip(const Definition *d)
>>>>>>> e6b37324
{
  bool sourceTooltips = Config_getBool(SOURCE_TOOLTIPS);
  if (!sourceTooltips) return;

  QCString id = d->getOutputFileBase();
  int i=id.findRev('/');
  if (i!=-1)
  {
    id = id.right(id.length()-i-1); // strip path (for CREATE_SUBDIRS=YES)
  }
  // In case an extension is present translate this extension to something understood by the tooltip handler
  // otherwise extend t with a translated htmlFileExtension.
  QCString currentExtension = getFileNameExtension(id);
  if (currentExtension.isEmpty())
  {
    id += escapeId(Doxygen::htmlFileExtension);
  }
  else
  {
    id = stripExtensionGeneral(id,currentExtension) + escapeId(currentExtension);
  }

  QCString anc = d->anchor();
  if (!anc.isEmpty())
  {
    id+="_"+anc;
  }
  id = "a" + id;
  p->tooltipInfo.insert(std::make_pair(id.str(),d));
  //printf("%p: addTooltip(%s)\n",this,id.data());
}

void TooltipManager::writeTooltips(CodeOutputInterface &ol)
{
  // critical section
  std::lock_guard<std::mutex> lock(g_tooltipsMutex);

  int id = ol.id();
  auto it = g_tooltipsWrittenPerFile.find(id);
  if (it==g_tooltipsWrittenPerFile.end()) // new file
  {
    it = g_tooltipsWrittenPerFile.insert(std::make_pair(id,std::set<std::string>())).first;
  }

  for (const auto &kv : p->tooltipInfo)
  {
    bool written = it->second.find(kv.first)!=it->second.end();
    if (!written) // only write tooltips once
    {
      //printf("%p: writeTooltips(%s) ol=%d\n",this,kv.first.c_str(),ol.id());
      const Definition *d = kv.second;
      DocLinkInfo docInfo;
      docInfo.name   = d->qualifiedName();
      docInfo.ref    = d->getReference();
      docInfo.url    = d->getOutputFileBase();
      docInfo.anchor = d->anchor();
      SourceLinkInfo defInfo;
      if (d->getBodyDef() && d->getStartBodyLine()!=-1)
      {
        defInfo.file    = d->getBodyDef()->name();
        defInfo.line    = d->getStartBodyLine();
        defInfo.url     = d->getSourceFileBase();
        defInfo.anchor  = d->getSourceAnchor();
      }
      SourceLinkInfo declInfo; // TODO: fill in...
      QCString decl;
      if (d->definitionType()==Definition::TypeMember)
      {
        const MemberDef *md = toMemberDef(d);
        if (!md->isAnonymous())
        {
          decl = md->declaration();
        }
      }
      ol.writeTooltip(kv.first.c_str(),    // id
          docInfo,                         // symName
          decl,                            // decl
          d->briefDescriptionAsTooltip(),  // desc
          defInfo,
          declInfo
          );
      it->second.insert(kv.first); // remember we wrote this tooltip for the given file id
    }
  }
}
<|MERGE_RESOLUTION|>--- conflicted
+++ resolved
@@ -51,11 +51,7 @@
   return res;
 }
 
-<<<<<<< HEAD
-void TooltipManager::addTooltip(CodeOutputInterface &/* ol */,const Definition *d)
-=======
 void TooltipManager::addTooltip(const Definition *d)
->>>>>>> e6b37324
 {
   bool sourceTooltips = Config_getBool(SOURCE_TOOLTIPS);
   if (!sourceTooltips) return;
