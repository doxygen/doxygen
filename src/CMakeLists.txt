--- conflicted
+++ resolved
@@ -439,7 +439,6 @@
     )
 endif()
 
-<<<<<<< HEAD
 #if(APPLE)
 #    message(STATUS "Building for macOS: Adding alternative libraries")
 #    find_library(Intl_LIBRARY NAMES intl)
@@ -448,8 +447,6 @@
 #    target_link_libraries(doxygen PRIVATE ${Intl_LIBRARY})
 #endif()
 
-=======
->>>>>>> 2bdd3ba3
 set_project_warnings(doxycfg)
 set_project_warnings(doxymain)
 set_project_warnings(doxygen)
