# vim:ts=4:sw=4:expandtab:autoindent:

include_directories(
    ${CMAKE_SOURCE_DIR}/qtools
    ${CMAKE_SOURCE_DIR}/libmd5
<<<<<<< HEAD
    ${CMAKE_SOURCE_DIR}/liblodepng
    ${CMAKE_SOURCE_DIR}/libmscgen
    ${CMAKE_SOURCE_DIR}/vhdlparser
=======
    ${CMAKE_SOURCE_DIR}/libversion
    ${CMAKE_SOURCE_DIR}/vhdlparser/
>>>>>>> cb1ef441
    ${CMAKE_SOURCE_DIR}/src
    ${CLANG_INCLUDEDIR}
    ${GENERATED_SRC}
)


file(MAKE_DIRECTORY ${GENERATED_SRC})
file(GLOB LANGUAGE_FILES "${CMAKE_SOURCE_DIR}/src/translator_??.h")

# instead of increasebuffer.py
add_definitions(-DYY_BUF_SIZE=${enlarge_lex_buffers} -DYY_READ_BUF_SIZE=${enlarge_lex_buffers})

# generate settings.h
file(GENERATE OUTPUT ${GENERATED_SRC}/settings.h
CONTENT "#ifndef SETTINGS_H
#define SETTINGS_H
#define USE_SQLITE3 ${sqlite3}
#define USE_LIBCLANG ${clang}
#define IS_SUPPORTED(x) \\
  ((USE_SQLITE3  && strcmp(\"USE_SQLITE3\",(x))==0)  || \\
   (USE_LIBCLANG && strcmp(\"USE_LIBCLANG\",(x))==0) || \\
  0)
#endif" )
set_source_files_properties(${GENERATED_SRC}/settings.h PROPERTIES GENERATED 1)


# configvalues.h
add_custom_command(
    COMMAND ${PYTHON_EXECUTABLE} ${CMAKE_SOURCE_DIR}/src/configgen.py -maph ${CMAKE_SOURCE_DIR}/src/config.xml > ${GENERATED_SRC}/configvalues.h
    DEPENDS ${CMAKE_SOURCE_DIR}/src/config.xml ${CMAKE_SOURCE_DIR}/src/configgen.py
    OUTPUT ${GENERATED_SRC}/configvalues.h
)
set_source_files_properties(${GENERATED_SRC}/configvalues.h PROPERTIES GENERATED 1)
add_custom_target(
    generate_configvalues_header
    DEPENDS ${GENERATED_SRC}/configvalues.h
)

# configvalues.cpp
add_custom_command(
    COMMAND ${PYTHON_EXECUTABLE} ${CMAKE_SOURCE_DIR}/src/configgen.py -maps ${CMAKE_SOURCE_DIR}/src/config.xml > ${GENERATED_SRC}/configvalues.cpp
    DEPENDS ${CMAKE_SOURCE_DIR}/src/config.xml ${CMAKE_SOURCE_DIR}/src/configgen.py
    OUTPUT ${GENERATED_SRC}/configvalues.cpp
)
set_source_files_properties(${GENERATED_SRC}/configvalues.cpp PROPERTIES GENERATED 1)

# configoptions.cpp
add_custom_command(
    COMMAND ${PYTHON_EXECUTABLE} ${CMAKE_SOURCE_DIR}/src/configgen.py -cpp ${CMAKE_SOURCE_DIR}/src/config.xml > ${GENERATED_SRC}/configoptions.cpp
    DEPENDS ${CMAKE_SOURCE_DIR}/src/config.xml ${CMAKE_SOURCE_DIR}/src/configgen.py
    OUTPUT ${GENERATED_SRC}/configoptions.cpp
)
set_source_files_properties(${GENERATED_SRC}/configoptions.cpp PROPERTIES GENERATED 1)


# ce_parse.h
add_custom_command(
    COMMAND ${BISON_EXECUTABLE} -l -d -p ce_parsexpYY ${CMAKE_SOURCE_DIR}/src/constexp.y -o ce_parse.c
    DEPENDS ${CMAKE_SOURCE_DIR}/src/constexp.y
    OUTPUT ${GENERATED_SRC}/ce_parse.h
    WORKING_DIRECTORY ${GENERATED_SRC}
)
set_source_files_properties(${GENERATED_SRC}/ce_parse.h PROPERTIES GENERATED 1)

# lang_cfg.h
add_custom_command(
    COMMENT  "Generating ${GENERATED_SRC}/lang_cfg.h"
    COMMAND ${CMAKE_COMMAND} -P ${CMAKE_SOURCE_DIR}/cmake/lang_cfg.cmake ${GENERATED_SRC}/lang_cfg.h ${LANG_CODES}
    DEPENDS ${LANGUAGE_FILES}
    OUTPUT ${GENERATED_SRC}/lang_cfg.h
)
set_source_files_properties(${GENERATED_SRC}/lang_cfg.h PROPERTIES GENERATED 1)

# all resource files
file(GLOB RESOURCES ${CMAKE_SOURCE_DIR}/templates/*/*)

# resources.cpp
add_custom_command(
    COMMENT  "Generating ${GENERATED_SRC}/resources.cpp"
    COMMAND ${PYTHON_EXECUTABLE} ${CMAKE_SOURCE_DIR}/src/res2cc_cmd.py ${CMAKE_SOURCE_DIR}/templates ${GENERATED_SRC}/resources.cpp
    DEPENDS ${RESOURCES}
    OUTPUT ${GENERATED_SRC}/resources.cpp
)
set_source_files_properties(${GENERATED_SRC}/resources.cpp PROPERTIES GENERATED 1)

# layout_default.xml
add_custom_command(
    COMMAND ${PYTHON_EXECUTABLE} ${CMAKE_SOURCE_DIR}/src/to_c_cmd.py < ${CMAKE_SOURCE_DIR}/src/layout_default.xml > ${GENERATED_SRC}/layout_default.xml.h
    DEPENDS ${CMAKE_SOURCE_DIR}/src/layout_default.xml
    OUTPUT  ${GENERATED_SRC}/layout_default.xml.h
)
set_source_files_properties(${GENERATED_SRC}/layout_default.xml.h PROPERTIES GENERATED 1)

# Targets for flex/bison   generated files
FLEX_TARGET(scanner        scanner.l        ${GENERATED_SRC}/scanner.cpp        COMPILE_FLAGS "${LEX_FLAGS}")
FLEX_TARGET(code           code.l           ${GENERATED_SRC}/code.cpp           COMPILE_FLAGS "${LEX_FLAGS}")
FLEX_TARGET(pyscanner      pyscanner.l      ${GENERATED_SRC}/pyscanner.cpp      COMPILE_FLAGS "${LEX_FLAGS}")
FLEX_TARGET(pycode         pycode.l         ${GENERATED_SRC}/pycode.cpp         COMPILE_FLAGS "${LEX_FLAGS}")
FLEX_TARGET(fortranscanner fortranscanner.l ${GENERATED_SRC}/fortranscanner.cpp COMPILE_FLAGS "${LEX_FLAGS}")
FLEX_TARGET(fortrancode    fortrancode.l    ${GENERATED_SRC}/fortrancode.cpp    COMPILE_FLAGS "${LEX_FLAGS}")
FLEX_TARGET(vhdlcode       vhdlcode.l       ${GENERATED_SRC}/vhdlcode.cpp       COMPILE_FLAGS "${LEX_FLAGS}")
FLEX_TARGET(tclscanner     tclscanner.l     ${GENERATED_SRC}/tclscanner.cpp     COMPILE_FLAGS "${LEX_FLAGS}")
FLEX_TARGET(pre            pre.l            ${GENERATED_SRC}/pre.cpp            COMPILE_FLAGS "${LEX_FLAGS}")
FLEX_TARGET(declinfo       declinfo.l       ${GENERATED_SRC}/declinfo.cpp       COMPILE_FLAGS "${LEX_FLAGS}")
FLEX_TARGET(defargs        defargs.l        ${GENERATED_SRC}/defargs.cpp        COMPILE_FLAGS "${LEX_FLAGS}")
FLEX_TARGET(doctokenizer   doctokenizer.l   ${GENERATED_SRC}/doctokenizer.cpp   COMPILE_FLAGS "${LEX_FLAGS}")
FLEX_TARGET(commentcnv     commentcnv.l     ${GENERATED_SRC}/commentcnv.cpp     COMPILE_FLAGS "${LEX_FLAGS}")
FLEX_TARGET(commentscan    commentscan.l    ${GENERATED_SRC}/commentscan.cpp    COMPILE_FLAGS "${LEX_FLAGS}")
FLEX_TARGET(constexp       constexp.l       ${GENERATED_SRC}/constexp.cpp       COMPILE_FLAGS "${LEX_FLAGS}")
FLEX_TARGET(xmlcode        xmlcode.l        ${GENERATED_SRC}/xmlcode.cpp        COMPILE_FLAGS "${LEX_FLAGS}")
FLEX_TARGET(sqlcode        sqlcode.l        ${GENERATED_SRC}/sqlcode.cpp        COMPILE_FLAGS "${LEX_FLAGS}")
FLEX_TARGET(configimpl     configimpl.l     ${GENERATED_SRC}/configimpl.cpp     COMPILE_FLAGS "${LEX_FLAGS}")

BISON_TARGET(constexp      constexp.y       ${GENERATED_SRC}/ce_parse.cpp       COMPILE_FLAGS "${YACC_FLAGS}")

add_library(doxycfg STATIC
    ${GENERATED_SRC}/lang_cfg.h
    ${GENERATED_SRC}/configvalues.h
    ${GENERATED_SRC}/configimpl.cpp
    ${GENERATED_SRC}/configoptions.cpp
    ${GENERATED_SRC}/configvalues.cpp
    portable.cpp
    portable_c.c
)

add_library(_doxygen STATIC
    # custom generated files
    ${GENERATED_SRC}/lang_cfg.h
    ${GENERATED_SRC}/settings.h
    ${GENERATED_SRC}/layout_default.xml.h
    ${GENERATED_SRC}/ce_parse.h
    ${GENERATED_SRC}/configvalues.h
    ${GENERATED_SRC}/resources.cpp
    # generated by flex/bison
    ${GENERATED_SRC}/scanner.cpp
    ${GENERATED_SRC}/code.cpp
    ${GENERATED_SRC}/pyscanner.cpp
    ${GENERATED_SRC}/pycode.cpp
    ${GENERATED_SRC}/fortranscanner.cpp
    ${GENERATED_SRC}/fortrancode.cpp
    ${GENERATED_SRC}/vhdlcode.cpp
    ${GENERATED_SRC}/tclscanner.cpp
    ${GENERATED_SRC}/pre.cpp
    ${GENERATED_SRC}/declinfo.cpp
    ${GENERATED_SRC}/defargs.cpp
    ${GENERATED_SRC}/doctokenizer.cpp
    ${GENERATED_SRC}/commentcnv.cpp
    ${GENERATED_SRC}/commentscan.cpp
    ${GENERATED_SRC}/constexp.cpp
    ${GENERATED_SRC}/xmlcode.cpp
    ${GENERATED_SRC}/sqlcode.cpp
    #
    ${GENERATED_SRC}/ce_parse.cpp
    #
    plantuml.cpp
    arguments.cpp
    cite.cpp
    clangparser.cpp
    fileparser.cpp
    classdef.cpp
    classlist.cpp
    cmdmapper.cpp
    condparser.cpp
    context.cpp
    cppvalue.cpp
    debug.cpp
    defgen.cpp
    define.cpp
    definition.cpp
    diagram.cpp
    dirdef.cpp
    docparser.cpp
    docsets.cpp
    dot.cpp
	dotcallgraph.cpp
	dotclassgraph.cpp
	dotdirdeps.cpp
	dotfilepatcher.cpp
    dotgfxhierarchytable.cpp
    dotgraph.cpp
	dotgroupcollaboration.cpp
	dotincldepgraph.cpp
    dotnode.cpp
	dotrunner.cpp
    doxygen.cpp
    eclipsehelp.cpp
    emoji.cpp
    entry.cpp
    filedef.cpp
    filename.cpp
    formula.cpp
    ftextstream.cpp
    ftvhelp.cpp
    groupdef.cpp
    htags.cpp
    htmldocvisitor.cpp
    htmlentity.cpp
    resourcemgr.cpp
    htmlgen.cpp
    htmlhelp.cpp
    image.cpp
    index.cpp
    language.cpp
    latexdocvisitor.cpp
    latexgen.cpp
    layout.cpp
    mandocvisitor.cpp
    mangen.cpp
    sqlite3gen.cpp
    markdown.cpp
    memberdef.cpp
    membergroup.cpp
    memberlist.cpp
    membername.cpp
    message.cpp
    msc.cpp
    dia.cpp
    namespacedef.cpp
    objcache.cpp
    outputgen.cpp
    outputlist.cpp
    pagedef.cpp
    perlmodgen.cpp
    qhp.cpp
    qhpxmlwriter.cpp
    reflist.cpp
    rtfdocvisitor.cpp
    rtfgen.cpp
    rtfstyle.cpp
    searchindex.cpp
    tagreader.cpp
    template.cpp
    textdocvisitor.cpp
    tooltip.cpp
    util.cpp
    vhdldocgen.cpp
    vhdljjparser.cpp
    xmldocvisitor.cpp
    xmlgen.cpp
    docbookvisitor.cpp
    docbookgen.cpp
    docgroup.cpp
)

add_executable(doxygen main.cpp)

if (use_libclang)
    find_package(LLVM REQUIRED CONFIG)
    find_package(Clang REQUIRED CONFIG)
    if (CMAKE_CXX_COMPILER_ID STREQUAL "Clang")
        cmake_minimum_required(VERSION 3.1)
        target_compile_features(_doxygen PRIVATE cxx_alignof)
        target_compile_features(doxygen PRIVATE cxx_alignof)
        target_compile_options(_doxygen PRIVATE -stdlib=libc++)
        target_compile_options(doxygen PRIVATE -stdlib=libc++)
    elseif (CMAKE_CXX_COMPILER_ID STREQUAL "GNU")
        target_compile_options(_doxygen PRIVATE -std=c++11)
        target_compile_options(doxygen PRIVATE -std=c++11)
    endif()
    include_directories(${LLVM_INCLUDE_DIRS})
    add_definitions(${LLVM_DEFINITIONS})
    llvm_map_components_to_libnames(llvm_libs support core option)
    target_compile_definitions(doxygen PRIVATE ${LLVM_DEFINITIONS})
    set(CLANG_LIBS libclang clangTooling ${llvm_libs})
endif()

target_link_libraries(doxygen
    _doxygen
    doxycfg
    qtools
    md5
<<<<<<< HEAD
    lodepng
    mscgen
=======
    version
>>>>>>> cb1ef441
    vhdlparser
    ${SQLITE3_LIBRARIES}
    ${ICONV_LIBRARIES}
    ${CMAKE_THREAD_LIBS_INIT}
    ${EXTRA_LIBS}
    ${CLANG_LIBS}
)

install(TARGETS doxygen DESTINATION bin)<|MERGE_RESOLUTION|>--- conflicted
+++ resolved
@@ -3,14 +3,10 @@
 include_directories(
     ${CMAKE_SOURCE_DIR}/qtools
     ${CMAKE_SOURCE_DIR}/libmd5
-<<<<<<< HEAD
     ${CMAKE_SOURCE_DIR}/liblodepng
     ${CMAKE_SOURCE_DIR}/libmscgen
+    ${CMAKE_SOURCE_DIR}/libversion
     ${CMAKE_SOURCE_DIR}/vhdlparser
-=======
-    ${CMAKE_SOURCE_DIR}/libversion
-    ${CMAKE_SOURCE_DIR}/vhdlparser/
->>>>>>> cb1ef441
     ${CMAKE_SOURCE_DIR}/src
     ${CLANG_INCLUDEDIR}
     ${GENERATED_SRC}
@@ -282,12 +278,9 @@
     doxycfg
     qtools
     md5
-<<<<<<< HEAD
     lodepng
     mscgen
-=======
     version
->>>>>>> cb1ef441
     vhdlparser
     ${SQLITE3_LIBRARIES}
     ${ICONV_LIBRARIES}
