--- conflicted
+++ resolved
@@ -444,22 +444,23 @@
         ${PROJECT_SOURCE_DIR}/gettext/lib/iconv.lib
         ${PROJECT_SOURCE_DIR}/gettext/lib/intl.lib
     )
-<<<<<<< HEAD
-elseif(UNIX)
+endif()
+
+if(UNIX)
     message(STATUS "Building for Linux: Adding alternative libraries")
     target_link_libraries(doxygen PRIVATE
         iconv
         intl
         pthread
     )
-else()
+endif()
+
+if(APPLE)
     message(STATUS "Building for macOS: Adding alternative libraries")
     find_library(Intl_LIBRARY NAMES intl)
     find_path(Intl_INCLUDE_DIR NAMES libintl.h)
     target_include_directories(doxygen PRIVATE ${Intl_INCLUDE_DIR})
     target_link_libraries(doxygen PRIVATE ${Intl_LIBRARY})
-=======
->>>>>>> 936e68f4
 endif()
 
 set_project_warnings(doxycfg)
