# vim:ts=4:sw=4:expandtab:autoindent:

include_directories(
    ${CMAKE_SOURCE_DIR}/qtools
    ${CMAKE_SOURCE_DIR}/libmd5
    ${CMAKE_SOURCE_DIR}/liblodepng
    ${CMAKE_SOURCE_DIR}/libmscgen
    ${CMAKE_SOURCE_DIR}/libversion
    ${CMAKE_SOURCE_DIR}/vhdlparser
    ${CMAKE_SOURCE_DIR}/src
    ${CLANG_INCLUDEDIR}
    ${GENERATED_SRC}
)


file(MAKE_DIRECTORY ${GENERATED_SRC})
file(GLOB LANGUAGE_FILES "${CMAKE_CURRENT_LIST_DIR}/translator_??.h")

# instead of increasebuffer.py
add_definitions(-DYY_BUF_SIZE=${enlarge_lex_buffers} -DYY_READ_BUF_SIZE=${enlarge_lex_buffers})

# generate settings.h
file(GENERATE OUTPUT ${GENERATED_SRC}/settings.h
CONTENT "#ifndef SETTINGS_H
#define SETTINGS_H
#define USE_SQLITE3 ${sqlite3}
#define USE_LIBCLANG ${clang}
#define IS_SUPPORTED(x) \\
  ((USE_SQLITE3  && strcmp(\"USE_SQLITE3\",(x))==0)  || \\
   (USE_LIBCLANG && strcmp(\"USE_LIBCLANG\",(x))==0) || \\
  0)
#endif" )
set_source_files_properties(${GENERATED_SRC}/settings.h PROPERTIES GENERATED 1)


# configvalues.h
add_custom_command(
    COMMAND ${PYTHON_EXECUTABLE} ${CMAKE_CURRENT_LIST_DIR}/configgen.py -maph ${CMAKE_CURRENT_LIST_DIR}/config.xml > ${GENERATED_SRC}/configvalues.h
    DEPENDS ${CMAKE_CURRENT_LIST_DIR}/config.xml ${CMAKE_CURRENT_LIST_DIR}/configgen.py
    OUTPUT ${GENERATED_SRC}/configvalues.h
)
set_source_files_properties(${GENERATED_SRC}/configvalues.h PROPERTIES GENERATED 1)
add_custom_target(
    generate_configvalues_header
    DEPENDS ${GENERATED_SRC}/configvalues.h
)

# configvalues.cpp
add_custom_command(
    COMMAND ${PYTHON_EXECUTABLE} ${CMAKE_CURRENT_LIST_DIR}/configgen.py -maps ${CMAKE_CURRENT_LIST_DIR}/config.xml > ${GENERATED_SRC}/configvalues.cpp
    DEPENDS ${CMAKE_CURRENT_LIST_DIR}/config.xml ${CMAKE_CURRENT_LIST_DIR}/configgen.py
    OUTPUT ${GENERATED_SRC}/configvalues.cpp
)
set_source_files_properties(${GENERATED_SRC}/configvalues.cpp PROPERTIES GENERATED 1)

# configoptions.cpp
add_custom_command(
    COMMAND ${PYTHON_EXECUTABLE} ${CMAKE_CURRENT_LIST_DIR}/configgen.py -cpp ${CMAKE_CURRENT_LIST_DIR}/config.xml > ${GENERATED_SRC}/configoptions.cpp
    DEPENDS ${CMAKE_CURRENT_LIST_DIR}/config.xml ${CMAKE_CURRENT_LIST_DIR}/configgen.py
    OUTPUT ${GENERATED_SRC}/configoptions.cpp
)
set_source_files_properties(${GENERATED_SRC}/configoptions.cpp PROPERTIES GENERATED 1)


# ce_parse.h
add_custom_command(
    COMMAND ${BISON_EXECUTABLE} -l -d -p ce_parsexpYY ${CMAKE_CURRENT_LIST_DIR}/constexp.y -o ce_parse.c
    DEPENDS ${CMAKE_CURRENT_LIST_DIR}/constexp.y
    OUTPUT ${GENERATED_SRC}/ce_parse.h
    WORKING_DIRECTORY ${GENERATED_SRC}
)
set_source_files_properties(${GENERATED_SRC}/ce_parse.h PROPERTIES GENERATED 1)

# lang_cfg.h
add_custom_command(
    COMMENT  "Generating ${GENERATED_SRC}/lang_cfg.h"
    COMMAND ${CMAKE_COMMAND} -P ${CMAKE_SOURCE_DIR}/cmake/lang_cfg.cmake ${GENERATED_SRC}/lang_cfg.h ${LANG_CODES}
    DEPENDS ${LANGUAGE_FILES}
    OUTPUT ${GENERATED_SRC}/lang_cfg.h
)
set_source_files_properties(${GENERATED_SRC}/lang_cfg.h PROPERTIES GENERATED 1)

# all resource files
file(GLOB RESOURCES ${CMAKE_SOURCE_DIR}/templates/*/*)

# resources.cpp
add_custom_command(
    COMMENT  "Generating ${GENERATED_SRC}/resources.cpp"
    COMMAND ${PYTHON_EXECUTABLE} ${CMAKE_CURRENT_LIST_DIR}/res2cc_cmd.py ${CMAKE_SOURCE_DIR}/templates ${GENERATED_SRC}/resources.cpp
    DEPENDS ${RESOURCES}
    OUTPUT ${GENERATED_SRC}/resources.cpp
)
set_source_files_properties(${GENERATED_SRC}/resources.cpp PROPERTIES GENERATED 1)

# layout_default.xml
add_custom_command(
    COMMAND ${PYTHON_EXECUTABLE} ${CMAKE_CURRENT_LIST_DIR}/to_c_cmd.py < ${CMAKE_CURRENT_LIST_DIR}/layout_default.xml > ${GENERATED_SRC}/layout_default.xml.h
    DEPENDS ${CMAKE_CURRENT_LIST_DIR}/layout_default.xml
    OUTPUT  ${GENERATED_SRC}/layout_default.xml.h
)
set_source_files_properties(${GENERATED_SRC}/layout_default.xml.h PROPERTIES GENERATED 1)

set(LEX_FILES scanner 
    code
    pyscanner
    pycode
    fortranscanner
    fortrancode
    vhdlcode
    pre
    declinfo
    defargs
    doctokenizer
    commentcnv
    commentscan
    constexp
    xmlcode
    sqlcode
    configimpl)

# unfortunately ${LEX_FILES_H} and ${LEX_FILES_CPP} don't work in older versions of CMake (like 3.6.2) for add_library
foreach(lex_file ${LEX_FILES})
    set(LEX_FILES_H ${LEX_FILES_H} " " ${GENERATED_SRC}/${lex_file}.l.h CACHE INTERNAL "Stores generated files")
    set(LEX_FILES_CPP ${LEX_FILES_CPP} " " ${GENERATED_SRC}/${lex_file}.cpp CACHE INTERNAL "Stores generated files")
    add_custom_command(
        COMMAND ${PYTHON_EXECUTABLE} ${CMAKE_CURRENT_LIST_DIR}/scan_states.py ${CMAKE_CURRENT_LIST_DIR}/${lex_file}.l > ${GENERATED_SRC}/${lex_file}.l.h
        DEPENDS ${CMAKE_CURRENT_LIST_DIR}/scan_states.py ${CMAKE_CURRENT_LIST_DIR}/${lex_file}.l
        OUTPUT  ${GENERATED_SRC}/${lex_file}.l.h
    )
    set_source_files_properties(${GENERATED_SRC}/${lex_file}.l.h PROPERTIES GENERATED 1)
    # for code coverage we need the flex sources in the build src directory
    add_custom_command(
        COMMAND ${CMAKE_COMMAND} -E copy ${CMAKE_SOURCE_DIR}/src/${lex_file}.l ${CMAKE_BINARY_DIR}/src/${lex_file}.l
        DEPENDS ${CMAKE_SOURCE_DIR}/src/${lex_file}.l
        OUTPUT  ${CMAKE_BINARY_DIR}/src/${lex_file}.l
    )

<<<<<<< HEAD
    FLEX_TARGET(${lex_file}        ${CMAKE_CURRENT_LIST_DIR}/${lex_file}.l        ${GENERATED_SRC}/${lex_file}.cpp        COMPILE_FLAGS "${LEX_FLAGS}")
endforeach()


BISON_TARGET(constexp      ${CMAKE_CURRENT_LIST_DIR}/constexp.y       ${GENERATED_SRC}/ce_parse.cpp       COMPILE_FLAGS "${YACC_FLAGS}")
=======
    FLEX_TARGET(${lex_file}
                ${lex_file}.l
                ${GENERATED_SRC}/${lex_file}.cpp
                COMPILE_FLAGS "${LEX_FLAGS}")
endforeach()


BISON_TARGET(constexp
             constexp.y
             ${GENERATED_SRC}/ce_parse.cpp
             COMPILE_FLAGS "${YACC_FLAGS}")

add_custom_command(
    COMMAND ${CMAKE_COMMAND} -E copy ${CMAKE_SOURCE_DIR}/src/constexp.y ${CMAKE_BINARY_DIR}/src
    DEPENDS ${CMAKE_SOURCE_DIR}/src/constexp.y
    OUTPUT  ${CMAKE_BINARY_DIR}/src/constexp.y
)
>>>>>>> 5222bfb6

add_library(doxycfg STATIC
    ${GENERATED_SRC}/lang_cfg.h
    ${GENERATED_SRC}/configvalues.h
    ${GENERATED_SRC}/configimpl.cpp
    ${GENERATED_SRC}/configimpl.l.h
    ${GENERATED_SRC}/configoptions.cpp
    ${GENERATED_SRC}/configvalues.cpp
    ${GENERATED_SRC}/settings.h
    portable.cpp
    portable_c.c
    ftextstream.cpp
    message.cpp
    debug.cpp
)
add_sanitizers(doxycfg)

add_library(doxymain STATIC
    # generated for/by flex/bison
    #${LEX_FILES_H} #unfortunately doesn't work in older versions of CMake (like 3.6.2)
    #${LEX_FILES_CPP} #unfortunately doesn't work in older versions of CMake (like 3.6.2)
    ${GENERATED_SRC}/code.l.h
    ${GENERATED_SRC}/commentcnv.l.h
    ${GENERATED_SRC}/commentscan.l.h
    ${GENERATED_SRC}/constexp.cpp
    ${GENERATED_SRC}/constexp.l.h
    ${GENERATED_SRC}/declinfo.l.h
    ${GENERATED_SRC}/defargs.l.h
    ${GENERATED_SRC}/doctokenizer.l.h
    ${GENERATED_SRC}/fortrancode.l.h
    ${GENERATED_SRC}/fortranscanner.l.h
    ${GENERATED_SRC}/pre.l.h
    ${GENERATED_SRC}/pycode.l.h
    ${GENERATED_SRC}/pyscanner.l.h
    ${GENERATED_SRC}/scanner.l.h
    ${GENERATED_SRC}/sqlcode.l.h
    ${GENERATED_SRC}/vhdlcode.l.h
    ${GENERATED_SRC}/xmlcode.l.h
    ${GENERATED_SRC}/code.cpp
    ${GENERATED_SRC}/commentcnv.cpp
    ${GENERATED_SRC}/commentscan.cpp
    ${GENERATED_SRC}/declinfo.cpp
    ${GENERATED_SRC}/defargs.cpp
    ${GENERATED_SRC}/doctokenizer.cpp
    ${GENERATED_SRC}/fortrancode.cpp
    ${GENERATED_SRC}/fortranscanner.cpp
    ${GENERATED_SRC}/pre.cpp
    ${GENERATED_SRC}/pycode.cpp
    ${GENERATED_SRC}/pyscanner.cpp
    ${GENERATED_SRC}/scanner.cpp
    ${GENERATED_SRC}/sqlcode.cpp
    ${GENERATED_SRC}/vhdlcode.cpp
    ${GENERATED_SRC}/xmlcode.cpp
    #
    ${GENERATED_SRC}/ce_parse.cpp
    # custom generated files
    ${GENERATED_SRC}/lang_cfg.h
    ${GENERATED_SRC}/layout_default.xml.h
    ${GENERATED_SRC}/ce_parse.h
    ${GENERATED_SRC}/resources.cpp
    #
    arguments.cpp
    cite.cpp
    clangparser.cpp
    classdef.cpp
    classlist.cpp
    cmdmapper.cpp
    condparser.cpp
    context.cpp
    cppvalue.cpp
    defgen.cpp
    definition.cpp
    dia.cpp
    diagram.cpp
    dirdef.cpp
    docbookgen.cpp
    docbookvisitor.cpp
    docgroup.cpp
    docparser.cpp
    docsets.cpp
    dot.cpp
    dotcallgraph.cpp
    dotclassgraph.cpp
    dotdirdeps.cpp
    dotfilepatcher.cpp
    dotgfxhierarchytable.cpp
    dotgraph.cpp
    dotgroupcollaboration.cpp
    dotincldepgraph.cpp
    dotlegendgraph.cpp
    dotnode.cpp
    dotrunner.cpp
    doxygen.cpp
    eclipsehelp.cpp
    emoji.cpp
    entry.cpp
    filedef.cpp
    fileparser.cpp
    formula.cpp
    ftvhelp.cpp
    groupdef.cpp
    htags.cpp
    htmldocvisitor.cpp
    htmlentity.cpp
    htmlgen.cpp
    htmlhelp.cpp
    image.cpp
    index.cpp
    language.cpp
    latexdocvisitor.cpp
    latexgen.cpp
    layout.cpp
    mandocvisitor.cpp
    mangen.cpp
    markdown.cpp
    memberdef.cpp
    membergroup.cpp
    memberlist.cpp
    msc.cpp
    namespacedef.cpp
    outputgen.cpp
    outputlist.cpp
    pagedef.cpp
    perlmodgen.cpp
    plantuml.cpp
    qhp.cpp
    qhpxmlwriter.cpp
    reflist.cpp
    resourcemgr.cpp
    rtfdocvisitor.cpp
    rtfgen.cpp
    rtfstyle.cpp
    searchindex.cpp
    sqlite3gen.cpp
    stlsupport.cpp
    tagreader.cpp
    template.cpp
    textdocvisitor.cpp
    tooltip.cpp
    util.cpp
    vhdldocgen.cpp
    vhdljjparser.cpp
    xmldocvisitor.cpp
    xmlgen.cpp
)
add_sanitizers(doxymain)

# LLVM/clang headers give a lot of warnings with -Wshadow and -Wcast-align so we disable them for
# the one file that includes them

if (NOT MSVC)
set_source_files_properties(clangparser.cpp PROPERTIES COMPILE_FLAGS "-Wno-shadow -Wno-cast-align")
endif()

##foreach(lex_file ${LEX_FILES})
##add_library(doxymain STATIC ${GENERATED_SRC}/${lex_file}.l.h)
##endforeach()

add_executable(doxygen
    main.cpp
)
add_sanitizers(doxygen)

if (use_libclang)
    find_package(LLVM REQUIRED CONFIG)
    find_package(Clang REQUIRED CONFIG)
    if (CMAKE_CXX_COMPILER_ID STREQUAL "Clang")
        cmake_minimum_required(VERSION 3.1)
        target_compile_features(doxymain PRIVATE cxx_alignof)
        target_compile_features(doxygen PRIVATE cxx_alignof)
        target_compile_options(doxymain PRIVATE -stdlib=libc++)
        target_compile_options(doxygen PRIVATE -stdlib=libc++)
    elseif (CMAKE_CXX_COMPILER_ID STREQUAL "GNU")
        target_compile_options(doxymain PRIVATE -std=c++11)
        target_compile_options(doxygen PRIVATE -std=c++11)
    endif()
    include_directories(${LLVM_INCLUDE_DIRS})
    add_definitions(${LLVM_DEFINITIONS})
    llvm_map_components_to_libnames(llvm_libs support core option)
    target_compile_definitions(doxygen PRIVATE ${LLVM_DEFINITIONS})
    set(CLANG_LIBS libclang clangTooling ${llvm_libs})
endif()

target_link_libraries(doxygen
    doxymain
    doxycfg
    qtools
    md5
    lodepng
    mscgen
    doxygen_version
    vhdlparser
    ${SQLITE3_LIBRARIES}
    ${ICONV_LIBRARIES}
    ${CMAKE_THREAD_LIBS_INIT}
    ${EXTRA_LIBS}
    ${CLANG_LIBS}
    ${COVERAGE_LINKER_FLAGS}
    ${DOXYGEN_EXTRA_LINK_OPTIONS}
)

set_project_warnings(doxycfg)
set_project_warnings(doxymain)
set_project_warnings(doxygen)

set_project_coverage(qtools)
set_project_coverage(doxycfg)
set_project_coverage(doxymain)
set_project_coverage(doxygen)


install(TARGETS doxygen DESTINATION bin)
<|MERGE_RESOLUTION|>--- conflicted
+++ resolved
@@ -135,22 +135,15 @@
         OUTPUT  ${CMAKE_BINARY_DIR}/src/${lex_file}.l
     )
 
-<<<<<<< HEAD
-    FLEX_TARGET(${lex_file}        ${CMAKE_CURRENT_LIST_DIR}/${lex_file}.l        ${GENERATED_SRC}/${lex_file}.cpp        COMPILE_FLAGS "${LEX_FLAGS}")
-endforeach()
-
-
-BISON_TARGET(constexp      ${CMAKE_CURRENT_LIST_DIR}/constexp.y       ${GENERATED_SRC}/ce_parse.cpp       COMPILE_FLAGS "${YACC_FLAGS}")
-=======
     FLEX_TARGET(${lex_file}
-                ${lex_file}.l
+                ${CMAKE_CURRENT_LIST_DIR}/${lex_file}.l
                 ${GENERATED_SRC}/${lex_file}.cpp
                 COMPILE_FLAGS "${LEX_FLAGS}")
 endforeach()
 
 
 BISON_TARGET(constexp
-             constexp.y
+             ${CMAKE_CURRENT_LIST_DIR}/constexp.y
              ${GENERATED_SRC}/ce_parse.cpp
              COMPILE_FLAGS "${YACC_FLAGS}")
 
@@ -159,7 +152,6 @@
     DEPENDS ${CMAKE_SOURCE_DIR}/src/constexp.y
     OUTPUT  ${CMAKE_BINARY_DIR}/src/constexp.y
 )
->>>>>>> 5222bfb6
 
 add_library(doxycfg STATIC
     ${GENERATED_SRC}/lang_cfg.h
