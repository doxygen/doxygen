/******************************************************************************
 *
 *
 *
 * Copyright (C) 1997-2015 by Dimitri van Heesch.
 *
 * Permission to use, copy, modify, and distribute this software and its
 * documentation under the terms of the GNU General Public License is hereby
 * granted. No representations are made about the suitability of this software
 * for any purpose. It is provided "as is" without express or implied warranty.
 * See the GNU General Public License for more details.
 *
 * Documents produced by Doxygen are derivative works derived from the
 * input used in their production; they are not affected by this license.
 *
 */

#include <stdio.h>
#include <qfile.h>
#include <qregexp.h>
#include "classdef.h"
#include "classlist.h"
#include "entry.h"
#include "doxygen.h"
#include "membername.h"
#include "message.h"
#include "config.h"
#include "util.h"
#include "diagram.h"
#include "language.h"
#include "htmlhelp.h"
#include "example.h"
#include "outputlist.h"
#include "dot.h"
#include "defargs.h"
#include "debug.h"
#include "docparser.h"
#include "searchindex.h"
#include "vhdldocgen.h"
#include "layout.h"
#include "arguments.h"
#include "memberlist.h"
#include "groupdef.h"
#include "filedef.h"
#include "namespacedef.h"
#include "membergroup.h"

//-----------------------------------------------------------------------------

/** Private data associated with a ClassDef object. */
class ClassDefImpl
{
  public:
    ClassDefImpl();
   ~ClassDefImpl();
    void init(const char *defFileName, const char *name,
              const QCString &ctStr, const char *fName);

    /*! file name that forms the base for the output file containing the
     *  class documentation. For compatibility with Qt (e.g. links via tag
     *  files) this name cannot be derived from the class name directly.
     */
    QCString fileName;

    /*! Include information about the header file should be included
     *  in the documentation. 0 by default, set by setIncludeFile().
     */
    IncludeInfo *incInfo;

    /*! List of base class (or super-classes) from which this class derives
     *  directly.
     */
    BaseClassList *inherits;

    /*! List of sub-classes that directly derive from this class
     */
    BaseClassList *inheritedBy;

    /*! Namespace this class is part of
     *  (this is the inner most namespace in case of nested namespaces)
     */
    NamespaceDef  *nspace;

    /*! File this class is defined in */
    FileDef *fileDef;

    /*! List of all members (including inherited members) */
    MemberNameInfoSDict *allMemberNameInfoSDict;

    /*! Template arguments of this class */
    ArgumentList *tempArgs;

    /*! Type constraints for template parameters */
    ArgumentList *typeConstraints;

    /*! Files that were used for generating the class documentation. */
    FileList files;

    /*! Examples that use this class */
    ExampleSDict *exampleSDict;

    /*! Holds the kind of "class" this is. */
    ClassDef::CompoundType compType;

    /*! The protection level in which this class was found.
     *  Typically Public, but for nested classes this can also be Protected
     *  or Private.
     */
    Protection prot;

    /*! The inner classes contained in this class. Will be 0 if there are
     *  no inner classes.
     */
    ClassSDict *innerClasses;

    /* classes for the collaboration diagram */
    UsesClassDict *usesImplClassDict;
    UsesClassDict *usedByImplClassDict;
    UsesClassDict *usesIntfClassDict;

    ConstraintClassDict *constraintClassDict;

    /*! Template instances that exists of this class, the key in the
     *  dictionary is the template argument list.
     */
    QDict<ClassDef> *templateInstances;

    /*! Template instances that exists of this class, as defined by variables.
     *  We do NOT want to document these individually. The key in the
     *  dictionary is the template argument list.
     */
    QDict<ClassDef> *variableInstances;

    QDict<int> *templBaseClassNames;

    /*! The class this class is an instance of. */
    ClassDef *templateMaster;

    /*! local class name which could be a typedef'ed alias name. */
    QCString className;

    /*! If this class is a Objective-C category, then this points to the
     *  class which is extended.
     */
    ClassDef *categoryOf;

    QList<MemberList> memberLists;

    /* user defined member groups */
    MemberGroupSDict *memberGroupSDict;

    /*! Is this an abstact class? */
    bool isAbstract;

    /*! Is the class part of an unnamed namespace? */
    bool isStatic;

    /*! TRUE if classes members are merged with those of the base classes. */
    bool membersMerged;

    /*! TRUE if the class is defined in a source file rather than a header file. */
    bool isLocal;

    bool isTemplArg;

    /*! Does this class group its user-grouped members
     *  as a sub-section of the normal (public/protected/..)
     *  groups?
     */
    bool subGrouping;

    /** Reason of existence is a "use" relation */
    bool usedOnly;

    /** List of titles to use for the summary */
    SDict<QCString> vhdlSummaryTitles;

    /** Is this a simple (non-nested) C structure? */
    bool isSimple;

    /** Does this class overloaded the -> operator? */
    MemberDef *arrowOperator;

    ClassList *taggedInnerClasses;
    ClassDef *tagLessRef;

    /** Does this class represent a Java style enum? */
    bool isJavaEnum;

    bool isGeneric;

    bool isAnonymous;

    uint64 spec;
};

void ClassDefImpl::init(const char *defFileName, const char *name,
                        const QCString &ctStr, const char *fName)
{
  if (fName)
  {
    fileName=stripExtension(fName);
  }
  else
  {
    fileName=ctStr+name;
  }
  exampleSDict = 0;
  inherits    = 0;
  inheritedBy = 0;
  allMemberNameInfoSDict = 0;
  incInfo=0;
  tempArgs=0;
  typeConstraints=0;
  prot=Public;
  nspace=0;
  fileDef=0;
  usesImplClassDict=0;
  usedByImplClassDict=0;
  usesIntfClassDict=0;
  constraintClassDict=0;
  memberGroupSDict = 0;
  innerClasses = 0;
  subGrouping=Config_getBool(SUBGROUPING);
  templateInstances = 0;
  variableInstances = 0;
  templateMaster =0;
  templBaseClassNames = 0;
  isAbstract = FALSE;
  isStatic = FALSE;
  isTemplArg = FALSE;
  membersMerged = FALSE;
  categoryOf = 0;
  usedOnly = FALSE;
  isSimple = Config_getBool(INLINE_SIMPLE_STRUCTS);
  arrowOperator = 0;
  taggedInnerClasses = 0;
  tagLessRef = 0;
  spec=0;
  //QCString ns;
  //extractNamespaceName(name,className,ns);
  //printf("m_name=%s m_className=%s ns=%s\n",m_name.data(),m_className.data(),ns.data());

  // we cannot use getLanguage at this point, as setLanguage has not been called.
  SrcLangExt lang = getLanguageFromFileName(defFileName);
  if ((lang==SrcLangExt_Cpp || lang==SrcLangExt_ObjC) &&
      guessSection(defFileName)==Entry::SOURCE_SEC)
  {
    isLocal=TRUE;
  }
  else
  {
    isLocal=FALSE;
  }
  isGeneric = (lang==SrcLangExt_CSharp || lang==SrcLangExt_Java) && QCString(name).find('<')!=-1;
  isAnonymous = QCString(name).find('@')!=-1;
}

ClassDefImpl::ClassDefImpl() : vhdlSummaryTitles(17)
{
  vhdlSummaryTitles.setAutoDelete(TRUE);
}

ClassDefImpl::~ClassDefImpl()
{
  delete inherits;
  delete inheritedBy;
  delete allMemberNameInfoSDict;
  delete exampleSDict;
  delete usesImplClassDict;
  delete usedByImplClassDict;
  delete usesIntfClassDict;
  delete constraintClassDict;
  delete incInfo;
  delete memberGroupSDict;
  delete innerClasses;
  delete templateInstances;
  delete variableInstances;
  delete templBaseClassNames;
  delete tempArgs;
  delete typeConstraints;
  delete taggedInnerClasses;
}

// constructs a new class definition
ClassDef::ClassDef(
    const char *defFileName,int defLine,int defColumn,
    const char *nm,CompoundType ct,
    const char *lref,const char *fName,
    bool isSymbol,bool isJavaEnum)
 : Definition(defFileName,defLine,defColumn,removeRedundantWhiteSpace(nm),0,0,isSymbol)
{
  visited=FALSE;
  setReference(lref);
  m_impl = new ClassDefImpl;
  m_impl->compType = ct;
  m_impl->isJavaEnum = isJavaEnum;
  m_impl->init(defFileName,name(),compoundTypeString(),fName);
}

// destroy the class definition
ClassDef::~ClassDef()
{
  delete m_impl;
}

QCString ClassDef::getMemberListFileName() const
{
  return convertNameToFile(compoundTypeString()+name()+"-members");
}

QCString ClassDef::displayName(bool includeScope) const
{
  //static bool optimizeOutputForJava = Config_getBool(OPTIMIZE_OUTPUT_JAVA);
  SrcLangExt lang = getLanguage();
  //static bool vhdlOpt = Config_getBool(OPTIMIZE_OUTPUT_VHDL);
  QCString n;
  if (lang==SrcLangExt_VHDL)
  {
    n = VhdlDocGen::getClassName(this);
  }
  else
  {
    if (includeScope)
    {
      n=qualifiedNameWithTemplateParameters();
    }
    else
    {
      n=className();
    }
  }
  QCString sep=getLanguageSpecificSeparator(lang);
  if (sep!="::")
  {
    n=substitute(n,"::",sep);
  }
  if (m_impl->compType==ClassDef::Protocol && n.right(2)=="-p")
  {
    n="<"+n.left(n.length()-2)+">";
  }
  //else if (n.right(2)=="-g")
  //{
  //  n = n.left(n.length()-2);
  //}
  //printf("ClassDef::displayName()=%s\n",n.data());
  if (n.find('@')!=-1)
  {
    return removeAnonymousScopes(n);
  }
  else
  {
    return n;
  }
}

// inserts a base/super class in the inheritance list
void ClassDef::insertBaseClass(ClassDef *cd,const char *n,Protection p,
                               Specifier s,const char *t)
{
  //printf("*** insert base class %s into %s\n",cd->name().data(),name().data());
  //inherits->inSort(new BaseClassDef(cd,p,s,t));
  if (m_impl->inherits==0)
  {
    m_impl->inherits = new BaseClassList;
    m_impl->inherits->setAutoDelete(TRUE);
  }
  m_impl->inherits->append(new BaseClassDef(cd,n,p,s,t));
  m_impl->isSimple = FALSE;
}

// inserts a derived/sub class in the inherited-by list
void ClassDef::insertSubClass(ClassDef *cd,Protection p,
                                Specifier s,const char *t)
{
  //printf("*** insert sub class %s into %s\n",cd->name().data(),name().data());
  static bool extractPrivate = Config_getBool(EXTRACT_PRIVATE);
  if (!extractPrivate && cd->protection()==Private) return;
  if (m_impl->inheritedBy==0)
  {
    m_impl->inheritedBy   = new BaseClassList;
    m_impl->inheritedBy->setAutoDelete(TRUE);
  }
  m_impl->inheritedBy->inSort(new BaseClassDef(cd,0,p,s,t));
  m_impl->isSimple = FALSE;
}

void ClassDef::addMembersToMemberGroup()
{
  QListIterator<MemberList> mli(m_impl->memberLists);
  MemberList *ml;
  for (mli.toFirst();(ml=mli.current());++mli)
  {
    if ((ml->listType()&MemberListType_detailedLists)==0)
    {
      ::addMembersToMemberGroup(ml,&m_impl->memberGroupSDict,this);
    }
  }

  // add members inside sections to their groups
  if (m_impl->memberGroupSDict)
  {
    MemberGroupSDict::Iterator mgli(*m_impl->memberGroupSDict);
    MemberGroup *mg;
    for (;(mg=mgli.current());++mgli)
    {
      if (mg->allMembersInSameSection() && m_impl->subGrouping)
      {
        //printf("addToDeclarationSection(%s)\n",mg->header().data());
        mg->addToDeclarationSection();
      }
    }
  }
}

// adds new member definition to the class
void ClassDef::internalInsertMember(MemberDef *md,
                                    Protection prot,
                                    bool addToAllList
                                   )
{
  //printf("insertInternalMember(%s) isHidden()=%d\n",md->name().data(),md->isHidden());
  if (md->isHidden()) return;

  if (getLanguage()==SrcLangExt_VHDL)
  {
    QCString title=VhdlDocGen::trVhdlType(md->getMemberSpecifiers(),FALSE);
    if (!m_impl->vhdlSummaryTitles.find(title))
    {
      m_impl->vhdlSummaryTitles.append(title,new QCString(title));
    }
  }

  if (1 /*!isReference()*/) // changed to 1 for showing members of external
                            // classes when HAVE_DOT and UML_LOOK are enabled.
  {
    bool isSimple=FALSE;

    /********************************************/
    /* insert member in the declaration section */
    /********************************************/
    if (md->isRelated() && protectionLevelVisible(prot))
    {
      addMemberToList(MemberListType_related,md,TRUE);
    }
    else if (md->isFriend())
    {
      addMemberToList(MemberListType_friends,md,TRUE);
    }
    else
    {
      switch (md->memberType())
      {
        case MemberType_Service: // UNO IDL
          addMemberToList(MemberListType_services,md,TRUE);
          break;
        case MemberType_Interface: // UNO IDL
          addMemberToList(MemberListType_interfaces,md,TRUE);
          break;
        case MemberType_Signal: // Qt specific
          addMemberToList(MemberListType_signals,md,TRUE);
          break;
        case MemberType_DCOP:   // KDE2 specific
          addMemberToList(MemberListType_dcopMethods,md,TRUE);
          break;
        case MemberType_Property:
          addMemberToList(MemberListType_properties,md,TRUE);
          break;
        case MemberType_Event:
          addMemberToList(MemberListType_events,md,TRUE);
          break;
        case MemberType_Slot:   // Qt specific
          switch (prot)
          {
            case Protected:
            case Package: // slots in packages are not possible!
              addMemberToList(MemberListType_proSlots,md,TRUE);
              break;
            case Public:
              addMemberToList(MemberListType_pubSlots,md,TRUE);
              break;
            case Private:
              addMemberToList(MemberListType_priSlots,md,TRUE);
              break;
          }
          break;
        default: // any of the other members
          if (md->isStatic())
          {
            if (md->isVariable())
            {
              switch (prot)
              {
                case Protected:
                  addMemberToList(MemberListType_proStaticAttribs,md,TRUE);
                  break;
                case Package:
                  addMemberToList(MemberListType_pacStaticAttribs,md,TRUE);
                  break;
                case Public:
                  addMemberToList(MemberListType_pubStaticAttribs,md,TRUE);
                  break;
                case Private:
                  addMemberToList(MemberListType_priStaticAttribs,md,TRUE);
                  break;
              }
            }
            else // function
            {
              switch (prot)
              {
                case Protected:
                  addMemberToList(MemberListType_proStaticMethods,md,TRUE);
                  break;
                case Package:
                  addMemberToList(MemberListType_pacStaticMethods,md,TRUE);
                  break;
                case Public:
                  addMemberToList(MemberListType_pubStaticMethods,md,TRUE);
                  break;
                case Private:
                  addMemberToList(MemberListType_priStaticMethods,md,TRUE);
                  break;
              }
            }
          }
          else // not static
          {
            if (md->isVariable())
            {
              switch (prot)
              {
                case Protected:
                  addMemberToList(MemberListType_proAttribs,md,TRUE);
                  break;
                case Package:
                  addMemberToList(MemberListType_pacAttribs,md,TRUE);
                  break;
                case Public:
                  addMemberToList(MemberListType_pubAttribs,md,TRUE);
                  isSimple=!md->isFunctionPtr();
                  break;
                case Private:
                  addMemberToList(MemberListType_priAttribs,md,TRUE);
                  break;
              }
            }
            else if (md->isTypedef() || md->isEnumerate() || md->isEnumValue())
            {
              switch (prot)
              {
                case Protected:
                  addMemberToList(MemberListType_proTypes,md,TRUE);
                  break;
                case Package:
                  addMemberToList(MemberListType_pacTypes,md,TRUE);
                  break;
                case Public:
                  addMemberToList(MemberListType_pubTypes,md,TRUE);
                  isSimple=QCString(md->typeString()).find(")(")==-1;
                  break;
                case Private:
                  addMemberToList(MemberListType_priTypes,md,TRUE);
                  break;
              }
            }
            else // member function
            {
              switch (prot)
              {
                case Protected:
                  addMemberToList(MemberListType_proMethods,md,TRUE);
                  break;
                case Package:
                  addMemberToList(MemberListType_pacMethods,md,TRUE);
                  break;
                case Public:
                  addMemberToList(MemberListType_pubMethods,md,TRUE);
                  break;
                case Private:
                  addMemberToList(MemberListType_priMethods,md,TRUE);
                  break;
              }
            }
          }
          break;
      }
    }
    if (!isSimple) // not a simple field -> not a simple struct
    {
      m_impl->isSimple = FALSE;
    }
    //printf("adding %s simple=%d total_simple=%d\n",name().data(),isSimple,m_impl->isSimple);

    /*******************************************************/
    /* insert member in the detailed documentation section */
    /*******************************************************/
    if ((md->isRelated() && protectionLevelVisible(prot)) || md->isFriend())
    {
      addMemberToList(MemberListType_relatedMembers,md,FALSE);
    }
    else
    {
      switch (md->memberType())
      {
        case MemberType_Service: // UNO IDL
          addMemberToList(MemberListType_serviceMembers,md,FALSE);
          break;
        case MemberType_Interface: // UNO IDL
          addMemberToList(MemberListType_interfaceMembers,md,FALSE);
          break;
        case MemberType_Property:
          addMemberToList(MemberListType_propertyMembers,md,FALSE);
          break;
        case MemberType_Event:
          addMemberToList(MemberListType_eventMembers,md,FALSE);
          break;
        case MemberType_Signal: // fall through
        case MemberType_DCOP:
          addMemberToList(MemberListType_functionMembers,md,FALSE);
          break;
        case MemberType_Slot:
          if (protectionLevelVisible(prot))
          {
            addMemberToList(MemberListType_functionMembers,md,FALSE);
          }
          break;
        default: // any of the other members
          if (protectionLevelVisible(prot))
          {
            switch (md->memberType())
            {
              case MemberType_Typedef:
                addMemberToList(MemberListType_typedefMembers,md,FALSE);
                break;
              case MemberType_Enumeration:
                addMemberToList(MemberListType_enumMembers,md,FALSE);
                break;
              case MemberType_EnumValue:
                addMemberToList(MemberListType_enumValMembers,md,FALSE);
                break;
              case MemberType_Function:
                if (md->isConstructor() || md->isDestructor())
                {
                  MemberList *ml = createMemberList(MemberListType_constructors);
                  ml->append(md);
                }
                else
                {
                  addMemberToList(MemberListType_functionMembers,md,FALSE);
                }
                break;
              case MemberType_Variable:
                addMemberToList(MemberListType_variableMembers,md,FALSE);
                break;
              default:
                err("Unexpected member type %d found!\n",md->memberType());
            }
          }
          break;
      }
    }

    /*************************************************/
    /* insert member in the appropriate member group */
    /*************************************************/
    // Note: this must be done AFTER inserting the member in the
    // regular groups
    //addMemberToGroup(md,groupId);

  }

  if (md->virtualness()==Pure)
  {
    m_impl->isAbstract=TRUE;
  }

  if (md->name()=="operator->")
  {
    m_impl->arrowOperator=md;
  }

  //::addClassMemberNameToIndex(md);
  if (addToAllList &&
      !(Config_getBool(HIDE_FRIEND_COMPOUNDS) &&
        md->isFriend() &&
        (QCString(md->typeString())=="friend class" ||
         QCString(md->typeString())=="friend struct" ||
         QCString(md->typeString())=="friend union")))
  {
    //printf("=======> adding member %s to class %s\n",md->name().data(),name().data());
    MemberInfo *mi = new MemberInfo((MemberDef *)md,
                                     prot,md->virtualness(),FALSE);
    MemberNameInfo *mni=0;
    if (m_impl->allMemberNameInfoSDict==0)
    {
      m_impl->allMemberNameInfoSDict = new MemberNameInfoSDict(17);
      m_impl->allMemberNameInfoSDict->setAutoDelete(TRUE);
    }
    if ((mni=m_impl->allMemberNameInfoSDict->find(md->name())))
    {
      mni->append(mi);
    }
    else
    {
      mni = new MemberNameInfo(md->name());
      mni->append(mi);
      m_impl->allMemberNameInfoSDict->append(mni->memberName(),mni);
    }
  }
}

void ClassDef::insertMember(MemberDef *md)
{
  internalInsertMember(md,md->protection(),TRUE);
}

// compute the anchors for all members
void ClassDef::computeAnchors()
{
  //ClassDef *context = Config_getBool(INLINE_INHERITED_MEMB) ? this : 0;
  //const char *letters = "abcdefghijklmnopqrstuvwxyz0123456789";
  QListIterator<MemberList> mli(m_impl->memberLists);
  MemberList *ml;
  //int index = 0;
  for (mli.toFirst();(ml=mli.current());++mli)
  {
    if ((ml->listType()&MemberListType_detailedLists)==0)
    {
      setAnchors(ml);
    }
  }

  if (m_impl->memberGroupSDict)
  {
    MemberGroupSDict::Iterator mgli(*m_impl->memberGroupSDict);
    MemberGroup *mg;
    for (;(mg=mgli.current());++mgli)
    {
      mg->setAnchors();
    }
  }
}

void ClassDef::distributeMemberGroupDocumentation()
{
  if (m_impl->memberGroupSDict)
  {
    MemberGroupSDict::Iterator mgli(*m_impl->memberGroupSDict);
    MemberGroup *mg;
    for (;(mg=mgli.current());++mgli)
    {
      mg->distributeMemberGroupDocumentation();
    }
  }
}

void ClassDef::findSectionsInDocumentation()
{
  docFindSections(documentation(),this,0,docFile());
  if (m_impl->memberGroupSDict)
  {
    MemberGroupSDict::Iterator mgli(*m_impl->memberGroupSDict);
    MemberGroup *mg;
    for (;(mg=mgli.current());++mgli)
    {
      mg->findSectionsInDocumentation();
    }
  }
  QListIterator<MemberList> mli(m_impl->memberLists);
  MemberList *ml;
  for (mli.toFirst();(ml=mli.current());++mli)
  {
    if ((ml->listType()&MemberListType_detailedLists)==0)
    {
      ml->findSectionsInDocumentation();
    }
  }
}


// add a file name to the used files set
void ClassDef::insertUsedFile(FileDef *fd)
{
  if (fd==0) return;
  if (m_impl->files.find(fd)==-1) m_impl->files.append(fd);
  if (m_impl->templateInstances)
  {
    QDictIterator<ClassDef> qdi(*m_impl->templateInstances);
    ClassDef *cd;
    for (qdi.toFirst();(cd=qdi.current());++qdi)
    {
      cd->insertUsedFile(fd);
    }
  }
}

static void writeInheritanceSpecifier(OutputList &ol,BaseClassDef *bcd)
{
  if (bcd->prot!=Public || bcd->virt!=Normal)
  {
    ol.startTypewriter();
    ol.docify(" [");
    QStrList sl;
    if      (bcd->prot==Protected) sl.append("protected");
    else if (bcd->prot==Private)   sl.append("private");
    if      (bcd->virt==Virtual)   sl.append("virtual");
    const char *s=sl.first();
    while (s)
    {
      ol.docify(s);
      s=sl.next();
      if (s) ol.docify(", ");
    }
    ol.docify("]");
    ol.endTypewriter();
  }
}

void ClassDef::setIncludeFile(FileDef *fd,
             const char *includeName,bool local, bool force)
{
  //printf("ClassDef::setIncludeFile(%p,%s,%d,%d)\n",fd,includeName,local,force);
  if (!m_impl->incInfo) m_impl->incInfo=new IncludeInfo;
  if ((includeName && m_impl->incInfo->includeName.isEmpty()) ||
      (fd!=0 && m_impl->incInfo->fileDef==0)
     )
  {
    //printf("Setting file info\n");
    m_impl->incInfo->fileDef     = fd;
    m_impl->incInfo->includeName = includeName;
    m_impl->incInfo->local       = local;
  }
  if (force && includeName)
  {
    m_impl->incInfo->includeName = includeName;
    m_impl->incInfo->local       = local;
  }
}

// TODO: fix this: a nested template class can have multiple outer templates
//ArgumentList *ClassDef::outerTemplateArguments() const
//{
//  int ti;
//  ClassDef *pcd=0;
//  int pi=0;
//  if (m_impl->tempArgs) return m_impl->tempArgs;
//  // find the outer most class scope
//  while ((ti=name().find("::",pi))!=-1 &&
//      (pcd=getClass(name().left(ti)))==0
//        ) pi=ti+2;
//  if (pcd)
//  {
//    return pcd->templateArguments();
//  }
//  return 0;
//}

static void searchTemplateSpecs(/*in*/  Definition *d,
                                /*out*/ QList<ArgumentList> &result,
                                /*out*/ QCString &name,
                                /*in*/  SrcLangExt lang)
{
  if (d->definitionType()==Definition::TypeClass)
  {
    if (d->getOuterScope())
    {
      searchTemplateSpecs(d->getOuterScope(),result,name,lang);
    }
    ClassDef *cd=(ClassDef *)d;
    if (!name.isEmpty()) name+="::";
    QCString clName = d->localName();
    if (/*clName.right(2)=="-g" ||*/ clName.right(2)=="-p")
    {
      clName = clName.left(clName.length()-2);
    }
    name+=clName;
    bool isSpecialization = d->localName().find('<')!=-1;
    if (cd->templateArguments())
    {
      result.append(cd->templateArguments());
      if (!isSpecialization)
      {
        name+=tempArgListToString(cd->templateArguments(),lang);
      }
    }
  }
  else
  {
    name+=d->qualifiedName();
  }
}

static void writeTemplateSpec(OutputList &ol,Definition *d,
            const QCString &type,SrcLangExt lang)
{
  QList<ArgumentList> specs;
  QCString name;
  searchTemplateSpecs(d,specs,name,lang);
  if (specs.count()>0) // class has template scope specifiers
  {
    ol.startSubsubsection();
    QListIterator<ArgumentList> spi(specs);
    ArgumentList *al;
    for (spi.toFirst();(al=spi.current());++spi)
    {
      ol.docify("template<");
      QListIterator<Argument> ali(*al);
      Argument *a;
      while ((a=ali.current()))
      {
        ol.docify(a->type);
        if (!a->name.isEmpty())
        {
          ol.docify(" ");
          ol.docify(a->name);
        }
        if (a->defval.length()!=0)
        {
          ol.docify(" = ");
          ol.docify(a->defval);
        }
        ++ali;
        a=ali.current();
        if (a) ol.docify(", ");
      }
      ol.docify(">");
      ol.lineBreak();
    }
    ol.docify(type.lower()+" "+name);
    ol.endSubsubsection();
    ol.writeString("\n");
  }
}

void ClassDef::writeBriefDescription(OutputList &ol,bool exampleFlag)
{
  if (hasBriefDescription())
  {
    ol.startParagraph();
    ol.generateDoc(briefFile(),briefLine(),this,0,
                   briefDescription(),TRUE,FALSE,0,TRUE,FALSE);
    ol.pushGeneratorState();
    ol.disable(OutputGenerator::RTF);
    ol.writeString(" \n");
    ol.enable(OutputGenerator::RTF);
    ol.popGeneratorState();

    if (hasDetailedDescription() || exampleFlag)
    {
      writeMoreLink(ol,anchor());
    }

    ol.endParagraph();
  }
  ol.writeSynopsis();
}

void ClassDef::writeDetailedDocumentationBody(OutputList &ol)
{
  static bool repeatBrief = Config_getBool(REPEAT_BRIEF);

  ol.startTextBlock();

  if (getLanguage()==SrcLangExt_Cpp)
  {
    writeTemplateSpec(ol,this,compoundTypeString(),getLanguage());
  }

  // repeat brief description
  if (!briefDescription().isEmpty() && repeatBrief)
  {
    ol.generateDoc(briefFile(),briefLine(),this,0,briefDescription(),FALSE,FALSE);
  }
  if (!briefDescription().isEmpty() && repeatBrief &&
      !documentation().isEmpty())
  {
    ol.pushGeneratorState();
    ol.disable(OutputGenerator::Html);
    ol.writeString("\n\n");
    ol.popGeneratorState();
  }
  // write documentation
  if (!documentation().isEmpty())
  {
    ol.generateDoc(docFile(),docLine(),this,0,documentation(),TRUE,FALSE);
  }
  // write type constraints
  writeTypeConstraints(ol,this,m_impl->typeConstraints);

  // write examples
  if (hasExamples() && m_impl->exampleSDict)
  {
    ol.startSimpleSect(BaseOutputDocInterface::Examples,0,0,theTranslator->trExamples()+": ");
    ol.startDescForItem();
    //ol.startParagraph();
    writeExample(ol,m_impl->exampleSDict);
    //ol.endParagraph();
    ol.endDescForItem();
    ol.endSimpleSect();
  }
  //ol.newParagraph();
  writeSourceDef(ol,name());
  ol.endTextBlock();
}

bool ClassDef::hasDetailedDescription() const
{
  static bool repeatBrief = Config_getBool(REPEAT_BRIEF);
  static bool sourceBrowser = Config_getBool(SOURCE_BROWSER);
  return ((!briefDescription().isEmpty() && repeatBrief) ||
          !documentation().isEmpty() ||
          (sourceBrowser && getStartBodyLine()!=-1 && getBodyDef()));
}

// write the detailed description for this class
void ClassDef::writeDetailedDescription(OutputList &ol, const QCString &/*pageType*/, bool exampleFlag,
                                        const QCString &title,const QCString &anchor)
{
  if (hasDetailedDescription() || exampleFlag)
  {
    ol.pushGeneratorState();
      ol.disable(OutputGenerator::Html);
      ol.writeRuler();
    ol.popGeneratorState();

    ol.pushGeneratorState();
      ol.disableAllBut(OutputGenerator::Html);
      ol.writeAnchor(0,anchor.isEmpty() ? QCString("details") : anchor);
    ol.popGeneratorState();

    if (!anchor.isEmpty())
    {
      ol.pushGeneratorState();
      ol.disable(OutputGenerator::Html);
      ol.disable(OutputGenerator::Man);
      ol.writeAnchor(getOutputFileBase(),anchor);
      ol.popGeneratorState();
    }

    ol.startGroupHeader();
    ol.parseText(title);
    ol.endGroupHeader();

    writeDetailedDocumentationBody(ol);
  }
  else
  {
    //writeTemplateSpec(ol,this,pageType);
  }
}

QCString ClassDef::generatedFromFiles() const
{
  QCString result;
  SrcLangExt lang = getLanguage();
  if (lang==SrcLangExt_Fortran)
  {
    result = theTranslator->trGeneratedFromFilesFortran(
          getLanguage()==SrcLangExt_ObjC && m_impl->compType==Interface ? Class : m_impl->compType,
          m_impl->files.count()==1);
  }
  else if (isJavaEnum())
  {
    result = theTranslator->trEnumGeneratedFromFiles(m_impl->files.count()==1);
  }
  else if (m_impl->compType==Service)
  {
    result = theTranslator->trServiceGeneratedFromFiles(m_impl->files.count()==1);
  }
  else if (m_impl->compType==Singleton)
  {
    result = theTranslator->trSingletonGeneratedFromFiles(m_impl->files.count()==1);
  }
  else
  {
    result = theTranslator->trGeneratedFromFiles(
          getLanguage()==SrcLangExt_ObjC && m_impl->compType==Interface ? Class : m_impl->compType,
          m_impl->files.count()==1);
  }
  return result;
}

void ClassDef::showUsedFiles(OutputList &ol)
{
  ol.pushGeneratorState();
  ol.disable(OutputGenerator::Man);


  ol.writeRuler();
  ol.parseText(generatedFromFiles());

  bool first=TRUE;
  QListIterator<FileDef> li(m_impl->files);
  FileDef *fd;
  for (;(fd=li.current());++li)
  {
    if (first)
    {
      first=FALSE;
      ol.startItemList();
    }

    ol.startItemListItem();
    QCString path=fd->getPath();
<<<<<<< HEAD
	writeFileLink(ol, fd->absFilePath());
=======
    if (Config_getBool(FULL_PATH_NAMES))
    {
      ol.docify(stripFromPath(path));
    }
>>>>>>> 86401212

    QCString fname = fd->name();
    if (!fd->getVersion().isEmpty()) // append version if available
    {
      fname += " (" + fd->getVersion() + ")";
    }

    // for HTML
    ol.pushGeneratorState();
    ol.disableAllBut(OutputGenerator::Html);
    if (fd->generateSourceFile())
    {
      ol.writeObjectLink(0,fd->getSourceFileBase(),0,fname);
    }
    else if (fd->isLinkable())
    {
      ol.writeObjectLink(fd->getReference(),fd->getOutputFileBase(),0,
          fname);
    }
    else
    {
      ol.docify(fname);
    }
    ol.popGeneratorState();

    // for other output formats
    ol.pushGeneratorState();
    ol.disable(OutputGenerator::Html);
    if (fd->isLinkable())
    {
      ol.writeObjectLink(fd->getReference(),fd->getOutputFileBase(),0,
          fname);
    }
    else
    {
      ol.docify(fname);
    }
    ol.popGeneratorState();

    ol.endItemListItem();
  }
  if (!first) ol.endItemList();

  ol.popGeneratorState();
}

int ClassDef::countInheritanceNodes()
{
  int count=0;
  BaseClassDef *ibcd;
  if (m_impl->inheritedBy)
  {
    BaseClassListIterator it(*m_impl->inheritedBy);
    for (;(ibcd=it.current());++it)
    {
      ClassDef *icd=ibcd->classDef;
      if ( icd->isVisibleInHierarchy()) count++;
    }
  }
  if (m_impl->inherits)
  {
    BaseClassListIterator it(*m_impl->inherits);
    for (;(ibcd=it.current());++it)
    {
      ClassDef *icd=ibcd->classDef;
      if ( icd->isVisibleInHierarchy()) count++;
    }
  }
  return count;
}

void ClassDef::writeInheritanceGraph(OutputList &ol)
{
  // count direct inheritance relations
  const int count=countInheritanceNodes();

  bool renderDiagram = FALSE;
  if (Config_getBool(HAVE_DOT) &&
      (Config_getBool(CLASS_DIAGRAMS) || Config_getBool(CLASS_GRAPH)))
    // write class diagram using dot
  {
    DotClassGraph inheritanceGraph(this,DotNode::Inheritance);
    if (!inheritanceGraph.isTrivial() && !inheritanceGraph.isTooBig())
    {
      ol.pushGeneratorState();
      ol.disable(OutputGenerator::Man);
      ol.startDotGraph();
      ol.parseText(theTranslator->trClassDiagram(displayName()));
      ol.endDotGraph(inheritanceGraph);
      ol.popGeneratorState();
      renderDiagram = TRUE;
    }
  }
  else if (Config_getBool(CLASS_DIAGRAMS) && count>0)
    // write class diagram using build-in generator
  {
    ClassDiagram diagram(this); // create a diagram of this class.
    ol.startClassDiagram();
    ol.disable(OutputGenerator::Man);
    ol.parseText(theTranslator->trClassDiagram(displayName()));
    ol.enable(OutputGenerator::Man);
    ol.endClassDiagram(diagram,getOutputFileBase(),displayName());
    renderDiagram = TRUE;
  }

  if (renderDiagram) // if we already show the inheritance relations graphically,
                     // then hide the text version
  {
    ol.disableAllBut(OutputGenerator::Man);
  }

  if (m_impl->inherits && m_impl->inherits->count()>0)
  {
    ol.startParagraph();
    //parseText(ol,theTranslator->trInherits()+" ");

    QCString inheritLine = theTranslator->trInheritsList(m_impl->inherits->count());
    QRegExp marker("@[0-9]+");
    int index=0,newIndex,matchLen;
    // now replace all markers in inheritLine with links to the classes
    while ((newIndex=marker.match(inheritLine,index,&matchLen))!=-1)
    {
      ol.parseText(inheritLine.mid(index,newIndex-index));
      bool ok;
      uint entryIndex = inheritLine.mid(newIndex+1,matchLen-1).toUInt(&ok);
      BaseClassDef *bcd=m_impl->inherits->at(entryIndex);
      if (ok && bcd)
      {
        ClassDef *cd=bcd->classDef;

        // use the class name but with the template arguments as given
        // in the inheritance relation
        QCString displayName = insertTemplateSpecifierInScope(
            cd->displayName(),bcd->templSpecifiers);

        if (cd->isLinkable())
        {
          ol.writeObjectLink(cd->getReference(),
                             cd->getOutputFileBase(),
                             cd->anchor(),
                             displayName);
        }
        else
        {
          ol.docify(displayName);
        }
      }
      else
      {
        err("invalid marker %d in inherits list!\n",entryIndex);
      }
      index=newIndex+matchLen;
    }
    ol.parseText(inheritLine.right(inheritLine.length()-index));
    ol.endParagraph();
  }

  // write subclasses
  if (m_impl->inheritedBy && m_impl->inheritedBy->count()>0)
  {
    ol.startParagraph();
    QCString inheritLine = theTranslator->trInheritedByList(m_impl->inheritedBy->count());
    QRegExp marker("@[0-9]+");
    int index=0,newIndex,matchLen;
    // now replace all markers in inheritLine with links to the classes
    while ((newIndex=marker.match(inheritLine,index,&matchLen))!=-1)
    {
      ol.parseText(inheritLine.mid(index,newIndex-index));
      bool ok;
      uint entryIndex = inheritLine.mid(newIndex+1,matchLen-1).toUInt(&ok);
      BaseClassDef *bcd=m_impl->inheritedBy->at(entryIndex);
      if (ok && bcd)
      {
        ClassDef *cd=bcd->classDef;
        if (cd->isLinkable())
        {
          ol.writeObjectLink(cd->getReference(),cd->getOutputFileBase(),cd->anchor(),cd->displayName());
        }
        else
        {
          ol.docify(cd->displayName());
        }
        writeInheritanceSpecifier(ol,bcd);
      }
      index=newIndex+matchLen;
    }
    ol.parseText(inheritLine.right(inheritLine.length()-index));
    ol.endParagraph();
  }

  if (renderDiagram)
  {
    ol.enableAll();
  }
}

void ClassDef::writeCollaborationGraph(OutputList &ol)
{
  if (Config_getBool(HAVE_DOT) /*&& Config_getBool(COLLABORATION_GRAPH)*/)
  {
    DotClassGraph usageImplGraph(this,DotNode::Collaboration);
    if (!usageImplGraph.isTrivial())
    {
      ol.pushGeneratorState();
      ol.disable(OutputGenerator::Man);
      ol.startDotGraph();
      ol.parseText(theTranslator->trCollaborationDiagram(displayName()));
      ol.endDotGraph(usageImplGraph);
      ol.popGeneratorState();
    }
  }
}

QCString ClassDef::includeStatement() const
{
  SrcLangExt lang = getLanguage();
  bool isIDLorJava = lang==SrcLangExt_IDL || lang==SrcLangExt_Java;
  if (isIDLorJava)
  {
    return "import";
  }
  else if (isObjectiveC())
  {
    return "#import ";
  }
  else
  {
    return "#include ";
  }
}

void ClassDef::writeIncludeFiles(OutputList &ol)
{
  if (m_impl->incInfo /*&& Config_getBool(SHOW_INCLUDE_FILES)*/)
  {
    QCString nm=m_impl->incInfo->includeName.isEmpty() ?
      (m_impl->incInfo->fileDef ?
       m_impl->incInfo->fileDef->docName().data() : ""
      ) :
      m_impl->incInfo->includeName.data();
    if (!nm.isEmpty())
    {
      ol.startParagraph();
      ol.startTypewriter();
      ol.docify(includeStatement());
      SrcLangExt lang = getLanguage();
      bool isIDLorJava = lang==SrcLangExt_IDL || lang==SrcLangExt_Java;
      if (m_impl->incInfo->local || isIDLorJava)
        ol.docify("\"");
      else
        ol.docify("<");
      ol.pushGeneratorState();
      ol.disable(OutputGenerator::Html);
      ol.docify(nm);
      ol.disableAllBut(OutputGenerator::Html);
      ol.enable(OutputGenerator::Html);
      if (m_impl->incInfo->fileDef)
      {
        ol.writeObjectLink(0,m_impl->incInfo->fileDef->includeName(),0,nm);
      }
      else
      {
        ol.docify(nm);
      }
      ol.popGeneratorState();
      if (m_impl->incInfo->local || isIDLorJava)
        ol.docify("\"");
      else
        ol.docify(">");
      if (isIDLorJava)
        ol.docify(";");
      ol.endTypewriter();
      ol.endParagraph();
    }
  }
}

#if 0
void ClassDef::writeAllMembersLink(OutputList &ol)
{
  // write link to list of all members (HTML only)
  if (m_impl->allMemberNameInfoSDict &&
      !Config_getBool(OPTIMIZE_OUTPUT_FOR_C)
     )
  {
    ol.pushGeneratorState();
    ol.disableAllBut(OutputGenerator::Html);
    ol.startParagraph();
    ol.startTextLink(getMemberListFileName(),0);
    ol.parseText(theTranslator->trListOfAllMembers());
    ol.endTextLink();
    ol.endParagraph();
    ol.enableAll();
    ol.popGeneratorState();
  }
}
#endif

void ClassDef::writeMemberGroups(OutputList &ol,bool showInline)
{
  // write user defined member groups
  if (m_impl->memberGroupSDict)
  {
    m_impl->memberGroupSDict->sort();
    MemberGroupSDict::Iterator mgli(*m_impl->memberGroupSDict);
    MemberGroup *mg;
    for (;(mg=mgli.current());++mgli)
    {
      if (!mg->allMembersInSameSection() || !m_impl->subGrouping) // group is in its own section
      {
        mg->writeDeclarations(ol,this,0,0,0,showInline);
      }
      else // add this group to the corresponding member section
      {
        //printf("addToDeclarationSection(%s)\n",mg->header().data());
        //mg->addToDeclarationSection();
      }
    }
  }
}

void ClassDef::writeNestedClasses(OutputList &ol,const QCString &title)
{
  // nested classes
  if (m_impl->innerClasses)
  {
    m_impl->innerClasses->writeDeclaration(ol,0,title,TRUE);
  }
}

void ClassDef::writeInlineClasses(OutputList &ol)
{
  if (m_impl->innerClasses)
  {
    m_impl->innerClasses->writeDocumentation(ol,this);
  }
}

void ClassDef::startMemberDocumentation(OutputList &ol)
{
  //printf("%s: ClassDef::startMemberDocumentation()\n",name().data());
  if (Config_getBool(SEPARATE_MEMBER_PAGES))
  {
    ol.disable(OutputGenerator::Html);
    Doxygen::suppressDocWarnings = TRUE;
  }
}

void ClassDef::endMemberDocumentation(OutputList &ol)
{
  //printf("%s: ClassDef::endMemberDocumentation()\n",name().data());
  if (Config_getBool(SEPARATE_MEMBER_PAGES))
  {
    ol.enable(OutputGenerator::Html);
    Doxygen::suppressDocWarnings = FALSE;
  }
}

void ClassDef::startMemberDeclarations(OutputList &ol)
{
  //printf("%s: ClassDef::startMemberDeclarations()\n",name().data());
  ol.startMemberSections();
}

void ClassDef::endMemberDeclarations(OutputList &ol)
{
  //printf("%s: ClassDef::endMemberDeclarations()\n",name().data());
  static bool inlineInheritedMembers = Config_getBool(INLINE_INHERITED_MEMB);
  if (!inlineInheritedMembers && countAdditionalInheritedMembers()>0)
  {
    ol.startMemberHeader("inherited");
    ol.parseText(theTranslator->trAdditionalInheritedMembers());
    ol.endMemberHeader();
    writeAdditionalInheritedMembers(ol);
  }
  ol.endMemberSections();
}

void ClassDef::writeAuthorSection(OutputList &ol)
{
  ol.pushGeneratorState();
  ol.disableAllBut(OutputGenerator::Man);
  ol.writeString("\n");
  ol.startGroupHeader();
  ol.parseText(theTranslator->trAuthor(TRUE,TRUE));
  ol.endGroupHeader();
  ol.parseText(theTranslator->trGeneratedAutomatically(Config_getString(PROJECT_NAME)));
  ol.popGeneratorState();
}


void ClassDef::writeSummaryLinks(OutputList &ol)
{
  ol.pushGeneratorState();
  ol.disableAllBut(OutputGenerator::Html);
  QListIterator<LayoutDocEntry> eli(
      LayoutDocManager::instance().docEntries(LayoutDocManager::Class));
  LayoutDocEntry *lde;
  bool first=TRUE;
  SrcLangExt lang = getLanguage();

  if (lang!=SrcLangExt_VHDL)
  {
    for (eli.toFirst();(lde=eli.current());++eli)
    {
      if (lde->kind()==LayoutDocEntry::ClassNestedClasses &&
          m_impl->innerClasses  &&
          m_impl->innerClasses->declVisible()
         )
      {
        LayoutDocEntrySection *ls = (LayoutDocEntrySection*)lde;
        ol.writeSummaryLink(0,"nested-classes",ls->title(lang),first);
        first=FALSE;
      }
      else if (lde->kind()==LayoutDocEntry::ClassAllMembersLink &&
               m_impl->allMemberNameInfoSDict &&
               !Config_getBool(OPTIMIZE_OUTPUT_FOR_C)
              )
      {
        ol.writeSummaryLink(getMemberListFileName(),"all-members-list",theTranslator->trListOfAllMembers(),first);
        first=FALSE;
      }
      else if (lde->kind()== LayoutDocEntry::MemberDecl)
      {
        LayoutDocEntryMemberDecl *lmd = (LayoutDocEntryMemberDecl*)lde;
        MemberList * ml = getMemberList(lmd->type);
        if (ml && ml->declVisible())
        {
          ol.writeSummaryLink(0,MemberList::listTypeAsString(ml->listType()),lmd->title(lang),first);
          first=FALSE;
        }
      }
    }
  }
  else // VDHL only
  {
    SDict<QCString>::Iterator li(m_impl->vhdlSummaryTitles);
    for (li.toFirst();li.current();++li)
    {
      ol.writeSummaryLink(0,li.current()->data(),li.current()->data(),first);
      first=FALSE;
    }
  }
  if (!first)
  {
    ol.writeString("  </div>\n");
  }
  ol.popGeneratorState();
}

void ClassDef::writeTagFile(FTextStream &tagFile)
{
  if (!isLinkableInProject()) return;
  tagFile << "  <compound kind=\"" << compoundTypeString();
  tagFile << "\"";
  if (isObjectiveC()) { tagFile << " objc=\"yes\""; }
  tagFile << ">" << endl;
  tagFile << "    <name>" << convertToXML(name()) << "</name>" << endl;
  tagFile << "    <filename>" << convertToXML(getOutputFileBase()) << Doxygen::htmlFileExtension << "</filename>" << endl;
  if (!anchor().isEmpty())
  {
    tagFile << "    <anchor>" << convertToXML(anchor()) << "</anchor>" << endl;
  }
  QCString idStr = id();
  if (!idStr.isEmpty())
  {
    tagFile << "    <clangid>" << convertToXML(idStr) << "</clangid>" << endl;
  }
  if (m_impl->tempArgs)
  {
    ArgumentListIterator ali(*m_impl->tempArgs);
    Argument *a;
    for (;(a=ali.current());++ali)
    {
      tagFile << "    <templarg>" << convertToXML(a->name) << "</templarg>" << endl;
    }
  }
  if (m_impl->inherits)
  {
    BaseClassListIterator it(*m_impl->inherits);
    BaseClassDef *ibcd;
    for (it.toFirst();(ibcd=it.current());++it)
    {
      ClassDef *cd=ibcd->classDef;
      if (cd && cd->isLinkable())
      {
        if (!Config_getString(GENERATE_TAGFILE).isEmpty())
        {
          tagFile << "    <base";
          if (ibcd->prot==Protected)
          {
            tagFile << " protection=\"protected\"";
          }
          else if (ibcd->prot==Private)
          {
            tagFile << " protection=\"private\"";
          }
          if (ibcd->virt==Virtual)
          {
            tagFile << " virtualness=\"virtual\"";
          }
          tagFile << ">" << convertToXML(cd->name()) << "</base>" << endl;
        }
      }
    }
  }
  QListIterator<LayoutDocEntry> eli(
      LayoutDocManager::instance().docEntries(LayoutDocManager::Class));
  LayoutDocEntry *lde;
  for (eli.toFirst();(lde=eli.current());++eli)
  {
    switch (lde->kind())
    {
      case LayoutDocEntry::ClassNestedClasses:
        {
          if (m_impl->innerClasses)
          {
            ClassSDict::Iterator cli(*m_impl->innerClasses);
            ClassDef *innerCd;
            for (cli.toFirst();(innerCd=cli.current());++cli)
            {
              if (innerCd->isLinkableInProject() && innerCd->templateMaster()==0 &&
                  protectionLevelVisible(innerCd->protection()) &&
                  !innerCd->isEmbeddedInOuterScope()
                 )
              {
                tagFile << "    <class kind=\"" << innerCd->compoundTypeString() <<
                  "\">" << convertToXML(innerCd->name()) << "</class>" << endl;
              }
            }
          }
        }
        break;
      case LayoutDocEntry::MemberDecl:
        {
          LayoutDocEntryMemberDecl *lmd = (LayoutDocEntryMemberDecl*)lde;
          MemberList * ml = getMemberList(lmd->type);
          if (ml)
          {
            ml->writeTagFile(tagFile);
          }
        }
        break;
      case LayoutDocEntry::MemberGroups:
        {
          if (m_impl->memberGroupSDict)
          {
            MemberGroupSDict::Iterator mgli(*m_impl->memberGroupSDict);
            MemberGroup *mg;
            for (;(mg=mgli.current());++mgli)
            {
              mg->writeTagFile(tagFile);
            }
          }
        }
        break;
     default:
        break;
    }
  }
  writeDocAnchorsToTagFile(tagFile);
  tagFile << "  </compound>" << endl;
}

/** Write class documentation inside another container (i.e. a group) */
void ClassDef::writeInlineDocumentation(OutputList &ol)
{
  bool isSimple = m_impl->isSimple;

  ol.addIndexItem(name(),0);
  //printf("ClassDef::writeInlineDocumentation(%s)\n",name().data());
  QListIterator<LayoutDocEntry> eli(
      LayoutDocManager::instance().docEntries(LayoutDocManager::Class));
  LayoutDocEntry *lde;

  // part 1: anchor and title
  QCString s = compoundTypeString()+" "+name();

  // part 1a
  ol.pushGeneratorState();
  ol.disableAllBut(OutputGenerator::Html);
  { // only HTML only
    ol.writeAnchor(0,anchor());
    ol.startMemberDoc(0,0,0,0,FALSE);
    ol.startMemberDocName(FALSE);
    ol.parseText(s);
    ol.endMemberDocName();
    ol.endMemberDoc(FALSE);
    ol.writeString("</div>");
    ol.startIndent();
  }
  ol.popGeneratorState();

  // part 1b
  ol.pushGeneratorState();
  ol.disable(OutputGenerator::Html);
  ol.disable(OutputGenerator::Man);
  { // for LaTeX/RTF only
    ol.writeAnchor(getOutputFileBase(),anchor());
  }
  ol.popGeneratorState();

  // part 1c
  ol.pushGeneratorState();
  ol.disable(OutputGenerator::Html);
  {
    // for LaTeX/RTF/Man
    ol.startGroupHeader(1);
    ol.parseText(s);
    ol.endGroupHeader(1);
  }
  ol.popGeneratorState();

  SrcLangExt lang=getLanguage();

  // part 2: the header and detailed description
  for (eli.toFirst();(lde=eli.current());++eli)
  {
    switch (lde->kind())
    {
      case LayoutDocEntry::BriefDesc:
        {
          // since we already shown the brief description in the
          // declaration part of the container, so we use this to
          // show the details on top.
          writeDetailedDocumentationBody(ol);
        }
        break;
      case LayoutDocEntry::ClassInheritanceGraph:
        writeInheritanceGraph(ol);
        break;
      case LayoutDocEntry::ClassCollaborationGraph:
        writeCollaborationGraph(ol);
        break;
      case LayoutDocEntry::MemberDeclStart:
        if (!isSimple) startMemberDeclarations(ol);
        break;
      case LayoutDocEntry::MemberDecl:
        {
          LayoutDocEntryMemberDecl *lmd = (LayoutDocEntryMemberDecl*)lde;
          if (!isSimple) writeMemberDeclarations(ol,lmd->type,lmd->title(lang),lmd->subtitle(lang),TRUE);
        }
        break;
      case LayoutDocEntry::MemberGroups:
        if (!isSimple) writeMemberGroups(ol,TRUE);
        break;
      case LayoutDocEntry::MemberDeclEnd:
        if (!isSimple) endMemberDeclarations(ol);
        break;
      case LayoutDocEntry::MemberDefStart:
        if (!isSimple) startMemberDocumentation(ol);
        break;
      case LayoutDocEntry::MemberDef:
        {
          LayoutDocEntryMemberDef *lmd = (LayoutDocEntryMemberDef*)lde;
          if (isSimple)
          {
            writeSimpleMemberDocumentation(ol,lmd->type);
          }
          else
          {
            writeMemberDocumentation(ol,lmd->type,lmd->title(lang),TRUE);
          }
        }
        break;
      case LayoutDocEntry::MemberDefEnd:
        if (!isSimple) endMemberDocumentation(ol);
        break;
      default:
        break;
    }
  }

  // part 3: close the block
  ol.pushGeneratorState();
  ol.disableAllBut(OutputGenerator::Html);
  { // HTML only
    ol.endIndent();
  }
  ol.popGeneratorState();
}

void ClassDef::writeMoreLink(OutputList &ol,const QCString &anchor)
{
  // TODO: clean up this mess by moving it to
  // the output generators...
  static bool pdfHyperlinks = Config_getBool(PDF_HYPERLINKS);
  static bool rtfHyperlinks = Config_getBool(RTF_HYPERLINKS);
  static bool usePDFLatex   = Config_getBool(USE_PDFLATEX);

  // HTML only
  ol.pushGeneratorState();
  ol.disableAllBut(OutputGenerator::Html);
  ol.docify(" ");
  ol.startTextLink(getOutputFileBase(),
      anchor.isEmpty() ? QCString("details") : anchor);
  ol.parseText(theTranslator->trMore());
  ol.endTextLink();
  ol.popGeneratorState();

  if (!anchor.isEmpty())
  {
    ol.pushGeneratorState();
    // LaTeX + RTF
    ol.disable(OutputGenerator::Html);
    ol.disable(OutputGenerator::Man);
    if (!(usePDFLatex && pdfHyperlinks))
    {
      ol.disable(OutputGenerator::Latex);
    }
    if (!rtfHyperlinks)
    {
      ol.disable(OutputGenerator::RTF);
    }
    ol.docify(" ");
    ol.startTextLink(getOutputFileBase(), anchor);
    ol.parseText(theTranslator->trMore());
    ol.endTextLink();
    // RTF only
    ol.disable(OutputGenerator::Latex);
    ol.writeString("\\par");
    ol.popGeneratorState();
  }
}

bool ClassDef::visibleInParentsDeclList() const
{
  static bool extractPrivate      = Config_getBool(EXTRACT_PRIVATE);
  static bool hideUndocClasses = Config_getBool(HIDE_UNDOC_CLASSES);
  static bool extractLocalClasses = Config_getBool(EXTRACT_LOCAL_CLASSES);
  bool linkable = isLinkable();
  return (!isAnonymous() && !isExtension() &&
          (protection()!=::Private || extractPrivate) &&
          (linkable || (!hideUndocClasses && (!isLocal() || extractLocalClasses)))
         );
}

void ClassDef::writeDeclarationLink(OutputList &ol,bool &found,const char *header,bool localNames)
{
  //static bool fortranOpt = Config_getBool(OPTIMIZE_FOR_FORTRAN);
  //static bool vhdlOpt    = Config_getBool(OPTIMIZE_OUTPUT_VHDL);
  SrcLangExt lang = getLanguage();
  if (visibleInParentsDeclList())
  {
    if (!found) // first class
    {
      ol.startMemberHeader("nested-classes");
      if (header)
      {
        ol.parseText(header);
      }
      else if (lang==SrcLangExt_VHDL)
      {
        ol.parseText(VhdlDocGen::trVhdlType(VhdlDocGen::ARCHITECTURE,FALSE));
      }
      else
      {
        ol.parseText(lang==SrcLangExt_Fortran ?
            theTranslator->trDataTypes() :
            theTranslator->trCompounds());
      }
      ol.endMemberHeader();
      ol.startMemberList();
      found=TRUE;
    }
    ol.startMemberDeclaration();
    ol.startMemberItem(anchor(),FALSE);
    QCString ctype = compoundTypeString();
    QCString cname = displayName(!localNames);

    if (lang!=SrcLangExt_VHDL) // for VHDL we swap the name and the type
    {
      ol.writeString(ctype);
      ol.writeString(" ");
      ol.insertMemberAlign();
    }
    if (isLinkable())
    {
      ol.writeObjectLink(getReference(),
          getOutputFileBase(),
          anchor(),
          cname
          );
    }
    else
    {
      ol.startBold();
      ol.docify(cname);
      ol.endBold();
    }
    if (lang==SrcLangExt_VHDL) // now write the type
    {
      ol.writeString(" ");
      ol.insertMemberAlign();
      ol.writeString(VhdlDocGen::getProtectionName((VhdlDocGen::VhdlClasses)protection()));
    }
    ol.endMemberItem();

    // add the brief description if available
    if (!briefDescription().isEmpty() && Config_getBool(BRIEF_MEMBER_DESC))
    {
      DocRoot *rootNode = validatingParseDoc(briefFile(),briefLine(),this,0,
                                briefDescription(),FALSE,FALSE,0,TRUE,FALSE);
      if (rootNode && !rootNode->isEmpty())
      {
        ol.startMemberDescription(anchor());
        ol.writeDoc(rootNode,this,0);
        if (isLinkableInProject())
        {
          writeMoreLink(ol,anchor());
        }
        ol.endMemberDescription();
      }
      delete rootNode;
    }
    ol.endMemberDeclaration(anchor(),0);
  }
}

void ClassDef::addClassAttributes(OutputList &ol)
{
  QStrList sl;
  if (isFinal())    sl.append("final");
  if (isSealed())   sl.append("sealed");
  if (isAbstract()) sl.append("abstract");
  if (getLanguage()==SrcLangExt_IDL && isPublished()) sl.append("published");

  ol.pushGeneratorState();
  ol.disableAllBut(OutputGenerator::Html);
  if (sl.count()>0)
  {
    ol.startLabels();
    const char *s=sl.first();
    while (s)
    {
      const char *ns = sl.next();
      ol.writeLabel(s,ns==0);
      s=ns;
    }
    ol.endLabels();
  }
  ol.popGeneratorState();
}

void ClassDef::writeDocumentationContents(OutputList &ol,const QCString & /*pageTitle*/)
{
  ol.startContents();

  QCString pageType = " ";
  pageType += compoundTypeString();

  Doxygen::indexList->addIndexItem(this,0);

  if (Doxygen::searchIndex)
  {
    Doxygen::searchIndex->setCurrentDoc(this,anchor(),FALSE);
    Doxygen::searchIndex->addWord(localName(),TRUE);
  }
  bool exampleFlag=hasExamples();

  //---------------------------------------- start flexible part -------------------------------

  SrcLangExt lang = getLanguage();

  QListIterator<LayoutDocEntry> eli(
      LayoutDocManager::instance().docEntries(LayoutDocManager::Class));
  LayoutDocEntry *lde;
  for (eli.toFirst();(lde=eli.current());++eli)
  {
    switch (lde->kind())
    {
      case LayoutDocEntry::BriefDesc:
        writeBriefDescription(ol,exampleFlag);
        break;
      case LayoutDocEntry::ClassIncludes:
        writeIncludeFiles(ol);
        break;
      case LayoutDocEntry::ClassInheritanceGraph:
        writeInheritanceGraph(ol);
        break;
      case LayoutDocEntry::ClassCollaborationGraph:
        writeCollaborationGraph(ol);
        break;
      case LayoutDocEntry::ClassAllMembersLink:
        //writeAllMembersLink(ol); // this is now part of the summary links
        break;
      case LayoutDocEntry::MemberDeclStart:
        startMemberDeclarations(ol);
        break;
      case LayoutDocEntry::MemberGroups:
        writeMemberGroups(ol);
        break;
      case LayoutDocEntry::MemberDecl:
        {
          LayoutDocEntryMemberDecl *lmd = (LayoutDocEntryMemberDecl*)lde;
          writeMemberDeclarations(ol,lmd->type,lmd->title(lang),lmd->subtitle(lang));
        }
        break;
      case LayoutDocEntry::ClassNestedClasses:
        {
          LayoutDocEntrySection *ls = (LayoutDocEntrySection*)lde;
          writeNestedClasses(ol,ls->title(lang));
        }
        break;
      case LayoutDocEntry::MemberDeclEnd:
        endMemberDeclarations(ol);
        break;
      case LayoutDocEntry::DetailedDesc:
        {
          LayoutDocEntrySection *ls = (LayoutDocEntrySection*)lde;
          writeDetailedDescription(ol,pageType,exampleFlag,ls->title(lang));
        }
        break;
      case LayoutDocEntry::MemberDefStart:
        startMemberDocumentation(ol);
        break;
      case LayoutDocEntry::ClassInlineClasses:
        writeInlineClasses(ol);
        break;
      case LayoutDocEntry::MemberDef:
        {
          LayoutDocEntryMemberDef *lmd = (LayoutDocEntryMemberDef*)lde;
          writeMemberDocumentation(ol,lmd->type,lmd->title(lang));
        }
        break;
      case LayoutDocEntry::MemberDefEnd:
        endMemberDocumentation(ol);
        break;
      case LayoutDocEntry::ClassUsedFiles:
        showUsedFiles(ol);
        break;
      case LayoutDocEntry::AuthorSection:
        writeAuthorSection(ol);
        break;
      case LayoutDocEntry::NamespaceNestedNamespaces:
      case LayoutDocEntry::NamespaceNestedConstantGroups:
      case LayoutDocEntry::NamespaceClasses:
      case LayoutDocEntry::NamespaceInlineClasses:
      case LayoutDocEntry::FileClasses:
      case LayoutDocEntry::FileNamespaces:
      case LayoutDocEntry::FileConstantGroups:
      case LayoutDocEntry::FileIncludes:
      case LayoutDocEntry::FileIncludeGraph:
      case LayoutDocEntry::FileIncludedByGraph:
      case LayoutDocEntry::FileSourceLink:
      case LayoutDocEntry::FileInlineClasses:
      case LayoutDocEntry::GroupClasses:
      case LayoutDocEntry::GroupInlineClasses:
      case LayoutDocEntry::GroupNamespaces:
      case LayoutDocEntry::GroupDirs:
      case LayoutDocEntry::GroupNestedGroups:
      case LayoutDocEntry::GroupFiles:
      case LayoutDocEntry::GroupGraph:
      case LayoutDocEntry::GroupPageDocs:
      case LayoutDocEntry::DirSubDirs:
      case LayoutDocEntry::DirFiles:
      case LayoutDocEntry::DirGraph:
        err("Internal inconsistency: member %d should not be part of "
            "LayoutDocManager::Class entry list\n",lde->kind());
        break;
    }
  }

  ol.endContents();
}

QCString ClassDef::title() const
{
  QCString pageTitle;
  SrcLangExt lang = getLanguage();

  if (lang==SrcLangExt_Fortran)
  {
    pageTitle = theTranslator->trCompoundReferenceFortran(displayName(),
              m_impl->compType,
              m_impl->tempArgs != 0);
  }
  else if (lang==SrcLangExt_VHDL)
  {
    pageTitle = VhdlDocGen::getClassTitle(this)+" Reference";
  }
  else if (isJavaEnum())
  {
    pageTitle = theTranslator->trEnumReference(displayName());
  }
  else if (m_impl->compType==Service)
  {
    pageTitle = theTranslator->trServiceReference(displayName());
  }
  else if (m_impl->compType==Singleton)
  {
    pageTitle = theTranslator->trSingletonReference(displayName());
  }
  else
  {
    if (Config_getBool(HIDE_COMPOUND_REFERENCE))
    {
      pageTitle = displayName();
    }
    else
    {
      pageTitle = theTranslator->trCompoundReference(displayName(),
                m_impl->compType == Interface && getLanguage()==SrcLangExt_ObjC ? Class : m_impl->compType,
                m_impl->tempArgs != 0);
    }
  }
  return pageTitle;
}

// write all documentation for this class
void ClassDef::writeDocumentation(OutputList &ol)
{
  static bool generateTreeView = Config_getBool(GENERATE_TREEVIEW);
  //static bool fortranOpt = Config_getBool(OPTIMIZE_FOR_FORTRAN);
  //static bool vhdlOpt    = Config_getBool(OPTIMIZE_OUTPUT_VHDL);
  QCString pageTitle = title();

  startFile(ol,getOutputFileBase(),name(),pageTitle,HLI_ClassVisible,!generateTreeView);
  if (!generateTreeView)
  {
    if (getOuterScope()!=Doxygen::globalScope)
    {
      writeNavigationPath(ol);
    }
    ol.endQuickIndices();
  }

  startTitle(ol,getOutputFileBase(),this);
  ol.parseText(pageTitle);
  addClassAttributes(ol);
  addGroupListToTitle(ol,this);
  endTitle(ol,getOutputFileBase(),displayName());
  writeDocumentationContents(ol,pageTitle);

  endFileWithNavPath(this,ol);

  if (Config_getBool(SEPARATE_MEMBER_PAGES))
  {
    writeMemberPages(ol);
  }
}

void ClassDef::writeMemberPages(OutputList &ol)
{
  ///////////////////////////////////////////////////////////////////////////
  //// Member definitions on separate pages
  ///////////////////////////////////////////////////////////////////////////

  ol.pushGeneratorState();
  ol.disableAllBut(OutputGenerator::Html);

  QListIterator<MemberList> mli(m_impl->memberLists);
  MemberList *ml;
  for (mli.toFirst();(ml=mli.current());++mli)
  {
    ml->countDocMembers();
    if (ml->numDocMembers()>0 && (ml->listType()&MemberListType_detailedLists))
    {
      ml->writeDocumentationPage(ol,displayName(),this);
    }
  }

  ol.popGeneratorState();
}

void ClassDef::writeQuickMemberLinks(OutputList &ol,MemberDef *currentMd) const
{
  static bool createSubDirs=Config_getBool(CREATE_SUBDIRS);

  ol.writeString("      <div class=\"navtab\">\n");
  ol.writeString("        <table>\n");

  if (m_impl->allMemberNameInfoSDict)
  {
    MemberNameInfoSDict::Iterator mnili(*m_impl->allMemberNameInfoSDict);
    MemberNameInfo *mni;
    for (;(mni=mnili.current());++mnili)
    {
      MemberNameInfoIterator mnii(*mni);
      MemberInfo *mi;
      for (mnii.toFirst();(mi=mnii.current());++mnii)
      {
        MemberDef *md=mi->memberDef;
        if (md->getClassDef()==this && md->isLinkable() && !md->isEnumValue())
        {
          ol.writeString("          <tr><td class=\"navtab\">");
          if (md->isLinkableInProject())
          {
            if (md==currentMd) // selected item => highlight
            {
              ol.writeString("<a class=\"qindexHL\" ");
            }
            else
            {
              ol.writeString("<a class=\"qindex\" ");
            }
            ol.writeString("href=\"");
            if (createSubDirs) ol.writeString("../../");
            ol.writeString(md->getOutputFileBase()+Doxygen::htmlFileExtension+"#"+md->anchor());
            ol.writeString("\">");
            ol.writeString(convertToHtml(md->name()));
            ol.writeString("</a>");
          }
          ol.writeString("</td></tr>\n");
        }
      }
    }
  }

  ol.writeString("        </table>\n");
  ol.writeString("      </div>\n");
}



void ClassDef::writeDocumentationForInnerClasses(OutputList &ol)
{
  // write inner classes after the parent, so the tag files contain
  // the definition in proper order!
  if (m_impl->innerClasses)
  {
    ClassSDict::Iterator cli(*m_impl->innerClasses);
    ClassDef *innerCd;
    for (cli.toFirst();(innerCd=cli.current());++cli)
    {
      if (innerCd->isLinkableInProject() && innerCd->templateMaster()==0 &&
          protectionLevelVisible(innerCd->protection()) &&
         !innerCd->isEmbeddedInOuterScope()
         )
      {
        msg("Generating docs for nested compound %s...\n",qPrint(innerCd->name()));
        innerCd->writeDocumentation(ol);
        innerCd->writeMemberList(ol);
      }
      innerCd->writeDocumentationForInnerClasses(ol);
    }
  }
}

// write the list of all (inherited) members for this class
void ClassDef::writeMemberList(OutputList &ol)
{
  static bool cOpt    = Config_getBool(OPTIMIZE_OUTPUT_FOR_C);
  //static bool vhdlOpt = Config_getBool(OPTIMIZE_OUTPUT_VHDL);
  static bool generateTreeView = Config_getBool(GENERATE_TREEVIEW);
  if (m_impl->allMemberNameInfoSDict==0 || cOpt) return;
  // only for HTML
  ol.pushGeneratorState();
  ol.disableAllBut(OutputGenerator::Html);

  QCString memListFile = getMemberListFileName();
  startFile(ol,memListFile,memListFile,theTranslator->trMemberList(),
            HLI_ClassVisible,!generateTreeView,getOutputFileBase());
  if (!generateTreeView)
  {
    if (getOuterScope()!=Doxygen::globalScope)
    {
      writeNavigationPath(ol);
    }
    ol.endQuickIndices();
  }
  startTitle(ol,0);
  ol.parseText(displayName()+" "+theTranslator->trMemberList());
  endTitle(ol,0,0);
  ol.startContents();
  ol.startParagraph();
  ol.parseText(theTranslator->trThisIsTheListOfAllMembers());
  ol.writeObjectLink(getReference(),getOutputFileBase(),anchor(),displayName());
  ol.parseText(theTranslator->trIncludingInheritedMembers());
  ol.endParagraph();

  //ol.startItemList();
  ol.writeString("<table class=\"directory\">\n");

  int idx=0;
  //MemberNameInfo *mni=m_impl->allMemberNameInfoList->first();
  MemberNameInfoSDict::Iterator mnii(*m_impl->allMemberNameInfoSDict);
  MemberNameInfo *mni;
  for (mnii.toFirst();(mni=mnii.current());++mnii)
  {
    MemberNameInfoIterator it(*mni);
    MemberInfo *mi;
    for (;(mi=it.current());++it)
    {
      MemberDef *md=mi->memberDef;
      ClassDef  *cd=md->getClassDef();
      Protection prot = mi->prot;
      Specifier virt=md->virtualness();

      //printf("%s: Member %s of class %s md->protection()=%d mi->prot=%d prot=%d inherited=%d\n",
      //    name().data(),md->name().data(),cd->name().data(),md->protection(),mi->prot,prot,mi->inherited);

      if (cd && !md->name().isEmpty() && md->name()[0]!='@')
      {
        bool memberWritten=FALSE;
        if (cd->isLinkable() && md->isLinkable())
          // create a link to the documentation
        {
          QCString name=mi->ambiguityResolutionScope+md->name();
          //ol.writeListItem();
          ol.writeString("  <tr");
          if ((idx&1)==0) ol.writeString(" class=\"even\"");
          idx++;
          ol.writeString("><td class=\"entry\">");
          if (cd->isObjectiveC())
          {
            if (md->isObjCMethod())
            {
              if (md->isStatic())
                ol.writeString("+&#160;</td><td>");
              else
                ol.writeString("-&#160;</td><td>");
            }
            else
              ol.writeString("</td><td class=\"entry\">");
          }
          if (md->isObjCMethod())
          {
            ol.writeObjectLink(md->getReference(),
                md->getOutputFileBase(),
                md->anchor(),md->name());
          }
          else
          {
            //Definition *bd = md->getGroupDef();
            //if (bd==0) bd=cd;
            ol.writeObjectLink(md->getReference(),
                md->getOutputFileBase(),
                md->anchor(),name);

            if ( md->isFunction() || md->isSignal() || md->isSlot() ||
                (md->isFriend() && md->argsString()))
              ol.docify(md->argsString());
            else if (md->isEnumerate())
              ol.parseText(" "+theTranslator->trEnumName());
            else if (md->isEnumValue())
              ol.parseText(" "+theTranslator->trEnumValue());
            else if (md->isTypedef())
              ol.docify(" typedef");
            else if (md->isFriend() && !qstrcmp(md->typeString(),"friend class"))
              ol.docify(" class");
            //ol.writeString("\n");
          }
          ol.writeString("</td>");
          memberWritten=TRUE;
        }
        else if (!cd->isArtificial() &&
                 !Config_getBool(HIDE_UNDOC_MEMBERS) &&
                  (protectionLevelVisible(md->protection()) || md->isFriend())
                ) // no documentation,
                  // generate link to the class instead.
        {
          //ol.writeListItem();
          ol.writeString("  <tr bgcolor=\"#f0f0f0\"");
          if ((idx&1)==0) ol.writeString(" class=\"even\"");
          idx++;
          ol.writeString("><td class=\"entry\">");
          if (cd->isObjectiveC())
          {
            if (md->isObjCMethod())
            {
              if (md->isStatic())
                ol.writeString("+&#160;</td><td class=\"entry\">");
              else
                ol.writeString("-&#160;</td><td class=\"entry\">");
            }
            else
              ol.writeString("</td><td class=\"entry\">");
          }
          ol.startBold();
          ol.docify(md->name());
          ol.endBold();
          if (!md->isObjCMethod())
          {
            if ( md->isFunction() || md->isSignal() || md->isSlot() )
              ol.docify(md->argsString());
            else if (md->isEnumerate())
              ol.parseText(" "+theTranslator->trEnumName());
            else if (md->isEnumValue())
              ol.parseText(" "+theTranslator->trEnumValue());
            else if (md->isTypedef())
              ol.docify(" typedef");
          }
          ol.writeString(" (");
          ol.parseText(theTranslator->trDefinedIn()+" ");
          if (cd->isLinkable())
          {
            ol.writeObjectLink(
                cd->getReference(),
                cd->getOutputFileBase(),
                cd->anchor(),
                cd->displayName());
          }
          else
          {
            ol.startBold();
            ol.docify(cd->displayName());
            ol.endBold();
          }
          ol.writeString(")");
          ol.writeString("</td>");
          memberWritten=TRUE;
        }
        if (memberWritten)
        {
          ol.writeString("<td class=\"entry\">");
          ol.writeObjectLink(cd->getReference(),
                             cd->getOutputFileBase(),
                             cd->anchor(),
                             md->category() ?
                                md->category()->displayName() :
                                cd->displayName());
          ol.writeString("</td>");
          ol.writeString("<td class=\"entry\">");
        }
        SrcLangExt lang = md->getLanguage();
        if (
            (prot!=Public || (virt!=Normal && getLanguage()!=SrcLangExt_ObjC) ||
             md->isFriend() || md->isRelated() || md->isExplicit() ||
             md->isMutable() || (md->isInline() && Config_getBool(INLINE_INFO)) ||
             md->isSignal() || md->isSlot() ||
             (getLanguage()==SrcLangExt_IDL &&
              (md->isOptional() || md->isAttribute() || md->isUNOProperty())) ||
             md->isStatic() || lang==SrcLangExt_VHDL
            )
            && memberWritten)
        {
          ol.writeString("<span class=\"mlabel\">");
          QStrList sl;
          if (lang==SrcLangExt_VHDL)
          {
            sl.append(VhdlDocGen::trVhdlType(md->getMemberSpecifiers())); //append vhdl type
          }
          else if (md->isFriend()) sl.append("friend");
          else if (md->isRelated()) sl.append("related");
          else
          {
            if (Config_getBool(INLINE_INFO) && md->isInline())
                                       sl.append("inline");
            if (md->isExplicit())      sl.append("explicit");
            if (md->isMutable())       sl.append("mutable");
            if (prot==Protected)       sl.append("protected");
            else if (prot==Private)    sl.append("private");
            else if (prot==Package)    sl.append("package");
            if (virt==Virtual && getLanguage()!=SrcLangExt_ObjC)
                                       sl.append("virtual");
            else if (virt==Pure)       sl.append("pure virtual");
            if (md->isStatic())        sl.append("static");
            if (md->isSignal())        sl.append("signal");
            if (md->isSlot())          sl.append("slot");
// this is the extra member page
            if (md->isOptional())      sl.append("optional");
            if (md->isAttribute())     sl.append("attribute");
            if (md->isUNOProperty())   sl.append("property");
            if (md->isReadonly())      sl.append("readonly");
            if (md->isBound())         sl.append("bound");
            if (md->isRemovable())     sl.append("removable");
            if (md->isConstrained())   sl.append("constrained");
            if (md->isTransient())     sl.append("transient");
            if (md->isMaybeVoid())     sl.append("maybevoid");
            if (md->isMaybeDefault())  sl.append("maybedefault");
            if (md->isMaybeAmbiguous())sl.append("maybeambiguous");
          }
          const char *s=sl.first();
          while (s)
          {
            ol.docify(s);
            s=sl.next();
            if (s) ol.writeString("</span><span class=\"mlabel\">");
          }
          ol.writeString("</span>");
        }
        if (memberWritten)
        {
          ol.writeString("</td>");
          ol.writeString("</tr>\n");
        }
      }
    }
  }
  //ol.endItemList();

  ol.writeString("</table>");

  endFile(ol);
  ol.popGeneratorState();
}


// add a reference to an example
bool ClassDef::addExample(const char *anchor,const char *nameStr,
    const char *file)
{
  if (m_impl->exampleSDict==0)
  {
    m_impl->exampleSDict = new ExampleSDict;
    m_impl->exampleSDict->setAutoDelete(TRUE);
  }
  if (!m_impl->exampleSDict->find(nameStr))
  {
    Example *e=new Example;
    e->anchor=anchor;
    e->name=nameStr;
    e->file=file;
    m_impl->exampleSDict->inSort(nameStr,e);
    return TRUE;
  }
  return FALSE;
}

// returns TRUE if this class is used in an example
bool ClassDef::hasExamples() const
{
  bool result=FALSE;
  if (m_impl->exampleSDict)
    result = m_impl->exampleSDict->count()>0;
  return result;
}

void ClassDef::addTypeConstraint(const QCString &typeConstraint,const QCString &type)
{
  //printf("addTypeContraint(%s,%s)\n",type.data(),typeConstraint.data());
  static bool hideUndocRelation = Config_getBool(HIDE_UNDOC_RELATIONS);
  if (typeConstraint.isEmpty() || type.isEmpty()) return;
  ClassDef *cd = getResolvedClass(this,getFileDef(),typeConstraint);
  if (cd==0 && !hideUndocRelation)
  {
    cd = new ClassDef(getDefFileName(),getDefLine(),getDefColumn(),typeConstraint,ClassDef::Class);
    cd->setUsedOnly(TRUE);
    cd->setLanguage(getLanguage());
    Doxygen::hiddenClasses->append(typeConstraint,cd);
    //printf("Adding undocumented constraint '%s' to class %s on type %s\n",
    //       typeConstraint.data(),name().data(),type.data());
  }
  if (cd)
  {
    if (m_impl->constraintClassDict==0)
    {
      m_impl->constraintClassDict = new ConstraintClassDict(17);
      m_impl->constraintClassDict->setAutoDelete(TRUE);
    }
    ConstraintClassDef *ccd=m_impl->constraintClassDict->find(typeConstraint);
    if (ccd==0)
    {
      ccd = new ConstraintClassDef(cd);
      m_impl->constraintClassDict->insert(typeConstraint,ccd);
    }
    ccd->addAccessor(type);
    //printf("Adding constraint '%s' to class %s on type %s\n",
    //       typeConstraint.data(),name().data(),type.data());
  }
}

// Java Type Constrains: A<T extends C & I>
void ClassDef::addTypeConstraints()
{
  if (m_impl->tempArgs)
  {
    ArgumentListIterator ali(*m_impl->tempArgs);
    Argument *a;
    for (;(a=ali.current());++ali)
    {
      if (!a->typeConstraint.isEmpty())
      {
        QCString typeConstraint;
        int i=0,p=0;
        while ((i=a->typeConstraint.find('&',p))!=-1) // typeConstraint="A &I" for C<T extends A & I>
        {
          typeConstraint = a->typeConstraint.mid(p,i-p).stripWhiteSpace();
          addTypeConstraint(typeConstraint,a->type);
          p=i+1;
        }
        typeConstraint = a->typeConstraint.right(a->typeConstraint.length()-p).stripWhiteSpace();
        addTypeConstraint(typeConstraint,a->type);
      }
    }
  }
}

// C# Type Constraints: D<T> where T : C, I
void ClassDef::setTypeConstraints(ArgumentList *al)
{
  if (al==0) return;
  if (!m_impl->typeConstraints) delete m_impl->typeConstraints;
  m_impl->typeConstraints = new ArgumentList;
  ArgumentListIterator ali(*al);
  Argument *a;
  for (;(a=ali.current());++ali)
  {
    m_impl->typeConstraints->append(new Argument(*a));
  }
}

void ClassDef::setTemplateArguments(ArgumentList *al)
{
  if (al==0) return;
  if (m_impl->tempArgs) delete m_impl->tempArgs; // delete old list if needed
  //printf("setting template args '%s' for '%s'\n",tempArgListToString(al,getLanguage()).data(),name().data());
  m_impl->tempArgs=new ArgumentList;
  ArgumentListIterator ali(*al);
  Argument *a;
  for (;(a=ali.current());++ali)
  {
    m_impl->tempArgs->append(new Argument(*a));
  }
}

/*! Returns \c TRUE iff this class or a class inheriting from this class
 *  is \e not defined in an external tag file.
 */
bool ClassDef::hasNonReferenceSuperClass()
{
  bool found=!isReference() && isLinkableInProject() && !isHidden();
  if (found)
  {
    return TRUE; // we're done if this class is not a reference
  }
  if (m_impl->inheritedBy)
  {
    BaseClassListIterator bcli(*m_impl->inheritedBy);
    for ( ; bcli.current() && !found ; ++bcli ) // for each super class
    {
      ClassDef *bcd=bcli.current()->classDef;
      // recurse into the super class branch
      found = found || bcd->hasNonReferenceSuperClass();
      if (!found)
      {
        // look for template instances that might have non-reference super classes
        QDict<ClassDef> *cil = bcd->getTemplateInstances();
        if (cil)
        {
          QDictIterator<ClassDef> tidi(*cil);
          for ( ; tidi.current() && !found ; ++tidi) // for each template instance
          {
            // recurse into the template instance branch
            found = found || tidi.current()->hasNonReferenceSuperClass();
          }
        }
      }
    }
  }
  return found;
}

/*! called from MemberDef::writeDeclaration() to (recusively) write the
 *  definition of an anonymous struct, union or class.
 */
void ClassDef::writeDeclaration(OutputList &ol,MemberDef *md,bool inGroup,
    ClassDef *inheritedFrom,const char *inheritId)
{
  //printf("ClassName=`%s' inGroup=%d\n",name().data(),inGroup);

  ol.docify(compoundTypeString());
  QCString cn = displayName(FALSE);
  if (!cn.isEmpty())
  {
    ol.docify(" ");
    if (md && isLinkable())
    {
      ol.writeObjectLink(0,0,md->anchor(),cn);
    }
    else
    {
      ol.startBold();
      ol.docify(cn);
      ol.endBold();
    }
  }
  ol.docify(" {");
  ol.endMemberItem();

  // write user defined member groups
  if (m_impl->memberGroupSDict)
  {
    MemberGroupSDict::Iterator mgli(*m_impl->memberGroupSDict);
    MemberGroup *mg;
    for (;(mg=mgli.current());++mgli)
    {
      mg->setInGroup(inGroup);
      mg->writePlainDeclarations(ol,this,0,0,0,inheritedFrom,inheritId);
    }
  }

  QListIterator<LayoutDocEntry> eli(
      LayoutDocManager::instance().docEntries(LayoutDocManager::Class));
  LayoutDocEntry *lde;
  for (eli.toFirst();(lde=eli.current());++eli)
  {
    if (lde->kind()==LayoutDocEntry::MemberDecl)
    {
      LayoutDocEntryMemberDecl *lmd = (LayoutDocEntryMemberDecl*)lde;
      writePlainMemberDeclaration(ol,lmd->type,inGroup,inheritedFrom,inheritId);
    }
  }
}

/*! a link to this class is possible within this project */
bool ClassDef::isLinkableInProject() const
{
  static bool extractLocal   = Config_getBool(EXTRACT_LOCAL_CLASSES);
  static bool extractStatic  = Config_getBool(EXTRACT_STATIC);
  static bool hideUndoc      = Config_getBool(HIDE_UNDOC_CLASSES);
  if (m_impl->templateMaster)
  {
    return m_impl->templateMaster->isLinkableInProject();
  }
  else
  {
    return !name().isEmpty() &&                    /* has a name */
      !isArtificial() && !isHidden() &&            /* not hidden */
      !isAnonymous() &&                            /* not anonymous */
      protectionLevelVisible(m_impl->prot)      && /* private/internal */
      (!m_impl->isLocal      || extractLocal)   && /* local */
      (hasDocumentation()    || !hideUndoc)     && /* documented */
      (!m_impl->isStatic     || extractStatic)  && /* static */
      !isReference();                              /* not an external reference */
  }
}

bool ClassDef::isLinkable() const
{
  if (m_impl->templateMaster)
  {
    return m_impl->templateMaster->isLinkable();
  }
  else
  {
    return isReference() || isLinkableInProject();
  }
}


/*! the class is visible in a class diagram, or class hierarchy */
bool ClassDef::isVisibleInHierarchy()
{
  static bool allExternals     = Config_getBool(ALLEXTERNALS);
  static bool hideUndocClasses = Config_getBool(HIDE_UNDOC_CLASSES);
  static bool extractStatic    = Config_getBool(EXTRACT_STATIC);

  return // show all classes or a subclass is visible
      (allExternals || hasNonReferenceSuperClass()) &&
      // and not an anonymous compound
      !isAnonymous() &&
      // not an artificially introduced class
      /*!isArtificial() &&*/  // 1.8.2: allowed these to appear
      // and not privately inherited
      protectionLevelVisible(m_impl->prot) &&
      // documented or shown anyway or documentation is external
      (hasDocumentation() ||
       !hideUndocClasses ||
       (m_impl->templateMaster && m_impl->templateMaster->hasDocumentation()) ||
       isReference()
      ) &&
      // is not part of an unnamed namespace or shown anyway
      (!m_impl->isStatic || extractStatic);
}

bool ClassDef::hasDocumentation() const
{
  return Definition::hasDocumentation();
}

//----------------------------------------------------------------------
// recursive function:
// returns TRUE iff class definition `bcd' represents an (in)direct base
// class of class definition `cd'.

bool ClassDef::isBaseClass(ClassDef *bcd, bool followInstances,int level)
{
  bool found=FALSE;
  //printf("isBaseClass(cd=%s) looking for %s\n",name().data(),bcd->name().data());
  if (level>256)
  {
    err("Possible recursive class relation while inside %s and looking for base class %s\n",qPrint(name()),qPrint(bcd->name()));
    return FALSE;
  }
  if (baseClasses())
  {
    // Beware: trying to optimise the iterator away using ->first() & ->next()
    // causes bug 625531
    BaseClassListIterator bcli(*baseClasses());
    for ( ; bcli.current() && !found ; ++bcli)
    {
      ClassDef *ccd=bcli.current()->classDef;
      if (!followInstances && ccd->templateMaster()) ccd=ccd->templateMaster();
      //printf("isBaseClass() baseclass %s\n",ccd->name().data());
      if (ccd==bcd)
        found=TRUE;
      else
        found=ccd->isBaseClass(bcd,followInstances,level+1);
    }
  }
  return found;
}

//----------------------------------------------------------------------

bool ClassDef::isSubClass(ClassDef *cd,int level)
{
  bool found=FALSE;
  if (level>256)
  {
    err("Possible recursive class relation while inside %s and looking for derived class %s\n",qPrint(name()),qPrint(cd->name()));
    return FALSE;
  }
  if (subClasses())
  {
    BaseClassListIterator bcli(*subClasses());
    for ( ; bcli.current() && !found ; ++bcli)
    {
      ClassDef *ccd=bcli.current()->classDef;
      if (ccd==cd)
        found=TRUE;
      else
        found=ccd->isSubClass(cd,level+1);
    }
  }
  return found;
}

//----------------------------------------------------------------------------

static bool isStandardFunc(MemberDef *md)
{
  return md->name()=="operator=" || // assignment operator
         md->isConstructor() ||     // constructor
         md->isDestructor();        // destructor
}

/*!
 * recusively merges the `all members' lists of a class base
 * with that of this class. Must only be called for classes without
 * subclasses!
 */
void ClassDef::mergeMembers()
{
  if (m_impl->membersMerged) return;

  //static bool optimizeOutputForJava = Config_getBool(OPTIMIZE_OUTPUT_JAVA);
  //static bool vhdlOpt = Config_getBool(OPTIMIZE_OUTPUT_VHDL);
  SrcLangExt lang = getLanguage();
  QCString sep=getLanguageSpecificSeparator(lang,TRUE);
  int sepLen = sep.length();

  m_impl->membersMerged=TRUE;
  //printf("  mergeMembers for %s\n",name().data());
  bool inlineInheritedMembers = Config_getBool(INLINE_INHERITED_MEMB);
  if (baseClasses())
  {
    //printf("  => has base classes!\n");
    BaseClassListIterator bcli(*baseClasses());
    BaseClassDef *bcd;
    for ( ; (bcd=bcli.current()) ; ++bcli )
    {
      ClassDef *bClass=bcd->classDef;

      // merge the members in the base class of this inheritance branch first
      bClass->mergeMembers();

      MemberNameInfoSDict *srcMnd  = bClass->memberNameInfoSDict();
      MemberNameInfoSDict *dstMnd  = m_impl->allMemberNameInfoSDict;

      if (srcMnd)
      {
        MemberNameInfoSDict::Iterator srcMnili(*srcMnd);
        MemberNameInfo *srcMni;
        for ( ; (srcMni=srcMnili.current()) ; ++srcMnili)
        {
          //printf("    Base member name %s\n",srcMni->memberName());
          MemberNameInfo *dstMni;
          if (dstMnd!=0 && (dstMni=dstMnd->find(srcMni->memberName())))
            // a member with that name is already in the class.
            // the member may hide or reimplement the one in the sub class
            // or there may be another path to the base class that is already
            // visited via another branch in the class hierarchy.
          {
            MemberNameInfoIterator srcMnii(*srcMni);
            MemberInfo *srcMi;
            for ( ; (srcMi=srcMnii.current()) ; ++srcMnii )
            {
              MemberDef *srcMd = srcMi->memberDef;
              bool found=FALSE;
              bool ambigue=FALSE;
              bool hidden=FALSE;
              MemberNameInfoIterator dstMnii(*dstMni);
              MemberInfo *dstMi;
              ClassDef *srcCd = srcMd->getClassDef();
              for ( ; (dstMi=dstMnii.current()) && !found; ++dstMnii )
              {
                MemberDef *dstMd = dstMi->memberDef;
                if (srcMd!=dstMd) // different members
                {
                  ClassDef *dstCd = dstMd->getClassDef();
                  //printf("  Is %s a base class of %s?\n",srcCd->name().data(),dstCd->name().data());
                  if (srcCd==dstCd || dstCd->isBaseClass(srcCd,TRUE))
                    // member is in the same or a base class
                  {
                    ArgumentList *srcAl = srcMd->argumentList();
                    ArgumentList *dstAl = dstMd->argumentList();
                    found=matchArguments2(
                        srcMd->getOuterScope(),srcMd->getFileDef(),srcAl,
                        dstMd->getOuterScope(),dstMd->getFileDef(),dstAl,
                        TRUE
                        );
                    //printf("  Yes, matching (%s<->%s): %d\n",
                    //    argListToString(srcMd->argumentList()).data(),
                    //    argListToString(dstMd->argumentList()).data(),
                    //    found);
                    hidden = hidden  || !found;
                  }
                  else // member is in a non base class => multiple inheritance
                    // using the same base class.
                  {
                    //printf("$$ Existing member %s %s add scope %s\n",
                    //    dstMi->ambiguityResolutionScope.data(),
                    //    dstMd->name().data(),
                    //    dstMi->scopePath.left(dstMi->scopePath.find("::")+2).data());

                    QCString scope=dstMi->scopePath.left(dstMi->scopePath.find(sep)+sepLen);
                    if (scope!=dstMi->ambiguityResolutionScope.left(scope.length()))
                      dstMi->ambiguityResolutionScope.prepend(scope);
                    ambigue=TRUE;
                  }
                }
                else // same members
                {
                  // do not add if base class is virtual or
                  // if scope paths are equal or
                  // if base class is an interface (and thus implicitly virtual).
                  //printf("same member found srcMi->virt=%d dstMi->virt=%d\n",srcMi->virt,dstMi->virt);
                  if ((srcMi->virt!=Normal && dstMi->virt!=Normal) ||
                      bClass->name()+sep+srcMi->scopePath == dstMi->scopePath ||
                      dstMd->getClassDef()->compoundType()==Interface
                     )
                  {
                    found=TRUE;
                  }
                  else // member can be reached via multiple paths in the
                    // inheritance tree
                  {
                    //printf("$$ Existing member %s %s add scope %s\n",
                    //    dstMi->ambiguityResolutionScope.data(),
                    //    dstMd->name().data(),
                    //    dstMi->scopePath.left(dstMi->scopePath.find("::")+2).data());

                    QCString scope=dstMi->scopePath.left(dstMi->scopePath.find(sep)+sepLen);
                    if (scope!=dstMi->ambiguityResolutionScope.left(scope.length()))
                    {
                      dstMi->ambiguityResolutionScope.prepend(scope);
                    }
                    ambigue=TRUE;
                  }
                }
              }
              //printf("member %s::%s hidden %d ambigue %d srcMi->ambigClass=%p\n",
              //    srcCd->name().data(),srcMd->name().data(),hidden,ambigue,srcMi->ambigClass);

              // TODO: fix the case where a member is hidden by inheritance
              //       of a member with the same name but with another prototype,
              //       while there is more than one path to the member in the
              //       base class due to multiple inheritance. In this case
              //       it seems that the member is not reachable by prefixing a
              //       scope name either (according to my compiler). Currently,
              //       this case is shown anyway.
              if (!found && srcMd->protection()!=Private && !srcMd->isFriend())
              {
                Protection prot=srcMd->protection();
                if (bcd->prot==Protected && prot==Public)       prot=bcd->prot;
                else if (bcd->prot==Private)                    prot=bcd->prot;

                if (inlineInheritedMembers)
                {
                  if (!isStandardFunc(srcMd))
                  {
                    //printf("    insertMember `%s'\n",srcMd->name().data());
                    internalInsertMember(srcMd,prot,FALSE);
                  }
                }

                Specifier virt=srcMi->virt;
                if (srcMi->virt==Normal && bcd->virt!=Normal) virt=bcd->virt;

                MemberInfo *newMi = new MemberInfo(srcMd,prot,virt,TRUE);
                newMi->scopePath=bClass->name()+sep+srcMi->scopePath;
                if (ambigue)
                {
                  //printf("$$ New member %s %s add scope %s::\n",
                  //     srcMi->ambiguityResolutionScope.data(),
                  //     srcMd->name().data(),
                  //     bClass->name().data());

                  QCString scope=bClass->name()+sep;
                  if (scope!=srcMi->ambiguityResolutionScope.left(scope.length()))
                  {
                    newMi->ambiguityResolutionScope=
                      scope+srcMi->ambiguityResolutionScope.copy();
                  }
                }
                if (hidden)
                {
                  if (srcMi->ambigClass==0)
                  {
                    newMi->ambigClass=bClass;
                    newMi->ambiguityResolutionScope=bClass->name()+sep;
                  }
                  else
                  {
                    newMi->ambigClass=srcMi->ambigClass;
                    newMi->ambiguityResolutionScope=srcMi->ambigClass->name()+sep;
                  }
                }
                dstMni->append(newMi);
              }
            }
          }
          else // base class has a member that is not in the sub class => copy
          {
            // create a deep copy of the list (only the MemberInfo's will be
            // copied, not the actual MemberDef's)
            MemberNameInfo *newMni = 0;
            newMni = new MemberNameInfo(srcMni->memberName());

            // copy the member(s) from the base to the sub class
            MemberNameInfoIterator mnii(*srcMni);
            MemberInfo *mi;
            for (;(mi=mnii.current());++mnii)
            {
              if (!mi->memberDef->isFriend()) // don't inherit friends
              {
                Protection prot = mi->prot;
                if (bcd->prot==Protected)
                {
                  if (prot==Public) prot=Protected;
                }
                else if (bcd->prot==Private)
                {
                  prot=Private;
                }
                //printf("%s::%s: prot=%d bcd->prot=%d result=%d\n",
                //    name().data(),mi->memberDef->name().data(),mi->prot,
                //    bcd->prot,prot);

                if (mi->prot!=Private)
                {
                  Specifier virt=mi->virt;
                  if (mi->virt==Normal && bcd->virt!=Normal) virt=bcd->virt;

                  if (inlineInheritedMembers)
                  {
                    if (!isStandardFunc(mi->memberDef))
                    {
                      //printf("    insertMember `%s'\n",mi->memberDef->name().data());
                      internalInsertMember(mi->memberDef,prot,FALSE);
                    }
                  }
                  //printf("Adding!\n");
                  MemberInfo *newMi=new MemberInfo(mi->memberDef,prot,virt,TRUE);
                  newMi->scopePath=bClass->name()+sep+mi->scopePath;
                  newMi->ambigClass=mi->ambigClass;
                  newMi->ambiguityResolutionScope=mi->ambiguityResolutionScope.copy();
                  newMni->append(newMi);
                }
              }
            }

            if (dstMnd==0)
            {
              m_impl->allMemberNameInfoSDict = new MemberNameInfoSDict(17);
              m_impl->allMemberNameInfoSDict->setAutoDelete(TRUE);
              dstMnd = m_impl->allMemberNameInfoSDict;
            }
            // add it to the dictionary
            dstMnd->append(newMni->memberName(),newMni);
          }
        }
      }
    }
  }
  //printf("  end mergeMembers\n");
}

//----------------------------------------------------------------------------

/*! Merges the members of a Objective-C category into this class.
 */
void ClassDef::mergeCategory(ClassDef *category)
{
  static bool extractLocalMethods = Config_getBool(EXTRACT_LOCAL_METHODS);
  bool makePrivate = category->isLocal();
  // in case extract local methods is not enabled we don't add the methods
  // of the category in case it is defined in the .m file.
  if (makePrivate && !extractLocalMethods) return;
  bool isExtension = category->isExtension();

  category->setCategoryOf(this);
  if (isExtension)
  {
    category->setArtificial(TRUE);

    // copy base classes/protocols from extension
    if (category->baseClasses())
    {
      BaseClassListIterator bcli(*category->baseClasses());
      BaseClassDef *bcd;
      for ( ; (bcd=bcli.current()) ; ++bcli )
      {
        insertBaseClass(bcd->classDef,bcd->usedName,bcd->prot,bcd->virt,bcd->templSpecifiers);
        // correct bcd->classDef so that they do no longer derive from
        // category, but from this class!
        if (bcd->classDef->subClasses())
        {
          BaseClassListIterator scli(*bcd->classDef->subClasses());
          BaseClassDef *scd;
          for ( ; (scd=scli.current()) ; ++scli )
          {
            if (scd->classDef==category)
            {
              scd->classDef=this;
            }
          }
        }
      }
    }

  }
  // make methods private for categories defined in the .m file
  //printf("%s::mergeCategory makePrivate=%d\n",name().data(),makePrivate);

  MemberNameInfoSDict *srcMnd  = category->memberNameInfoSDict();
  MemberNameInfoSDict *dstMnd  = m_impl->allMemberNameInfoSDict;

  if (srcMnd && dstMnd)
  {
    MemberNameInfoSDict::Iterator srcMnili(*srcMnd);
    MemberNameInfo *srcMni;
    for ( ; (srcMni=srcMnili.current()) ; ++srcMnili)
    {
      MemberNameInfo *dstMni=dstMnd->find(srcMni->memberName());
      if (dstMni) // method is already defined in the class
      {
        //printf("Existing member %s\n",srcMni->memberName());
        MemberInfo *dstMi = dstMni->getFirst();
        MemberInfo *srcMi = srcMni->getFirst();
        //if (dstMi)
        //{
        //  Protection prot = dstMi->prot;
        //  if (makePrivate || isExtension)
        //  {
        //    prot = Private;
        //    removeMemberFromLists(dstMi->memberDef);
        //    internalInsertMember(dstMi->memberDef,prot,FALSE);
        //  }
        //}
        if (srcMi && dstMi)
        {
          combineDeclarationAndDefinition(srcMi->memberDef,dstMi->memberDef);
          dstMi->memberDef->setCategory(category);
          dstMi->memberDef->setCategoryRelation(srcMi->memberDef);
          srcMi->memberDef->setCategoryRelation(dstMi->memberDef);
        }
      }
      else // new method name
      {
        //printf("New member %s\n",srcMni->memberName());
        // create a deep copy of the list
        MemberNameInfo *newMni = 0;
        newMni = new MemberNameInfo(srcMni->memberName());

        // copy the member(s) from the category to this class
        MemberNameInfoIterator mnii(*srcMni);
        MemberInfo *mi;
        for (;(mi=mnii.current());++mnii)
        {
          //printf("Adding '%s'\n",mi->memberDef->name().data());
          Protection prot = mi->prot;
          //if (makePrivate) prot = Private;
          MemberDef *newMd = mi->memberDef->deepCopy();
          if (newMd)
          {
            //printf("Copying member %s\n",mi->memberDef->name().data());
            newMd->moveTo(this);

            MemberInfo *newMi=new MemberInfo(newMd,prot,mi->virt,mi->inherited);
            newMi->scopePath=mi->scopePath;
            newMi->ambigClass=mi->ambigClass;
            newMi->ambiguityResolutionScope=mi->ambiguityResolutionScope;
            newMni->append(newMi);

            // also add the newly created member to the global members list

            MemberName *mn;
            QCString name = newMd->name();
            if ((mn=Doxygen::memberNameSDict->find(name)))
            {
              mn->append(newMd);
            }
            else
            {
              mn = new MemberName(newMd->name());
              mn->append(newMd);
              Doxygen::memberNameSDict->append(name,mn);
            }
          
            newMd->setCategory(category);
            newMd->setCategoryRelation(mi->memberDef);
            mi->memberDef->setCategoryRelation(newMd);
            if (makePrivate || isExtension)
            {
             newMd->makeImplementationDetail();
            }
            internalInsertMember(newMd,prot,FALSE);
          }
		}

        // add it to the dictionary
        dstMnd->append(newMni->memberName(),newMni);
      }
    }
  }
}

//----------------------------------------------------------------------------

void ClassDef::addUsedClass(ClassDef *cd,const char *accessName,
               Protection prot)
{
  static bool extractPrivate = Config_getBool(EXTRACT_PRIVATE);
  static bool umlLook = Config_getBool(UML_LOOK);
  if (prot==Private && !extractPrivate) return;
  //printf("%s::addUsedClass(%s,%s)\n",name().data(),cd->name().data(),accessName);
  if (m_impl->usesImplClassDict==0)
  {
    m_impl->usesImplClassDict = new UsesClassDict(17);
    m_impl->usesImplClassDict->setAutoDelete(TRUE);
  }
  UsesClassDef *ucd=m_impl->usesImplClassDict->find(cd->name());
  if (ucd==0)
  {
     ucd = new UsesClassDef(cd);
     m_impl->usesImplClassDict->insert(cd->name(),ucd);
     //printf("Adding used class %s to class %s via accessor %s\n",
     //    cd->name().data(),name().data(),accessName);
  }
  QCString acc = accessName;
  if (umlLook)
  {
    switch(prot)
    {
      case Public:    acc.prepend("+"); break;
      case Private:   acc.prepend("-"); break;
      case Protected: acc.prepend("#"); break;
      case Package:   acc.prepend("~"); break;
    }
  }
  ucd->addAccessor(acc);
}

void ClassDef::addUsedByClass(ClassDef *cd,const char *accessName,
               Protection prot)
{
  static bool extractPrivate = Config_getBool(EXTRACT_PRIVATE);
  static bool umlLook = Config_getBool(UML_LOOK);
  if (prot==Private && !extractPrivate) return;
  //printf("%s::addUsedByClass(%s,%s)\n",name().data(),cd->name().data(),accessName);
  if (m_impl->usedByImplClassDict==0)
  {
    m_impl->usedByImplClassDict = new UsesClassDict(17);
    m_impl->usedByImplClassDict->setAutoDelete(TRUE);
  }
  UsesClassDef *ucd=m_impl->usedByImplClassDict->find(cd->name());
  if (ucd==0)
  {
     ucd = new UsesClassDef(cd);
     m_impl->usedByImplClassDict->insert(cd->name(),ucd);
     //printf("Adding used by class %s to class %s\n",
     //    cd->name().data(),name().data());
  }
  QCString acc = accessName;
  if (umlLook)
  {
    switch(prot)
    {
      case Public:    acc.prepend("+"); break;
      case Private:   acc.prepend("-"); break;
      case Protected: acc.prepend("#"); break;
      case Package:   acc.prepend("~"); break;
    }
  }
  ucd->addAccessor(acc);
}


#if 0
/*! Builds up a dictionary of all classes that are used by the state of this
 *  class (the "implementation").
 *  Must be called before mergeMembers() is called!
 */

void ClassDef::determineImplUsageRelation()
{
  MemberNameInfoSDict::Iterator mnili(*m_impl->allMemberNameInfoSDict);
  MemberNameInfo *mni;
  for (;(mni=mnili.current());++mnili)
  {
    MemberNameInfoIterator mnii(*mni);
    MemberInfo *mi;
    for (mnii.toFirst();(mi=mnii.current());++mnii)
    {
      MemberDef *md=mi->memberDef;
      if (md->isVariable()) // for each member variable in this class
      {
        QCString type=removeRedundantWhiteSpace(md->typeString());
        //printf("in class %s found var type=`%s' name=`%s'\n",
        //            name().data(),type.data(),md->name().data());
        int pos=0;
        QCString usedClassName;
        QCString templSpec;
        bool found=FALSE;
        while (extractClassNameFromType(type,pos,usedClassName,templSpec)!=-1 && !found)
        {
          //printf("usedClassName=`%s' templSpec=%s\n",usedClassName.data(),templSpec.data());
          // check if usedClassName is a template argument of its class
          ClassDef *cd=md->getClassDef();
          if (cd && cd->templateArguments())
          {
            ArgumentListIterator ali(*cd->templateArguments());
            Argument *arg;
            int count=0;
            for (ali.toFirst();(arg=ali.current());++ali,++count)
            {
              if (arg->name==usedClassName) // type is a template argument
              {
                found=TRUE;
                if (m_impl->usesImplClassDict==0) m_impl->usesImplClassDict = new UsesClassDict(257);
                cd = new ClassDef(cd->getDefFileName(),cd->getDefLine(),
                    usedClassName,ClassDef::Class);
                cd->setIsTemplateBaseClass(count);
                UsesClassDef *ucd = new UsesClassDef(cd);
                m_impl->usesImplClassDict->insert(cd->name(),ucd);
                ucd->templSpecifiers = templSpec;
                ucd->addAccessor(md->name());
                Doxygen::hiddenClasses.append(cd);
                //printf("Adding used template argument %s to class %s\n",
                //    cd->name().data(),name().data());
                //printf("Adding accessor %s to class %s\n",
                //    md->name().data(),ucd->classDef->name().data());
              }
            }
          }

          if (!found)
          {
            cd=0;
            if (getNamespaceDef()!=0)
            {
              cd=getResolvedClass(getNamespaceDef()->name()+"::"+usedClassName,0,&templSpec);
            }
            if (cd==0) cd=getResolvedClass(name()+"::"+usedClassName,0,&templSpec);
            if (cd==0) cd=getResolvedClass(usedClassName,0,&templSpec); // TODO: also try in-between scopes!
            //printf("Search for class %s result=%p\n",usedClassName.data(),cd);
            if (cd) // class exists
            {
              found=TRUE;
              if (m_impl->usesImplClassDict==0)
              {
                m_impl->usesImplClassDict = new UsesClassDict(257);
                m_impl->usesImplClassDict->setAutoDelete(TRUE);
              }
              UsesClassDef *ucd=m_impl->usesImplClassDict->find(cd->name());
              if (ucd==0 || ucd->templSpecifiers!=templSpec)
              {
                ucd = new UsesClassDef(cd);
                m_impl->usesImplClassDict->insert(cd->name(),ucd);
                ucd->templSpecifiers = templSpec;
                //printf("Adding used class %s to class %s\n",
                //    cd->name().data(),name().data());
              }
              ucd->addAccessor(md->name());
              //printf("Adding accessor %s to class %s\n",
              //    md->name().data(),ucd->classDef->name().data());
            }
          }
        }
      }
    }
  }
#ifdef DUMP
  if (m_impl->usesClassDict)
  {
    msg("Class %s uses the following classes:\n",name().data());
    UsesClassDictIterator ucdi(*m_impl->usesClassDict);
    UsesClassDef *ucd;
    for (;(ucd=ucdi.current());++ucdi)
    {
      msg("  %s via ",ucd->classDef->name().data());
      QDictIterator<void> dvi(*ucd->accessors);
      const char *s;
      for (;(s=dvi.currentKey());++dvi)
      {
        msg("%s ",s);
      }
      msg("\n");
    }
  }
#endif
}

//----------------------------------------------------------------------------

// I have disabled this code because the graphs it renders quickly become
// too large to be of practical use.

void ClassDef::addUsedInterfaceClasses(MemberDef *md,const char *typeStr)
{
  QCString type = typeStr;
  static const QRegExp re("[a-z_A-Z][a-z_A-Z0-9:]*");
  int p=0,i,l;
  while ((i=re.match(type,p,&l))!=-1) // for each class name in the type
  {
    ClassDef *cd=getClass(name()+"::"+type.mid(i,l));
    if (cd==0) cd=getClass(type.mid(i,l)); // TODO: also try in-between scopes!
    if (cd && cd!=this && !isBaseClass(cd))
    {
      if (m_impl->usesIntfClassDict==0)
      {
        m_impl->usesIntfClassDict = new UsesClassDict(257);
      }
      UsesClassDef *ucd=m_impl->usesIntfClassDict->find(cd->name());
      if (ucd==0)
      {
        ucd = new UsesClassDef(cd);
        m_impl->usesIntfClassDict->insert(cd->name(),ucd);
        //printf("in class `%s' adding used intf class `%s'\n",
        //  name().data(),cd->name().data());
      }
      ucd->addAccessor(md->name());
      //printf("in class `%s' adding accessor `%s' to class `%s'\n",
      //    name().data(),md->name().data(),ucd->classDef->name().data());
    }
    p=i+l;
  }
}

void ClassDef::determineIntfUsageRelation()
{
  MemberNameInfoSDict::Iterator mnili(*m_impl->allMemberNameInfoList);
  MemberNameInfo *mni;
  for (;(mni=mnili.current());++mnili)
  {
    MemberNameInfoIterator mnii(*mni);
    MemberInfo *mi;
    for (mnii.toFirst();(mi=mnii.current());++mnii)
    {
      MemberDef *md=mi->memberDef;

      // compute the protection level for this member
      Protection protect=md->protection();
      if (mi->prot==Protected) // inherited protection
      {
        if (protect==Public) protect=Protected;
        else if (protect==Protected) protect=Private;
      }

      if (!md->name().isEmpty() && md->name()[0]!='@' &&
          (mi->prot!=Private && protect!=Private)
         )
      {
        // add classes found in the return type
        addUsedInterfaceClasses(md,md->typeString());
        ArgumentList *al = md->argumentList();
        if (al) // member has arguments
        {
          // add classes found in the types of the argument list
          ArgumentListIterator ali(*al);
          Argument *a;
          for (;(a=ali.current());++ali)
          {
            if (!a->type.isEmpty() && a->type.at(0)!='@')
            {
              addUsedInterfaceClasses(md,a->type);
            }
          }
        }
      }
    }
  }
}
#endif

QCString ClassDef::compoundTypeString() const
{
  if (getLanguage()==SrcLangExt_Fortran)
  {
    switch (m_impl->compType)
    {
      case Class:     return "module";
      case Struct:    return "type";
      case Union:     return "union";
      case Interface: return "interface";
      case Protocol:  return "protocol";
      case Category:  return "category";
      case Exception: return "exception";
      default:        return "unknown";
    }
  }
  else
  {
    switch (m_impl->compType)
    {
      case Class:     return isJavaEnum() ? "enum" : "class";
      case Struct:    return "struct";
      case Union:     return "union";
      case Interface: return getLanguage()==SrcLangExt_ObjC ? "class" : "interface";
      case Protocol:  return "protocol";
      case Category:  return "category";
      case Exception: return "exception";
      case Service:   return "service";
      case Singleton: return "singleton";
      default:        return "unknown";
    }
  }
}

QCString ClassDef::getOutputFileBase() const
{
  static bool inlineGroupedClasses = Config_getBool(INLINE_GROUPED_CLASSES);
  static bool inlineSimpleClasses = Config_getBool(INLINE_SIMPLE_STRUCTS);
  if (!Doxygen::generatingXmlOutput)
  {
    Definition *scope=0;
    if (inlineGroupedClasses && partOfGroups()!=0)
    {
      // point to the group that embeds this class
      return partOfGroups()->at(0)->getOutputFileBase();
    }
    else if (inlineSimpleClasses && m_impl->isSimple && partOfGroups()!=0)
    {
      // point to simple struct inside a group
      return partOfGroups()->at(0)->getOutputFileBase();
    }
    else if (inlineSimpleClasses && m_impl->isSimple && (scope=getOuterScope()))
    {
      if (scope==Doxygen::globalScope && getFileDef() && getFileDef()->isLinkableInProject()) // simple struct embedded in file
      {
        return getFileDef()->getOutputFileBase();
      }
      else if (scope->isLinkableInProject()) // simple struct embedded in other container (namespace/group/class)
      {
        return getOuterScope()->getOutputFileBase();
      }
    }
  }
  if (m_impl->templateMaster)
  {
    // point to the template of which this class is an instance
    return m_impl->templateMaster->getOutputFileBase();
  }
  else if (isReference())
  {
    // point to the external location
    return m_impl->fileName;
  }
  else
  {
    // normal locally defined class
    return convertNameToFile(m_impl->fileName);
  }
}

QCString ClassDef::getInstanceOutputFileBase() const
{
  if (isReference())
  {
    return m_impl->fileName;
  }
  else
  {
    return convertNameToFile(m_impl->fileName);
  }
}

QCString ClassDef::getFileBase() const
{
  if (m_impl->templateMaster)
  {
    return m_impl->templateMaster->getFileBase();
  }
  else
  {
    return m_impl->fileName;
  }
}

QCString ClassDef::getSourceFileBase() const
{
  if (m_impl->templateMaster)
  {
    return m_impl->templateMaster->getSourceFileBase();
  }
  else
  {
    return Definition::getSourceFileBase();
  }
}

void ClassDef::setGroupDefForAllMembers(GroupDef *gd,Grouping::GroupPri_t pri,const QCString &fileName,int startLine,bool hasDocs)
{
  gd->addClass(this);
  //printf("ClassDef::setGroupDefForAllMembers(%s)\n",gd->name().data());
  if (m_impl->allMemberNameInfoSDict==0) return;
  MemberNameInfoSDict::Iterator mnili(*m_impl->allMemberNameInfoSDict);
  MemberNameInfo *mni;
  for (;(mni=mnili.current());++mnili)
  {
    MemberNameInfoIterator mnii(*mni);
    MemberInfo *mi;
    for (mnii.toFirst();(mi=mnii.current());++mnii)
    {
      MemberDef *md=mi->memberDef;
      md->setGroupDef(gd,pri,fileName,startLine,hasDocs);
      gd->insertMember(md,TRUE);
      ClassDef *innerClass = md->getClassDefOfAnonymousType();
      if (innerClass) innerClass->setGroupDefForAllMembers(gd,pri,fileName,startLine,hasDocs);
    }
  }
}

void ClassDef::addInnerCompound(Definition *d)
{
  //printf("**** %s::addInnerCompound(%s)\n",name().data(),d->name().data());
  if (d->definitionType()==Definition::TypeClass) // only classes can be
                                                  // nested in classes.
  {
    if (m_impl->innerClasses==0)
    {
      m_impl->innerClasses = new ClassSDict(17);
    }
    m_impl->innerClasses->inSort(d->localName(),(ClassDef *)d);
  }
}

Definition *ClassDef::findInnerCompound(const char *name)
{
  Definition *result=0;
  if (name==0) return 0;
  if (m_impl->innerClasses)
  {
    result = m_impl->innerClasses->find(name);
  }
  return result;
}

//void ClassDef::initTemplateMapping()
//{
//  m_impl->templateMapping->clear();
//  ArgumentList *al = templateArguments();
//  if (al)
//  {
//    ArgumentListIterator ali(*al);
//    Argument *arg;
//    for (ali.toFirst();(arg=ali.current());++ali)
//    {
//      setTemplateArgumentMapping(arg->name,arg->defval);
//    }
//  }
//}
//void ClassDef::setTemplateArgumentMapping(const char *formal,const char *actual)
//{
//  //printf("ClassDef::setTemplateArgumentMapping(%s,%s)\n",formal,actual);
//  if (m_impl->templateMapping && formal)
//  {
//    if (m_impl->templateMapping->find(formal))
//    {
//      m_impl->templateMapping->remove(formal);
//    }
//    m_impl->templateMapping->insert(formal,new QCString(actual));
//  }
//}
//
//QCString ClassDef::getTemplateArgumentMapping(const char *formal) const
//{
//  if (m_impl->templateMapping && formal)
//  {
//    QCString *s = m_impl->templateMapping->find(formal);
//    if (s)
//    {
//      return *s;
//    }
//  }
//  return "";
//}

ClassDef *ClassDef::insertTemplateInstance(const QCString &fileName,
    int startLine, int startColumn, const QCString &templSpec,bool &freshInstance)
{
  freshInstance = FALSE;
  if (m_impl->templateInstances==0)
  {
    m_impl->templateInstances = new QDict<ClassDef>(17);
  }
  ClassDef *templateClass=m_impl->templateInstances->find(templSpec);
  if (templateClass==0)
  {
    Debug::print(Debug::Classes,0,"      New template instance class `%s'`%s'\n",qPrint(name()),qPrint(templSpec));
    QCString tcname = removeRedundantWhiteSpace(localName()+templSpec);
    templateClass = new ClassDef(
        fileName,startLine,startColumn,tcname,ClassDef::Class);
    templateClass->setTemplateMaster(this);
    templateClass->setOuterScope(getOuterScope());
    templateClass->setHidden(isHidden());
    m_impl->templateInstances->insert(templSpec,templateClass);
    freshInstance=TRUE;
  }
  return templateClass;
}

ClassDef *ClassDef::getVariableInstance(const char *templSpec)
{
  if (m_impl->variableInstances==0)
  {
    m_impl->variableInstances = new QDict<ClassDef>(17);
    m_impl->variableInstances->setAutoDelete(TRUE);
  }
  ClassDef *templateClass=m_impl->variableInstances->find(templSpec);
  if (templateClass==0)
  {
    Debug::print(Debug::Classes,0,"      New template variable instance class `%s'`%s'\n",qPrint(name()),qPrint(templSpec));
    QCString tcname = removeRedundantWhiteSpace(name()+templSpec);
    templateClass = new ClassDef("<code>",1,1,tcname,
                        ClassDef::Class,0,0,FALSE);
    templateClass->addMembersToTemplateInstance( this, templSpec );
    templateClass->setTemplateMaster(this);
    m_impl->variableInstances->insert(templSpec,templateClass);
  }
  return templateClass;
}

void ClassDef::setTemplateBaseClassNames(QDict<int> *templateNames)
{
  if (templateNames==0) return;
  if (m_impl->templBaseClassNames==0)
  {
    m_impl->templBaseClassNames = new QDict<int>(17);
    m_impl->templBaseClassNames->setAutoDelete(TRUE);
  }
  // make a deep copy of the dictionary.
  QDictIterator<int> qdi(*templateNames);
  for (;qdi.current();++qdi)
  {
    if (m_impl->templBaseClassNames->find(qdi.currentKey())==0)
    {
      m_impl->templBaseClassNames->insert(qdi.currentKey(),new int(*qdi.current()));
    }
  }
}

QDict<int> *ClassDef::getTemplateBaseClassNames() const
{
  return m_impl->templBaseClassNames;
}

void ClassDef::addMembersToTemplateInstance(ClassDef *cd,const char *templSpec)
{
  //printf("%s::addMembersToTemplateInstance(%s,%s)\n",name().data(),cd->name().data(),templSpec);
  if (cd->memberNameInfoSDict()==0) return;
  MemberNameInfoSDict::Iterator mnili(*cd->memberNameInfoSDict());
  MemberNameInfo *mni;
  for (;(mni=mnili.current());++mnili)
  {
    MemberNameInfoIterator mnii(*mni);
    MemberInfo *mi;
    for (mnii.toFirst();(mi=mnii.current());++mnii)
    {
      ArgumentList *actualArguments = new ArgumentList;
      stringToArgumentList(templSpec,actualArguments);
      MemberDef *md = mi->memberDef;
      MemberDef *imd = md->createTemplateInstanceMember(
                          cd->templateArguments(),actualArguments);
      delete actualArguments;
      //printf("%s->setMemberClass(%p)\n",imd->name().data(),this);
      imd->setMemberClass(this);
      imd->setTemplateMaster(md);
      imd->setDocumentation(md->documentation(),md->docFile(),md->docLine());
      imd->setBriefDescription(md->briefDescription(),md->briefFile(),md->briefLine());
      imd->setInbodyDocumentation(md->inbodyDocumentation(),md->inbodyFile(),md->inbodyLine());
      imd->setMemberSpecifiers(md->getMemberSpecifiers());
      imd->setMemberGroupId(md->getMemberGroupId());
      insertMember(imd);
      //printf("Adding member=%s %s%s to class %s templSpec %s\n",
      //    imd->typeString(),imd->name().data(),imd->argsString(),
      //    imd->getClassDef()->name().data(),templSpec);
      // insert imd in the list of all members
      //printf("Adding member=%s class=%s\n",imd->name().data(),name().data());
      MemberName *mn = Doxygen::memberNameSDict->find(imd->name());
      if (mn==0)
      {
        mn = new MemberName(imd->name());
        Doxygen::memberNameSDict->append(imd->name(),mn);
      }
      mn->append(imd);
    }
  }
}

QCString ClassDef::getReference() const
{
  if (m_impl->templateMaster)
  {
    return m_impl->templateMaster->getReference();
  }
  else
  {
    return Definition::getReference();
  }
}

bool ClassDef::isReference() const
{
  if (m_impl->templateMaster)
  {
    return m_impl->templateMaster->isReference();
  }
  else
  {
    return Definition::isReference();
  }
}

void ClassDef::getTemplateParameterLists(QList<ArgumentList> &lists) const
{
  Definition *d=getOuterScope();
  if (d)
  {
    if (d->definitionType()==Definition::TypeClass)
    {
      ClassDef *cd=(ClassDef *)d;
      cd->getTemplateParameterLists(lists);
    }
  }
  if (templateArguments())
  {
    lists.append(templateArguments());
  }
}

QCString ClassDef::qualifiedNameWithTemplateParameters(
    QList<ArgumentList> *actualParams,int *actualParamIndex) const
{
  //static bool optimizeOutputJava = Config_getBool(OPTIMIZE_OUTPUT_JAVA);
  static bool hideScopeNames = Config_getBool(HIDE_SCOPE_NAMES);
  //printf("qualifiedNameWithTemplateParameters() localName=%s\n",localName().data());
  QCString scName;
  Definition *d=getOuterScope();
  if (d)
  {
    if (d->definitionType()==Definition::TypeClass)
    {
      ClassDef *cd=(ClassDef *)d;
      scName = cd->qualifiedNameWithTemplateParameters(actualParams,actualParamIndex);
    }
    else if (!hideScopeNames)
    {
      scName = d->qualifiedName();
    }
  }

  SrcLangExt lang = getLanguage();
  QCString scopeSeparator = getLanguageSpecificSeparator(lang);
  if (!scName.isEmpty()) scName+=scopeSeparator;

  bool isSpecialization = localName().find('<')!=-1;

  QCString clName = className();
  //bool isGeneric = getLanguage()==SrcLangExt_CSharp;
  //if (isGeneric && clName.right(2)=="-g")
  //{
  //  clName = clName.left(clName.length()-2);
  //}
  //printf("m_impl->lang=%d clName=%s isSpecialization=%d\n",getLanguage(),clName.data(),isSpecialization);
  scName+=clName;
  ArgumentList *al=0;
  if (templateArguments())
  {
    if (actualParams && *actualParamIndex<(int)actualParams->count())
    {
      al = actualParams->at(*actualParamIndex);
      if (!isSpecialization)
      {
        scName+=tempArgListToString(al,lang);
      }
      (*actualParamIndex)++;
    }
    else
    {
      if (!isSpecialization)
      {
        scName+=tempArgListToString(templateArguments(),lang);
      }
    }
  }
  //printf("qualifiedNameWithTemplateParameters: scope=%s qualifiedName=%s\n",name().data(),scName.data());
  return scName;
}

QCString ClassDef::className() const
{
  if (m_impl->className.isEmpty())
  {
    return localName();
  }
  else
  {
    return m_impl->className;
  }
};

void ClassDef::setClassName(const char *name)
{
  m_impl->className = name;
}

void ClassDef::addListReferences()
{
  SrcLangExt lang = getLanguage();
  if (!isLinkableInProject()) return;
  //printf("ClassDef(%s)::addListReferences()\n",name().data());
  {
    QList<ListItemInfo> *xrefItems = xrefListItems();
    addRefItem(xrefItems,
             qualifiedName(),
             lang==SrcLangExt_Fortran ? theTranslator->trType(TRUE,TRUE)
                                      : theTranslator->trClass(TRUE,TRUE),
             getOutputFileBase(),
             displayName(),
             0,
             this
            );
  }
  if (m_impl->memberGroupSDict)
  {
    MemberGroupSDict::Iterator mgli(*m_impl->memberGroupSDict);
    MemberGroup *mg;
    for (;(mg=mgli.current());++mgli)
    {
      mg->addListReferences(this);
    }
  }
  QListIterator<MemberList> mli(m_impl->memberLists);
  MemberList *ml;
  for (mli.toFirst();(ml=mli.current());++mli)
  {
    if (ml->listType()&MemberListType_detailedLists)
    {
      ml->addListReferences(this);
    }
  }
}

MemberDef *ClassDef::getMemberByName(const QCString &name) const
{
  MemberDef *xmd = 0;
  if (m_impl->allMemberNameInfoSDict)
  {
    MemberNameInfo *mni = m_impl->allMemberNameInfoSDict->find(name);
    if (mni)
    {
      const int maxInheritanceDepth = 100000;
      int mdist=maxInheritanceDepth;
      MemberNameInfoIterator mnii(*mni);
      MemberInfo *mi;
      for (mnii.toFirst();(mi=mnii.current());++mnii)
      {
        ClassDef *mcd=mi->memberDef->getClassDef();
        int m=minClassDistance(this,mcd);
        //printf("found member in %s linkable=%d m=%d\n",
        //    mcd->name().data(),mcd->isLinkable(),m);
        if (m<mdist && mcd->isLinkable())
        {
          mdist=m;
          xmd=mi->memberDef;
        }
      }
    }
  }
  //printf("getMemberByName(%s)=%p\n",name.data(),xmd);
  return xmd;
}

bool ClassDef::isAccessibleMember(MemberDef *md)
{
  return md->getClassDef() && isBaseClass(md->getClassDef(),TRUE);
}

MemberList *ClassDef::createMemberList(MemberListType lt)
{
  m_impl->memberLists.setAutoDelete(TRUE);
  QListIterator<MemberList> mli(m_impl->memberLists);
  MemberList *ml;
  for (mli.toFirst();(ml=mli.current());++mli)
  {
    if (ml->listType()==lt)
    {
      return ml;
    }
  }
  // not found, create a new member list
  ml = new MemberList(lt);
  m_impl->memberLists.append(ml);
  return ml;
}

MemberList *ClassDef::getMemberList(MemberListType lt)
{
  QListIterator<MemberList> mli(m_impl->memberLists);
  MemberList *ml;
  for (;(ml=mli.current());++mli)
  {
    if (ml->listType()==lt)
    {
      return ml;
    }
  }
  return 0;
}

void ClassDef::addMemberToList(MemberListType lt,MemberDef *md,bool isBrief)
{
  static bool sortBriefDocs = Config_getBool(SORT_BRIEF_DOCS);
  static bool sortMemberDocs = Config_getBool(SORT_MEMBER_DOCS);
  MemberList *ml = createMemberList(lt);
  ml->setNeedsSorting((isBrief && sortBriefDocs) || (!isBrief && sortMemberDocs));
  ml->append(md);

  // for members in the declaration lists we set the section, needed for member grouping
  if ((ml->listType()&MemberListType_detailedLists)==0) md->setSectionList(this,ml);
}

void ClassDef::sortMemberLists()
{
  QListIterator<MemberList> mli(m_impl->memberLists);
  MemberList *ml;
  for (;(ml=mli.current());++mli)
  {
    if (ml->needsSorting()) { ml->sort(); ml->setNeedsSorting(FALSE); }
  }
  if (m_impl->innerClasses)
  {
    m_impl->innerClasses->sort();
  }
}

int ClassDef::countMemberDeclarations(MemberListType lt,ClassDef *inheritedFrom,
                                      int lt2,bool invert,bool showAlways,QPtrDict<void> *visitedClasses)
{
  //printf("%s: countMemberDeclarations for %d and %d\n",name().data(),lt,lt2);
  int count=0;
  MemberList * ml  = getMemberList(lt);
  MemberList * ml2 = getMemberList((MemberListType)lt2);
  if (getLanguage()!=SrcLangExt_VHDL) // use specific declarations function
  {
    if (ml)
    {
      ml->countDecMembers();
      count+=ml->numDecMembers();
      //printf("-> ml=%d\n",ml->numDecMembers());
    }
    if (ml2)
    {
      ml2->countDecMembers();
      count+=ml2->numDecMembers();
      //printf("-> ml2=%d\n",ml2->numDecMembers());
    }
    // also include grouped members that have their own section in the class (see bug 722759)
    if (inheritedFrom && m_impl->memberGroupSDict)
    {
      MemberGroupSDict::Iterator mgli(*m_impl->memberGroupSDict);
      MemberGroup *mg;
      for (;(mg=mgli.current());++mgli)
      {
        count+=mg->countGroupedInheritedMembers(lt);
        if (lt2!=1) count+=mg->countGroupedInheritedMembers((MemberListType)lt2);
      }
    }
    static bool inlineInheritedMembers = Config_getBool(INLINE_INHERITED_MEMB);
    if (!inlineInheritedMembers) // show inherited members as separate lists
    {
      count+=countInheritedDecMembers(lt,inheritedFrom,invert,showAlways,visitedClasses);
    }
  }
  //printf("-> %d\n",count);
  return count;
}


int ClassDef::countInheritedDecMembers(MemberListType lt,
                                       ClassDef *inheritedFrom,bool invert,bool showAlways,
                                       QPtrDict<void> *visitedClasses)
{
  int inhCount = 0;
  int count = countMembersIncludingGrouped(lt,inheritedFrom,FALSE);
  bool process = count>0;
  //printf("%s: countInheritedDecMembers: lt=%d process=%d count=%d invert=%d\n",
  //    name().data(),lt,process,count,invert);
  if ((process^invert) || showAlways)
  {
    if (m_impl->inherits)
    {
      BaseClassListIterator it(*m_impl->inherits);
      BaseClassDef *ibcd;
      for (it.toFirst();(ibcd=it.current());++it)
      {
        ClassDef *icd=ibcd->classDef;
        int lt1,lt2;
        if (icd->isLinkable())
        {
          convertProtectionLevel(lt,ibcd->prot,&lt1,&lt2);
          //printf("%s: convert %d->(%d,%d) prot=%d\n",
          //    icd->name().data(),lt,lt1,lt2,ibcd->prot);
          if (visitedClasses->find(icd)==0)
          {
            visitedClasses->insert(icd,icd); // guard for multiple virtual inheritance
            if (lt1!=-1)
            {
              inhCount+=icd->countMemberDeclarations((MemberListType)lt1,inheritedFrom,lt2,FALSE,TRUE,visitedClasses);
            }
          }
        }
      }
    }
  }
  return inhCount;
}

void ClassDef::getTitleForMemberListType(MemberListType type,
               QCString &title,QCString &subtitle)
{
  SrcLangExt lang = getLanguage();
  QListIterator<LayoutDocEntry> eli(
      LayoutDocManager::instance().docEntries(LayoutDocManager::Class));
  LayoutDocEntry *lde;
  for (eli.toFirst();(lde=eli.current());++eli)
  {
    if (lde->kind()==LayoutDocEntry::MemberDecl)
    {
      LayoutDocEntryMemberDecl *lmd = (LayoutDocEntryMemberDecl*)lde;
      if (lmd->type==type)
      {
        title = lmd->title(lang);
        subtitle = lmd->subtitle(lang);
        return;
      }
    }
  }
  title="";
  subtitle="";
}

int ClassDef::countAdditionalInheritedMembers()
{
  int totalCount=0;
  QListIterator<LayoutDocEntry> eli(
      LayoutDocManager::instance().docEntries(LayoutDocManager::Class));
  LayoutDocEntry *lde;
  for (eli.toFirst();(lde=eli.current());++eli)
  {
    if (lde->kind()==LayoutDocEntry::MemberDecl)
    {
      LayoutDocEntryMemberDecl *lmd = (LayoutDocEntryMemberDecl*)lde;
      if (lmd->type!=MemberListType_friends) // friendship is not inherited
      {
        //MemberList *ml = getMemberList(lmd->type);
        //if (ml==0 || ml->numDecMembers()==0)
        //{
          QPtrDict<void> visited(17);
          totalCount+=countInheritedDecMembers(lmd->type,this,TRUE,FALSE,&visited);
        //}
      }
    }
  }
  //printf("countAdditonalInheritedMembers()=%d\n",totalCount);
  return totalCount;
}

void ClassDef::writeAdditionalInheritedMembers(OutputList &ol)
{
  //printf("**** writeAdditionalInheritedMembers()\n");
  QListIterator<LayoutDocEntry> eli(
      LayoutDocManager::instance().docEntries(LayoutDocManager::Class));
  LayoutDocEntry *lde;
  for (eli.toFirst();(lde=eli.current());++eli)
  {
    if (lde->kind()==LayoutDocEntry::MemberDecl)
    {
      LayoutDocEntryMemberDecl *lmd = (LayoutDocEntryMemberDecl*)lde;
      if (lmd->type!=MemberListType_friends)
      {
        QPtrDict<void> visited(17);
        writeInheritedMemberDeclarations(ol,lmd->type,-1,lmd->title(getLanguage()),this,TRUE,FALSE,&visited);
      }
    }
  }
}

int ClassDef::countMembersIncludingGrouped(MemberListType lt,
              ClassDef *inheritedFrom,bool additional)
{
  int count=0;
  MemberList *ml = getMemberList(lt);
  if (ml)
  {
    count=ml->countInheritableMembers(inheritedFrom);
  }
  //printf("%s:countMembersIncludingGrouped: count=%d\n",name().data(),count);
  if (m_impl->memberGroupSDict)
  {
    MemberGroupSDict::Iterator mgli(*m_impl->memberGroupSDict);
    MemberGroup *mg;
    for (;(mg=mgli.current());++mgli)
    {
      bool hasOwnSection = !mg->allMembersInSameSection() ||
                           !m_impl->subGrouping; // group is in its own section
      if ((additional && hasOwnSection) || (!additional && !hasOwnSection))
      {
        count+=mg->countGroupedInheritedMembers(lt);
      }
    }
  }
  //printf("%s:countMembersIncludingGrouped(lt=%d,%s)=%d\n",
  //    name().data(),lt,ml?ml->listTypeAsString(ml->listType()).data():"<none>",count);
  return count;
}

void ClassDef::writeInheritedMemberDeclarations(OutputList &ol,
               MemberListType lt,int lt2,const QCString &title,
               ClassDef *inheritedFrom,bool invert,bool showAlways,
               QPtrDict<void> *visitedClasses)
{
  ol.pushGeneratorState();
  ol.disableAllBut(OutputGenerator::Html);
  int count = countMembersIncludingGrouped(lt,inheritedFrom,FALSE);
  bool process = count>0;
  //printf("%s: writeInheritedMemberDec: lt=%d process=%d invert=%d always=%d\n",
  //    name().data(),lt,process,invert,showAlways);
  if ((process^invert) || showAlways)
  {
    if (m_impl->inherits)
    {
      BaseClassListIterator it(*m_impl->inherits);
      BaseClassDef *ibcd;
      for (it.toFirst();(ibcd=it.current());++it)
      {
        ClassDef *icd=ibcd->classDef;
        if (icd->isLinkable())
        {
          int lt1,lt3;
          convertProtectionLevel(lt,ibcd->prot,&lt1,&lt3);
          if (lt2==-1 && lt3!=-1)
          {
            lt2=lt3;
          }
          //printf("%s:convert %d->(%d,%d) prot=%d\n",icd->name().data(),lt,lt1,lt2,ibcd->prot);
          if (visitedClasses->find(icd)==0)
          {
            visitedClasses->insert(icd,icd); // guard for multiple virtual inheritance
            if (lt1!=-1)
            {
              icd->writeMemberDeclarations(ol,(MemberListType)lt1,
                  title,QCString(),FALSE,inheritedFrom,lt2,FALSE,TRUE,visitedClasses);
            }
          }
          else
          {
            //printf("%s: class already visited!\n",icd->name().data());
          }
        }
      }
    }
  }
  ol.popGeneratorState();
}

void ClassDef::writeMemberDeclarations(OutputList &ol,MemberListType lt,const QCString &title,
               const char *subTitle,bool showInline,ClassDef *inheritedFrom,int lt2,
               bool invert,bool showAlways,QPtrDict<void> *visitedClasses)
{
  //printf("%s: ClassDef::writeMemberDeclarations lt=%d lt2=%d\n",name().data(),lt,lt2);
  MemberList * ml = getMemberList(lt);
  MemberList * ml2 = getMemberList((MemberListType)lt2);
  if (getLanguage()==SrcLangExt_VHDL) // use specific declarations function
  { 
    static ClassDef *cdef;
    if (cdef!=this)
    { // only one inline link
      VhdlDocGen::writeInlineClassLink(this,ol);
      cdef=this;
    }
    if (ml)
    {
      VhdlDocGen::writeVhdlDeclarations(ml,ol,0,this,0,0);
    }
  }
  else
  {
    //printf("%s::writeMemberDeclarations(%s) ml=%p ml2=%p\n",name().data(),title.data(),ml,ml2);
    QCString tt = title, st = subTitle;
    if (ml)
    {
      //printf("  writeDeclaration type=%d count=%d\n",lt,ml->numDecMembers());
      ml->writeDeclarations(ol,this,0,0,0,tt,st,FALSE,showInline,inheritedFrom,lt);
      tt.resize(0);
      st.resize(0);
    }
    if (ml2)
    {
      //printf("  writeDeclaration type=%d count=%d\n",lt2,ml2->numDecMembers());
      ml2->writeDeclarations(ol,this,0,0,0,tt,st,FALSE,showInline,inheritedFrom,lt);
    }
    static bool inlineInheritedMembers = Config_getBool(INLINE_INHERITED_MEMB);
    if (!inlineInheritedMembers) // show inherited members as separate lists
    {
      QPtrDict<void> visited(17);
      writeInheritedMemberDeclarations(ol,lt,lt2,title,
          inheritedFrom ? inheritedFrom : this,
          invert,showAlways,
          visitedClasses==0 ? &visited: visitedClasses);
    }
  }
}

void ClassDef::addGroupedInheritedMembers(OutputList &ol,MemberListType lt,
                        ClassDef *inheritedFrom,const QCString &inheritId)
{
  //printf("** %s::addGroupedInheritedMembers(%p) inheritId=%s\n",name().data(),m_impl->memberGroupSDict,inheritId.data());
  if (m_impl->memberGroupSDict)
  {
    MemberGroupSDict::Iterator mgli(*m_impl->memberGroupSDict);
    MemberGroup *mg;
    for (;(mg=mgli.current());++mgli)
    {
      if (!mg->allMembersInSameSection() || !m_impl->subGrouping) // group is in its own section
      {
        mg->addGroupedInheritedMembers(ol,this,lt,inheritedFrom,inheritId);
      }
    }
  }
}

void ClassDef::writeMemberDocumentation(OutputList &ol,MemberListType lt,const QCString &title,bool showInline)
{
  //printf("%s: ClassDef::writeMemberDocumentation()\n",name().data());
  MemberList * ml = getMemberList(lt);
  if (ml) ml->writeDocumentation(ol,displayName(),this,title,FALSE,showInline);
}

void ClassDef::writeSimpleMemberDocumentation(OutputList &ol,MemberListType lt)
{
  //printf("%s: ClassDef::writeSimpleMemberDocumentation()\n",name().data());
  MemberList * ml = getMemberList(lt);
  if (ml) ml->writeSimpleDocumentation(ol,this);
}

void ClassDef::writePlainMemberDeclaration(OutputList &ol,
         MemberListType lt,bool inGroup,
         ClassDef *inheritedFrom,const char *inheritId)
{
  //printf("%s: ClassDef::writePlainMemberDeclaration()\n",name().data());
  MemberList * ml = getMemberList(lt);
  if (ml)
  {
    ml->setInGroup(inGroup);
    ml->writePlainDeclarations(ol,this,0,0,0,inheritedFrom,inheritId);
  }
}

bool ClassDef::isLocal() const
{
  return m_impl->isLocal;
}

ClassSDict *ClassDef::getClassSDict()
{
  return m_impl->innerClasses;
}

ClassDef::CompoundType ClassDef::compoundType() const
{
  return m_impl->compType;
}

BaseClassList *ClassDef::baseClasses() const
{
  return m_impl->inherits;
}

BaseClassList *ClassDef::subClasses() const
{
  return m_impl->inheritedBy;
}

MemberNameInfoSDict *ClassDef::memberNameInfoSDict() const
{
  return m_impl->allMemberNameInfoSDict;
}

Protection ClassDef::protection() const
{
  return m_impl->prot;
}

ArgumentList *ClassDef::templateArguments() const
{
  return m_impl->tempArgs;
}

NamespaceDef *ClassDef::getNamespaceDef() const
{
  return m_impl->nspace;
}

FileDef *ClassDef::getFileDef() const
{
  return m_impl->fileDef;
}

QDict<ClassDef> *ClassDef::getTemplateInstances() const
{
  return m_impl->templateInstances;
}

ClassDef *ClassDef::templateMaster() const
{
  return m_impl->templateMaster;
}

bool ClassDef::isTemplate() const
{
  return m_impl->tempArgs!=0;
}

IncludeInfo *ClassDef::includeInfo() const
{
  return m_impl->incInfo;
}

UsesClassDict *ClassDef::usedImplementationClasses() const
{
  return m_impl->usesImplClassDict;
}

UsesClassDict *ClassDef::usedByImplementationClasses() const
{
  return m_impl->usedByImplClassDict;
}

UsesClassDict *ClassDef::usedInterfaceClasses() const
{
  return m_impl->usesIntfClassDict;
}

ConstraintClassDict *ClassDef::templateTypeConstraints() const
{
  return m_impl->constraintClassDict;
}

bool ClassDef::isTemplateArgument() const
{
  return m_impl->isTemplArg;
}

bool ClassDef::isAbstract() const
{
  return m_impl->isAbstract || (m_impl->spec&Entry::Abstract);
}

bool ClassDef::isFinal() const
{
  return m_impl->spec&Entry::Final;
}

bool ClassDef::isSealed() const
{
  return m_impl->spec&Entry::Sealed;
}

bool ClassDef::isPublished() const
{
  return m_impl->spec&Entry::Published;
}

bool ClassDef::isForwardDeclared() const
{
  return m_impl->spec&Entry::ForwardDecl;
}

bool ClassDef::isObjectiveC() const
{
  return getLanguage()==SrcLangExt_ObjC;
}

bool ClassDef::isCSharp() const
{
  return getLanguage()==SrcLangExt_CSharp;
}

ClassDef *ClassDef::categoryOf() const
{
  return m_impl->categoryOf;
}

const QList<MemberList> &ClassDef::getMemberLists() const
{
  return m_impl->memberLists;
}

MemberGroupSDict *ClassDef::getMemberGroupSDict() const
{
  return m_impl->memberGroupSDict;
}

void ClassDef::setNamespace(NamespaceDef *nd)
{
  m_impl->nspace = nd;
}

void ClassDef::setFileDef(FileDef *fd)
{
  m_impl->fileDef=fd;
}

void ClassDef::setSubGrouping(bool enabled)
{
  m_impl->subGrouping = enabled;
}

void ClassDef::setProtection(Protection p)
{
  m_impl->prot=p;
}

void ClassDef::setIsStatic(bool b)
{
  m_impl->isStatic=b;
}

void ClassDef::setCompoundType(CompoundType t)
{
  m_impl->compType = t;
}

void ClassDef::setTemplateMaster(ClassDef *tm)
{
  m_impl->templateMaster=tm;
}

void ClassDef::makeTemplateArgument(bool b)
{
  m_impl->isTemplArg = b;
}

void ClassDef::setCategoryOf(ClassDef *cd)
{
  m_impl->categoryOf = cd;
}

void ClassDef::setUsedOnly(bool b)
{
  m_impl->usedOnly = b;
}

bool ClassDef::isUsedOnly() const
{
  return m_impl->usedOnly;
}

bool ClassDef::isSimple() const
{
  return m_impl->isSimple;
}

MemberDef *ClassDef::isSmartPointer() const
{
  return m_impl->arrowOperator;
}

void ClassDef::reclassifyMember(MemberDef *md,MemberType t)
{
  md->setMemberType(t);
  QListIterator<MemberList> mli(m_impl->memberLists);
  MemberList *ml;
  for (;(ml=mli.current());++mli)
  {
    ml->remove(md);
  }
  insertMember(md);
}

QCString ClassDef::anchor() const
{
  QCString anc;
  if (isEmbeddedInOuterScope() && !Doxygen::generatingXmlOutput)
  {
    if (m_impl->templateMaster)
    {
      // point to the template of which this class is an instance
      anc = m_impl->templateMaster->getOutputFileBase();
    }
    else if (isReference())
    {
      // point to the external location
      anc = m_impl->fileName;
    }
    else
    {
      // normal locally defined class
      anc = convertNameToFile(m_impl->fileName);
    }
  }
  return anc;
}

bool ClassDef::isEmbeddedInOuterScope() const
{
  static bool inlineGroupedClasses = Config_getBool(INLINE_GROUPED_CLASSES);
  static bool inlineSimpleClasses = Config_getBool(INLINE_SIMPLE_STRUCTS);

  Definition *container = getOuterScope();

  bool containerLinkable =
    container &&
       (
        (container==Doxygen::globalScope && getFileDef() && getFileDef()->isLinkableInProject()) || // global class in documented file
        container->isLinkableInProject() // class in documented scope
       );

  // inline because of INLINE_GROUPED_CLASSES=YES ?
  bool b1 = (inlineGroupedClasses && partOfGroups()!=0); // a grouped class
  // inline because of INLINE_SIMPLE_STRUCTS=YES ?
  bool b2 = (inlineSimpleClasses && m_impl->isSimple && // a simple class
             (containerLinkable || // in a documented container
              partOfGroups()!=0    // or part of a group
             )
           );
  //printf("%s::isEmbeddedInOuterScope(): inlineGroupedClasses=%d "
  //       "inlineSimpleClasses=%d partOfGroups()=%p m_impl->isSimple=%d "
  //       "getOuterScope()=%s b1=%d b2=%d\n",
  //    name().data(),inlineGroupedClasses,inlineSimpleClasses,
  //    partOfGroups().pointer(),m_impl->isSimple,getOuterScope()?getOuterScope()->name().data():"<none>",b1,b2);
  return b1 || b2;  // either reason will do
}

const ClassList *ClassDef::taggedInnerClasses() const
{
  return m_impl->taggedInnerClasses;
}

void ClassDef::addTaggedInnerClass(ClassDef *cd)
{
  if (m_impl->taggedInnerClasses==0)
  {
    m_impl->taggedInnerClasses = new ClassList;
  }
  m_impl->taggedInnerClasses->append(cd);
}

ClassDef *ClassDef::tagLessReference() const
{
  return m_impl->tagLessRef;
}

void ClassDef::setTagLessReference(ClassDef *cd)
{
  m_impl->tagLessRef = cd;
}

void ClassDef::removeMemberFromLists(MemberDef *md)
{
  QListIterator<MemberList> mli(m_impl->memberLists);
  MemberList *ml;
  for (;(ml=mli.current());++mli)
  {
    ml->remove(md);
  }
}

bool ClassDef::isJavaEnum() const
{
  return m_impl->isJavaEnum;
}

bool ClassDef::isGeneric() const
{
  return m_impl->isGeneric;
}

void ClassDef::setClassSpecifier(uint64 spec)
{
  m_impl->spec = spec;
}

bool ClassDef::isExtension() const
{
  QCString n = name();
  int si = n.find('(');
  int ei = n.find(')');
  bool b = ei>si && n.mid(si+1,ei-si-1).stripWhiteSpace().isEmpty();
  return b;
}

const ClassSDict *ClassDef::innerClasses() const
{
  return m_impl->innerClasses;
}

const FileList &ClassDef::usedFiles() const
{
  return m_impl->files;
}

const ArgumentList *ClassDef::typeConstraints() const
{
  return m_impl->typeConstraints;
}

const ExampleSDict *ClassDef::exampleList() const
{
  return m_impl->exampleSDict;
}

bool ClassDef::subGrouping() const
{
  return m_impl->subGrouping;
}

void ClassDef::setName(const char *name)
{
  m_impl->isAnonymous = QCString(name).find('@')!=-1;
  Definition::setName(name);
}

bool ClassDef::isAnonymous() const
{
  return m_impl->isAnonymous;
}<|MERGE_RESOLUTION|>--- conflicted
+++ resolved
@@ -1103,14 +1103,11 @@
 
     ol.startItemListItem();
     QCString path=fd->getPath();
-<<<<<<< HEAD
+    if (Config_getBool(FULL_PATH_NAMES))
+    {
+      ol.docify(stripFromPath(path));
+    }
 	writeFileLink(ol, fd->absFilePath());
-=======
-    if (Config_getBool(FULL_PATH_NAMES))
-    {
-      ol.docify(stripFromPath(path));
-    }
->>>>>>> 86401212
 
     QCString fname = fd->name();
     if (!fd->getVersion().isEmpty()) // append version if available
