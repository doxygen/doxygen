/******************************************************************************
 *
 * $Id: $
 *
 *
 * Copyright (C) 1997-2015 by Dimitri van Heesch.
 *
 * Permission to use, copy, modify, and distribute this software and its
 * documentation under the terms of the GNU General Public License is hereby
 * granted. No representations are made about the suitability of this software
 * for any purpose. It is provided "as is" without express or implied warranty.
 * See the GNU General Public License for more details.
 *
 * Documents produced by Doxygen are derivative works derived from the
 * input used in their production; they are not affected by this license.
 *
 */

%option never-interactive
%option prefix="doctokenizerYY"
%option reentrant
%option extra-type="struct doctokenizerYY_state *"
%top{
#include <stdint.h>
// forward declare yyscan_t to improve type safety
#define YY_TYPEDEF_YY_SCANNER_T
struct yyguts_t;
typedef yyguts_t *yyscan_t;
}

%{

#include <ctype.h>
#include <stack>
#include <string>
#include <cassert>

#include "doctokenizer.h"
#include "cmdmapper.h"
#include "config.h"
#include "message.h"
#include "section.h"
#include "membergroup.h"
#include "definition.h"
#include "doxygen.h"
#include "portable.h"
#include "cite.h"
#include "regex.h"

#define YY_NO_INPUT 1
#define YY_NO_UNISTD_H 1

#define USE_STATE2STRING 0

#define TK_COMMAND_SEL() (yytext[0] == '@' ? TK_COMMAND_AT : TK_COMMAND_BS)

//--------------------------------------------------------------------------

<<<<<<< HEAD
// context for tokenizer phase
static int g_commentState;
TokenInfo *g_token = 0;
static yy_size_t g_inputPos = 0;
static const char *g_inputString;
static QCString g_fileName;
static bool g_insidePre;
static bool g_insideQuot;
static int g_sharpCount = 0;
static bool g_markdownSupport = TRUE;
static bool g_quotSupport = TRUE;

// context for section finding phase
static const Definition  *g_definition;
static QCString     g_secLabel;
static QCString     g_secTitle;
static SectionType  g_secType;
static QCString     g_endMarker;
static int          g_autoListLevel;

=======
>>>>>>> 359a4ded
struct DocLexerContext
{
  DocLexerContext(TokenInfo *tk,int r,int lvl,yy_size_t pos,const char *s,YY_BUFFER_STATE bs)
    : token(tk), rule(r), autoListLevel(lvl), inputPos(pos), inputString(s), state(bs) {}
  TokenInfo *token;
  int rule;
  int autoListLevel;
  yy_size_t inputPos;
  const char *inputString;
  YY_BUFFER_STATE state;
};

struct doctokenizerYY_state
{

  // context for tokenizer phase
  int commentState;
  TokenInfo *token = 0;
  yy_size_t inputPos = 0;
  const char *inputString = 0;
  QCString fileName;
  bool insidePre = false;
  int sharpCount=0;
  bool markdownSupport=TRUE;

  // context for section finding phase
  const Definition  *definition = 0;
  QCString     secLabel;
  QCString     secTitle;
  SectionType  secType;
  QCString     endMarker;
  int          autoListLevel;
  std::stack< std::unique_ptr<DocLexerContext> > lexerStack;

  int yyLineNr = 0;
};

#define lineCount(s,len) do { for(int i=0;i<(int)len;i++) if (s[i]=='\n') yyextra->yyLineNr++; } while(0)


#if USE_STATE2STRING
static const char *stateToString(int state);
#endif


static yy_size_t yyread(yyscan_t yyscanner,char *buf,yy_size_t max_size);
static void handleHtmlTag(yyscan_t yyscanner,const char *text);
static void processSection(yyscan_t yyscanner);

//--------------------------------------------------------------------------

QCString extractPartAfterNewLine(const QCString &text)
{
  int nl1 = text.find('\n');
  int nl2 = text.find("\\ilinebr");
  if (nl1!=-1 && nl1<nl2)
  {
    return text.mid(nl1+1);
  }
  if (nl2!=-1)
  {
    if (text.at(nl2+8)==' ') nl2++; // skip space after \\ilinebr
    return text.mid(nl2+8);
  }
  return text;
}

//--------------------------------------------------------------------------

const char *DocTokenizer::tokToString(int token)
{
  switch (token)
  {
    case 0:              return "TK_EOF";
    case TK_WORD:        return "TK_WORD";
    case TK_LNKWORD:     return "TK_LNKWORD";
    case TK_WHITESPACE:  return "TK_WHITESPACE";
    case TK_LISTITEM:    return "TK_LISTITEM";
    case TK_ENDLIST:     return "TK_ENDLIST";
    case TK_COMMAND_AT:  return "TK_COMMAND_AT";
    case TK_HTMLTAG:     return "TK_HTMLTAG";
    case TK_SYMBOL:      return "TK_SYMBOL";
    case TK_NEWPARA:     return "TK_NEWPARA";
    case TK_RCSTAG:      return "TK_RCSTAG";
    case TK_URL:         return "TK_URL";
    case TK_COMMAND_BS:  return "TK_COMMAND_BS";
  }
  return "ERROR";
}

const char *DocTokenizer::retvalToString(int retval)
{
  switch (retval)
  {
    case RetVal_OK:            return "RetVal_OK";
    case RetVal_SimpleSec:     return "RetVal_SimpleSec";
    case RetVal_ListItem:      return "RetVal_ListItem";
    case RetVal_Section:       return "RetVal_Section";
    case RetVal_Subsection:    return "RetVal_Subsection";
    case RetVal_Subsubsection: return "RetVal_Subsubsection";
    case RetVal_Paragraph:     return "RetVal_Paragraph";
    case RetVal_SubParagraph:  return "RetVal_SubParagraph";
    case RetVal_EndList:       return "RetVal_EndList";
    case RetVal_EndPre:        return "RetVal_EndPre";
    case RetVal_DescData:      return "RetVal_DescData";
    case RetVal_DescTitle :    return "RetVal_DescTitle";
    case RetVal_EndDesc:       return "RetVal_EndDesc";
    case RetVal_TableRow:      return "RetVal_TableRow";
    case RetVal_TableCell:     return "RetVal_TableCell";
    case RetVal_TableHCell:    return "RetVal_TableHCell";
    case RetVal_EndTable:      return "RetVal_EndTable";
    case RetVal_Internal:      return "RetVal_Internal";
  }
  return "ERROR";
}

static int computeIndent(const char *str,size_t length)
{
  if (str==0 || length==std::string::npos) return 0;
  size_t i;
  int indent=0;
  static int tabSize=Config_getInt(TAB_SIZE);
  for (i=0;i<length;i++)
  {
    if (str[i]=='\t')
    {
      indent+=tabSize - (indent%tabSize);
    }
    else if (str[i]=='\n')
    {
      indent=0;
    }
    else
    {
      indent++;
    }
  }
  return indent;
}

//--------------------------------------------------------------------------

static QCString stripEmptyLines(const QCString &s)
{
  if (s.isEmpty()) return QCString();
  int end=s.length();
  int start=0,p=0;
  // skip leading empty lines
  for (;;)
  {
    int c;
    while ((c=s[p]) && (c==' ' || c=='\t')) p++;
    if (s[p]=='\n')
    {
      start=++p;
    }
    else
    {
      break;
    }
  }
  // skip trailing empty lines
  p=end-1;
  if (p>=start && s.at(p)=='\n') p--;
  while (p>=start)
  {
    int c;
    while ((c=s[p]) && (c==' ' || c=='\t')) p--;
    if (s[p]=='\n')
    {
      end=p;
    }
    else
    {
      break;
    }
    p--;
  }
  //printf("stripEmptyLines(%d-%d)\n",start,end);
  return s.mid(start,end-start);
}

#define unput_string(yytext,yyleng) do { for (int i=(int)yyleng-1;i>=0;i--) unput(yytext[i]); } while(0)
//--------------------------------------------------------------------------

#undef  YY_INPUT
#define YY_INPUT(buf,result,max_size) result=yyread(yyscanner,buf,max_size);

//--------------------------------------------------------------------------
//#define REAL_YY_DECL int doctokenizerYYlex (void)
//#define YY_DECL static int local_doctokenizer(void)
//#define LOCAL_YY_DECL local_doctokenizer()

%}

CMD       ("\\"|"@")
WS        [ \t\r\n]
NONWS     [^ \t\r\n]
BLANK     [ \t\r]
BLANKopt  {BLANK}*
ID        [$a-z_A-Z\x80-\xFF][$a-z_A-Z0-9\x80-\xFF]*
LABELID   [a-z_A-Z\x80-\xFF][a-z_A-Z0-9\x80-\xFF\-]*
PHPTYPE   [\\:a-z_A-Z0-9\x80-\xFF\-]+
CITESCHAR [a-z_A-Z0-9\x80-\xFF\-\?]
CITEECHAR [a-z_A-Z0-9\x80-\xFF\-\+:\/\?]
CITEID    {CITESCHAR}{CITEECHAR}*("."{CITESCHAR}{CITEECHAR}*)*|"\""{CITESCHAR}{CITEECHAR}*("."{CITESCHAR}{CITEECHAR}*)*"\""
MAILADDR  ("mailto:")?[a-z_A-Z0-9.+-]+"@"[a-z_A-Z0-9-]+("."[a-z_A-Z0-9\-]+)+[a-z_A-Z0-9\-]+
MAILWS    [\t a-z_A-Z0-9+-]
MAILADDR2 {MAILWS}+{BLANK}+("at"|"AT"|"_at_"|"_AT_"){BLANK}+{MAILWS}+("dot"|"DOT"|"_dot_"|"_DOT_"){BLANK}+{MAILWS}+
OPTSTARS  ("/""/"{BLANK}*)?"*"*{BLANK}*
LISTITEM  {BLANK}*[-]("#")?{WS}
MLISTITEM {BLANK}*[+*]{WS}
OLISTITEM {BLANK}*[1-9][0-9]*"."{BLANK}
ENDLIST   {BLANK}*"."{BLANK}*\n
ATTRNAME  [a-z_A-Z\x80-\xFF][:a-z_A-Z0-9\x80-\xFF\-]*
ATTRIB    {ATTRNAME}{WS}*("="{WS}*(("\""[^\"]*"\"")|("'"[^\']*"'")|[^ \t\r\n'"><]+))?
URLCHAR   [a-z_A-Z0-9\!\~\,\:\;\'\$\?\@\&\%\#\.\-\+\/\=\x80-\xFF]
URLMASK   ({URLCHAR}+([({]{URLCHAR}*[)}])?)+
URLPROTOCOL ("http:"|"https:"|"ftp:"|"ftps:"|"sftp:"|"file:"|"news:"|"irc:"|"ircs:")
FILEICHAR [a-z_A-Z0-9\\:\\\/\-\+&#@]
FILEECHAR [a-z_A-Z0-9\-\+&#@]
FILECHARS {FILEICHAR}*{FILEECHAR}+
HFILEMASK {FILEICHAR}*("."{FILEICHAR}+)+{FILECHARS}*
VFILEMASK {FILECHARS}("."{FILECHARS})*
FILEMASK  {VFILEMASK}|{HFILEMASK}
LINKMASK  [^ \t\n\r\\@<&${}]+("("[^\n)]*")")?({BLANK}*("const"|"volatile"){BLANK}+)?
VERBATIM  "verbatim"{BLANK}*
SPCMD1    {CMD}([a-z_A-Z][a-z_A-Z0-9]*|{VERBATIM}|"--"|"---")
SPCMD2    {CMD}[\\@<>&$#%~".+=|-]
SPCMD3    {CMD}_form#[0-9]+
SPCMD4    {CMD}"::"
SPCMD5    {CMD}":"
INOUT     "in"|"out"|("in"{BLANK}*","?{BLANK}*"out")|("out"{BLANK}*","?{BLANK}*"in")
PARAMIO   {CMD}param{BLANK}*"["{BLANK}*{INOUT}{BLANK}*"]"
VARARGS   "..."
TEMPCHAR  [a-z_A-Z0-9.,: \t\*\&\(\)\[\]]
FUNCCHAR  [a-z_A-Z0-9,:\<\> \t\^\*\&\[\]]|{VARARGS}
FUNCPART  {FUNCCHAR}*("("{FUNCCHAR}*")"{FUNCCHAR}*)?
SCOPESEP  "::"|"#"|"."
TEMPLPART "<"{TEMPCHAR}*("<"{TEMPCHAR}*("<"{TEMPCHAR}*">")?">")?">"
ANONNS    "anonymous_namespace{"[^}]*"}"
SCOPEPRE  (({ID}{TEMPLPART}?)|{ANONNS}){SCOPESEP}
SCOPEKEYS ":"({ID}":")*
SCOPECPP  {SCOPEPRE}*(~)?{ID}{TEMPLPART}?
SCOPEOBJC {SCOPEPRE}?{ID}{SCOPEKEYS}?
SCOPEMASK {SCOPECPP}|{SCOPEOBJC}
FUNCARG   "("{FUNCPART}")"({BLANK}*("volatile"|"const"){BLANK})?
FUNCARG2  "("{FUNCPART}")"({BLANK}*("volatile"|"const"))?
OPNEW     {BLANK}+"new"({BLANK}*"[]")?
OPDEL     {BLANK}+"delete"({BLANK}*"[]")?
OPNORM    {OPNEW}|{OPDEL}|"+"|"-"|"*"|"/"|"%"|"^"|"&"|"|"|"~"|"!"|"="|"<"|">"|"+="|"-="|"*="|"/="|"%="|"^="|"&="|"|="|"<<"|">>"|"<<="|">>="|"=="|"!="|"<="|">="|"&&"|"||"|"++"|"--"|","|"->*"|"->"|"[]"|"()"|"<=>"
OPCAST    {BLANK}+[^<(\r\n.,][^(\r\n.,]*
OPMASK    ({BLANK}*{OPNORM}{FUNCARG})
OPMASKOPT ({BLANK}*{OPNORM}{FUNCARG}?)|({OPCAST}{FUNCARG})
OPMASKOP2 ({BLANK}*{OPNORM}{FUNCARG2}?)|({OPCAST}{FUNCARG2})
LNKWORD1  ("::"|"#")?{SCOPEMASK}
CVSPEC    {BLANK}*("const"|"volatile")
LNKWORD2  (({SCOPEPRE}*"operator"{OPMASK})|({SCOPEPRE}"operator"{OPMASKOPT})|(("::"|"#"){SCOPEPRE}*"operator"{OPMASKOPT})){CVSPEC}?
LNKWORD3  ([0-9a-z_A-Z\-]+("/"|"\\"))*[0-9a-z_A-Z\-]+("."[0-9a-z_A-Z]+)+
CHARWORDQ [^ \t\n\r\\@<>()\[\]:;\?{}&%$#,."=']
ESCWORD   ("%"{ID}(("::"|"."){ID})*)|("%'")
CHARWORDQ1 [^ \-+0-9\t\n\r\\@<>()\[\]:;\?{}&%$#,."=']
WORD1     {ESCWORD}|{CHARWORDQ1}{CHARWORDQ}*|"{"|"}"|"'\"'"
WORD1QU   ("\""([^"\n]*\n?)*[^"\n]*"\"")
WORD2     "."|","|"("|")"|"["|"]"|"::"|":"|";"|"\?"|"="|"'"
WORD1NQ   {ESCWORD}|{CHARWORDQ}+|"{"|"}"
WORD2NQ   "."|","|"("|")"|"["|"]"|"::"|":"|";"|"\?"|"="|"'"
CAPTION   [cC][aA][pP][tT][iI][oO][nN]
HTMLTAG   "<"(("/")?){ID}({WS}+{ATTRIB})*{WS}*(("/")?)">"
HTMLKEYL  "strong"|"center"|"table"|"caption"|"small"|"code"|"dfn"|"var"|"img"|"pre"|"sub"|"sup"|"tr"|"td"|"th"|"ol"|"ul"|"li"|"tt"|"kbd"|"em"|"hr"|"dl"|"dt"|"dd"|"br"|"i"|"a"|"b"|"p"|"strike"|"u"|"del"|"ins"|"s"
HTMLKEYU  "STRONG"|"CENTER"|"TABLE"|"CAPTION"|"SMALL"|"CODE"|"DFN"|"VAR"|"IMG"|"PRE"|"SUB"|"SUP"|"TR"|"TD"|"TH"|"OL"|"UL"|"LI"|"TT"|"KBD"|"EM"|"HR"|"DL"|"DT"|"DD"|"BR"|"I"|"A"|"B"|"P"|"STRIKE"|"U"|"DEL"|"INS"|"S"
HTMLKEYW  {HTMLKEYL}|{HTMLKEYU}
REFWORD2_PRE   ("#"|"::")?((({ID}{TEMPLPART}?)|{ANONNS})("."|"#"|"::"|"-"|"/"))*({ID}{TEMPLPART}?(":")?)
REFWORD2       {REFWORD2_PRE}{FUNCARG2}?
REFWORD2_NOCV  {REFWORD2_PRE}("("{FUNCPART}")")?
REFWORD3       ({ID}":")*{ID}":"?
REFWORD4_NOCV  (({SCOPEPRE}*"operator"{OPMASKOP2})|(("::"|"#"){SCOPEPRE}*"operator"{OPMASKOP2}))
REFWORD4       {REFWORD4_NOCV}{CVSPEC}?
REFWORD        {FILEMASK}|{LABELID}|{REFWORD2}|{REFWORD3}|{REFWORD4}
REFWORD_NOCV   {FILEMASK}|{LABELID}|{REFWORD2_NOCV}|{REFWORD3}|{REFWORD4_NOCV}
RCSID "$"("Author"|"Date"|"Header"|"Id"|"Locker"|"Log"|"Name"|"RCSfile"|"Revision"|"Source"|"State")":"[^:\n$][^\n$]*"$"
LINENR {BLANK}*[1-9][0-9]*

%option noyywrap

%x St_Para
%x St_Para_Quot
%x St_Comment
%x St_Title
%x St_TitleN
%x St_TitleQ
%x St_TitleA
%x St_TitleV
%x St_Code
%x St_CodeOpt
%x St_XmlCode
%x St_HtmlOnly
%x St_HtmlOnlyOption
%x St_ManOnly
%x St_LatexOnly
%x St_RtfOnly
%x St_XmlOnly
%x St_DbOnly
%x St_Verbatim
%x St_Dot
%x St_Msc
%x St_PlantUMLOpt
%x St_PlantUML
%x St_Param
%x St_XRefItem
%x St_XRefItem2
%x St_File
%x St_Pattern
%x St_Link
%x St_Cite
%x St_Ref
%x St_Ref2
%x St_IntRef
%x St_Text
%x St_SkipTitle
%x St_Anchor
%x St_Snippet
%x St_SetScope
%x St_SetScopeEnd
%x St_Options
%x St_Block
%x St_Emoji
%x St_Iline

%x St_Sections
%s St_SecLabel1
%s St_SecLabel2
%s St_SecTitle
%x St_SecSkip

%%
<St_Para>\r            /* skip carriage return */
<St_Para>^{LISTITEM}   { /* list item */
                         lineCount(yytext,yyleng);
                         QCString text(yytext);
                         uint dashPos = static_cast<uint>(text.findRev('-'));
                         assert(dashPos!=static_cast<uint>(-1));
                         yyextra->token->isEnumList = text.at(dashPos+1)=='#';
                         yyextra->token->id         = -1;
                         yyextra->token->indent     = computeIndent(yytext,dashPos);
                         return TK_LISTITEM;
                       }
<St_Para>^{MLISTITEM}  { /* list item */
                         if (!yyextra->markdownSupport || yyextra->insidePre)
                         {
                           REJECT;
                         }
                         else
                         {
                           lineCount(yytext,yyleng);
                           std::string text(yytext);
                           static const reg::Ex re(R"([*+][^*+]*$)"); // find last + or *
                           reg::Match match;
                           reg::search(text,match,re);
                           size_t listPos = match.position();
                           assert(listPos!=std::string::npos);
                           yyextra->token->isEnumList = FALSE;
                           yyextra->token->id         = -1;
                           yyextra->token->indent     = computeIndent(yytext,listPos);
                           return TK_LISTITEM;
                         }
                       }
<St_Para>^{OLISTITEM}  { /* numbered list item */
                         if (!yyextra->markdownSupport || yyextra->insidePre)
                         {
                           REJECT;
                         }
                         else
                         {
                           std::string text(yytext);
                           static const reg::Ex re(R"(\d+)");
                           reg::Match match;
                           reg::search(text,match,re);
                           size_t markPos = match.position();
                           assert(markPos!=std::string::npos);
                           yyextra->token->isEnumList = true;
                           bool ok = false;
                           int id = QCString(match.str()).toInt(&ok);
                           yyextra->token->id = ok ? id : -1;
                           if (!ok)
                           {
                             warn(yyextra->fileName,yyextra->yyLineNr,"Invalid number for list item '%s' ",match.str().c_str());
                           }
                           yyextra->token->indent     = computeIndent(yytext,markPos);
                           return TK_LISTITEM;
                         }
                       }
<St_Para>{BLANK}*(\n|"\\ilinebr"){LISTITEM}     { /* list item on next line */
                         lineCount(yytext,yyleng);
                         QCString text=extractPartAfterNewLine(QCString(yytext));
                         uint dashPos = static_cast<uint>(text.findRev('-'));
                         assert(dashPos!=static_cast<uint>(-1));
                         yyextra->token->isEnumList = text.at(dashPos+1)=='#';
                         yyextra->token->id         = -1;
                         yyextra->token->indent     = computeIndent(text.data(),dashPos);
                         return TK_LISTITEM;
                       }
<St_Para>{BLANK}*(\n|"\\ilinebr"){MLISTITEM}     { /* list item on next line */
                         if (!yyextra->markdownSupport || yyextra->insidePre)
                         {
                           REJECT;
                         }
                         else
                         {
                           lineCount(yytext,yyleng);
                           std::string text=extractPartAfterNewLine(QCString(yytext)).str();
                           static const reg::Ex re(R"([*+][^*+]*$)"); // find last + or *
                           reg::Match match;
                           reg::search(text,match,re);
                           size_t markPos = match.position();
                           assert(markPos!=std::string::npos);
                           yyextra->token->isEnumList = FALSE;
                           yyextra->token->id         = -1;
                           yyextra->token->indent     = computeIndent(text.c_str(),markPos);
                           return TK_LISTITEM;
                         }
                       }
<St_Para>{BLANK}*(\n|"\\ilinebr"){OLISTITEM}     { /* list item on next line */
                         if (!yyextra->markdownSupport || yyextra->insidePre)
                         {
                           REJECT;
                         }
                         else
                         {
                           lineCount(yytext,yyleng);
                           std::string text=extractPartAfterNewLine(QCString(yytext)).str();
                           static const reg::Ex re(R"(\d+)");
                           reg::Match match;
                           reg::search(text,match,re);
                           size_t markPos = match.position();
                           assert(markPos!=std::string::npos);
                           yyextra->token->isEnumList = true;
                           bool ok = false;
                           int id = QCString(match.str()).toInt(&ok);
                           yyextra->token->id = ok ? id : -1;
                           if (!ok)
                           {
                             warn(yyextra->fileName,yyextra->yyLineNr,"Invalid number for list item '%s' ",match.str().c_str());
                           }
                           yyextra->token->indent     = computeIndent(text.c_str(),markPos);
                           return TK_LISTITEM;
                         }
                       }
<St_Para>^{ENDLIST}       { /* end list */
                         lineCount(yytext,yyleng);
                         size_t dotPos = static_cast<size_t>(QCString(yytext).findRev('.'));
                         yyextra->token->indent     = computeIndent(yytext,dotPos);
                         return TK_ENDLIST;
                       }
<St_Para>{BLANK}*(\n|"\\ilinebr"){ENDLIST}      { /* end list on next line */
                         lineCount(yytext,yyleng);
                         QCString text=extractPartAfterNewLine(QCString(yytext));
                         size_t dotPos = static_cast<size_t>(text.findRev('.'));
                         yyextra->token->indent = computeIndent(text.data(),dotPos);
                         return TK_ENDLIST;
                       }
<St_Para>"{"{BLANK}*"@link"/{WS}+ {
                         yyextra->token->name = "javalink";
                         return TK_COMMAND_AT;
                       }
<St_Para>"{"{BLANK}*"@inheritDoc"{BLANK}*"}" {
                         yyextra->token->name = "inheritdoc";
                         return TK_COMMAND_AT;
                       }
<St_Para>"@_fakenl"    { // artificial new line
                         //yyextra->yyLineNr++;
                       }
<St_Para>{SPCMD3}      {
                         yyextra->token->name = "_form";
                         bool ok;
                         yyextra->token->id = QCString(yytext).right((int)yyleng-7).toInt(&ok);
                         ASSERT(ok);
                         return TK_COMMAND_SEL();
                       }
<St_Para>{CMD}"n"\n    { /* \n followed by real newline */
                         lineCount(yytext,yyleng);
                         //yyextra->yyLineNr++;
                         yyextra->token->name = yytext+1;
                         yyextra->token->name = yyextra->token->name.stripWhiteSpace();
                         yyextra->token->paramDir=TokenInfo::Unspecified;
                         return TK_COMMAND_SEL();
                       }
<St_Para>"\\ilinebr"   {
                       }
<St_Para>{SPCMD1}      |
<St_Para>{SPCMD2}      |
<St_Para>{SPCMD5}      |
<St_Para>{SPCMD4}      { /* special command */
                         yyextra->token->name = yytext+1;
                         yyextra->token->name = yyextra->token->name.stripWhiteSpace();
                         yyextra->token->paramDir=TokenInfo::Unspecified;
                         return TK_COMMAND_SEL();
                       }
<St_Para>{PARAMIO}     { /* param [in,out] command */
                         yyextra->token->name = "param";
                         QCString s(yytext);
                         bool isIn  = s.find("in")!=-1;
                         bool isOut = s.find("out")!=-1;
                         if (isIn)
                         {
                           if (isOut)
                           {
                             yyextra->token->paramDir=TokenInfo::InOut;
                           }
                           else
                           {
                             yyextra->token->paramDir=TokenInfo::In;
                           }
                         }
                         else if (isOut)
                         {
                           yyextra->token->paramDir=TokenInfo::Out;
                         }
                         else
                         {
                           yyextra->token->paramDir=TokenInfo::Unspecified;
                         }
                         return TK_COMMAND_SEL();
                       }
<St_Para>{URLPROTOCOL}{URLMASK}/[,\.] { // URL, or URL.
                         yyextra->token->name=yytext;
                         yyextra->token->isEMailAddr=FALSE;
                         return TK_URL;
                       }
<St_Para>{URLPROTOCOL}{URLMASK} { // URL
                         yyextra->token->name=yytext;
                         yyextra->token->isEMailAddr=FALSE;
                         return TK_URL;
                       }
<St_Para>"<"{URLPROTOCOL}{URLMASK}">" { // URL
                         yyextra->token->name=yytext;
                         yyextra->token->name = yyextra->token->name.mid(1,yyextra->token->name.length()-2);
                         yyextra->token->isEMailAddr=FALSE;
                         return TK_URL;
                       }
<St_Para>{MAILADDR}    { // Mail address
                         yyextra->token->name=yytext;
                         yyextra->token->name.stripPrefix("mailto:");
                         yyextra->token->isEMailAddr=TRUE;
                         return TK_URL;
                       }
<St_Para>"<"{MAILADDR}">" { // Mail address
                         yyextra->token->name=yytext;
                         yyextra->token->name = yyextra->token->name.mid(1,yyextra->token->name.length()-2);
                         yyextra->token->name.stripPrefix("mailto:");
                         yyextra->token->isEMailAddr=TRUE;
                         return TK_URL;
                       }
<St_Para>"<"{MAILADDR2}">" { // anti spam mail address
                         yyextra->token->name=yytext;
                         return TK_WORD;
                       }
<St_Para>{RCSID} { /* RCS tag */
                         QCString tagName(yytext+1);
                         int index=tagName.find(':');
                         if (index<0) index=0; // should never happen
                         yyextra->token->name = tagName.left(index);
                         int text_begin = index+2;
                         int text_end = tagName.length()-1;
                         if (tagName[text_begin-1]==':') /* check for Subversion fixed-length keyword */
                         {
                                 ++text_begin;
                                 if (tagName[text_end-1]=='#')
                                         --text_end;
                         }
                         yyextra->token->text = tagName.mid(text_begin,text_end-text_begin);
                         return TK_RCSTAG;
                       }
<St_Para,St_HtmlOnly,St_ManOnly,St_LatexOnly,St_RtfOnly,St_XmlOnly,St_DbOnly>"$("{ID}")"   | /* environment variable */
<St_Para,St_HtmlOnly,St_ManOnly,St_LatexOnly,St_RtfOnly,St_XmlOnly,St_DbOnly>"$("{ID}"("{ID}"))"   { /* environment variable */
                         QCString name(&yytext[2]);
                         name = name.left(name.length()-1);
                         QCString value = Portable::getenv(name);
                         for (int i=value.length()-1;i>=0;i--) unput(value.at(i));
                       }
<St_Para>{HTMLTAG}     { /* html tag */
                         lineCount(yytext,yyleng);
                         handleHtmlTag(yyscanner,yytext);
                         return TK_HTMLTAG;
                       }
<St_Para,St_Text>"&"{ID}";" { /* special symbol */
                         yyextra->token->name = yytext;
                         return TK_SYMBOL;
                       }

  /********* patterns for linkable words ******************/

<St_Para>{ID}/"<"{HTMLKEYW}">" { /* this rule is to prevent opening html
                                  * tag to be recognized as a templated classes
                                  */
                         yyextra->token->name = yytext;
                         return TK_LNKWORD;
                        }
<St_Para>{LNKWORD1}/"<br>"           | // prevent <br> html tag to be parsed as template arguments
<St_Para>{LNKWORD1}                  |
<St_Para>{LNKWORD1}{FUNCARG}         |
<St_Para>{LNKWORD2}                  |
<St_Para>{LNKWORD3}    {
                         yyextra->token->name = yytext;
                         return TK_LNKWORD;
                       }
<St_Para>{LNKWORD1}{FUNCARG}{CVSPEC}[^a-z_A-Z0-9] {
                         yyextra->token->name = yytext;
                         yyextra->token->name = yyextra->token->name.left(yyextra->token->name.length()-1);
                         unput(yytext[(int)yyleng-1]);
                         return TK_LNKWORD;
                       }
  /********* patterns for normal words ******************/
<St_Para>"\""          {
                         g_insideQuot = !g_insideQuot;
                         if (g_quotSupport)
                         {
                           assert(g_insideQuot);
                           unput('\"');
                           BEGIN(St_Para_Quot);
                         } else
                         {
                           unput_string("&quot;", 6);
                         }
                       }
<St_Para,St_Text>[\-+0-9] |
<St_Para,St_Text>{WORD1}  |
<St_Para,St_Text>{WORD2}  |
<St_Para_Quot,St_Text>{WORD1QU} { /* function call */
                         if (g_quotSupport && g_insideQuot)
                         {
                           g_insideQuot = FALSE;
                           BEGIN(St_Para);
                         }
                         if (QCString(yytext).find("\\ilinebr")!=-1) REJECT; // see issue #8311
                         lineCount(yytext,yyleng);
                         if (yytext[0]=='%') // strip % if present
                           yyextra->token->name = &yytext[1];
                         else
                           yyextra->token->name = yytext;
                         return TK_WORD;
                       }
<St_Para_Quot>"\""     {
                         warn(g_fileName,g_yyLineNr,"Unclosed quotation (not formatting remaining text)",yytext);
                         unput_string("&quot;", 6);
                         BEGIN(St_Para);
                       }
<St_Para_Quot>.        {
                         warn(g_fileName,g_yyLineNr,"Unexpected character in quotation '%s'",yytext);
                         unput(yytext[0]);
                         BEGIN(St_Para);
                       }
<St_Text>({ID}".")+{ID} {
                          yyextra->token->name = yytext;
                          return TK_WORD;
                        }
<St_Para,St_Text>"operator"/{BLANK}*"<"[a-zA-Z_0-9]+">" { // Special case: word "operator" followed by a HTML command
                                                          // avoid interpretation as "operator <"
                           yyextra->token->name = yytext;
                           return TK_WORD;
                         }

  /*******************************************************/

<St_Para,St_Text>{BLANK}+      |
<St_Para,St_Text>{BLANK}*\n{BLANK}* { /* white space */
                         lineCount(yytext,yyleng);
                         yyextra->token->chars=yytext;
                         return TK_WHITESPACE;
                       }
<St_Text>[\\@<>&$#%~]  {
                         yyextra->token->name = yytext;
                         return TK_COMMAND_SEL();
                       }
<St_Para>({BLANK}*\n)+{BLANK}*\n/{LISTITEM} { /* skip trailing paragraph followed by new list item */
                         if (yyextra->insidePre || yyextra->autoListLevel==0)
                         {
                           REJECT;
                         }
                         lineCount(yytext,yyleng);
                       }
<St_Para>({BLANK}*\n)+{BLANK}*\n/{MLISTITEM} { /* skip trailing paragraph followed by new list item */
                         if (!yyextra->markdownSupport || yyextra->insidePre || yyextra->autoListLevel==0)
                         {
                           REJECT;
                         }
                         lineCount(yytext,yyleng);
                       }
<St_Para>({BLANK}*\n)+{BLANK}*\n/{OLISTITEM} { /* skip trailing paragraph followed by new list item */
                         if (!yyextra->markdownSupport || yyextra->insidePre || yyextra->autoListLevel==0)
                         {
                           REJECT;
                         }
                         lineCount(yytext,yyleng);
                       }
<St_Para,St_Param>({BLANK}*(\n|"\\ilinebr"))+{BLANK}*(\n|"\\ilinebr"){BLANK}* {
                         lineCount(yytext,yyleng);
                         if (yyextra->insidePre)
                         {
                           yyextra->token->chars=yytext;
                           return TK_WHITESPACE;
                         }
                         else
                         {
                           yyextra->token->indent=computeIndent(yytext,yyleng);
                           int i;
                           // put back the indentation (needed for list items)
                           for (i=0;i<yyextra->token->indent;i++)
                           {
                             unput(' ');
                           }
                           // tell flex that after putting the last indent
                           // back we are at the beginning of the line
                           YY_CURRENT_BUFFER->yy_at_bol=1;
                           // start of a new paragraph
                           return TK_NEWPARA;
                         }
                       }
<St_CodeOpt>{BLANK}*"{"(".")?{LABELID}"}" {
                         yyextra->token->name = yytext;
                         int i=yyextra->token->name.find('{'); /* } to keep vi happy */
                         yyextra->token->name = yyextra->token->name.mid(i+1,yyextra->token->name.length()-i-2);
                         BEGIN(St_Code);
                       }
<St_CodeOpt>"\\ilinebr" |
<St_CodeOpt>\n         |
<St_CodeOpt>.          {
                         unput_string(yytext,yyleng);
                         BEGIN(St_Code);
                       }
<St_Code>{WS}*{CMD}"endcode" {
                         lineCount(yytext,yyleng);
                         return RetVal_OK;
                       }
<St_XmlCode>{WS}*"</code>" {
                         lineCount(yytext,yyleng);
                         return RetVal_OK;
                       }
<St_Code,St_XmlCode>[^\\@\n<]+  |
<St_Code,St_XmlCode>\n          |
<St_Code,St_XmlCode>.           {
                         lineCount(yytext,yyleng);
                         yyextra->token->verb+=yytext;
                       }
<St_HtmlOnlyOption>" [block]" { // the space is added in commentscan.l
                         yyextra->token->name="block";
                         BEGIN(St_HtmlOnly);
                        }
<St_HtmlOnlyOption>.|\n {
                         unput(*yytext);
                         BEGIN(St_HtmlOnly);
                        }
<St_HtmlOnlyOption>"\\ilinebr" {
                         unput_string(yytext,yyleng);
                         BEGIN(St_HtmlOnly);
                        }
<St_HtmlOnly>{CMD}"endhtmlonly" {
                         return RetVal_OK;
                       }
<St_HtmlOnly>[^\\@\n$]+    |
<St_HtmlOnly>\n            |
<St_HtmlOnly>.             {
                         lineCount(yytext,yyleng);
                         yyextra->token->verb+=yytext;
                       }
<St_ManOnly>{CMD}"endmanonly" {
                         return RetVal_OK;
                       }
<St_ManOnly>[^\\@\n$]+    |
<St_ManOnly>\n            |
<St_ManOnly>.             {
                         lineCount(yytext,yyleng);
                         yyextra->token->verb+=yytext;
                       }
<St_RtfOnly>{CMD}"endrtfonly" {
                         return RetVal_OK;
                       }
<St_RtfOnly>[^\\@\n$]+    |
<St_RtfOnly>\n            |
<St_RtfOnly>.             {
                         lineCount(yytext,yyleng);
                         yyextra->token->verb+=yytext;
                       }
<St_LatexOnly>{CMD}"endlatexonly" {
                         return RetVal_OK;
                       }
<St_LatexOnly>[^\\@\n]+     |
<St_LatexOnly>\n            |
<St_LatexOnly>.             {
                         lineCount(yytext,yyleng);
                         yyextra->token->verb+=yytext;
                       }
<St_XmlOnly>{CMD}"endxmlonly" {
                         return RetVal_OK;
                       }
<St_XmlOnly>[^\\@\n]+  |
<St_XmlOnly>\n         |
<St_XmlOnly>.          {
                         lineCount(yytext,yyleng);
                         yyextra->token->verb+=yytext;
                       }
<St_DbOnly>{CMD}"enddocbookonly" {
                         return RetVal_OK;
                       }
<St_DbOnly>[^\\@\n]+  |
<St_DbOnly>\n         |
<St_DbOnly>.          {
                         lineCount(yytext,yyleng);
                         yyextra->token->verb+=yytext;
                       }
<St_Verbatim>{CMD}"endverbatim" {
                         yyextra->token->verb=stripEmptyLines(yyextra->token->verb);
                         return RetVal_OK;
                       }
<St_Verbatim>[^\\@\n]+ |
<St_Verbatim>\n        |
<St_Verbatim>.         { /* Verbatim text */
                         lineCount(yytext,yyleng);
                         yyextra->token->verb+=yytext;
                       }
<St_Dot>{CMD}"enddot"  {
                         return RetVal_OK;
                       }
<St_Dot>[^\\@\n]+      |
<St_Dot>\n             |
<St_Dot>.              { /* dot text */
                         lineCount(yytext,yyleng);
                         yyextra->token->verb+=yytext;
                       }
<St_Msc>{CMD}("endmsc")  {
                         return RetVal_OK;
                       }
<St_Msc>[^\\@\n]+      |
<St_Msc>\n             |
<St_Msc>.              { /* msc text */
                         lineCount(yytext,yyleng);
                         yyextra->token->verb+=yytext;
                       }
<St_PlantUMLOpt>{BLANK}*"{"[a-zA-Z_,:0-9\. ]*"}" { // case 1: options present
                         yyextra->token->sectionId = QCString(yytext).stripWhiteSpace();
                         return RetVal_OK;
                       }
<St_PlantUMLOpt>{BLANK}*{FILEMASK}{BLANK}+/{ID}"=" { // case 2: plain file name specified followed by an attribute
                         yyextra->token->sectionId = QCString(yytext).stripWhiteSpace();
                         return RetVal_OK;
                       }
<St_PlantUMLOpt>{BLANK}*{FILEMASK}{BLANK}+/"\"" { // case 3: plain file name specified followed by a quoted title
                         yyextra->token->sectionId = QCString(yytext).stripWhiteSpace();
                         return RetVal_OK;
                       }
<St_PlantUMLOpt>{BLANK}*{FILEMASK}{BLANKopt}/\n { // case 4: plain file name specified without title or attributes
                         yyextra->token->sectionId = QCString(yytext).stripWhiteSpace();
                         return RetVal_OK;
                       }
<St_PlantUMLOpt>{BLANK}*{FILEMASK}{BLANKopt}/"\\ilinebr" { // case 5: plain file name specified without title or attributes
                         yyextra->token->sectionId = QCString(yytext).stripWhiteSpace();
                         return RetVal_OK;
                       }
<St_PlantUMLOpt>"\\ilinebr" |
<St_PlantUMLOpt>"\n"   |
<St_PlantUMLOpt>.      {
                         yyextra->token->sectionId = "";
                         unput_string(yytext,yyleng);
                         return RetVal_OK;
                       }
<St_PlantUML>{CMD}"enduml"  {
                         return RetVal_OK;
                       }
<St_PlantUML>[^\\@\n]+ |
<St_PlantUML>\n        |
<St_PlantUML>.         { /* plantuml text */
                         lineCount(yytext,yyleng);
                         yyextra->token->verb+=yytext;
                       }
<St_Title>"\""         { // quoted title
                         BEGIN(St_TitleQ);
                       }
<St_Title>[ \t]+       {
                         yyextra->token->chars=yytext;
                         return TK_WHITESPACE;
                       }
<St_Title>.            { // non-quoted title
                         unput(*yytext);
                         BEGIN(St_TitleN);
                       }
<St_Title>\n           {
                         unput(*yytext);
                         return 0;
                       }
<St_Title>"\\ilinebr"  {
                         unput_string(yytext,yyleng);
                         return 0;
                       }
<St_TitleN>"&"{ID}";"  { /* symbol */
                         yyextra->token->name = yytext;
                         return TK_SYMBOL;
                       }
<St_TitleN>{HTMLTAG}   {
                         lineCount(yytext,yyleng);
                       }
<St_TitleN>\n          { /* new line => end of title */
                         unput(*yytext);
                         return 0;
                       }
<St_TitleN>"\\ilinebr" { /* new line => end of title */
                         unput_string(yytext,yyleng);
                         return 0;
                       }
<St_TitleN>{SPCMD1}    |
<St_TitleN>{SPCMD2}    { /* special command */
                         yyextra->token->name = yytext+1;
                         yyextra->token->paramDir=TokenInfo::Unspecified;
                         return TK_COMMAND_SEL();
                       }
<St_TitleN>{ID}"="     { /* attribute */
                         if (yytext[0]=='%') // strip % if present
                           yyextra->token->name = &yytext[1];
                         else
                           yyextra->token->name = yytext;
                         return TK_WORD;
                       }
<St_TitleN>[\-+0-9]    |
<St_TitleN>{WORD1}     |
<St_TitleN>{WORD2}     { /* word */
                         if (QCString(yytext).find("\\ilinebr")!=-1) REJECT; // see issue #8311
                         lineCount(yytext,yyleng);
                         if (yytext[0]=='%') // strip % if present
                           yyextra->token->name = &yytext[1];
                         else
                           yyextra->token->name = yytext;
                         return TK_WORD;
                       }
<St_TitleN>[ \t]+      {
                         yyextra->token->chars=yytext;
                         return TK_WHITESPACE;
                       }
<St_TitleQ>"&"{ID}";"  { /* symbol */
                         yyextra->token->name = yytext;
                         return TK_SYMBOL;
                       }
<St_TitleQ>(\n|"\\ilinebr") { /* new line => end of title */
                         unput_string(yytext,yyleng);
                         return 0;
                       }
<St_TitleQ>{SPCMD1}    |
<St_TitleQ>{SPCMD2}    { /* special command */
                         yyextra->token->name = yytext+1;
                         yyextra->token->paramDir=TokenInfo::Unspecified;
                         return TK_COMMAND_SEL();
                       }
<St_TitleQ>{WORD1NQ}   |
<St_TitleQ>{WORD2NQ}   { /* word */
                         yyextra->token->name = yytext;
                         return TK_WORD;
                       }
<St_TitleQ>[ \t]+      {
                         yyextra->token->chars=yytext;
                         return TK_WHITESPACE;
                       }
<St_TitleQ>"\""        { /* closing quote => end of title */
                         BEGIN(St_TitleA);
                         return 0;
                       }
<St_TitleA>{BLANK}*{ID}{BLANK}*"="{BLANK}* { // title attribute
                         yyextra->token->name = yytext;
                         int pos = yyextra->token->name.find('=');
                         if (pos<0) pos=0; // should never happen
                         yyextra->token->name = yyextra->token->name.left(pos).stripWhiteSpace();
                         BEGIN(St_TitleV);
                       }
<St_TitleV>[^ \t\r\n]+ { // attribute value
                         lineCount(yytext,yyleng);
                         yyextra->token->chars = yytext;
                         BEGIN(St_TitleN);
                         return TK_WORD;
                       }
<St_TitleV,St_TitleA>. {
                         unput(*yytext);
                         return 0;
                       }
<St_TitleV,St_TitleA>(\n|"\\ilinebr") {
                         unput_string(yytext,yyleng);
                         return 0;
                       }

<St_Anchor>{LABELID}{WS}? { // anchor
                         lineCount(yytext,yyleng);
                         yyextra->token->name = QCString(yytext).stripWhiteSpace();
                         return TK_WORD;
                       }
<St_Anchor>.           {
                         unput(*yytext);
                         return 0;
                       }
<St_Cite>{CITEID}      { // label to cite
                         if (yytext[0] =='"')
                         {
                           yyextra->token->name=yytext+1;
                           yyextra->token->name=yyextra->token->name.left(static_cast<uint>(yyleng)-2);
                         }
                         else
                         {
                           yyextra->token->name=yytext;
                         }
                         return TK_WORD;
                       }
<St_Cite>{BLANK}       { // white space
                         unput(' ');
                         return 0;
                       }
<St_Cite>(\n|"\\ilinebr")  { // new line
                         unput_string(yytext,yyleng);
                         return 0;
                       }
<St_Cite>.             { // any other character
                         unput(*yytext);
                         return 0;
                       }
<St_Ref>{REFWORD_NOCV}/{BLANK}("const")[a-z_A-Z0-9] { // see bug776988
                         yyextra->token->name=yytext;
                         return TK_WORD;
                       }
<St_Ref>{REFWORD_NOCV}/{BLANK}("volatile")[a-z_A-Z0-9] { // see bug776988
                         yyextra->token->name=yytext;
                         return TK_WORD;
                       }
<St_Ref>{REFWORD}      { // label to refer to
                         yyextra->token->name=yytext;
                         return TK_WORD;
                       }
<St_Ref>{BLANK}        { // white space
                         unput(' ');
                         return 0;
                       }
<St_Ref>{WS}+"\""{WS}* { // white space following by quoted string
                         lineCount(yytext,yyleng);
                         BEGIN(St_Ref2);
                       }
<St_Ref>(\n|"\\ilinebr") { // new line
                         unput_string(yytext,yyleng);
                         return 0;
                       }
<St_Ref>.              { // any other character
                         unput(*yytext);
                         return 0;
                       }
<St_IntRef>[A-Z_a-z0-9.:/#\-\+\(\)]+ {
                         yyextra->token->name = yytext;
                         return TK_WORD;
                       }
<St_IntRef>{BLANK}+"\"" {
                         BEGIN(St_Ref2);
                       }
<St_SetScope>({SCOPEMASK}|{ANONNS}){BLANK}|{FILEMASK} {
                         yyextra->token->name = yytext;
                         yyextra->token->name = yyextra->token->name.stripWhiteSpace();
                         return TK_WORD;
                       }
<St_SetScope>{SCOPEMASK}"<" {
                         yyextra->token->name = yytext;
                         yyextra->token->name = yyextra->token->name.stripWhiteSpace();
                         yyextra->sharpCount=1;
                         BEGIN(St_SetScopeEnd);
                       }
<St_SetScope>{BLANK}   {
                       }
<St_SetScopeEnd>"<"    {
                         yyextra->token->name += yytext;
                         yyextra->sharpCount++;
                       }
<St_SetScopeEnd>">"    {
                         yyextra->token->name += yytext;
                         yyextra->sharpCount--;
                         if (yyextra->sharpCount<=0)
                         {
                           return TK_WORD;
                         }
                       }
<St_SetScopeEnd>.      {
                         yyextra->token->name += yytext;
                       }
<St_Ref2>"&"{ID}";"    { /* symbol */
                         yyextra->token->name = yytext;
                         return TK_SYMBOL;
                       }
<St_Ref2>"\""|\n|"\\ilinebr" { /* " or \n => end of title */
                         lineCount(yytext,yyleng);
                         return 0;
                       }
<St_Ref2>{SPCMD1}      |
<St_Ref2>{SPCMD2}      { /* special command */
                         yyextra->token->name = yytext+1;
                         yyextra->token->paramDir=TokenInfo::Unspecified;
                         return TK_COMMAND_SEL();
                       }
<St_Ref2>{WORD1NQ}     |
<St_Ref2>{WORD2NQ}     {
                         /* word */
                         yyextra->token->name = yytext;
                         return TK_WORD;
                       }
<St_Ref2>[ \t]+        {
                         yyextra->token->chars=yytext;
                         return TK_WHITESPACE;
                       }
<St_XRefItem>{LABELID} {
                         yyextra->token->name=yytext;
                       }
<St_XRefItem>" "       {
                         BEGIN(St_XRefItem2);
                       }
<St_XRefItem2>[0-9]+"." {
                         QCString numStr(yytext);
                         numStr=numStr.left((int)yyleng-1);
                         yyextra->token->id=numStr.toInt();
                         return RetVal_OK;
                       }
<St_Para,St_Title,St_Ref2>"<!--"     { /* html style comment block */
                         yyextra->commentState = YY_START;
                         BEGIN(St_Comment);
                       }
<St_Param>"\""[^\n\"]+"\"" {
                         yyextra->token->name = yytext+1;
                         yyextra->token->name = yyextra->token->name.left((int)yyleng-2);
                         return TK_WORD;
                       }
<St_Param>({PHPTYPE}{BLANK}*("["{BLANK}*"]")*{BLANK}*"|"{BLANK}*)*{PHPTYPE}{BLANK}*("["{BLANK}*"]")*{WS}+("&")?"$"{LABELID} {
                         lineCount(yytext,yyleng);
                         QCString params(yytext);
                         int j = params.find('&');
                         int i = params.find('$');
                         if (i<0) i=0; // should never happen
                         if (j<i && j>=0) i=j;
                         QCString types = params.left(i).stripWhiteSpace();
                         yyextra->token->name = types+"#"+params.mid(i);
                         return TK_WORD;
                       }
<St_Param>[^ \t\n,@\\]+  {
                         yyextra->token->name = yytext;
                         if (yyextra->token->name.at(static_cast<uint>(yyleng)-1)==':')
                         {
                           yyextra->token->name=yyextra->token->name.left(static_cast<uint>(yyleng)-1);
                         }
                         return TK_WORD;
                       }
<St_Param>{WS}*","{WS}*  /* param separator */
<St_Param>{WS}         {
                         lineCount(yytext,yyleng);
                         yyextra->token->chars=yytext;
                         return TK_WHITESPACE;
                       }
<St_Options>{ID}       {
                         yyextra->token->name+=yytext;
                       }
<St_Options>{WS}*":"{WS}* {
                         lineCount(yytext,yyleng);
                         yyextra->token->name+=":";
                       }
<St_Options>{WS}*","{WS}* |
<St_Options>{WS}       { /* option separator */
                         lineCount(yytext,yyleng);
                         yyextra->token->name+=",";
                       }
<St_Options>"}"        {
                         return TK_WORD;
                       }
<St_Block>{ID}         {
                         yyextra->token->name+=yytext;
                       }
<St_Block>"]"          {
                         return TK_WORD;
                       }
<St_Emoji>[:0-9_a-z+-]+  {
                         yyextra->token->name=yytext;
                         return TK_WORD;
                       }
<St_Emoji>.            {
                         return 0;
                       }
<St_Iline>{LINENR}/[\n\.]     |
<St_Iline>{LINENR}{BLANK}     {
                         bool ok = false;
                         int nr = QCString(yytext).toInt(&ok);
                         if (!ok)
                         {
                           warn(yyextra->fileName,yyextra->yyLineNr,"Invalid line number '%s' for iline command",yytext);
                         }
                         else
                         {
                           yyextra->yyLineNr = nr;
                         }
                         return TK_WORD;
                       }
<St_Iline>.            {
                         return 0;
                       }
<St_File>{FILEMASK}    {
                         yyextra->token->name = yytext;
                         return TK_WORD;
                       }
<St_File>"\""[^\n\"]+"\"" {
                         QCString text(yytext);
                         yyextra->token->name = text.mid(1,text.length()-2);
                         return TK_WORD;
                       }
<St_Pattern>[^\\\r\n]+   {
                         yyextra->token->name += yytext;
                       }
<St_Pattern>"\\ilinebr" {
                         yyextra->token->name = yyextra->token->name.stripWhiteSpace();
                         return TK_WORD;
                       }
<St_Pattern>\n         {
                         lineCount(yytext,yyleng);
                         yyextra->token->name = yyextra->token->name.stripWhiteSpace();
                         return TK_WORD;
                       }
<St_Pattern>.          {
                         yyextra->token->name += yytext;
                       }
<St_Link>{LINKMASK}|{REFWORD}    {
                         yyextra->token->name = yytext;
                         return TK_WORD;
                       }
<St_Comment>"-->"      { /* end of html comment */
                         BEGIN(yyextra->commentState);
                       }
<St_Comment>[^-]+      /* inside html comment */
<St_Comment>.          /* inside html comment */

     /* State for skipping title (all chars until the end of the line) */

<St_SkipTitle>.
<St_SkipTitle>(\n|"\\ilinebr") {
                         lineCount(yytext,yyleng);
                         return 0;
                         }

     /* State for the pass used to find the anchors and sections */

<St_Sections>[^\n@\\<]+
<St_Sections>{CMD}("<"|{CMD})
<St_Sections>"<"{CAPTION}({WS}+{ATTRIB})*">" {
                                      lineCount(yytext,yyleng);
                                      QCString tag(yytext);
                                      int s=tag.find("id=");
                                      if (s!=-1) // command has id attribute
                                      {
                                        char c=tag[s+3];
                                        if (c=='\'' || c=='"') // valid start
                                        {
                                          int e=tag.find(c,s+4);
                                          if (e!=-1) // found matching end
                                          {
                                            yyextra->secType = SectionType::Table;
                                            yyextra->secLabel=tag.mid(s+4,e-s-4); // extract id
                                            processSection(yyscanner);
                                          }
                                        }
                                      }
                                    }
<St_Sections>{CMD}"anchor"{BLANK}+  {
                                      yyextra->secType = SectionType::Anchor;
                                      BEGIN(St_SecLabel1);
                                    }
<St_Sections>{CMD}"section"{BLANK}+ {
                                      yyextra->secType = SectionType::Section;
                                      BEGIN(St_SecLabel2);
                                    }
<St_Sections>{CMD}"subsection"{BLANK}+ {
                                      yyextra->secType = SectionType::Subsection;
                                      BEGIN(St_SecLabel2);
                                    }
<St_Sections>{CMD}"subsubsection"{BLANK}+ {
                                      yyextra->secType = SectionType::Subsubsection;
                                      BEGIN(St_SecLabel2);
                                    }
<St_Sections>{CMD}"paragraph"{BLANK}+ {
                                      yyextra->secType = SectionType::Paragraph;
                                      BEGIN(St_SecLabel2);
                                    }
<St_Sections>{CMD}"verbatim"/[^a-z_A-Z0-9]  {
                                      yyextra->endMarker="endverbatim";
                                      BEGIN(St_SecSkip);
                                    }
<St_Sections>{CMD}"dot"/[^a-z_A-Z0-9] {
                                      yyextra->endMarker="enddot";
                                      BEGIN(St_SecSkip);
                                    }
<St_Sections>{CMD}"msc"/[^a-z_A-Z0-9] {
                                      yyextra->endMarker="endmsc";
                                      BEGIN(St_SecSkip);
                                    }
<St_Sections>{CMD}"startuml"/[^a-z_A-Z0-9] {
                                      yyextra->endMarker="enduml";
                                      BEGIN(St_SecSkip);
                                    }
<St_Sections>{CMD}"htmlonly"/[^a-z_A-Z0-9] {
                                      yyextra->endMarker="endhtmlonly";
                                      BEGIN(St_SecSkip);
                                    }
<St_Sections>{CMD}"latexonly"/[^a-z_A-Z0-9] {
                                      yyextra->endMarker="endlatexonly";
                                      BEGIN(St_SecSkip);
                                    }
<St_Sections>{CMD}"manonly"/[^a-z_A-Z0-9] {
                                      yyextra->endMarker="endmanonly";
                                      BEGIN(St_SecSkip);
                                    }
<St_Sections>{CMD}"rtfonly"/[^a-z_A-Z0-9] {
                                      yyextra->endMarker="endrtfonly";
                                      BEGIN(St_SecSkip);
                                    }
<St_Sections>{CMD}"xmlonly"/[^a-z_A-Z0-9] {
                                      yyextra->endMarker="endxmlonly";
                                      BEGIN(St_SecSkip);
                                    }
<St_Sections>{CMD}"docbookonly"/[^a-z_A-Z0-9] {
                                      yyextra->endMarker="enddocbookonly";
                                      BEGIN(St_SecSkip);
                                    }
<St_Sections>{CMD}"code"/[^a-z_A-Z0-9] {
                                      yyextra->endMarker="endcode";
                                      BEGIN(St_SecSkip);
                                    }
<St_Sections>"<!--"                 {
                                      yyextra->endMarker="-->";
                                      BEGIN(St_SecSkip);
                                    }
<St_SecSkip>{CMD}{ID}               {
                                      if (yyextra->endMarker==yytext+1)
                                      {
                                        BEGIN(St_Sections);
                                      }
                                    }
<St_SecSkip>"-->"                   {
                                      if (yyextra->endMarker==yytext)
                                      {
                                        BEGIN(St_Sections);
                                      }
                                    }
<St_SecSkip>[^a-z_A-Z0-9\-\\\@]+
<St_SecSkip>.
<St_SecSkip>(\n|"\\ilinebr")
<St_Sections>.
<St_Sections>(\n|"\\ilinebr")
<St_SecLabel1>{LABELID} {
                         lineCount(yytext,yyleng);
                         yyextra->secLabel = yytext;
                         processSection(yyscanner);
                         BEGIN(St_Sections);
                       }
<St_SecLabel2>{LABELID}{BLANK}+ |
<St_SecLabel2>{LABELID}         {
                         yyextra->secLabel = yytext;
                         yyextra->secLabel = yyextra->secLabel.stripWhiteSpace();
                         BEGIN(St_SecTitle);
                       }
<St_SecTitle>[^\n]+    |
<St_SecTitle>[^\n]*\n  {
                         lineCount(yytext,yyleng);
                         yyextra->secTitle = yytext;
                         yyextra->secTitle = yyextra->secTitle.stripWhiteSpace();
                         if (yyextra->secTitle.right(8)=="\\ilinebr")
                         {
                           yyextra->secTitle.left(yyextra->secTitle.length()-8);
                         }
                         processSection(yyscanner);
                         BEGIN(St_Sections);
                       }
<St_SecTitle,St_SecLabel1,St_SecLabel2>. {
                         warn(yyextra->fileName,yyextra->yyLineNr,"Unexpected character '%s' while looking for section label or title",yytext);
                       }

<St_Snippet>[^\\\n]+   {
                         yyextra->token->name += yytext;
                       }
<St_Snippet>"\\"       {
                         yyextra->token->name += yytext;
                       }
<St_Snippet>(\n|"\\ilinebr")  {
                         unput_string(yytext,yyleng);
                         yyextra->token->name = yyextra->token->name.stripWhiteSpace();
                         return TK_WORD;
                       }

     /* Generic rules that work for all states */
<*>\n                  {
                         lineCount(yytext,yyleng);
                         warn(yyextra->fileName,yyextra->yyLineNr,"Unexpected new line character");
                       }
<*>"\\ilinebr"         {
                       }
<*>[\\@<>&$#%~"=]      { /* unescaped special character */
                         //warn(yyextra->fileName,yyextra->yyLineNr,"Unexpected character '%s', assuming command \\%s was meant.",yytext,yytext);
                         yyextra->token->name = yytext;
                         return TK_COMMAND_SEL();
                       }
<*>.                   {
                         warn(yyextra->fileName,yyextra->yyLineNr,"Unexpected character '%s'",yytext);
                       }
<*><<EOF>>             {
                         if (g_insideQuot)
                           warn(g_fileName,g_yyLineNr,"Unclosed quotation");
                         return 0;
                       }
%%

//--------------------------------------------------------------------------

static yy_size_t yyread(yyscan_t yyscanner,char *buf,yy_size_t max_size)
{
  struct yyguts_t *yyg = (struct yyguts_t*)yyscanner;
  yy_size_t c=0;
  const char *p = yyextra->inputString + yyextra->inputPos;
  while ( c < max_size && *p ) { *buf++ = *p++; c++; }
  yyextra->inputPos+=c;
  return c;
}

static void processSection(yyscan_t yyscanner)
{
  struct yyguts_t *yyg = (struct yyguts_t*)yyscanner;
  //printf("%s: found section/anchor with name '%s'\n",qPrint(g_fileName),qPrint(g_secLabel));
  QCString file;
  if (yyextra->definition)
  {
    file = yyextra->definition->getOutputFileBase();
  }
  else
  {
    warn(yyextra->fileName,yyextra->yyLineNr,"Found section/anchor %s without context\n",qPrint(yyextra->secLabel));
  }
  SectionInfo *si = SectionManager::instance().find(yyextra->secLabel);
  if (si)
  {
    si->setFileName(file);
    si->setType(yyextra->secType);
  }
}

static void handleHtmlTag(yyscan_t yyscanner,const char *text)
{
  struct yyguts_t *yyg = (struct yyguts_t*)yyscanner;

  QCString tagText(text);
  yyextra->token->attribs.clear();
  yyextra->token->endTag = FALSE;
  yyextra->token->emptyTag = FALSE;

  // Check for end tag
  int startNamePos=1;
  if (tagText.at(1)=='/')
  {
    yyextra->token->endTag = TRUE;
    startNamePos++;
  }

  // Parse the name portion
  int i = startNamePos;
  for (i=startNamePos; i < (int)yyleng; i++)
  {
    // Check for valid HTML/XML name chars (including namespaces)
    char c = tagText.at(i);
    if (!(isalnum(c) || c=='-' || c=='_' || c==':')) break;
  }
  yyextra->token->name = tagText.mid(startNamePos,i-startNamePos);

  // Parse the attributes. Each attribute is a name, value pair
  // The result is stored in yyextra->token->attribs.
  int startName,endName,startAttrib,endAttrib;
  int startAttribList = i;
  while (i<(int)yyleng)
  {
    char c=tagText.at(i);
    // skip spaces
    while (i<(int)yyleng && isspace((uchar)c)) { c=tagText.at(++i); }
    // check for end of the tag
    if (c == '>') break;
    // Check for XML style "empty" tag.
    if (c == '/')
    {
      yyextra->token->emptyTag = TRUE;
      break;
    }
    startName=i;
    // search for end of name
    while (i<(int)yyleng && !isspace((uchar)c) && c!='=' && c!= '>') { c=tagText.at(++i); }
    endName=i;
    HtmlAttrib opt;
    opt.name  = tagText.mid(startName,endName-startName).lower();
    // skip spaces
    while (i<(int)yyleng && isspace((uchar)c)) { c=tagText.at(++i); }
    if (tagText.at(i)=='=') // option has value
    {
      c=tagText.at(++i);
      // skip spaces
      while (i<(int)yyleng && isspace((uchar)c)) { c=tagText.at(++i); }
      if (tagText.at(i)=='\'') // option '...'
      {
        c=tagText.at(++i);
        startAttrib=i;

        // search for matching quote
        while (i<(int)yyleng && c!='\'') { c=tagText.at(++i); }
        endAttrib=i;
        if (i<(int)yyleng) { c=tagText.at(++i);}
      }
      else if (tagText.at(i)=='"') // option "..."
      {
        c=tagText.at(++i);
        startAttrib=i;
        // search for matching quote
        while (i<(int)yyleng && c!='"') { c=tagText.at(++i); }
        endAttrib=i;
        if (i<(int)yyleng) { c=tagText.at(++i);}
      }
      else // value without any quotes
      {
        startAttrib=i;
        // search for separator or end symbol
        while (i<(int)yyleng && !isspace((uchar)c) && c!='>') { c=tagText.at(++i); }
        endAttrib=i;
        if (i<(int)yyleng) { c=tagText.at(++i);}
      }
      opt.value  = tagText.mid(startAttrib,endAttrib-startAttrib);
      if (opt.name == "align") opt.value = opt.value.lower();
      else if (opt.name == "valign")
      {
        opt.value = opt.value.lower();
        if (opt.value == "center") opt.value="middle";
      }
    }
    else // start next option
    {
    }
    //printf("=====> Adding option name=<%s> value=<%s>\n",
    //    qPrint(opt.name),qPrint(opt.value));
    yyextra->token->attribs.push_back(opt);
  }
  yyextra->token->attribsStr = tagText.mid(startAttribList,i-startAttribList);
}

struct DocTokenizer::Private
{
  yyscan_t yyscanner;
  doctokenizerYY_state extra;
};


void DocTokenizer::pushContext()
{
  yyscan_t yyscanner = p->yyscanner;
  struct yyguts_t *yyg = (struct yyguts_t*)yyscanner;
  //printf("DocTokenizer::pushContext() stack=%zu\n",yyextra->lexerStack.size());
  yyextra->lexerStack.push(
      std::make_unique<DocLexerContext>(
        yyextra->token,YY_START,
        yyextra->autoListLevel,
        yyextra->inputPos,
        yyextra->inputString,
        YY_CURRENT_BUFFER));
  yy_switch_to_buffer(yy_create_buffer(0, YY_BUF_SIZE, yyscanner), yyscanner);
}

bool DocTokenizer::popContext()
{
  yyscan_t yyscanner = p->yyscanner;
  struct yyguts_t *yyg = (struct yyguts_t*)yyscanner;
  //printf("DocTokenizer::popContext() stack=%zu\n",yyextra->lexerStack.size());
  if (yyextra->lexerStack.empty()) return FALSE;
  const auto &ctx = yyextra->lexerStack.top();
  yyextra->autoListLevel = ctx->autoListLevel;
  yyextra->inputPos      = ctx->inputPos;
  yyextra->inputString   = ctx->inputString;

  yy_delete_buffer(YY_CURRENT_BUFFER, yyscanner);
  yy_switch_to_buffer(ctx->state, yyscanner);

  BEGIN(ctx->rule);
  yyextra->lexerStack.pop();
  return TRUE;
}


DocTokenizer::DocTokenizer() : p(std::make_unique<Private>())
{
  //printf("%p:DocTokenizer::DocTokenizer()\n",(void*)this);
  doctokenizerYYlex_init_extra(&p->extra,&p->yyscanner);
#ifdef FLEX_DEBUG
  doctokenizerYYset_debug(1,p->yyscanner);
#endif
}

DocTokenizer::~DocTokenizer()
{
  //printf("%p:DocTokenizer::~DocTokenizer()\n",(void*)this);
  doctokenizerYYlex_destroy(p->yyscanner);
}

int DocTokenizer::lex()
{
  return doctokenizerYYlex(p->yyscanner);
}

void DocTokenizer::findSections(const QCString &input,const Definition *d,
                                const QCString &fileName)
{
  yyscan_t yyscanner = p->yyscanner;
  struct yyguts_t *yyg = (struct yyguts_t*)yyscanner;

  if (input.isEmpty()) return;
  printlex(yy_flex_debug, TRUE, __FILE__, qPrint(fileName));
  yyextra->inputString = input.data();
  //printf("parsing --->'%s'<---\n",input);
  yyextra->inputPos    = 0;
  yyextra->definition  = d;
  yyextra->fileName    = fileName;
  BEGIN(St_Sections);
  yyextra->yyLineNr = 1;
  doctokenizerYYlex(yyscanner);
  printlex(yy_flex_debug, FALSE, __FILE__, qPrint(fileName));
}

<<<<<<< HEAD
void doctokenizerYYinit(const char *input,const QCString &fileName,
                        bool markdownSupport,bool quotSupport)
{
  g_autoListLevel = 0;
  g_inputString = input;
  g_inputPos    = 0;
  g_fileName    = fileName;
  g_insidePre   = FALSE;
  g_insideQuot  = FALSE;
  g_markdownSupport = markdownSupport;
  g_quotSupport = quotSupport;
=======
void DocTokenizer::init(const char *input,const QCString &fileName,bool markdownSupport)
{
  yyscan_t yyscanner = p->yyscanner;
  struct yyguts_t *yyg = (struct yyguts_t*)yyscanner;
  yyextra->autoListLevel = 0;
  yyextra->inputString = input;
  yyextra->inputPos    = 0;
  yyextra->fileName    = fileName;
  yyextra->insidePre   = FALSE;
  yyextra->markdownSupport = markdownSupport;
>>>>>>> 359a4ded
  BEGIN(St_Para);
}

TokenInfo *DocTokenizer::newToken()
{
  yyscan_t yyscanner = p->yyscanner;
  struct yyguts_t *yyg = (struct yyguts_t*)yyscanner;
  return yyextra->token = new TokenInfo;
}

void DocTokenizer::replaceToken(TokenInfo *newToken)
{
  yyscan_t yyscanner = p->yyscanner;
  struct yyguts_t *yyg = (struct yyguts_t*)yyscanner;
  delete yyextra->token;
  yyextra->token = newToken;
}

void DocTokenizer::setStatePara()
{
  yyscan_t yyscanner = p->yyscanner;
  struct yyguts_t *yyg = (struct yyguts_t*)yyscanner;
  BEGIN(St_Para);
}

void DocTokenizer::setStateTitle()
{
  yyscan_t yyscanner = p->yyscanner;
  struct yyguts_t *yyg = (struct yyguts_t*)yyscanner;
  BEGIN(St_Title);
}

void DocTokenizer::setStateTitleAttrValue()
{
  yyscan_t yyscanner = p->yyscanner;
  struct yyguts_t *yyg = (struct yyguts_t*)yyscanner;
  BEGIN(St_TitleV);
}

void DocTokenizer::setStateCode()
{
  yyscan_t yyscanner = p->yyscanner;
  struct yyguts_t *yyg = (struct yyguts_t*)yyscanner;
  yyextra->token->verb="";
  yyextra->token->name="";
  BEGIN(St_CodeOpt);
}

void DocTokenizer::setStateXmlCode()
{
  yyscan_t yyscanner = p->yyscanner;
  struct yyguts_t *yyg = (struct yyguts_t*)yyscanner;
  yyextra->token->verb="";
  yyextra->token->name="";
  BEGIN(St_XmlCode);
}

void DocTokenizer::setStateHtmlOnly()
{
  yyscan_t yyscanner = p->yyscanner;
  struct yyguts_t *yyg = (struct yyguts_t*)yyscanner;
  yyextra->token->verb="";
  yyextra->token->name="";
  BEGIN(St_HtmlOnlyOption);
}

void DocTokenizer::setStateManOnly()
{
  yyscan_t yyscanner = p->yyscanner;
  struct yyguts_t *yyg = (struct yyguts_t*)yyscanner;
  yyextra->token->verb="";
  BEGIN(St_ManOnly);
}

void DocTokenizer::setStateRtfOnly()
{
  yyscan_t yyscanner = p->yyscanner;
  struct yyguts_t *yyg = (struct yyguts_t*)yyscanner;
  yyextra->token->verb="";
  BEGIN(St_RtfOnly);
}

void DocTokenizer::setStateXmlOnly()
{
  yyscan_t yyscanner = p->yyscanner;
  struct yyguts_t *yyg = (struct yyguts_t*)yyscanner;
  yyextra->token->verb="";
  BEGIN(St_XmlOnly);
}

void DocTokenizer::setStateDbOnly()
{
  yyscan_t yyscanner = p->yyscanner;
  struct yyguts_t *yyg = (struct yyguts_t*)yyscanner;
  yyextra->token->verb="";
  BEGIN(St_DbOnly);
}

void DocTokenizer::setStateLatexOnly()
{
  yyscan_t yyscanner = p->yyscanner;
  struct yyguts_t *yyg = (struct yyguts_t*)yyscanner;
  yyextra->token->verb="";
  BEGIN(St_LatexOnly);
}

void DocTokenizer::setStateVerbatim()
{
  yyscan_t yyscanner = p->yyscanner;
  struct yyguts_t *yyg = (struct yyguts_t*)yyscanner;
  yyextra->token->verb="";
  BEGIN(St_Verbatim);
}

void DocTokenizer::setStateDot()
{
  yyscan_t yyscanner = p->yyscanner;
  struct yyguts_t *yyg = (struct yyguts_t*)yyscanner;
  yyextra->token->verb="";
  BEGIN(St_Dot);
}

void DocTokenizer::setStateMsc()
{
  yyscan_t yyscanner = p->yyscanner;
  struct yyguts_t *yyg = (struct yyguts_t*)yyscanner;
  yyextra->token->verb="";
  BEGIN(St_Msc);
}

void DocTokenizer::setStatePlantUMLOpt()
{
  yyscan_t yyscanner = p->yyscanner;
  struct yyguts_t *yyg = (struct yyguts_t*)yyscanner;
  yyextra->token->verb="";
  yyextra->token->sectionId="";
  BEGIN(St_PlantUMLOpt);
}

void DocTokenizer::setStatePlantUML()
{
  yyscan_t yyscanner = p->yyscanner;
  struct yyguts_t *yyg = (struct yyguts_t*)yyscanner;
  yyextra->token->verb="";
  BEGIN(St_PlantUML);
}

void DocTokenizer::setStateParam()
{
  yyscan_t yyscanner = p->yyscanner;
  struct yyguts_t *yyg = (struct yyguts_t*)yyscanner;
  BEGIN(St_Param);
}

void DocTokenizer::setStateXRefItem()
{
  yyscan_t yyscanner = p->yyscanner;
  struct yyguts_t *yyg = (struct yyguts_t*)yyscanner;
  BEGIN(St_XRefItem);
}

void DocTokenizer::setStateFile()
{
  yyscan_t yyscanner = p->yyscanner;
  struct yyguts_t *yyg = (struct yyguts_t*)yyscanner;
  BEGIN(St_File);
}

void DocTokenizer::setStatePattern()
{
  yyscan_t yyscanner = p->yyscanner;
  struct yyguts_t *yyg = (struct yyguts_t*)yyscanner;
  yyextra->token->name = "";
  BEGIN(St_Pattern);
}

void DocTokenizer::setStateLink()
{
  yyscan_t yyscanner = p->yyscanner;
  struct yyguts_t *yyg = (struct yyguts_t*)yyscanner;
  BEGIN(St_Link);
}

void DocTokenizer::setStateCite()
{
  yyscan_t yyscanner = p->yyscanner;
  struct yyguts_t *yyg = (struct yyguts_t*)yyscanner;
  BEGIN(St_Cite);
}

void DocTokenizer::setStateRef()
{
  yyscan_t yyscanner = p->yyscanner;
  struct yyguts_t *yyg = (struct yyguts_t*)yyscanner;
  BEGIN(St_Ref);
}

void DocTokenizer::setStateInternalRef()
{
  yyscan_t yyscanner = p->yyscanner;
  struct yyguts_t *yyg = (struct yyguts_t*)yyscanner;
  BEGIN(St_IntRef);
}

void DocTokenizer::setStateText()
{
  yyscan_t yyscanner = p->yyscanner;
  struct yyguts_t *yyg = (struct yyguts_t*)yyscanner;
  BEGIN(St_Text);
}

void DocTokenizer::setStateSkipTitle()
{
  yyscan_t yyscanner = p->yyscanner;
  struct yyguts_t *yyg = (struct yyguts_t*)yyscanner;
  BEGIN(St_SkipTitle);
}

void DocTokenizer::setStateAnchor()
{
  yyscan_t yyscanner = p->yyscanner;
  struct yyguts_t *yyg = (struct yyguts_t*)yyscanner;
  BEGIN(St_Anchor);
}

void DocTokenizer::setStateSnippet()
{
  yyscan_t yyscanner = p->yyscanner;
  struct yyguts_t *yyg = (struct yyguts_t*)yyscanner;
  yyextra->token->name="";
  BEGIN(St_Snippet);
}

void DocTokenizer::setStateSetScope()
{
  yyscan_t yyscanner = p->yyscanner;
  struct yyguts_t *yyg = (struct yyguts_t*)yyscanner;
  BEGIN(St_SetScope);
}

void DocTokenizer::setStateOptions()
{
  yyscan_t yyscanner = p->yyscanner;
  struct yyguts_t *yyg = (struct yyguts_t*)yyscanner;
  yyextra->token->name="";
  BEGIN(St_Options);
}

void DocTokenizer::setStateBlock()
{
  yyscan_t yyscanner = p->yyscanner;
  struct yyguts_t *yyg = (struct yyguts_t*)yyscanner;
  yyextra->token->name="";
  BEGIN(St_Block);
}

void DocTokenizer::setStateEmoji()
{
  yyscan_t yyscanner = p->yyscanner;
  struct yyguts_t *yyg = (struct yyguts_t*)yyscanner;
  yyextra->token->name="";
  BEGIN(St_Emoji);
}

void DocTokenizer::setStateIline()
{
  yyscan_t yyscanner = p->yyscanner;
  struct yyguts_t *yyg = (struct yyguts_t*)yyscanner;
  BEGIN(St_Iline);
}

void DocTokenizer::cleanup()
{
  yyscan_t yyscanner = p->yyscanner;
  struct yyguts_t *yyg = (struct yyguts_t*)yyscanner;
  yy_delete_buffer( YY_CURRENT_BUFFER, yyscanner );
}

void DocTokenizer::setInsidePre(bool b)
{
  yyscan_t yyscanner = p->yyscanner;
  struct yyguts_t *yyg = (struct yyguts_t*)yyscanner;
  yyextra->insidePre = b;
}

void DocTokenizer::pushBackHtmlTag(const QCString &tag)
{
  yyscan_t yyscanner = p->yyscanner;
  struct yyguts_t *yyg = (struct yyguts_t*)yyscanner;
  QCString tagName = tag;
  int i,l = tagName.length();
  unput('>');
  for (i=l-1;i>=0;i--)
  {
    unput(tag[i]);
  }
  unput('<');
}

void DocTokenizer::startAutoList()
{
  yyscan_t yyscanner = p->yyscanner;
  struct yyguts_t *yyg = (struct yyguts_t*)yyscanner;
  yyextra->autoListLevel++;
}

void DocTokenizer::endAutoList()
{
  yyscan_t yyscanner = p->yyscanner;
  struct yyguts_t *yyg = (struct yyguts_t*)yyscanner;
  yyextra->autoListLevel--;
}

//REAL_YY_DECL
//{
//  printlex(yy_flex_debug, TRUE, __FILE__, g_fileName);
//  int retval = LOCAL_YY_DECL;
//  printlex(yy_flex_debug, FALSE, __FILE__, g_fileName);
//  return retval;
//}

void DocTokenizer::setLineNr(int lineno)
{
  yyscan_t yyscanner = p->yyscanner;
  struct yyguts_t *yyg = (struct yyguts_t*)yyscanner;
  yyextra->yyLineNr = lineno;
}

int DocTokenizer::getLineNr(void)
{
  yyscan_t yyscanner = p->yyscanner;
  struct yyguts_t *yyg = (struct yyguts_t*)yyscanner;
  return yyextra->yyLineNr;
}

#if USE_STATE2STRING
#include "doctokenizer.l.h"
#endif<|MERGE_RESOLUTION|>--- conflicted
+++ resolved
@@ -56,29 +56,6 @@
 
 //--------------------------------------------------------------------------
 
-<<<<<<< HEAD
-// context for tokenizer phase
-static int g_commentState;
-TokenInfo *g_token = 0;
-static yy_size_t g_inputPos = 0;
-static const char *g_inputString;
-static QCString g_fileName;
-static bool g_insidePre;
-static bool g_insideQuot;
-static int g_sharpCount = 0;
-static bool g_markdownSupport = TRUE;
-static bool g_quotSupport = TRUE;
-
-// context for section finding phase
-static const Definition  *g_definition;
-static QCString     g_secLabel;
-static QCString     g_secTitle;
-static SectionType  g_secType;
-static QCString     g_endMarker;
-static int          g_autoListLevel;
-
-=======
->>>>>>> 359a4ded
 struct DocLexerContext
 {
   DocLexerContext(TokenInfo *tk,int r,int lvl,yy_size_t pos,const char *s,YY_BUFFER_STATE bs)
@@ -101,8 +78,10 @@
   const char *inputString = 0;
   QCString fileName;
   bool insidePre = false;
+  bool insideQuot = false;
   int sharpCount=0;
   bool markdownSupport=TRUE;
+  bool quotSupport=TRUE;
 
   // context for section finding phase
   const Definition  *definition = 0;
@@ -693,10 +672,10 @@
                        }
   /********* patterns for normal words ******************/
 <St_Para>"\""          {
-                         g_insideQuot = !g_insideQuot;
-                         if (g_quotSupport)
-                         {
-                           assert(g_insideQuot);
+                         yyextra->insideQuot = !yyextra->insideQuot;
+                         if (yyextra->quotSupport)
+                         {
+                           assert(yyextra->insideQuot);
                            unput('\"');
                            BEGIN(St_Para_Quot);
                          } else
@@ -708,9 +687,9 @@
 <St_Para,St_Text>{WORD1}  |
 <St_Para,St_Text>{WORD2}  |
 <St_Para_Quot,St_Text>{WORD1QU} { /* function call */
-                         if (g_quotSupport && g_insideQuot)
-                         {
-                           g_insideQuot = FALSE;
+                         if (yyextra->quotSupport && yyextra->insideQuot)
+                         {
+                           yyextra->insideQuot = FALSE;
                            BEGIN(St_Para);
                          }
                          if (QCString(yytext).find("\\ilinebr")!=-1) REJECT; // see issue #8311
@@ -1481,8 +1460,8 @@
                          warn(yyextra->fileName,yyextra->yyLineNr,"Unexpected character '%s'",yytext);
                        }
 <*><<EOF>>             {
-                         if (g_insideQuot)
-                           warn(g_fileName,g_yyLineNr,"Unclosed quotation");
+                         if (yyextra->insideQuot)
+                           warn(yyextra->fileName,yyextra->yyLineNr,"Unclosed quotation");
                          return 0;
                        }
 %%
@@ -1703,20 +1682,8 @@
   printlex(yy_flex_debug, FALSE, __FILE__, qPrint(fileName));
 }
 
-<<<<<<< HEAD
-void doctokenizerYYinit(const char *input,const QCString &fileName,
+void DocTokenizer::init(const char *input,const QCString &fileName,
                         bool markdownSupport,bool quotSupport)
-{
-  g_autoListLevel = 0;
-  g_inputString = input;
-  g_inputPos    = 0;
-  g_fileName    = fileName;
-  g_insidePre   = FALSE;
-  g_insideQuot  = FALSE;
-  g_markdownSupport = markdownSupport;
-  g_quotSupport = quotSupport;
-=======
-void DocTokenizer::init(const char *input,const QCString &fileName,bool markdownSupport)
 {
   yyscan_t yyscanner = p->yyscanner;
   struct yyguts_t *yyg = (struct yyguts_t*)yyscanner;
@@ -1725,8 +1692,9 @@
   yyextra->inputPos    = 0;
   yyextra->fileName    = fileName;
   yyextra->insidePre   = FALSE;
+  yyextra->insideQuot  = FALSE;
   yyextra->markdownSupport = markdownSupport;
->>>>>>> 359a4ded
+  yyextra->quotSupport = quotSupport;
   BEGIN(St_Para);
 }
 
