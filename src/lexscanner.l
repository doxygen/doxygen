--- conflicted
+++ resolved
@@ -1,6 +1,4 @@
 /*****************************************************************************
- *
- *
  *
  * Copyright (C) 1997-2021 by Dimitri van Heesch.
  *
@@ -310,49 +308,24 @@
                            yyextra->cCodeBuffer += repeatChar(' ', yyleng);
                         }
 <RulesPattern>{StartSquare} {
-<<<<<<< HEAD
-                           yyextra->squareCount++;
                            yyextra->cCodeBuffer += repeatChar(' ', yyleng);
                            yyextra->lastContext = YY_START;
                            BEGIN(RulesSquare);
                         }
+<RulesSquare,RulesRoundSquare>{CHARCE} {
+                           yyextra->cCodeBuffer += repeatChar(' ', yyleng);
+                        }
 <RulesSquare,RulesRoundSquare>"\\[" |
 <RulesSquare,RulesRoundSquare>"\\]" {
                            yyextra->cCodeBuffer += repeatChar(' ', yyleng);
                         }
-<RulesSquare,RulesRoundSquare>"[" {
-                           yyextra->squareCount++;
-                           yyextra->cCodeBuffer += repeatChar(' ', yyleng);
-                        }
 <RulesSquare>"]"        {
-                           yyextra->squareCount--;
-                           yyextra->cCodeBuffer += repeatChar(' ', yyleng);
-                           if (!yyextra->squareCount) BEGIN(RulesPattern);
+                           yyextra->cCodeBuffer += repeatChar(' ', yyleng);
+                           BEGIN(RulesPattern);
                         }
 <RulesRoundSquare>"]"   {
-                           yyextra->squareCount--;
-                           yyextra->cCodeBuffer += repeatChar(' ', yyleng);
-                           if (!yyextra->squareCount) BEGIN(RulesRound) ;
-=======
-                           yyextra->CCodeBuffer += repeatChar(' ', yyleng);
-                           yyextra->lastContext = YY_START;
-                           BEGIN(RulesSquare);
-                        }
-<RulesSquare,RulesRoundSquare>{CHARCE} {
-                           yyextra->CCodeBuffer += repeatChar(' ', yyleng);
-                        }
-<RulesSquare,RulesRoundSquare>"\\[" |
-<RulesSquare,RulesRoundSquare>"\\]" {
-                           yyextra->CCodeBuffer += repeatChar(' ', yyleng);
-                        }
-<RulesSquare>"]"        {
-                           yyextra->CCodeBuffer += repeatChar(' ', yyleng);
-                           BEGIN(RulesPattern);
-                        }
-<RulesRoundSquare>"]"   {
-                           yyextra->CCodeBuffer += repeatChar(' ', yyleng);
+                           yyextra->cCodeBuffer += repeatChar(' ', yyleng);
                            BEGIN(RulesRound) ;
->>>>>>> 36332ecd
                         }
 <RulesSquare,RulesRoundSquare>"\\\\" {
                            yyextra->cCodeBuffer += repeatChar(' ', yyleng);
@@ -361,18 +334,18 @@
                            yyextra->cCodeBuffer += repeatChar(' ', yyleng);
                         }
 <RulesPattern>{StartRoundQuest} {
-                           yyextra->CCodeBuffer += repeatChar(' ', yyleng);
+                           yyextra->cCodeBuffer += repeatChar(' ', yyleng);
                            yyextra->lastContext = YY_START;
                            BEGIN(RulesRoundQuest);
                          }
 <RulesRoundQuest>{nl}    {
-                           yyextra->CCodeBuffer += "\n";
+                           yyextra->cCodeBuffer += "\n";
                          }
 <RulesRoundQuest>[^)]    {
-                           yyextra->CCodeBuffer += repeatChar(' ', yyleng);
+                           yyextra->cCodeBuffer += repeatChar(' ', yyleng);
                          }
 <RulesRoundQuest>")"     {
-                           yyextra->CCodeBuffer += repeatChar(' ', yyleng);
+                           yyextra->cCodeBuffer += repeatChar(' ', yyleng);
                            BEGIN(yyextra->lastContext);
                          }
 <RulesPattern>{StartRound} {
@@ -385,26 +358,15 @@
                            yyextra->cCodeBuffer += repeatChar(' ', yyleng);
                         }
 <RulesRound>{StartSquare} {
-<<<<<<< HEAD
-                           yyextra->squareCount++;
-                           yyextra->cCodeBuffer += repeatChar(' ', yyleng);
-=======
-                           yyextra->CCodeBuffer += repeatChar(' ', yyleng);
->>>>>>> 36332ecd
+                           yyextra->cCodeBuffer += repeatChar(' ', yyleng);
                            BEGIN(RulesRoundSquare);
                         }
 <RulesRound>{StartDouble} {
                            yyextra->cCodeBuffer += repeatChar(' ', yyleng);
                            BEGIN(RulesRoundDouble);
                         }
-<<<<<<< HEAD
-<RulesRound>"\\("       |
-<RulesRound>"\\)"       {
-                           yyextra->cCodeBuffer += repeatChar(' ', yyleng);
-=======
 <RulesRound>{EscapeRulesChar} {
-                           yyextra->CCodeBuffer += repeatChar(' ', yyleng);
->>>>>>> 36332ecd
+                           yyextra->cCodeBuffer += repeatChar(' ', yyleng);
                         }
 <RulesRound>"("         {
                            yyextra->roundCount++;
@@ -416,10 +378,10 @@
                            if (!yyextra->roundCount) BEGIN( yyextra->lastContext ) ;
                         }
 <RulesRound>{nl}        {
-                           yyextra->CCodeBuffer += "\n";
+                           yyextra->cCodeBuffer += "\n";
                         }
 <RulesRound>{ws}        {
-                           yyextra->CCodeBuffer += repeatChar(' ', yyleng);
+                           yyextra->cCodeBuffer += repeatChar(' ', yyleng);
                         }
 <RulesRound>.           {
                            yyextra->cCodeBuffer += repeatChar(' ', yyleng);
@@ -443,13 +405,8 @@
 <RulesPattern>"\\\\"     {
                            yyextra->cCodeBuffer += repeatChar(' ', yyleng);
                          }
-<<<<<<< HEAD
-<RulesPattern>{CCS}       {
-                           yyextra->cCodeBuffer += yytext;
-=======
 <RulesPattern>{CCS}      {
-                           yyextra->CCodeBuffer += yytext;
->>>>>>> 36332ecd
+                           yyextra->cCodeBuffer += yytext;
                            yyextra->lastContext = YY_START;
                            BEGIN(COMMENT);
                          }
