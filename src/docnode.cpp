/******************************************************************************
 *
 * Copyright (C) 1997-2022 by Dimitri van Heesch.
 *
 * Permission to use, copy, modify, and distribute this software and its
 * documentation under the terms of the GNU General Public License is hereby
 * granted. No representations are made about the suitability of this software
 * for any purpose. It is provided "as is" without express or implied warranty.
 * See the GNU General Public License for more details.
 *
 * Documents produced by Doxygen are derivative works derived from the
 * input used in their production; they are not affected by this license.
 *
 */

#include "docnode.h"
#include "docparser_p.h"
#include "htmlentity.h"
#include "emoji.h"
#include "message.h"
#include "doxygen.h"
#include "cite.h"
#include "util.h"
#include "formula.h"
#include "markdown.h"
#include "pagedef.h"
#include "namespacedef.h"
#include "groupdef.h"
#include "cmdmapper.h"
#include "config.h"
#include "vhdldocgen.h"
#include "doctokenizer.h"
#include "plantuml.h"
#include "language.h"
#include "datetime.h"
#include "trace.h"

#define INTERNAL_ASSERT(x) do {} while(0)
//#define INTERNAL_ASSERT(x) if (!(x)) TRACE("INTERNAL_ASSERT({}) failed retval={:#x}: file={} line={}",#x,retval,__FILE__,__LINE__)

//---------------------------------------------------------------------------

static const char *g_sectionLevelToName[] =
{
  "page",
  "section",
  "subsection",
  "subsubsection",
  "paragraph",
  "subparagraph"
};


//---------------------------------------------------------------------------

static const std::set<std::string> g_plantumlEngine {
  "uml", "bpm", "wire", "dot", "ditaa",
  "salt", "math", "latex", "gantt", "mindmap",
  "wbs", "yaml", "creole", "json", "flow",
  "board", "git"
};

//---------------------------------------------------------------------------

// replaces { with < and } with > and also
// replaces &gt; with < and &gt; with > within string s
static void unescapeCRef(QCString &s)
{
  QCString result;
  const char *p = s.data();
  if (p)
  {
    char c;
    while ((c=*p++))
    {
      if (c=='{') c='<'; else if (c=='}') c='>';
      result+=c;
    }
  }

  result=substitute(result,"&lt;","<");
  result=substitute(result,"&gt;",">");
  s = result;
}

//---------------------------------------------------------------------------

/*! Strips known html and tex extensions from \a text. */
static QCString stripKnownExtensions(const QCString &text)
{
  QCString result=text;
  if (result.endsWith(".tex"))
  {
    result=result.left(result.length()-4);
  }
  else if (result.right(Doxygen::htmlFileExtension.length())==
         QCString(Doxygen::htmlFileExtension))
  {
    result=result.left(result.length()-Doxygen::htmlFileExtension.length());
  }
  return result;
}

static void setParent(DocNodeVariant *n,DocNodeVariant *newParent)
{
  std::visit([&](auto &&x)->decltype(auto) { return x.setParent(newParent); }, *n);
}

//----------- DocStyleChange

const char *DocStyleChange::styleString() const
{
  switch (m_style)
  {
    case DocStyleChange::Bold:         return "b";
    case DocStyleChange::Italic:       return "em";
    case DocStyleChange::Code:         return "code";
    case DocStyleChange::Center:       return "center";
    case DocStyleChange::Small:        return "small";
    case DocStyleChange::Cite:         return "cite";
    case DocStyleChange::Subscript:    return "subscript";
    case DocStyleChange::Superscript:  return "superscript";
    case DocStyleChange::Preformatted: return "pre";
    case DocStyleChange::Div:          return "div";
    case DocStyleChange::Span:         return "span";
    case DocStyleChange::Strike:       return "strike";
    case DocStyleChange::S:            return "s";
    case DocStyleChange::Del:          return "del";
    case DocStyleChange::Underline:    return "u";
    case DocStyleChange::Ins:          return "ins";
  }
  return "<invalid>";
}

//----------- DocSymbol

HtmlEntityMapper::SymType DocSymbol::decodeSymbol(const QCString &symName)
{
  return HtmlEntityMapper::instance().name2sym(symName);
}

//----------- DocEmoji

DocEmoji::DocEmoji(DocParser *parser,DocNodeVariant *parent,const QCString &symName) :
      DocNode(parser,parent), m_symName(symName), m_index(-1)
{
  QCString locSymName = symName;
  uint32_t len=locSymName.length();
  if (len>0)
  {
    if (locSymName.at(len-1)!=':') locSymName.append(":");
    if (locSymName.at(0)!=':')     locSymName.prepend(":");
  }
  m_symName = locSymName;
  m_index = EmojiEntityMapper::instance().symbol2index(m_symName.str());
  if (m_index==-1)
  {
    warn_doc_error(parser->context.fileName,parser->tokenizer.getLineNr(),"Found unsupported emoji symbol '%s'\n",qPrint(m_symName));
  }
}

//---------------------------------------------------------------------------

DocWord::DocWord(DocParser *parser,DocNodeVariant *parent,const QCString &word) :
      DocNode(parser,parent), m_word(word)
{
  //printf("new word %s url=%s\n",qPrint(word),qPrint(parser->context.searchUrl));
  if (Doxygen::searchIndex && !parser->context.searchUrl.isEmpty())
  {
    parser->searchData.addWord(word,false);
  }
}

//---------------------------------------------------------------------------

DocLinkedWord::DocLinkedWord(DocParser *parser,DocNodeVariant *parent,const QCString &word,
                  const QCString &ref,const QCString &file,
                  const QCString &anchor,const QCString &tooltip) :
      DocNode(parser,parent), m_word(word), m_ref(ref),
      m_file(file), m_relPath(parser->context.relPath), m_anchor(anchor),
      m_tooltip(tooltip)
{
  //printf("DocLinkedWord: new word %s url=%s tooltip='%s'\n",
  //    qPrint(word),qPrint(parser->context.searchUrl),qPrint(tooltip));
  if (Doxygen::searchIndex && !parser->context.searchUrl.isEmpty())
  {
    parser->searchData.addWord(word,false);
  }
}

//---------------------------------------------------------------------------

DocAnchor::DocAnchor(DocParser *parser,DocNodeVariant *parent,const QCString &id,bool newAnchor) : DocNode(parser,parent)
{
  if (id.isEmpty())
  {
    warn_doc_error(parser->context.fileName,parser->tokenizer.getLineNr(),"Empty anchor label");
    return;
  }

  const CitationManager &ct = CitationManager::instance();
  QCString anchorPrefix = ct.anchorPrefix();
  if (id.left(anchorPrefix.length()) == anchorPrefix)
  {
    const CiteInfo *cite = ct.find(id.mid(anchorPrefix.length()));
    if (cite)
    {
      m_file = convertNameToFile(ct.fileName(),FALSE,TRUE);
      m_anchor = id;
    }
    else
    {
      warn_doc_error(parser->context.fileName,parser->tokenizer.getLineNr(),"Invalid cite anchor id '%s'",qPrint(id));
      m_anchor = "invalid";
      m_file = "invalid";
    }
  }
  else if (newAnchor) // found <a name="label">
  {
    m_anchor = id;
  }
  else // found \anchor label
  {
    const SectionInfo *sec = SectionManager::instance().find(id);
    if (sec)
    {
      //printf("Found anchor %s\n",qPrint(id));
      m_file   = sec->fileName();
      m_anchor = sec->label();
    }
    else
    {
      warn_doc_error(parser->context.fileName,parser->tokenizer.getLineNr(),"Invalid anchor id '%s'",qPrint(id));
      m_anchor = "invalid";
      m_file = "invalid";
    }
  }
}

//---------------------------------------------------------------------------

DocVerbatim::DocVerbatim(DocParser *parser,DocNodeVariant *parent,const QCString &context,
    const QCString &text, Type t,bool isExample,
    const QCString &exampleFile,bool isBlock,const QCString &lang)
  : DocNode(parser,parent), p(std::make_unique<Private>(context, text, t, isExample, exampleFile, parser->context.relPath, lang, isBlock))
{
}


//---------------------------------------------------------------------------

void DocInclude::parse(DocNodeVariant *)
{
  AUTO_TRACE("file={} text={}",m_file,Trace::trunc(m_text));
  switch(m_type)
  {
    case DontIncWithLines:
      // fall through
    case IncWithLines:
      // fall through
    case Include:
      // fall through
    case DontInclude:
      parser()->readTextFileByName(m_file,m_text);
      parser()->context.includeFileName   = m_file;
      parser()->context.includeFileText   = m_text;
      parser()->context.includeFileOffset = 0;
      parser()->context.includeFileLength = m_text.length();
      parser()->context.includeFileLine   = 0;
      parser()->context.includeFileShowLineNo = (m_type == DontIncWithLines || m_type == IncWithLines);
      //printf("parser->context.includeFile=<<%s>>\n",qPrint(parser->context.includeFileText));
      break;
    case VerbInclude:
      // fall through
    case HtmlInclude:
    case LatexInclude:
    case DocInclude::RtfInclude:
    case DocInclude::ManInclude:
    case DocInclude::XmlInclude:
    case DocInclude::DocbookInclude:
      parser()->readTextFileByName(m_file,m_text);
      break;
    case Snippet:
    case SnipWithLines:
      parser()->readTextFileByName(m_file,m_text);
      // check here for the existence of the blockId inside the file, so we
      // only generate the warning once.
      int count;
      if (!m_blockId.isEmpty() && (count=m_text.contains(m_blockId.data()))!=2)
      {
        warn_doc_error(parser()->context.fileName,
                       parser()->tokenizer.getLineNr(),
                       "block marked with %s for \\snippet should appear twice in file %s, found it %d times\n",
                       qPrint(m_blockId),qPrint(m_file),count);
      }
      break;
    case DocInclude::SnippetDoc:
    case DocInclude::IncludeDoc:
      err("Internal inconsistency: found switch SnippetDoc / IncludeDoc in file: %s"
          "Please create a bug report\n",__FILE__);
      break;
  }
}

//---------------------------------------------------------------------------

void DocIncOperator::parse(DocNodeVariant *)
{
  if (parser()->context.includeFileName.isEmpty())
  {
    warn_doc_error(parser()->context.fileName,parser()->tokenizer.getLineNr(),
                   "No previous '\\include' or '\\dontinclude' command for '\\%s' present",
                   typeAsString());
  }

  m_includeFileName = parser()->context.includeFileName;
  const char *p = parser()->context.includeFileText.data();
  uint32_t l = parser()->context.includeFileLength;
  uint32_t o = parser()->context.includeFileOffset;
  int il = parser()->context.includeFileLine;
  AUTO_TRACE("text={} off={} len={}",Trace::trunc(p),o,l);
  uint32_t so = o,bo;
  bool nonEmpty = FALSE;
  switch(type())
  {
    case Line:
      while (o<l)
      {
        char c = p[o];
        if (c=='\n')
        {
          parser()->context.includeFileLine++;
          if (nonEmpty) break; // we have a pattern to match
          so=o+1; // no pattern, skip empty line
        }
        else if (!isspace(static_cast<uint8_t>(c))) // no white space char
        {
          nonEmpty=TRUE;
        }
        o++;
      }
      if (parser()->context.includeFileText.mid(so,o-so).find(m_pattern)!=-1)
      {
        m_line  = il;
        m_text = parser()->context.includeFileText.mid(so,o-so);
        AUTO_TRACE_ADD("\\line {}",Trace::trunc(m_text));
      }
      parser()->context.includeFileOffset = std::min(l,o+1); // set pointer to start of new line
      m_showLineNo = parser()->context.includeFileShowLineNo;
      break;
    case SkipLine:
      while (o<l)
      {
        so=o;
        while (o<l)
        {
          char c = p[o];
          if (c=='\n')
          {
            parser()->context.includeFileLine++;
            if (nonEmpty) break; // we have a pattern to match
            so=o+1; // no pattern, skip empty line
          }
          else if (!isspace(static_cast<uint8_t>(c))) // no white space char
          {
            nonEmpty=TRUE;
          }
          o++;
        }
        if (parser()->context.includeFileText.mid(so,o-so).find(m_pattern)!=-1)
        {
          m_line  = il;
          m_text = parser()->context.includeFileText.mid(so,o-so);
          AUTO_TRACE_ADD("\\skipline {}",Trace::trunc(m_text));
          break;
        }
        o++; // skip new line
      }
      parser()->context.includeFileOffset = std::min(l,o+1); // set pointer to start of new line
      m_showLineNo = parser()->context.includeFileShowLineNo;
      break;
    case Skip:
      while (o<l)
      {
        so=o;
        while (o<l)
        {
          char c = p[o];
          if (c=='\n')
          {
            parser()->context.includeFileLine++;
            if (nonEmpty) break; // we have a pattern to match
            so=o+1; // no pattern, skip empty line
          }
          else if (!isspace(static_cast<uint8_t>(c))) // no white space char
          {
            nonEmpty=TRUE;
          }
          o++;
        }
        if (parser()->context.includeFileText.mid(so,o-so).find(m_pattern)!=-1)
        {
          break;
        }
        o++; // skip new line
      }
      parser()->context.includeFileOffset = so; // set pointer to start of new line
      m_showLineNo = parser()->context.includeFileShowLineNo;
      break;
    case Until:
      bo=o;
      while (o<l)
      {
        so=o;
        while (o<l)
        {
          char c = p[o];
          if (c=='\n')
          {
            parser()->context.includeFileLine++;
            if (nonEmpty) break; // we have a pattern to match
            so=o+1; // no pattern, skip empty line
          }
          else if (!isspace(static_cast<uint8_t>(c))) // no white space char
          {
            nonEmpty=TRUE;
          }
          o++;
        }
        if (parser()->context.includeFileText.mid(so,o-so).find(m_pattern)!=-1)
        {
          m_line  = il;
          m_text = parser()->context.includeFileText.mid(bo,o-bo);
          AUTO_TRACE_ADD("\\until {}",Trace::trunc(m_text));
          break;
        }
        o++; // skip new line
      }
      parser()->context.includeFileOffset = std::min(l,o+1); // set pointer to start of new line
      m_showLineNo = parser()->context.includeFileShowLineNo;
      break;
  }
}

//---------------------------------------------------------------------------

DocXRefItem::DocXRefItem(DocParser *parser,DocNodeVariant *parent,int id,const QCString &key) :
   DocCompoundNode(parser,parent), m_id(id), m_key(key), m_relPath(parser->context.relPath)
{
}

bool DocXRefItem::parse(DocNodeVariant *thisVariant)
{
  RefList *refList = RefListManager::instance().find(m_key);
  if (refList && refList->isEnabled())
  {
    RefItem *item = refList->find(m_id);
    ASSERT(item!=0);
    if (item)
    {
      if (parser()->context.memberDef && parser()->context.memberDef->name().at(0)=='@')
      {
        m_file   = "@";  // can't cross reference anonymous enum
        m_anchor = "@";
      }
      else
      {
        m_file   = refList->fileName();
        m_anchor = item->anchor();
      }
      m_title  = refList->sectionTitle();
      //printf("DocXRefItem: file=%s anchor=%s title=%s\n",
      //    qPrint(m_file),qPrint(m_anchor),qPrint(m_title));

      if (!item->text().isEmpty())
      {
        parser()->pushContext();
        parser()->internalValidatingParseDoc(thisVariant,children(),item->text());
        parser()->popContext();
      }
    }
    return TRUE;
  }
  return FALSE;
}

//---------------------------------------------------------------------------

DocFormula::DocFormula(DocParser *parser,DocNodeVariant *parent,int id) : DocNode(parser,parent),
      m_relPath(parser->context.relPath)
{
  const Formula *formula = FormulaManager::instance().findFormula(id);
  if (formula && !formula->text().isEmpty())
  {
    m_id = id;
    m_name.sprintf("form_%d",m_id);
    m_text = formula->text();
  }
  else // wrong \_form#<n> command
  {
    warn_doc_error(parser->context.fileName,parser->tokenizer.getLineNr(),"Wrong formula id %d",id);
    m_id = -1;
  }
}

//---------------------------------------------------------------------------

DocSecRefItem::DocSecRefItem(DocParser *parser,DocNodeVariant *parent,const QCString &target) :
      DocCompoundNode(parser,parent), m_target(target), m_relPath(parser->context.relPath)
{
}

void DocSecRefItem::parse(DocNodeVariant *thisVariant)
{
  AUTO_TRACE();
  auto ns = AutoNodeStack(parser(),thisVariant);

  parser()->tokenizer.setStateTitle();
  int tok;
  while ((tok=parser()->tokenizer.lex()))
  {
    if (!parser()->defaultHandleToken(thisVariant,tok,children()))
    {
      parser()->errorHandleDefaultToken(thisVariant,tok,children(),"\\refitem");
    }
  }
  parser()->tokenizer.setStatePara();
  parser()->handlePendingStyleCommands(thisVariant,children());

  if (!m_target.isEmpty())
  {
    SrcLangExt lang = getLanguageFromFileName(m_target);
    const SectionInfo *sec = SectionManager::instance().find(m_target);
    if (sec==0 && lang==SrcLangExt_Markdown) // lookup as markdown file
    {
      sec = SectionManager::instance().find(markdownFileNameToId(m_target));
    }
    if (sec) // ref to section or anchor
    {
      // set defaults
      m_ref       = sec->ref();
      m_file      = stripKnownExtensions(sec->fileName());
      m_refType   = Section;
      m_anchor    = sec->label();
      m_isSubPage = false;
      // adjust if needed
      switch (sec->type())
      {
        case SectionType::Page:
          {
            PageDef *pd = Doxygen::pageLinkedMap->find(m_target);
            m_isSubPage = pd && pd->hasParentPage();
            if (!m_isSubPage)
            {
              m_anchor="";
            }
          }
          break;
        case SectionType::Anchor:
          m_refType = Anchor;
          break;
        case SectionType::Table:
          m_refType = Table;
          break;
        default:
          break;
      }
      //printf("m_ref=%s,m_file=%s,type=%d\n",
      //    qPrint(m_ref),qPrint(m_file),m_refType);
    }
    else
    {
      warn_doc_error(parser()->context.fileName,parser()->tokenizer.getLineNr(),"reference to unknown section %s",
          qPrint(m_target));
    }
  }
  else
  {
    warn_doc_error(parser()->context.fileName,parser()->tokenizer.getLineNr(),"reference to empty target");
  }
}

//---------------------------------------------------------------------------

void DocSecRefList::parse(DocNodeVariant *thisVariant)
{
  AUTO_TRACE();
  auto ns = AutoNodeStack(parser(),thisVariant);

  int tok=parser()->tokenizer.lex();
  // skip white space
  while (tok==TK_WHITESPACE || tok==TK_NEWPARA) tok=parser()->tokenizer.lex();
  // handle items
  while (tok)
  {
    if (tok==TK_COMMAND_AT || tok == TK_COMMAND_BS)
    {
      const char *cmd_start = (tok==TK_COMMAND_AT ? "@" : "\\");
      switch (Mappers::cmdMapper->map(parser()->context.token->name))
      {
        case CMD_SECREFITEM:
          {
            tok=parser()->tokenizer.lex();
            if (tok!=TK_WHITESPACE)
            {
              warn_doc_error(parser()->context.fileName,parser()->tokenizer.getLineNr(),"expected whitespace after \\refitem command");
              break;
            }
            tok=parser()->tokenizer.lex();
            if (tok!=TK_WORD && tok!=TK_LNKWORD)
            {
              warn_doc_error(parser()->context.fileName,parser()->tokenizer.getLineNr(),"unexpected token %s as the argument of \\refitem",
                  DocTokenizer::tokToString(tok));
              break;
            }

            auto vDocSecRefItem = children().append<DocSecRefItem>(parser(),thisVariant,parser()->context.token->name);
            children().get_last<DocSecRefItem>()->parse(vDocSecRefItem);
          }
          break;
        case CMD_ENDSECREFLIST:
          return;
        default:
          warn_doc_error(parser()->context.fileName,parser()->tokenizer.getLineNr(),"Illegal command %s as part of a \\secreflist",
              qPrint(cmd_start + parser()->context.token->name));
          return;
      }
    }
    else if (tok==TK_WHITESPACE)
    {
      // ignore whitespace
    }
    else
    {
      warn_doc_error(parser()->context.fileName,parser()->tokenizer.getLineNr(),"Unexpected token %s inside section reference list",
          DocTokenizer::tokToString(tok));
      return;
    }
    tok=parser()->tokenizer.lex();
  }

}

//---------------------------------------------------------------------------

DocInternalRef::DocInternalRef(DocParser *parser,DocNodeVariant *parent,const QCString &ref)
  : DocCompoundNode(parser,parent), m_relPath(parser->context.relPath)
{
  int i=ref.find('#');
  if (i!=-1)
  {
    m_anchor = ref.right(static_cast<int>(ref.length())-i-1);
    m_file   = ref.left(i);
  }
  else
  {
    m_file = ref;
  }
}

void DocInternalRef::parse(DocNodeVariant *thisVariant)
{
  AUTO_TRACE();
  auto ns = AutoNodeStack(parser(),thisVariant);

  int tok;
  while ((tok=parser()->tokenizer.lex()))
  {
    if (!parser()->defaultHandleToken(thisVariant,tok,children()))
    {
      parser()->errorHandleDefaultToken(thisVariant,tok,children(),"\\ref");
    }
  }

  parser()->handlePendingStyleCommands(thisVariant,children());
}

//---------------------------------------------------------------------------

DocRef::DocRef(DocParser *parser,DocNodeVariant *parent,const QCString &target,const QCString &context) :
   DocCompoundNode(parser,parent), m_refType(Unknown), m_isSubPage(FALSE)
{
  const Definition  *compound = 0;
  QCString     anchor;
  //printf("DocRef::DocRef(target=%s,context=%s)\n",qPrint(target),qPrint(context));
  ASSERT(!target.isEmpty());
  SrcLangExt lang = getLanguageFromFileName(target);
  m_relPath = parser->context.relPath;
  const SectionInfo *sec = SectionManager::instance().find(target);
  if (sec==0 && lang==SrcLangExt_Markdown) // lookup as markdown file
  {
    sec = SectionManager::instance().find(markdownFileNameToId(target));
  }
  if (sec) // ref to section or anchor
  {
    PageDef *pd = 0;
    if (sec->type()==SectionType::Page)
    {
      pd = Doxygen::pageLinkedMap->find(target);
    }
    m_text         = sec->title();
    if (m_text.isEmpty()) m_text = sec->label();

    m_ref          = sec->ref();
    m_file         = stripKnownExtensions(sec->fileName());
    if (sec->type()==SectionType::Anchor)
    {
      m_refType = Anchor;
    }
    else if (sec->type()==SectionType::Table)
    {
      m_refType = Table;
    }
    else
    {
      m_refType = Section;
    }
    m_isSubPage    = pd && pd->hasParentPage();
    if (sec->type()!=SectionType::Page || m_isSubPage) m_anchor = sec->label();
    m_sectionType = sec->type();
    //printf("m_text=%s,m_ref=%s,m_file=%s,type=%d\n",
    //    qPrint(m_text),qPrint(m_ref),qPrint(m_file),m_refType);
    return;
  }
  else if (resolveLink(context,target,TRUE,&compound,anchor))
  {
    bool isFile = compound ?
                 (compound->definitionType()==Definition::TypeFile ||
                  compound->definitionType()==Definition::TypePage ? TRUE : FALSE) :
                 FALSE;
    m_text = linkToText(compound?compound->getLanguage():SrcLangExt_Unknown,target,isFile);
    m_anchor = anchor;
    if (compound && compound->isLinkable()) // ref to compound
    {
      if (anchor.isEmpty() &&                                  /* compound link */
          compound->definitionType()==Definition::TypeGroup && /* is group */
          !toGroupDef(compound)->groupTitle().isEmpty()        /* with title */
         )
      {
        m_text=(toGroupDef(compound))->groupTitle(); // use group's title as link
      }
      else if (compound->definitionType()==Definition::TypeMember &&
          toMemberDef(compound)->isObjCMethod())
      {
        // Objective C Method
        const MemberDef *member = toMemberDef(compound);
        bool localLink = parser->context.memberDef ? member->getClassDef()==parser->context.memberDef->getClassDef() : FALSE;
        m_text = member->objCMethodName(localLink,parser->context.inSeeBlock);
      }

      m_file = compound->getOutputFileBase();
      m_ref  = compound->getReference();
      //printf("isFile=%d compound=%s (%d)\n",isFile,qPrint(compound->name()),
      //    compound->definitionType());
      return;
    }
    else if (compound && compound->definitionType()==Definition::TypeFile &&
             toFileDef(compound)->generateSourceFile()
            ) // undocumented file that has source code we can link to
    {
      m_file = compound->getSourceFileBase();
      m_ref  = compound->getReference();
      return;
    }
  }
  m_text = target;
  warn_doc_error(parser->context.fileName,parser->tokenizer.getLineNr(),"unable to resolve reference to '%s' for \\ref command",
           qPrint(target));
}

static void flattenParagraphs(DocNodeVariant *root,DocNodeList &children)
{
  DocNodeList newChildren;
  for (auto &dn : children)
  {
    DocPara *para = std::get_if<DocPara>(&dn);
    if (para)
    {
      //// move the children of the paragraph to the end of the newChildren list
      newChildren.move_append(para->children());
    }
  }

  // replace the children list by the newChildren list
  children.clear();
  children.move_append(newChildren);
  // reparent the children
  for (auto &cn : children)
  {
    setParent(&cn,root);
  }
}

void DocRef::parse(DocNodeVariant *thisVariant)
{
  AUTO_TRACE();
  auto ns = AutoNodeStack(parser(),thisVariant);

  int tok;
  while ((tok=parser()->tokenizer.lex()))
  {
    if (!parser()->defaultHandleToken(thisVariant,tok,children()))
    {
      switch (tok)
      {
        case TK_HTMLTAG:
          break;
        default:
          parser()->errorHandleDefaultToken(thisVariant,tok,children(),"\\ref");
          break;
      }
    }
  }

  if (children().empty() && !m_text.isEmpty())
  {
    parser()->context.insideHtmlLink=TRUE;
    parser()->pushContext();
    parser()->internalValidatingParseDoc(thisVariant,children(),m_text);
    parser()->popContext();
    parser()->context.insideHtmlLink=FALSE;
    flattenParagraphs(thisVariant,children());
  }

  parser()->handlePendingStyleCommands(thisVariant,children());
}

//---------------------------------------------------------------------------

DocCite::DocCite(DocParser *parser,DocNodeVariant *parent,const QCString &target,const QCString &) : DocNode(parser,parent)
{
  size_t numBibFiles = Config_getList(CITE_BIB_FILES).size();
  //printf("DocCite::DocCite(target=%s)\n",qPrint(target));
  ASSERT(!target.isEmpty());
  m_relPath = parser->context.relPath;
  const CitationManager &ct = CitationManager::instance();
  const CiteInfo *cite = ct.find(target);
  //printf("cite=%p text='%s' numBibFiles=%d\n",cite,cite?qPrint(cite->text):"<null>",numBibFiles);
  if (numBibFiles>0 && cite && !cite->text().isEmpty()) // ref to citation
  {
    m_text         = cite->text();
    m_ref          = "";
    m_anchor       = ct.anchorPrefix()+cite->label();
    m_file         = convertNameToFile(ct.fileName(),FALSE,TRUE);
    //printf("CITE ==> m_text=%s,m_ref=%s,m_file=%s,m_anchor=%s\n",
    //    qPrint(m_text),qPrint(m_ref),qPrint(m_file),qPrint(m_anchor));
    return;
  }
  m_text = target;
  if (numBibFiles==0)
  {
    warn_doc_error(parser->context.fileName,parser->tokenizer.getLineNr(),"\\cite command found but no bib files specified via CITE_BIB_FILES!");
  }
  else if (cite==0)
  {
    warn_doc_error(parser->context.fileName,parser->tokenizer.getLineNr(),"unable to resolve reference to '%s' for \\cite command",
             qPrint(target));
  }
  else
  {
    warn_doc_error(parser->context.fileName,parser->tokenizer.getLineNr(),"\\cite command to '%s' does not have an associated number",
             qPrint(target));
  }
}

//---------------------------------------------------------------------------

DocLink::DocLink(DocParser *parser,DocNodeVariant *parent,const QCString &target) : DocCompoundNode(parser,parent)
{
  const Definition *compound = 0;
  QCString anchor;
  m_refText = target;
  m_relPath = parser->context.relPath;
  if (!m_refText.isEmpty() && m_refText.at(0)=='#')
  {
    m_refText = m_refText.right(m_refText.length()-1);
  }
  if (resolveLink(parser->context.context,stripKnownExtensions(target),parser->context.inSeeBlock,&compound,anchor))
  {
    m_anchor = anchor;
    if (compound && compound->isLinkable())
    {
      m_file = compound->getOutputFileBase();
      m_ref  = compound->getReference();
    }
    else if (compound && compound->definitionType()==Definition::TypeFile &&
             (toFileDef(compound))->generateSourceFile()
            ) // undocumented file that has source code we can link to
    {
      m_file = compound->getSourceFileBase();
      m_ref  = compound->getReference();
    }
    return;
  }

  // bogus link target
  warn_doc_error(parser->context.fileName,parser->tokenizer.getLineNr(),"unable to resolve link to '%s' for \\link command",
         qPrint(target));
}


QCString DocLink::parse(DocNodeVariant *thisVariant,bool isJavaLink,bool isXmlLink)
{
  AUTO_TRACE();
  QCString result;
  auto ns = AutoNodeStack(parser(),thisVariant);

  int tok;
  while ((tok=parser()->tokenizer.lex()))
  {
    if (!parser()->defaultHandleToken(thisVariant,tok,children(),FALSE))
    {
      const char *cmd_start = "\\";
      switch (tok)
      {
        case TK_COMMAND_AT:
          cmd_start = "@";
        // fall through
        case TK_COMMAND_BS:
          switch (Mappers::cmdMapper->map(parser()->context.token->name))
          {
            case CMD_ENDLINK:
              if (isJavaLink)
              {
                warn_doc_error(parser()->context.fileName,parser()->tokenizer.getLineNr(),"{@link.. ended with @endlink command");
              }
              goto endlink;
            default:
              warn_doc_error(parser()->context.fileName,parser()->tokenizer.getLineNr(),"Illegal command %s as part of a \\link",
                  qPrint(cmd_start + parser()->context.token->name));
              break;
          }
          break;
        case TK_SYMBOL:
          warn_doc_error(parser()->context.fileName,parser()->tokenizer.getLineNr(),"Unsupported symbol %s found as part of a \\link",
              qPrint(parser()->context.token->name));
          break;
        case TK_HTMLTAG:
          if (parser()->context.token->name!="see" || !isXmlLink)
          {
            warn_doc_error(parser()->context.fileName,parser()->tokenizer.getLineNr(),"Unexpected xml/html command %s found as part of a \\link",
                qPrint(parser()->context.token->name));
          }
          goto endlink;
        case TK_LNKWORD:
        case TK_WORD:
          if (isJavaLink) // special case to detect closing }
          {
            QCString w = parser()->context.token->name;
            int p;
            if (w=="}")
            {
              goto endlink;
            }
            else if ((p=w.find('}'))!=-1)
            {
              uint32_t l=w.length();
              children().append<DocWord>(parser(),thisVariant,w.left(p));
              if (static_cast<uint32_t>(p)<l-1) // something left after the } (for instance a .)
              {
                result=w.right(static_cast<int>(l)-p-1);
              }
              goto endlink;
            }
          }
          children().append<DocWord>(parser(),thisVariant,parser()->context.token->name);
          break;
        default:
          warn_doc_error(parser()->context.fileName,parser()->tokenizer.getLineNr(),"Unexpected token %s",
             DocTokenizer::tokToString(tok));
        break;
      }
    }
  }
  if (tok==0)
  {
    warn_doc_error(parser()->context.fileName,
                   parser()->tokenizer.getLineNr(),
                   "Unexpected end of comment while inside link command\n");
  }
endlink:

  if (children().empty()) // no link text
  {
    children().append<DocWord>(parser(),thisVariant,m_refText);
  }

  parser()->handlePendingStyleCommands(thisVariant,children());
  return result;
}


//---------------------------------------------------------------------------

DocDotFile::DocDotFile(DocParser *parser,DocNodeVariant *parent,const QCString &name,const QCString &context,
                       const QCString &srcFile,int srcLine) :
  DocDiagramFileBase(parser,parent,name,context,srcFile,srcLine)
{
  p->relPath = parser->context.relPath;
}

bool DocDotFile::parse(DocNodeVariant *thisVariant)
{
  bool ok = false;
  parser()->defaultHandleTitleAndSize(CMD_DOTFILE,thisVariant,children(),p->width,p->height);

  bool ambig;
  FileDef *fd = findFileDef(Doxygen::dotFileNameLinkedMap,p->name,ambig);
  if (fd==0 && !p->name.endsWith(".dot")) // try with .dot extension as well
  {
    fd = findFileDef(Doxygen::dotFileNameLinkedMap,p->name+".dot",ambig);
  }
  if (fd)
  {
    p->file = fd->absFilePath();
    ok = true;
    if (ambig)
    {
      warn_doc_error(parser()->context.fileName,parser()->tokenizer.getLineNr(),"included dot file name %s is ambiguous.\n"
           "Possible candidates:\n%s",qPrint(p->name),
           qPrint(showFileDefMatches(Doxygen::dotFileNameLinkedMap,p->name))
          );
    }
  }
  else
  {
    warn_doc_error(parser()->context.fileName,parser()->tokenizer.getLineNr(),"included dot file %s is not found "
           "in any of the paths specified via DOTFILE_DIRS!",qPrint(p->name));
  }
  return ok;
}

DocMscFile::DocMscFile(DocParser *parser,DocNodeVariant *parent,const QCString &name,const QCString &context,
                       const QCString &srcFile, int srcLine) :
  DocDiagramFileBase(parser,parent,name,context,srcFile,srcLine)
{
  p->relPath = parser->context.relPath;
}

bool DocMscFile::parse(DocNodeVariant *thisVariant)
{
  bool ok = false;
  parser()->defaultHandleTitleAndSize(CMD_MSCFILE,thisVariant,children(),p->width,p->height);

  bool ambig;
  FileDef *fd = findFileDef(Doxygen::mscFileNameLinkedMap,p->name,ambig);
  if (fd==0 && !p->name.endsWith(".msc")) // try with .msc extension as well
  {
    fd = findFileDef(Doxygen::mscFileNameLinkedMap,p->name+".msc",ambig);
  }
  if (fd)
  {
    p->file = fd->absFilePath();
    ok = true;
    if (ambig)
    {
      warn_doc_error(parser()->context.fileName,parser()->tokenizer.getLineNr(),"included msc file name %s is ambiguous.\n"
           "Possible candidates:\n%s",qPrint(p->name),
           qPrint(showFileDefMatches(Doxygen::mscFileNameLinkedMap,p->name))
          );
    }
  }
  else
  {
    warn_doc_error(parser()->context.fileName,parser()->tokenizer.getLineNr(),"included msc file %s is not found "
           "in any of the paths specified via MSCFILE_DIRS!",qPrint(p->name));
  }
  return ok;
}

//---------------------------------------------------------------------------

DocDiaFile::DocDiaFile(DocParser *parser,DocNodeVariant *parent,const QCString &name,const QCString &context,
                       const QCString &srcFile,int srcLine) :
  DocDiagramFileBase(parser,parent,name,context,srcFile,srcLine)
{
  p->relPath = parser->context.relPath;
}

bool DocDiaFile::parse(DocNodeVariant *thisVariant)
{
  bool ok = false;
  parser()->defaultHandleTitleAndSize(CMD_DIAFILE,thisVariant,children(),p->width,p->height);

  bool ambig;
  FileDef *fd = findFileDef(Doxygen::diaFileNameLinkedMap,p->name,ambig);
  if (fd==0 && !p->name.endsWith(".dia")) // try with .dia extension as well
  {
    fd = findFileDef(Doxygen::diaFileNameLinkedMap,p->name+".dia",ambig);
  }
  if (fd)
  {
    p->file = fd->absFilePath();
    ok = true;
    if (ambig)
    {
      warn_doc_error(parser()->context.fileName,parser()->tokenizer.getLineNr(),"included dia file name %s is ambiguous.\n"
           "Possible candidates:\n%s",qPrint(p->name),
           qPrint(showFileDefMatches(Doxygen::diaFileNameLinkedMap,p->name))
          );
    }
  }
  else
  {
    warn_doc_error(parser()->context.fileName,parser()->tokenizer.getLineNr(),"included dia file %s is not found "
           "in any of the paths specified via DIAFILE_DIRS!",qPrint(p->name));
  }
  return ok;
}

//---------------------------------------------------------------------------

DocVhdlFlow::DocVhdlFlow(DocParser *parser,DocNodeVariant *parent) : DocCompoundNode(parser,parent)
{
}

void DocVhdlFlow::parse(DocNodeVariant *thisVariant)
{
  AUTO_TRACE();
  auto ns = AutoNodeStack(parser(),thisVariant);

  parser()->tokenizer.setStateTitle();
  int tok;
  while ((tok=parser()->tokenizer.lex()))
  {
    if (!parser()->defaultHandleToken(thisVariant,tok,children()))
    {
      parser()->errorHandleDefaultToken(thisVariant,tok,children(),"\\vhdlflow");
    }
  }
  tok=parser()->tokenizer.lex();

  parser()->tokenizer.setStatePara();
  parser()->handlePendingStyleCommands(thisVariant,children());

  VhdlDocGen::createFlowChart(parser()->context.memberDef);
}


//---------------------------------------------------------------------------

DocImage::DocImage(DocParser *parser,DocNodeVariant *parent,const HtmlAttribList &attribs,const QCString &name,
                   Type t,const QCString &url, bool inlineImage) :
      DocCompoundNode(parser,parent), p(std::make_unique<Private>(attribs, name, t, parser->context.relPath, url, inlineImage))
{
}

bool DocImage::isSVG() const
{
  QCString  locName = p->url.isEmpty() ? p->name : p->url;
  int len = static_cast<int>(locName.length());
  int fnd = locName.find('?'); // ignore part from ? until end
  if (fnd==-1) fnd=len;
  return fnd>=4 && locName.mid(fnd-4,4)==".svg";
}

void DocImage::parse(DocNodeVariant *thisVariant)
{
  parser()->defaultHandleTitleAndSize(CMD_IMAGE,thisVariant,children(),p->width,p->height);
}


//---------------------------------------------------------------------------

int DocHtmlHeader::parse(DocNodeVariant *thisVariant)
{
  AUTO_TRACE();
  int retval=RetVal_OK;
  auto ns = AutoNodeStack(parser(),thisVariant);

  int tok;
  while ((tok=parser()->tokenizer.lex()))
  {
    if (!parser()->defaultHandleToken(thisVariant,tok,children()))
    {
      switch (tok)
      {
        case TK_HTMLTAG:
          {
            int tagId=Mappers::htmlTagMapper->map(parser()->context.token->name);
            if (tagId==HTML_H1 && parser()->context.token->endTag) // found </h1> tag
            {
              if (m_level!=1)
              {
                warn_doc_error(parser()->context.fileName,parser()->tokenizer.getLineNr(),"<h%d> ended with </h1>",
                    m_level);
              }
              goto endheader;
            }
            else if (tagId==HTML_H2 && parser()->context.token->endTag) // found </h2> tag
            {
              if (m_level!=2)
              {
                warn_doc_error(parser()->context.fileName,parser()->tokenizer.getLineNr(),"<h%d> ended with </h2>",
                    m_level);
              }
              goto endheader;
            }
            else if (tagId==HTML_H3 && parser()->context.token->endTag) // found </h3> tag
            {
              if (m_level!=3)
              {
                warn_doc_error(parser()->context.fileName,parser()->tokenizer.getLineNr(),"<h%d> ended with </h3>",
                    m_level);
              }
              goto endheader;
            }
            else if (tagId==HTML_H4 && parser()->context.token->endTag) // found </h4> tag
            {
              if (m_level!=4)
              {
                warn_doc_error(parser()->context.fileName,parser()->tokenizer.getLineNr(),"<h%d> ended with </h4>",
                    m_level);
              }
              goto endheader;
            }
            else if (tagId==HTML_H5 && parser()->context.token->endTag) // found </h5> tag
            {
              if (m_level!=5)
              {
                warn_doc_error(parser()->context.fileName,parser()->tokenizer.getLineNr(),"<h%d> ended with </h5>",
                    m_level);
              }
              goto endheader;
            }
            else if (tagId==HTML_H6 && parser()->context.token->endTag) // found </h6> tag
            {
              if (m_level!=6)
              {
                warn_doc_error(parser()->context.fileName,parser()->tokenizer.getLineNr(),"<h%d> ended with </h6>",
                    m_level);
              }
              goto endheader;
            }
            else if (tagId==HTML_A)
            {
              if (!parser()->context.token->endTag)
              {
                parser()->handleAHref(thisVariant,children(),parser()->context.token->attribs);
              }
            }
            else if (tagId==HTML_BR)
            {
              children().append<DocLineBreak>(parser(),thisVariant,parser()->context.token->attribs);
            }
            else
            {
              warn_doc_error(parser()->context.fileName,parser()->tokenizer.getLineNr(),"Unexpected html tag <%s%s> found within <h%d> context",
                  parser()->context.token->endTag?"/":"",qPrint(parser()->context.token->name),m_level);
            }
          }
          break;
        default:
	  char tmp[20];
	  sprintf(tmp,"<h%d>tag",m_level);
          parser()->errorHandleDefaultToken(thisVariant,tok,children(),tmp);
      }
    }
  }
  if (tok==0)
  {
    warn_doc_error(parser()->context.fileName,parser()->tokenizer.getLineNr(),"Unexpected end of comment while inside"
           " <h%d> tag\n",m_level);
  }
endheader:
  parser()->handlePendingStyleCommands(thisVariant,children());
  return retval;
}
//---------------------------------------------------------------------------

void DocHtmlSummary::parse(DocNodeVariant *thisVariant)
{
  AUTO_TRACE();
  auto ns = AutoNodeStack(parser(),thisVariant);
  parser()->tokenizer.setStateTitle();
  int tok;
  while ((tok=parser()->tokenizer.lex()))
  {
    int tagId;
    // check of </summary>
    if (tok==TK_HTMLTAG &&
        (tagId=Mappers::htmlTagMapper->map(parser()->context.token->name)) && tagId==XML_SUMMARY &&
        parser()->context.token->endTag
       )
    {
      break;
    }
    else if (!parser()->defaultHandleToken(thisVariant,tok,children()))
    {
      parser()->errorHandleDefaultToken(thisVariant,tok,children(),"summary section");
    }
  }
  parser()->tokenizer.setStatePara();
}

//---------------------------------------------------------------------------

int DocHtmlDetails::parse(DocNodeVariant *thisVariant)
{
  AUTO_TRACE();
  int retval=0;
  auto ns = AutoNodeStack(parser(),thisVariant);

  // parse one or more paragraphs
  bool isFirst=TRUE;
  DocPara *par=0;
  do
  {
    auto vDocPara = children().append<DocPara>(parser(),thisVariant);
    par = children().get_last<DocPara>();
    if (isFirst) { par->markFirst(); isFirst=FALSE; }
    retval=par->parse(vDocPara);
  }
  while (retval==TK_NEWPARA);
  if (par) par->markLast();

  if (!summary())
  {
    HtmlAttribList summaryAttribs;
    m_summary = std::make_unique<DocNodeVariant>(DocHtmlSummary(parser(),thisVariant,summaryAttribs));
    DocHtmlSummary *summary = &std::get<DocHtmlSummary>(*m_summary);
    summary->children().append<DocWord>(parser(),thisVariant,theTranslator->trDetails());
  }
  AUTO_TRACE_EXIT("retval={}",DocTokenizer::retvalToString(retval));
  return (retval==RetVal_EndHtmlDetails) ? RetVal_OK : retval;
}

<<<<<<< HEAD
// Parsing the <picture> object. There should be one or more <source> objects, followed by an <img> object.
int DocHtmlPicture::parse(DocNodeVariant *thisVariant)
{
  DBG(("DocHtmlPicture::parse() start\n"));

  int retval=RetVal_OK;

  int tok;
  while ((tok=parser()->tokenizer.lex()))
  {
    switch (tok)
    {
    case TK_WHITESPACE:
    case TK_NEWPARA:
        continue;
    case TK_HTMLTAG:
      {
        int tagId=Mappers::htmlTagMapper->map(parser()->context.token->name);
        if (tagId==HTML_SOURCE && !parser()->context.token->endTag) // found <source> tag
        {
          DBG(("AddDocHtmlSource\n"));
          children().append<DocHtmlSource>(parser(),thisVariant,parser()->context.token->attribs);
          retval = RetVal_PictureSource;
        }
        else if (tagId==HTML_IMG && !parser()->context.token->endTag) // found <img> tag
        {
          DBG(("AddImg\n"));
          parser()->handleImg(thisVariant,children(),parser()->context.token->attribs);
          //retval = RetVal_Image;
          //goto endpicture;
        }
        else if (tagId==HTML_PICTURE && parser()->context.token->endTag) // found </picture> tag
        {
          DBG(("End picture"));
          retval=RetVal_EndHtmlPicture;
          goto endpicture;
        }
        else
        {
          warn_doc_error(parser()->context.fileName,parser()->tokenizer.getLineNr(),"Unexpected html tag <%s%s> found within <picture> context",
              parser()->context.token->endTag?"/":"",qPrint(parser()->context.token->name));
        }
      }
      break;
    default:
      parser()->errorHandleDefaultToken(thisVariant,tok,children(),"<picture> tag");
      break;
    }
  }
endpicture:
  DBG(("DocHtmlPicture::parse() end retval=%s\n",DocTokenizer::retvalToString(retval)));
  return (retval==RetVal_EndHtmlPicture) ? RetVal_OK : retval;
}

=======
void DocHtmlDetails::parseSummary(DocNodeVariant *thisVariant,HtmlAttribList &attribs)
{
  AUTO_TRACE();
  m_summary = std::make_unique<DocNodeVariant>(DocHtmlSummary(parser(),thisVariant,attribs));
  DocHtmlSummary *summary = &std::get<DocHtmlSummary>(*m_summary);
  summary->parse(m_summary.get());
}

//---------------------------------------------------------------------------

>>>>>>> e6b37324
int DocHRef::parse(DocNodeVariant *thisVariant)
{
  AUTO_TRACE();
  int retval=RetVal_OK;
  auto ns = AutoNodeStack(parser(),thisVariant);

  int tok;
  while ((tok=parser()->tokenizer.lex()))
  {
    if (!parser()->defaultHandleToken(thisVariant,tok,children()))
    {
      switch (tok)
      {
        case TK_HTMLTAG:
          {
            int tagId=Mappers::htmlTagMapper->map(parser()->context.token->name);
            if (tagId==HTML_A && parser()->context.token->endTag) // found </a> tag
            {
              goto endhref;
            }
            else if (tagId==HTML_BR)
            {
              children().append<DocLineBreak>(parser(),thisVariant,parser()->context.token->attribs);
            }
            else
            {
              warn_doc_error(parser()->context.fileName,parser()->tokenizer.getLineNr(),"Unexpected html tag <%s%s> found within <a href=...> context",
                  parser()->context.token->endTag?"/":"",qPrint(parser()->context.token->name));
            }
          }
          break;
        default:
          parser()->errorHandleDefaultToken(thisVariant,tok,children(),"<a>..</a> block");
          break;
      }
    }
  }
  if (tok==0)
  {
    warn_doc_error(parser()->context.fileName,parser()->tokenizer.getLineNr(),"Unexpected end of comment while inside"
           " <a href=...> tag");
  }
endhref:
  parser()->handlePendingStyleCommands(thisVariant,children());
  return retval;
}

//---------------------------------------------------------------------------

int DocInternal::parse(DocNodeVariant *thisVariant,int level)
{
  AUTO_TRACE();
  int retval=RetVal_OK;
  auto ns = AutoNodeStack(parser(),thisVariant);

  // first parse any number of paragraphs
  bool isFirst=TRUE;
  DocPara *lastPar=0;
  do
  {
    auto vDocPara = children().append<DocPara>(parser(),thisVariant);
    DocPara *par  = children().get_last<DocPara>();
    if (isFirst) { par->markFirst(); isFirst=FALSE; }
    retval=par->parse(vDocPara);
    if (!par->isEmpty())
    {
      if (lastPar) lastPar->markLast(FALSE);
      lastPar=par;
    }
    else
    {
      children().pop_back();
    }
    if (retval==TK_LISTITEM)
    {
      warn_doc_error(parser()->context.fileName,parser()->tokenizer.getLineNr(),"Invalid list item found");
    }
  } while (retval!=0 &&
           retval!=RetVal_Section &&
           retval!=RetVal_Subsection &&
           retval!=RetVal_Subsubsection &&
           retval!=RetVal_Paragraph &&
           retval!=RetVal_EndInternal
          );
  if (lastPar) lastPar->markLast();

  // then parse any number of level-n sections
  while ((level==1 && retval==RetVal_Section) ||
         (level==2 && retval==RetVal_Subsection) ||
         (level==3 && retval==RetVal_Subsubsection) ||
         (level==4 && retval==RetVal_Paragraph)
        )
  {
    auto vDocSection = children().append<DocSection>(parser(),thisVariant,
                                         std::min(level+Doxygen::subpageNestingLevel,5),
                                         parser()->context.token->sectionId);
    retval = children().get_last<DocSection>()->parse(vDocSection);
  }

  if (retval==RetVal_Internal)
  {
    warn_doc_error(parser()->context.fileName,parser()->tokenizer.getLineNr(),"\\internal command found inside internal section");
  }

  AUTO_TRACE_EXIT("retval={}",DocTokenizer::retvalToString(retval));
  return retval;
}

//---------------------------------------------------------------------------

int DocIndexEntry::parse(DocNodeVariant *thisVariant)
{
  AUTO_TRACE();
  int retval=RetVal_OK;
  auto ns = AutoNodeStack(parser(),thisVariant);
  int tok=parser()->tokenizer.lex();
  if (tok!=TK_WHITESPACE)
  {
    warn_doc_error(parser()->context.fileName,parser()->tokenizer.getLineNr(),"expected whitespace after \\addindex command");
    goto endindexentry;
  }
  parser()->tokenizer.setStateTitle();
  m_entry="";
  while ((tok=parser()->tokenizer.lex()))
  {
    switch (tok)
    {
      case TK_WHITESPACE:
        m_entry+=" ";
        break;
      case TK_WORD:
      case TK_LNKWORD:
        m_entry+=parser()->context.token->name;
        break;
      case TK_SYMBOL:
        {
          HtmlEntityMapper::SymType s = DocSymbol::decodeSymbol(parser()->context.token->name);
          switch (s)
          {
            case HtmlEntityMapper::Sym_BSlash:  m_entry+='\\'; break;
            case HtmlEntityMapper::Sym_At:      m_entry+='@';  break;
            case HtmlEntityMapper::Sym_Less:    m_entry+='<';  break;
            case HtmlEntityMapper::Sym_Greater: m_entry+='>';  break;
            case HtmlEntityMapper::Sym_Amp:     m_entry+='&';  break;
            case HtmlEntityMapper::Sym_Dollar:  m_entry+='$';  break;
            case HtmlEntityMapper::Sym_Hash:    m_entry+='#';  break;
            case HtmlEntityMapper::Sym_Percent: m_entry+='%';  break;
            case HtmlEntityMapper::Sym_apos:    m_entry+='\''; break;
            case HtmlEntityMapper::Sym_Quot:    m_entry+='"';  break;
            case HtmlEntityMapper::Sym_lsquo:   m_entry+='`';  break;
            case HtmlEntityMapper::Sym_rsquo:   m_entry+='\'';  break;
            case HtmlEntityMapper::Sym_ldquo:   m_entry+="``";  break;
            case HtmlEntityMapper::Sym_rdquo:   m_entry+="''";  break;
            case HtmlEntityMapper::Sym_ndash:   m_entry+="--";  break;
            case HtmlEntityMapper::Sym_mdash:   m_entry+="---";  break;
            default:
              warn_doc_error(parser()->context.fileName,parser()->tokenizer.getLineNr(),"Unexpected symbol found as argument of \\addindex");
              break;
          }
        }
        break;
      case TK_COMMAND_AT:
        // fall through
      case TK_COMMAND_BS:
        switch (Mappers::cmdMapper->map(parser()->context.token->name))
        {
          case CMD_BSLASH:  m_entry+='\\';  break;
          case CMD_AT:      m_entry+='@';   break;
          case CMD_LESS:    m_entry+='<';   break;
          case CMD_GREATER: m_entry+='>';   break;
          case CMD_AMP:     m_entry+='&';   break;
          case CMD_DOLLAR:  m_entry+='$';   break;
          case CMD_HASH:    m_entry+='#';   break;
          case CMD_DCOLON:  m_entry+="::";  break;
          case CMD_PERCENT: m_entry+='%';   break;
          case CMD_NDASH:   m_entry+="--";  break;
          case CMD_MDASH:   m_entry+="---"; break;
          case CMD_QUOTE:   m_entry+='"';   break;
          case CMD_PUNT:    m_entry+='.';   break;
          case CMD_PLUS:    m_entry+='+';   break;
          case CMD_MINUS:   m_entry+='-';   break;
          case CMD_EQUAL:   m_entry+='=';   break;
          default:
               warn_doc_error(parser()->context.fileName,parser()->tokenizer.getLineNr(),"Unexpected command %s found as argument of \\addindex",
                              qPrint(parser()->context.token->name));
               break;
        }
      break;
      default:
        warn_doc_error(parser()->context.fileName,parser()->tokenizer.getLineNr(),"Unexpected token %s",
            DocTokenizer::tokToString(tok));
        break;
    }
  }
  parser()->tokenizer.setStatePara();
  m_entry = m_entry.stripWhiteSpace();
endindexentry:
  AUTO_TRACE_EXIT("retval={}",DocTokenizer::retvalToString(retval));
  return retval;
}

//---------------------------------------------------------------------------

DocHtmlCaption::DocHtmlCaption(DocParser *parser,DocNodeVariant *parent,const HtmlAttribList &attribs)
  : DocCompoundNode(parser,parent)
{
  m_hasCaptionId = FALSE;
  for (const auto &opt : attribs)
  {
    if (opt.name=="id" && !opt.value.isEmpty()) // interpret id attribute as an anchor
    {
      const SectionInfo *sec = SectionManager::instance().find(opt.value);
      if (sec)
      {
        //printf("Found anchor %s\n",qPrint(id));
        m_file   = sec->fileName();
        m_anchor = sec->label();
        m_hasCaptionId = TRUE;
      }
      else
      {
        warn_doc_error(parser->context.fileName,parser->tokenizer.getLineNr(),"Invalid caption id '%s'",qPrint(opt.value));
      }
    }
    else // copy attribute
    {
      m_attribs.push_back(opt);
    }
  }
}

int DocHtmlCaption::parse(DocNodeVariant *thisVariant)
{
  AUTO_TRACE();
  int retval=0;
  auto ns = AutoNodeStack(parser(),thisVariant);
  int tok;
  while ((tok=parser()->tokenizer.lex()))
  {
    if (!parser()->defaultHandleToken(thisVariant,tok,children()))
    {
      switch (tok)
      {
        case TK_HTMLTAG:
          {
            int tagId=Mappers::htmlTagMapper->map(parser()->context.token->name);
            if (tagId==HTML_CAPTION && parser()->context.token->endTag) // found </caption> tag
            {
              retval = RetVal_OK;
              goto endcaption;
            }
            else
            {
              warn_doc_error(parser()->context.fileName,parser()->tokenizer.getLineNr(),"Unexpected html tag <%s%s> found within <caption> context",
                  parser()->context.token->endTag?"/":"",qPrint(parser()->context.token->name));
            }
          }
          break;
        default:
          parser()->errorHandleDefaultToken(thisVariant,tok,children(),"<caption> tag");
          break;
      }
    }
  }
  if (tok==0)
  {
    warn_doc_error(parser()->context.fileName,parser()->tokenizer.getLineNr(),"Unexpected end of comment while inside"
           " <caption> tag");
  }
endcaption:
  parser()->handlePendingStyleCommands(thisVariant,children());
  return retval;
}

//---------------------------------------------------------------------------

int DocHtmlCell::parse(DocNodeVariant *thisVariant)
{
  AUTO_TRACE();
  int retval=RetVal_OK;
  auto ns = AutoNodeStack(parser(),thisVariant);

  // parse one or more paragraphs
  bool isFirst=TRUE;
  DocPara *par=0;
  do
  {
    auto vDocPara = children().append<DocPara>(parser(),thisVariant);
    par           = children().get_last<DocPara>();
    if (isFirst) { par->markFirst(); isFirst=FALSE; }
    retval=par->parse(vDocPara);
    if (retval==TK_HTMLTAG)
    {
      int tagId=Mappers::htmlTagMapper->map(parser()->context.token->name);
      if (tagId==HTML_TD && parser()->context.token->endTag) // found </td> tag
      {
        retval=TK_NEWPARA; // ignore the tag
      }
      else if (tagId==HTML_TH && parser()->context.token->endTag) // found </th> tag
      {
        retval=TK_NEWPARA; // ignore the tag
      }
    }
  }
  while ((retval==TK_NEWPARA) || (retval==RetVal_EndParBlock));
  if (par) par->markLast();

  return retval;
}

int DocHtmlCell::parseXml(DocNodeVariant *thisVariant)
{
  AUTO_TRACE();
  int retval=RetVal_OK;
  auto ns = AutoNodeStack(parser(),thisVariant);

  // parse one or more paragraphs
  bool isFirst=TRUE;
  DocPara *par=0;
  do
  {
    auto vDocPara = children().append<DocPara>(parser(),thisVariant);
    par           = children().get_last<DocPara>();
    if (isFirst) { par->markFirst(); isFirst=FALSE; }
    retval=par->parse(vDocPara);
    if (retval==TK_HTMLTAG)
    {
      int tagId=Mappers::htmlTagMapper->map(parser()->context.token->name);
      if (tagId==XML_ITEM && parser()->context.token->endTag) // found </item> tag
      {
        retval=TK_NEWPARA; // ignore the tag
      }
      else if (tagId==XML_DESCRIPTION && parser()->context.token->endTag) // found </description> tag
      {
        retval=TK_NEWPARA; // ignore the tag
      }
    }
  }
  while (retval==TK_NEWPARA);
  if (par) par->markLast();

  return retval;
}

uint32_t DocHtmlCell::rowSpan() const
{
  for (const auto &attr : attribs())
  {
    if (attr.name.lower()=="rowspan")
    {
      return attr.value.toUInt();
    }
  }
  return 0;
}

uint32_t DocHtmlCell::colSpan() const
{
  for (const auto &attr : attribs())
  {
    if (attr.name.lower()=="colspan")
    {
      return std::max(1u,attr.value.toUInt());
    }
  }
  return 1;
}

DocHtmlCell::Alignment DocHtmlCell::alignment() const
{
  for (const auto &attr : attribs())
  {
    QCString attrName  = attr.name.lower();
    QCString attrValue = attr.value.lower();
    if (attrName=="align")
    {
      if (attrValue=="center")
        return Center;
      else if (attrValue=="right")
        return Right;
      else return Left;
    }
    else if (attrName=="class" && attrValue.startsWith("markdowntable"))
    {
      if (attrValue=="markdowntableheadcenter")
        return Center;
      else if (attrValue=="markdowntableheadright")
        return Right;
      else if (attrValue=="markdowntableheadleft")
        return Left;
      else if (attrValue=="markdowntableheadnone")
        return Center;
      else if (attrValue=="markdowntablebodycenter")
        return Center;
      else if (attrValue=="markdowntablebodyright")
        return Right;
      else if (attrValue=="markdowntablebodyleft")
        return Left;
      else if (attrValue=="markdowntablebodynone")
        return Left;
      else return Left;
    }
  }
  return Left;
}

DocHtmlCell::Valignment DocHtmlCell::valignment() const
{
  for (const auto &attr : attribs())
  {
    QCString attrName  = attr.name.lower();
    QCString attrValue = attr.value.lower();
    if (attrName=="valign")
    {
      if (attrValue=="top")
        return Top;
      else if (attrValue=="bottom")
        return Bottom;
      else if (attrValue=="middle")
        return Middle;
      else return Middle;
    }
  }
  return Middle;
}

//---------------------------------------------------------------------------

bool DocHtmlRow::isHeading() const
{ // a row is a table heading if all cells are marked as such
  bool heading=TRUE;
  for (const auto &n : children())
  {
    const DocHtmlCell *cell = std::get_if<DocHtmlCell>(&n);
    if (cell && !cell->isHeading())
    {
      heading = FALSE;
      break;
    }
  }
  return !children().empty() && heading;
}

int DocHtmlRow::parse(DocNodeVariant *thisVariant)
{
  AUTO_TRACE();
  int retval=RetVal_OK;
  auto ns = AutoNodeStack(parser(),thisVariant);

  bool isHeading=FALSE;
  bool isFirst=TRUE;
  DocHtmlCell *cell=0;

  // get next token
  int tok=parser()->tokenizer.lex();
  // skip whitespace
  while (tok==TK_WHITESPACE || tok==TK_NEWPARA) tok=parser()->tokenizer.lex();
  // should find a html tag now
  if (tok==TK_HTMLTAG)
  {
    int tagId=Mappers::htmlTagMapper->map(parser()->context.token->name);
    if (tagId==HTML_TD && !parser()->context.token->endTag) // found <td> tag
    {
    }
    else if (tagId==HTML_TH && !parser()->context.token->endTag) // found <th> tag
    {
      isHeading=TRUE;
    }
    else // found some other tag
    {
      warn_doc_error(parser()->context.fileName,parser()->tokenizer.getLineNr(),"expected <td> or <th> tag but "
          "found <%s> instead!",qPrint(parser()->context.token->name));
      parser()->tokenizer.pushBackHtmlTag(parser()->context.token->name);
      goto endrow;
    }
  }
  else if (tok==0) // premature end of comment
  {
    warn_doc_error(parser()->context.fileName,parser()->tokenizer.getLineNr(),"unexpected end of comment while looking"
        " for a html description title");
    goto endrow;
  }
  else // token other than html token
  {
    warn_doc_error(parser()->context.fileName,parser()->tokenizer.getLineNr(),"expected <td> or <th> tag but found %s token instead!",
        DocTokenizer::tokToString(tok));
    goto endrow;
  }

  // parse one or more cells
  do
  {
    auto vDocHtmlCell = children().append<DocHtmlCell>(parser(),thisVariant,
                                                       parser()->context.token->attribs,
                                                       isHeading);
    cell = children().get_last<DocHtmlCell>();
    cell->markFirst(isFirst);
    isFirst=FALSE;
    retval=cell->parse(vDocHtmlCell);
    isHeading = retval==RetVal_TableHCell;
  }
  while (retval==RetVal_TableCell || retval==RetVal_TableHCell);
  cell->markLast(TRUE);

endrow:
  return retval;
}

int DocHtmlRow::parseXml(DocNodeVariant *thisVariant,bool isHeading)
{
  AUTO_TRACE();
  int retval=RetVal_OK;
  auto ns = AutoNodeStack(parser(),thisVariant);

  bool isFirst=TRUE;
  DocHtmlCell *cell=0;

  // get next token
  int tok=parser()->tokenizer.lex();
  // skip whitespace
  while (tok==TK_WHITESPACE || tok==TK_NEWPARA) tok=parser()->tokenizer.lex();
  // should find a html tag now
  if (tok==TK_HTMLTAG)
  {
    int tagId=Mappers::htmlTagMapper->map(parser()->context.token->name);
    if (tagId==XML_TERM && !parser()->context.token->endTag) // found <term> tag
    {
    }
    else if (tagId==XML_DESCRIPTION && !parser()->context.token->endTag) // found <description> tag
    {
    }
    else // found some other tag
    {
      warn_doc_error(parser()->context.fileName,parser()->tokenizer.getLineNr(),"expected <term> or <description> tag but "
          "found <%s> instead!",qPrint(parser()->context.token->name));
      parser()->tokenizer.pushBackHtmlTag(parser()->context.token->name);
      goto endrow;
    }
  }
  else if (tok==0) // premature end of comment
  {
    warn_doc_error(parser()->context.fileName,parser()->tokenizer.getLineNr(),"unexpected end of comment while looking"
        " for a html description title");
    goto endrow;
  }
  else // token other than html token
  {
    warn_doc_error(parser()->context.fileName,parser()->tokenizer.getLineNr(),"expected <td> or <th> tag but found %s token instead!",
        DocTokenizer::tokToString(tok));
    goto endrow;
  }

  do
  {
    auto vDocHtmlCell = children().append<DocHtmlCell>(parser(),thisVariant,parser()->context.token->attribs,isHeading);
    cell = children().get_last<DocHtmlCell>();
    cell->markFirst(isFirst);
    isFirst=FALSE;
    retval=cell->parseXml(vDocHtmlCell);
  }
  while (retval==RetVal_TableCell || retval==RetVal_TableHCell);
  cell->markLast(TRUE);

endrow:
  return retval;
}

//---------------------------------------------------------------------------

bool DocHtmlTable::hasCaption() const
{
  return m_caption!=nullptr;
}

const DocNodeVariant *DocHtmlTable::caption() const
{
  return m_caption.get();
}

const DocNodeVariant *DocHtmlTable::firstRow() const
{
  if (!children().empty() && std::holds_alternative<DocHtmlRow>(children().front()))
  {
    return &children().front();
  }
  return 0;
}

int DocHtmlTable::parse(DocNodeVariant *thisVariant)
{
  AUTO_TRACE();
  int retval=RetVal_OK;
  auto ns = AutoNodeStack(parser(),thisVariant);

getrow:
  // get next token
  int tok=parser()->tokenizer.lex();
  // skip whitespace
  while (tok==TK_WHITESPACE || tok==TK_NEWPARA) tok=parser()->tokenizer.lex();
  // should find a html tag now
  if (tok==TK_HTMLTAG)
  {
    int tagId=Mappers::htmlTagMapper->map(parser()->context.token->name);
    if (tagId==HTML_TR && !parser()->context.token->endTag) // found <tr> tag
    {
      // no caption, just rows
      retval=RetVal_TableRow;
    }
    else if (tagId==HTML_CAPTION && !parser()->context.token->endTag) // found <caption> tag
    {
      if (m_caption)
      {
        warn_doc_error(parser()->context.fileName,parser()->tokenizer.getLineNr(),"table already has a caption, found another one");
      }
      else
      {
        m_caption = std::make_unique<DocNodeVariant>(
            DocHtmlCaption(parser(),thisVariant,parser()->context.token->attribs));
        retval=std::get<DocHtmlCaption>(*m_caption).parse(m_caption.get());

        if (retval==RetVal_OK) // caption was parsed ok
        {
          goto getrow;
        }
      }
    }
    else // found wrong token
    {
      warn_doc_error(parser()->context.fileName,parser()->tokenizer.getLineNr(),"expected <tr> or <caption> tag but "
          "found <%s%s> instead!", parser()->context.token->endTag ? "/" : "", qPrint(parser()->context.token->name));
    }
  }
  else if (tok==0) // premature end of comment
  {
      warn_doc_error(parser()->context.fileName,parser()->tokenizer.getLineNr(),"unexpected end of comment while looking"
          " for a <tr> or <caption> tag");
  }
  else // token other than html token
  {
    warn_doc_error(parser()->context.fileName,parser()->tokenizer.getLineNr(),"expected <tr> tag but found %s token instead!",
        DocTokenizer::tokToString(tok));
  }

  // parse one or more rows
  while (retval==RetVal_TableRow)
  {
    auto vDocHtmlRow = children().append<DocHtmlRow>(parser(),thisVariant,parser()->context.token->attribs);
    retval = children().get_last<DocHtmlRow>()->parse(vDocHtmlRow);
  }

  computeTableGrid();

  return retval==RetVal_EndTable ? RetVal_OK : retval;
}

int DocHtmlTable::parseXml(DocNodeVariant *thisVariant)
{
  AUTO_TRACE();
  int retval=RetVal_OK;
  auto ns = AutoNodeStack(parser(),thisVariant);

  // get next token
  int tok=parser()->tokenizer.lex();
  // skip whitespace
  while (tok==TK_WHITESPACE || tok==TK_NEWPARA) tok=parser()->tokenizer.lex();
  // should find a html tag now
  int tagId=0;
  bool isHeader=FALSE;
  if (tok==TK_HTMLTAG)
  {
    tagId=Mappers::htmlTagMapper->map(parser()->context.token->name);
    if (tagId==XML_ITEM && !parser()->context.token->endTag) // found <item> tag
    {
      retval=RetVal_TableRow;
    }
    if (tagId==XML_LISTHEADER && !parser()->context.token->endTag) // found <listheader> tag
    {
      retval=RetVal_TableRow;
      isHeader=TRUE;
    }
  }

  // parse one or more rows
  while (retval==RetVal_TableRow)
  {
    auto vDocHtmlRow = children().append<DocHtmlRow>(parser(),thisVariant,parser()->context.token->attribs);
    DocHtmlRow *tr   = children().get_last<DocHtmlRow>();
    retval=tr->parseXml(vDocHtmlRow,isHeader);
    isHeader=FALSE;
  }

  computeTableGrid();

  tagId=Mappers::htmlTagMapper->map(parser()->context.token->name);
  return tagId==XML_LIST && parser()->context.token->endTag ? RetVal_OK : retval;
}

/** Helper class to compute the grid for an HTML style table */
struct ActiveRowSpan
{
  ActiveRowSpan(uint32_t rows,uint32_t col) : rowsLeft(rows), column(col) {}
  uint32_t rowsLeft;
  uint32_t column;
};

/** List of ActiveRowSpan classes. */
typedef std::vector<ActiveRowSpan> RowSpanList;

/** determines the location of all cells in a grid, resolving row and
    column spans. For each the total number of visible cells is computed,
    and the total number of visible columns over all rows is stored.
 */
void DocHtmlTable::computeTableGrid()
{
  //printf("computeTableGrid()\n");
  RowSpanList rowSpans;
  uint32_t maxCols=0;
  uint32_t rowIdx=1;
  for (auto &rowNode : children())
  {
    uint32_t colIdx=1;
    uint32_t cells=0;
    DocHtmlRow *row = std::get_if<DocHtmlRow>(&rowNode);
    if (row)
    {
      size_t i;
      for (auto &cellNode : row->children())
      {
        DocHtmlCell *cell = std::get_if<DocHtmlCell>(&cellNode);
        if (cell)
        {
          uint32_t rs = cell->rowSpan();
          uint32_t cs = cell->colSpan();

          for (i=0;i<rowSpans.size();i++)
          {
            if (rowSpans[i].rowsLeft>0 &&
                rowSpans[i].column==colIdx)
            {
              colIdx=rowSpans[i].column+1;
              cells++;
            }
          }
          if (rs>0) rowSpans.emplace_back(rs,colIdx);
          //printf("found cell at (%d,%d)\n",rowIdx,colIdx);
          cell->setRowIndex(rowIdx);
          cell->setColumnIndex(colIdx);
          colIdx+=cs;
          cells++;
        }
      }
      for (i=0;i<rowSpans.size();i++)
      {
        if (rowSpans[i].rowsLeft>0) rowSpans[i].rowsLeft--;
      }
      row->setVisibleCells(cells);
      row->setRowIndex(rowIdx);
      rowIdx++;
    }
    if (colIdx-1>maxCols) maxCols=colIdx-1;
  }
  m_numCols = maxCols;
}

//---------------------------------------------------------------------------

int DocHtmlDescTitle::parse(DocNodeVariant *thisVariant)
{
  AUTO_TRACE();
  int retval=0;
  auto ns = AutoNodeStack(parser(),thisVariant);

  int tok;
  while ((tok=parser()->tokenizer.lex()))
  {
    if (!parser()->defaultHandleToken(thisVariant,tok,children()))
    {
      const char *cmd_start = "\\";
      switch (tok)
      {
        case TK_COMMAND_AT:
          cmd_start = "@";
        // fall through
        case TK_COMMAND_BS:
          {
            QCString cmdName=parser()->context.token->name;
            bool isJavaLink=FALSE;
            switch (Mappers::cmdMapper->map(cmdName))
            {
              case CMD_REF:
                {
                  tok=parser()->tokenizer.lex();
                  if (tok!=TK_WHITESPACE)
                  {
                    warn_doc_error(parser()->context.fileName,parser()->tokenizer.getLineNr(),"expected whitespace after \\%s command",
                        qPrint(parser()->context.token->name));
                  }
                  else
                  {
                    parser()->tokenizer.setStateRef();
                    tok=parser()->tokenizer.lex(); // get the reference id
                    if (tok!=TK_WORD)
                    {
                      warn_doc_error(parser()->context.fileName,parser()->tokenizer.getLineNr(),"unexpected token %s as the argument of \\%s command",
                          DocTokenizer::tokToString(tok),qPrint(cmdName));
                    }
                    else
                    {
                      auto vDocRef = children().append<DocRef>(parser(),thisVariant,parser()->context.token->name,parser()->context.context);
                      children().get_last<DocRef>()->parse(vDocRef);
                    }
                    parser()->tokenizer.setStatePara();
                  }
                }
                break;
              case CMD_JAVALINK:
                isJavaLink=TRUE;
                // fall through
              case CMD_LINK:
                {
                  tok=parser()->tokenizer.lex();
                  if (tok!=TK_WHITESPACE)
                  {
                    warn_doc_error(parser()->context.fileName,parser()->tokenizer.getLineNr(),"expected whitespace after \\%s command",
                        qPrint(cmdName));
                  }
                  else
                  {
                    parser()->tokenizer.setStateLink();
                    tok=parser()->tokenizer.lex();
                    if (tok!=TK_WORD)
                    {
                      warn_doc_error(parser()->context.fileName,parser()->tokenizer.getLineNr(),"unexpected token %s as the argument of \\%s command",
                          DocTokenizer::tokToString(tok),qPrint(cmdName));
                    }
                    else
                    {
                      parser()->tokenizer.setStatePara();
                      auto vDocLink = children().append<DocLink>(parser(),thisVariant,parser()->context.token->name);
                      DocLink *lnk  = children().get_last<DocLink>();
                      QCString leftOver = lnk->parse(vDocLink,isJavaLink);
                      if (!leftOver.isEmpty())
                      {
                        children().append<DocWord>(parser(),thisVariant,leftOver);
                      }
                    }
                  }
                }

                break;
              default:
                warn_doc_error(parser()->context.fileName,parser()->tokenizer.getLineNr(),"Illegal command %s found as part of a <dt> tag",
                  qPrint(cmd_start + parser()->context.token->name));
            }
          }
          break;
        case TK_SYMBOL:
          warn_doc_error(parser()->context.fileName,parser()->tokenizer.getLineNr(),"Unsupported symbol \\%s found as part of a <dt> tag",
              qPrint(parser()->context.token->name));
          break;
        case TK_HTMLTAG:
          {
            int tagId=Mappers::htmlTagMapper->map(parser()->context.token->name);
            if (tagId==HTML_DD && !parser()->context.token->endTag) // found <dd> tag
            {
              retval = RetVal_DescData;
              goto endtitle;
            }
            else if (tagId==HTML_DT && parser()->context.token->endTag)
            {
              // ignore </dt> tag.
            }
            else if (tagId==HTML_DT)
            {
              // missing <dt> tag.
              retval = RetVal_DescTitle;
              goto endtitle;
            }
            else if (tagId==HTML_DL && parser()->context.token->endTag)
            {
              retval=RetVal_EndDesc;
              goto endtitle;
            }
            else if (tagId==HTML_A)
            {
              if (!parser()->context.token->endTag)
              {
                parser()->handleAHref(thisVariant,children(),parser()->context.token->attribs);
              }
            }
            else
            {
              warn_doc_error(parser()->context.fileName,parser()->tokenizer.getLineNr(),"Unexpected html tag <%s%s> found within <dt> context",
                  parser()->context.token->endTag?"/":"",qPrint(parser()->context.token->name));
            }
          }
          break;
        default:
          warn_doc_error(parser()->context.fileName,parser()->tokenizer.getLineNr(),"Unexpected token %s found as part of a <dt> tag",
              DocTokenizer::tokToString(tok));
          break;
      }
    }
  }
  if (tok==0)
  {
    warn_doc_error(parser()->context.fileName,parser()->tokenizer.getLineNr(),"Unexpected end of comment while inside"
        " <dt> tag");
  }
endtitle:
  parser()->handlePendingStyleCommands(thisVariant,children());
  return retval;
}

//---------------------------------------------------------------------------

int DocHtmlDescData::parse(DocNodeVariant *thisVariant)
{
  AUTO_TRACE();
  m_attribs = parser()->context.token->attribs;
  int retval=0;
  auto ns = AutoNodeStack(parser(),thisVariant);

  bool isFirst=TRUE;
  DocPara *par=0;
  do
  {
    auto vDocPara = children().append<DocPara>(parser(),thisVariant);
    par = children().get_last<DocPara>();
    if (isFirst) { par->markFirst(); isFirst=FALSE; }
    retval=par->parse(vDocPara);
  }
  while (retval==TK_NEWPARA);
  if (par) par->markLast();

  return retval;
}

//---------------------------------------------------------------------------

int DocHtmlDescList::parse(DocNodeVariant *thisVariant)
{
  AUTO_TRACE();
  int retval=RetVal_OK;
  auto ns = AutoNodeStack(parser(),thisVariant);

  // get next token
  int tok=parser()->tokenizer.lex();
  // skip whitespace
  while (tok==TK_WHITESPACE || tok==TK_NEWPARA) tok=parser()->tokenizer.lex();
  // should find a html tag now
  if (tok==TK_HTMLTAG)
  {
    int tagId=Mappers::htmlTagMapper->map(parser()->context.token->name);
    if (tagId==HTML_DT && !parser()->context.token->endTag) // found <dt> tag
    {
      // continue
    }
    else // found some other tag
    {
      warn_doc_error(parser()->context.fileName,parser()->tokenizer.getLineNr(),"expected <dt> tag but "
          "found <%s> instead!",qPrint(parser()->context.token->name));
      parser()->tokenizer.pushBackHtmlTag(parser()->context.token->name);
      goto enddesclist;
    }
  }
  else if (tok==0) // premature end of comment
  {
    warn_doc_error(parser()->context.fileName,parser()->tokenizer.getLineNr(),"unexpected end of comment while looking"
        " for a html description title");
    goto enddesclist;
  }
  else // token other than html token
  {
    warn_doc_error(parser()->context.fileName,parser()->tokenizer.getLineNr(),"expected <dt> tag but found %s token instead!",
        DocTokenizer::tokToString(tok));
    goto enddesclist;
  }

  do
  {
    auto vDocHtmlDescTitle = children().append<DocHtmlDescTitle>(parser(),thisVariant,parser()->context.token->attribs);
    DocHtmlDescTitle *dt   = children().get_last<DocHtmlDescTitle>();
    auto vDocHtmlDescData  = children().append<DocHtmlDescData>(parser(),thisVariant);
    DocHtmlDescData *dd    = children().get_last<DocHtmlDescData>();
    retval=dt->parse(vDocHtmlDescTitle);
    if (retval==RetVal_DescData)
    {
      retval=dd->parse(vDocHtmlDescData);
    }
    else if (retval!=RetVal_DescTitle)
    {
      // error
      break;
    }
  } while (retval==RetVal_DescTitle);

  if (retval==0)
  {
    warn_doc_error(parser()->context.fileName,parser()->tokenizer.getLineNr(),"unexpected end of comment while inside <dl> block");
  }

enddesclist:

  return retval==RetVal_EndDesc ? RetVal_OK : retval;
}

//---------------------------------------------------------------------------

int DocHtmlListItem::parse(DocNodeVariant *thisVariant)
{
  AUTO_TRACE();
  int retval=0;
  auto ns = AutoNodeStack(parser(),thisVariant);

  // parse one or more paragraphs
  bool isFirst=TRUE;
  DocPara *par=0;
  do
  {
    auto vDocPara = children().append<DocPara>(parser(),thisVariant);
    par = children().get_last<DocPara>();
    if (isFirst) { par->markFirst(); isFirst=FALSE; }
    retval=par->parse(vDocPara);
  }
  while (retval==TK_NEWPARA);
  if (par) par->markLast();

  AUTO_TRACE_EXIT("retval={}",DocTokenizer::retvalToString(retval));
  return retval;
}

int DocHtmlListItem::parseXml(DocNodeVariant *thisVariant)
{
  AUTO_TRACE();
  int retval=0;
  auto ns = AutoNodeStack(parser(),thisVariant);

  // parse one or more paragraphs
  bool isFirst=TRUE;
  DocPara *par=0;
  do
  {
    auto vDocPara = children().append<DocPara>(parser(),thisVariant);
    par = children().get_last<DocPara>();
    if (isFirst) { par->markFirst(); isFirst=FALSE; }
    retval=par->parse(vDocPara);
    if (retval==0) break;

    //printf("new item: retval=%x parser()->context.token->name=%s parser()->context.token->endTag=%d\n",
    //    retval,qPrint(parser()->context.token->name),parser()->context.token->endTag);
    if (retval==RetVal_ListItem)
    {
      break;
    }
  }
  while (retval!=RetVal_CloseXml);

  if (par) par->markLast();

  AUTO_TRACE_EXIT("retval={}",DocTokenizer::retvalToString(retval));
  return retval;
}

//---------------------------------------------------------------------------

int DocHtmlList::parse(DocNodeVariant *thisVariant)
{
  AUTO_TRACE();
  int retval=RetVal_OK;
  int num=1;
  auto ns = AutoNodeStack(parser(),thisVariant);

  // get next token
  int tok=parser()->tokenizer.lex();
  // skip whitespace and paragraph breaks
  while (tok==TK_WHITESPACE || tok==TK_NEWPARA) tok=parser()->tokenizer.lex();
  // should find a html tag now
  if (tok==TK_HTMLTAG)
  {
    int tagId=Mappers::htmlTagMapper->map(parser()->context.token->name);
    if (tagId==HTML_LI && !parser()->context.token->endTag) // found <li> tag
    {
      // ok, we can go on.
    }
    else if (((m_type==Unordered && tagId==HTML_UL) ||
              (m_type==Ordered   && tagId==HTML_OL)
             ) && parser()->context.token->endTag
            ) // found empty list
    {
      // add dummy item to obtain valid HTML
      children().append<DocHtmlListItem>(parser(),thisVariant,HtmlAttribList(),1);
      warn_doc_error(parser()->context.fileName,parser()->tokenizer.getLineNr(),"empty list!");
      retval = RetVal_EndList;
      goto endlist;
    }
    else // found some other tag
    {
      // add dummy item to obtain valid HTML
      children().append<DocHtmlListItem>(parser(),thisVariant,HtmlAttribList(),1);
      warn_doc_error(parser()->context.fileName,parser()->tokenizer.getLineNr(),"expected <li> tag but "
          "found <%s%s> instead!",parser()->context.token->endTag?"/":"",qPrint(parser()->context.token->name));
      parser()->tokenizer.pushBackHtmlTag(parser()->context.token->name);
      goto endlist;
    }
  }
  else if (tok==0) // premature end of comment
  {
    // add dummy item to obtain valid HTML
    children().append<DocHtmlListItem>(parser(),thisVariant,HtmlAttribList(),1);
    warn_doc_error(parser()->context.fileName,parser()->tokenizer.getLineNr(),"unexpected end of comment while looking"
        " for a html list item");
    goto endlist;
  }
  else // token other than html token
  {
    // add dummy item to obtain valid HTML
    children().append<DocHtmlListItem>(parser(),thisVariant,HtmlAttribList(),1);
    warn_doc_error(parser()->context.fileName,parser()->tokenizer.getLineNr(),"expected <li> tag but found %s token instead!",
        DocTokenizer::tokToString(tok));
    goto endlist;
  }

  do
  {
    auto vDocHtmlListItem = children().append<DocHtmlListItem>(parser(),thisVariant,parser()->context.token->attribs,num++);
    DocHtmlListItem *li   = children().get_last<DocHtmlListItem>();
    retval=li->parse(vDocHtmlListItem);
  } while (retval==RetVal_ListItem);

  if (retval==0)
  {
    warn_doc_error(parser()->context.fileName,parser()->tokenizer.getLineNr(),"unexpected end of comment while inside <%cl> block",
        m_type==Unordered ? 'u' : 'o');
  }

endlist:
  AUTO_TRACE_EXIT("retval={}",DocTokenizer::retvalToString(retval));
  return retval==RetVal_EndList ? RetVal_OK : retval;
}

int DocHtmlList::parseXml(DocNodeVariant *thisVariant)
{
  AUTO_TRACE();
  int retval=RetVal_OK;
  int num=1;
  auto ns = AutoNodeStack(parser(),thisVariant);

  // get next token
  int tok=parser()->tokenizer.lex();
  // skip whitespace and paragraph breaks
  while (tok==TK_WHITESPACE || tok==TK_NEWPARA) tok=parser()->tokenizer.lex();
  // should find a html tag now
  if (tok==TK_HTMLTAG)
  {
    int tagId=Mappers::htmlTagMapper->map(parser()->context.token->name);
    //printf("parser()->context.token->name=%s parser()->context.token->endTag=%d\n",qPrint(parser()->context.token->name),parser()->context.token->endTag);
    if (tagId==XML_ITEM && !parser()->context.token->endTag) // found <item> tag
    {
      // ok, we can go on.
    }
    else // found some other tag
    {
      warn_doc_error(parser()->context.fileName,parser()->tokenizer.getLineNr(),"expected <item> tag but "
          "found <%s> instead!",qPrint(parser()->context.token->name));
      parser()->tokenizer.pushBackHtmlTag(parser()->context.token->name);
      goto endlist;
    }
  }
  else if (tok==0) // premature end of comment
  {
    warn_doc_error(parser()->context.fileName,parser()->tokenizer.getLineNr(),"unexpected end of comment while looking"
        " for a html list item");
    goto endlist;
  }
  else // token other than html token
  {
    warn_doc_error(parser()->context.fileName,parser()->tokenizer.getLineNr(),"expected <item> tag but found %s token instead!",
        DocTokenizer::tokToString(tok));
    goto endlist;
  }

  do
  {
    auto vDocHtmlListItem = children().append<DocHtmlListItem>(parser(),thisVariant,parser()->context.token->attribs,num++);
    DocHtmlListItem *li   = children().get_last<DocHtmlListItem>();
    retval=li->parseXml(vDocHtmlListItem);
    if (retval==0) break;
    //printf("retval=%x parser()->context.token->name=%s\n",retval,qPrint(parser()->context.token->name));
  } while (retval==RetVal_ListItem);

  if (retval==0)
  {
    warn_doc_error(parser()->context.fileName,parser()->tokenizer.getLineNr(),"unexpected end of comment while inside <list type=\"%s\"> block",
        m_type==Unordered ? "bullet" : "number");
  }

endlist:
  AUTO_TRACE_EXIT("retval={}",DocTokenizer::retvalToString(retval));
  return retval==RetVal_EndList ||
         (retval==RetVal_CloseXml || parser()->context.token->name=="list") ?
         RetVal_OK : retval;
}

//--------------------------------------------------------------------------

int DocHtmlBlockQuote::parse(DocNodeVariant *thisVariant)
{
  AUTO_TRACE();
  int retval=0;
  auto ns = AutoNodeStack(parser(),thisVariant);

  // parse one or more paragraphs
  bool isFirst=TRUE;
  DocPara *par=0;
  do
  {
    auto vDocPara = children().append<DocPara>(parser(),thisVariant);
    par = children().get_last<DocPara>();
    if (isFirst) { par->markFirst(); isFirst=FALSE; }
    retval=par->parse(vDocPara);
  }
  while (retval==TK_NEWPARA);
  if (par) par->markLast();

  AUTO_TRACE_EXIT("retval={}",DocTokenizer::retvalToString(retval));
  return (retval==RetVal_EndBlockQuote) ? RetVal_OK : retval;
}

//---------------------------------------------------------------------------

int DocParBlock::parse(DocNodeVariant *thisVariant)
{
  AUTO_TRACE();
  int retval=0;
  auto ns = AutoNodeStack(parser(),thisVariant);

  // parse one or more paragraphs
  bool isFirst=TRUE;
  DocPara *par=0;
  do
  {
    auto vDocPara = children().append<DocPara>(parser(),thisVariant);
    par = children().get_last<DocPara>();
    if (isFirst) { par->markFirst(); isFirst=FALSE; }
    retval=par->parse(vDocPara);
  }
  while (retval==TK_NEWPARA);
  if (par) par->markLast();

  AUTO_TRACE_EXIT("retval={}",DocTokenizer::retvalToString(retval));
  return (retval==RetVal_EndBlockQuote) ? RetVal_OK : retval;
}

//---------------------------------------------------------------------------

DocSimpleListItem::DocSimpleListItem(DocParser *parser,DocNodeVariant *parent)
      : DocNode(parser,parent)
{
}


int DocSimpleListItem::parse(DocNodeVariant *thisVariant)
{
  auto ns = AutoNodeStack(parser(),thisVariant);
  m_paragraph = std::make_unique<DocNodeVariant>(DocPara(parser(),thisVariant));
  DocPara *par = &std::get<DocPara>(*m_paragraph);
  int rv=par->parse(m_paragraph.get());
  par->markFirst();
  par->markLast();
  return rv;
}

//--------------------------------------------------------------------------

int DocSimpleList::parse(DocNodeVariant *thisVariant)
{
  auto ns = AutoNodeStack(parser(),thisVariant);
  int rv;
  do
  {
    auto vDocSimpleListItem = children().append<DocSimpleListItem>(parser(),thisVariant);
    DocSimpleListItem *li   = children().get_last<DocSimpleListItem>();
    rv=li->parse(vDocSimpleListItem);
  } while (rv==RetVal_ListItem);
  return (rv!=TK_NEWPARA) ? rv : RetVal_OK;
}

//--------------------------------------------------------------------------

DocAutoListItem::DocAutoListItem(DocParser *parser,DocNodeVariant *parent,int indent,int num)
      : DocCompoundNode(parser,parent), m_indent(indent), m_itemNum(num)
{
}

int DocAutoListItem::parse(DocNodeVariant *thisVariant)
{
  AUTO_TRACE();
  int retval = RetVal_OK;
  auto ns = AutoNodeStack(parser(),thisVariant);

  // first parse any number of paragraphs
  bool isFirst=TRUE;
  DocPara *lastPar=0;
  do
  {
    auto vDocPara = children().append<DocPara>(parser(),thisVariant);
    DocPara *par  = children().get_last<DocPara>();
    if (isFirst) { par->markFirst(); isFirst=FALSE; }
    retval=par->parse(vDocPara);
    if (!par->isEmpty())
    {
      if (lastPar) lastPar->markLast(FALSE);
      lastPar=par;
    }
    else
    {
      children().pop_back();
    }
    // next paragraph should be more indented than the - marker to belong
    // to this item
  } while (retval==TK_NEWPARA && parser()->context.token->indent>m_indent);
  if (lastPar) lastPar->markLast();

  AUTO_TRACE_EXIT("retval={}",DocTokenizer::retvalToString(retval));
  return retval;
}

//--------------------------------------------------------------------------

DocAutoList::DocAutoList(DocParser *parser,DocNodeVariant *parent,int indent,bool isEnumList,
                         int depth) :
      DocCompoundNode(parser,parent), m_indent(indent), m_isEnumList(isEnumList),
      m_depth(depth)
{
}

int DocAutoList::parse(DocNodeVariant *thisVariant)
{
  AUTO_TRACE();
  int retval = RetVal_OK;
  int num=1;
  auto ns = AutoNodeStack(parser(),thisVariant);
  parser()->tokenizer.startAutoList();
	  // first item or sub list => create new list
  do
  {
    if (parser()->context.token->id!=-1) // explicitly numbered list
    {
      num=parser()->context.token->id;  // override num with real number given
    }
    auto vDocAutoListItem = children().append<DocAutoListItem>(parser(),thisVariant,m_indent,num++);
    DocAutoListItem *li   = children().get_last<DocAutoListItem>();
    retval=li->parse(vDocAutoListItem);
    //printf("DocAutoList::parse(): retval=0x%x parser()->context.token->indent=%d m_indent=%d "
    //       "m_isEnumList=%d parser()->context.token->isEnumList=%d parser()->context.token->name=%s\n",
    //       retval,parser()->context.token->indent,m_indent,m_isEnumList,parser()->context.token->isEnumList,
    //       qPrint(parser()->context.token->name));
    //printf("num=%d parser()->context.token->id=%d\n",num,parser()->context.token->id);
  }
  while (retval==TK_LISTITEM &&                // new list item
         m_indent==parser()->context.token->indent &&          // at same indent level
	 m_isEnumList==parser()->context.token->isEnumList &&  // of the same kind
         (parser()->context.token->id==-1 || parser()->context.token->id>=num)  // increasing number (or no number)
        );

  parser()->tokenizer.endAutoList();
  AUTO_TRACE_EXIT("retval={}",DocTokenizer::retvalToString(retval));
  return retval;
}

//--------------------------------------------------------------------------

void DocTitle::parse(DocNodeVariant *thisVariant)
{
  AUTO_TRACE();
  auto ns = AutoNodeStack(parser(),thisVariant);
  parser()->tokenizer.setStateTitle();
  int tok;
  while ((tok=parser()->tokenizer.lex()))
  {
    if (!parser()->defaultHandleToken(thisVariant,tok,children()))
    {
      parser()->errorHandleDefaultToken(thisVariant,tok,children(),"title section");
    }
  }
  parser()->tokenizer.setStatePara();
  parser()->handlePendingStyleCommands(thisVariant,children());
}

void DocTitle::parseFromString(DocNodeVariant *thisVariant,const QCString &text)
{
  children().append<DocWord>(parser(),thisVariant,text);
}

//--------------------------------------------------------------------------

DocSimpleSect::DocSimpleSect(DocParser *parser,DocNodeVariant *parent,Type t) :
     DocCompoundNode(parser,parent), m_type(t)
{
}

bool DocSimpleSect::hasTitle() const
{
  return m_title && std::get<DocTitle>(*m_title).hasTitle();
}

int DocSimpleSect::parse(DocNodeVariant *thisVariant,bool userTitle,bool needsSeparator)
{
  AUTO_TRACE();
  auto ns = AutoNodeStack(parser(),thisVariant);

  // handle case for user defined title
  if (userTitle)
  {
    m_title = std::make_unique<DocNodeVariant>(DocTitle(parser(),thisVariant));
    DocTitle *title = &std::get<DocTitle>(*m_title);
    title->parse(m_title.get());
  }

  // add new paragraph as child
  if (!children().empty() && std::holds_alternative<DocPara>(children().back()))
  {
    std::get<DocPara>(children().back()).markLast(FALSE);
  }
  bool markFirst = children().empty();
  if (needsSeparator)
  {
    children().append<DocSimpleSectSep>(parser(),thisVariant);
  }
  auto vDocPara = children().append<DocPara>(parser(),thisVariant);
  DocPara *par  = children().get_last<DocPara>();
  if (markFirst)
  {
    par->markFirst();
  }
  par->markLast();

  // parse the contents of the paragraph
  int retval = par->parse(vDocPara);

  AUTO_TRACE_EXIT("retval={}",DocTokenizer::retvalToString(retval));
  return retval; // 0==EOF, TK_NEWPARA, TK_LISTITEM, TK_ENDLIST, RetVal_SimpleSec
}

int DocSimpleSect::parseRcs(DocNodeVariant *thisVariant)
{
  AUTO_TRACE();
  auto ns = AutoNodeStack(parser(),thisVariant);

  m_title = std::make_unique<DocNodeVariant>(DocTitle(parser(),thisVariant));
  DocTitle *title = &std::get<DocTitle>(*m_title);
  title->parseFromString(thisVariant,parser()->context.token->name);

  QCString text = parser()->context.token->text;
  parser()->pushContext(); // this will create a new parser->context.token
  parser()->internalValidatingParseDoc(thisVariant,children(),text);
  parser()->popContext(); // this will restore the old parser->context.token

  return RetVal_OK;
}

int DocSimpleSect::parseXml(DocNodeVariant *thisVariant)
{
  AUTO_TRACE();
  auto ns = AutoNodeStack(parser(),thisVariant);

  int retval = RetVal_OK;
  for (;;)
  {
    // add new paragraph as child
    if (!children().empty() && std::holds_alternative<DocPara>(children().back()))
    {
      std::get<DocPara>(children().back()).markLast(false);
    }
    bool markFirst = children().empty();
    auto vDocPara = children().append<DocPara>(parser(),thisVariant);
    DocPara *par  = children().get_last<DocPara>();
    if (markFirst)
    {
      par->markFirst();
    }
    par->markLast();

    // parse the contents of the paragraph
    retval = par->parse(vDocPara);
    if (retval == 0) break;
    if (retval == RetVal_CloseXml)
    {
      retval = RetVal_OK;
      break;
    }
  }

  AUTO_TRACE_EXIT("retval={}",DocTokenizer::retvalToString(retval));
  return retval;
}

void DocSimpleSect::appendLinkWord(DocNodeVariant *thisVariant,const QCString &word)
{
  DocPara *p=0;
  if (children().empty() || (p=std::get_if<DocPara>(&children().back()))==0)
  {
    children().append<DocPara>(parser(),thisVariant);
    p = children().get_last<DocPara>();
  }
  else
  {
    // Comma-separate <seealso> links.
    p->injectToken(thisVariant,TK_WORD,",");
    p->injectToken(thisVariant,TK_WHITESPACE," ");
  }

  parser()->context.inSeeBlock=TRUE;
  p->injectToken(thisVariant,TK_LNKWORD,word);
  parser()->context.inSeeBlock=FALSE;
}

QCString DocSimpleSect::typeString() const
{
  switch (m_type)
  {
    case Unknown:    break;
    case See:        return "see";
    case Return:     return "return";
    case Author:     // fall through
    case Authors:    return "author";
    case Version:    return "version";
    case Since:      return "since";
    case Date:       return "date";
    case Note:       return "note";
    case Warning:    return "warning";
    case Pre:        return "pre";
    case Post:       return "post";
    case Copyright:  return "copyright";
    case Invar:      return "invariant";
    case Remark:     return "remark";
    case Attention:  return "attention";
    case User:       return "user";
    case Rcs:        return "rcs";
  }
  return "unknown";
}

//--------------------------------------------------------------------------

int DocParamList::parse(DocNodeVariant *thisVariant,const QCString &cmdName)
{
  AUTO_TRACE();
  int retval=RetVal_OK;
  auto ns = AutoNodeStack(parser(),thisVariant);
  DocNodeVariant *vDocPara = 0;
  DocPara *par=0;
  QCString saveCmdName = cmdName;

  int tok=parser()->tokenizer.lex();
  if (tok!=TK_WHITESPACE)
  {
    warn_doc_error(parser()->context.fileName,parser()->tokenizer.getLineNr(),"expected whitespace after \\%s command",
        qPrint(saveCmdName));
    retval=RetVal_EndParBlock;
    goto endparamlist;
  }
  parser()->tokenizer.setStateParam();
  tok=parser()->tokenizer.lex();
  while (tok==TK_WORD) /* there is a parameter name */
  {
    if (m_type==DocParamSect::Param)
    {
      int typeSeparator = parser()->context.token->name.find('#'); // explicit type position
      if (typeSeparator!=-1)
      {
        parser()->handleParameterType(thisVariant,m_paramTypes,parser()->context.token->name.left(typeSeparator));
        parser()->context.token->name = parser()->context.token->name.mid(typeSeparator+1);
        parser()->context.hasParamCommand=TRUE;
        parser()->checkArgumentName();
        if (parent() && std::holds_alternative<DocParamSect>(*parent()))
        {
          std::get<DocParamSect>(*parent()).m_hasTypeSpecifier=true;
        }
      }
      else
      {
        parser()->context.hasParamCommand=TRUE;
        parser()->checkArgumentName();
      }
    }
    else if (m_type==DocParamSect::RetVal)
    {
      parser()->context.hasReturnCommand=TRUE;
      parser()->checkRetvalName();
    }
    //m_params.append(parser()->context.token->name);
    parser()->handleLinkedWord(thisVariant,m_params);
    tok=parser()->tokenizer.lex();
  }
  parser()->tokenizer.setStatePara();
  if (tok==0) /* premature end of comment block */
  {
    warn_doc_error(parser()->context.fileName,parser()->tokenizer.getLineNr(),"unexpected end of comment block while parsing the "
        "argument of command %s",qPrint(saveCmdName));
    retval=RetVal_EndParBlock;
    goto endparamlist;
  }
  if (tok!=TK_WHITESPACE) /* premature end of comment block */
  {
    if (tok!=TK_NEWPARA) /* empty param description */
    {
      warn_doc_error(parser()->context.fileName,parser()->tokenizer.getLineNr(),"unexpected token %s in comment block while parsing the "
          "argument of command %s",DocTokenizer::tokToString(tok),qPrint(saveCmdName));
    }
    retval=RetVal_EndParBlock;
    goto endparamlist;
  }

  vDocPara = m_paragraphs.append<DocPara>(parser(),thisVariant);
  par = m_paragraphs.get_last<DocPara>();
  retval = par->parse(vDocPara);
  par->markFirst();
  par->markLast();

endparamlist:
  AUTO_TRACE_EXIT("retval={}",DocTokenizer::retvalToString(retval));
  return retval;
}

int DocParamList::parseXml(DocNodeVariant *thisVariant,const QCString &paramName)
{
  AUTO_TRACE();
  int retval=RetVal_OK;
  auto ns = AutoNodeStack(parser(),thisVariant);

  parser()->context.token->name = paramName;
  if (m_type==DocParamSect::Param)
  {
    parser()->context.hasParamCommand=TRUE;
    parser()->checkArgumentName();
  }
  else if (m_type==DocParamSect::RetVal)
  {
    parser()->context.hasReturnCommand=TRUE;
    parser()->checkRetvalName();
  }

  parser()->handleLinkedWord(thisVariant,m_params);

  do
  {
    auto vDocPara = m_paragraphs.append<DocPara>(parser(),thisVariant);
    DocPara *par =  m_paragraphs.get_last<DocPara>();
    retval = par->parse(vDocPara);
    if (par->isEmpty()) // avoid adding an empty paragraph for the whitespace
                        // after </para> and before </param>
    {
      m_paragraphs.pop_back();
      break;
    }
    else // append the paragraph to the list
    {
      if (!m_paragraphs.empty())
      {
        m_paragraphs.get_last<DocPara>()->markLast(FALSE);
      }
      bool markFirst = m_paragraphs.empty();
      par = &std::get<DocPara>(m_paragraphs.back());
      if (markFirst)
      {
        par->markFirst();
      }
      par->markLast();
    }

    if (retval == 0) break;

  } while (retval==RetVal_CloseXml &&
           Mappers::htmlTagMapper->map(parser()->context.token->name)!=XML_PARAM &&
           Mappers::htmlTagMapper->map(parser()->context.token->name)!=XML_TYPEPARAM &&
           Mappers::htmlTagMapper->map(parser()->context.token->name)!=XML_EXCEPTION);


  if (retval==0) /* premature end of comment block */
  {
    warn_doc_error(parser()->context.fileName,parser()->tokenizer.getLineNr(),"unterminated param or exception tag");
  }
  else
  {
    retval=RetVal_OK;
  }

  AUTO_TRACE_EXIT("retval={}",DocTokenizer::retvalToString(retval));
  return retval;
}

//--------------------------------------------------------------------------

int DocParamSect::parse(DocNodeVariant *thisVariant,const QCString &cmdName,bool xmlContext, Direction d)
{
  AUTO_TRACE();
  int retval=RetVal_OK;
  auto ns = AutoNodeStack(parser(),thisVariant);

  if (d!=Unspecified)
  {
    m_hasInOutSpecifier=TRUE;
  }

  if (!children().empty() && std::holds_alternative<DocParamList>(children().back()))
  {
    DocParamList &lastPl = std::get<DocParamList>(children().back());
    lastPl.markLast(false);
  }
  bool markFirst = children().empty();
  auto vDocParamList = children().append<DocParamList>(parser(),thisVariant,m_type,d);
  DocParamList *pl   = children().get_last<DocParamList>();
  if (markFirst)
  {
    pl->markFirst();
  }
  pl->markLast();
  if (xmlContext)
  {
    retval = pl->parseXml(vDocParamList,cmdName);
  }
  else
  {
    retval = pl->parse(vDocParamList,cmdName);
  }
  if (retval==RetVal_EndParBlock)
  {
    retval = RetVal_OK;
  }

  AUTO_TRACE_EXIT("retval={}",DocTokenizer::retvalToString(retval));
  return retval;
}

//--------------------------------------------------------------------------

DocPara::DocPara(DocParser *parser,DocNodeVariant *parent) :
        DocCompoundNode(parser,parent),
        m_isFirst(FALSE), m_isLast(FALSE)
{
}

int DocPara::handleSimpleSection(DocNodeVariant *thisVariant,
                                 DocSimpleSect::Type t, bool xmlContext)
{
  AUTO_TRACE();
  DocSimpleSect *ss=0;
  DocNodeVariant *vDocSimpleSect = 0;
  bool needsSeparator = FALSE;
  if (!children().empty() &&                                         // has previous element
      (ss=children().get_last<DocSimpleSect>()) &&                   // was a simple sect
      ss->type()==t &&                                               // of same type
      t!=DocSimpleSect::User)                                        // but not user defined
  {
    vDocSimpleSect = &children().back();
    // append to previous section
    needsSeparator = TRUE;
  }
  else // start new section
  {
    vDocSimpleSect = children().append<DocSimpleSect>(parser(),thisVariant,t);
    ss = children().get_last<DocSimpleSect>();
  }
  int rv = RetVal_OK;
  if (xmlContext)
  {
    return ss->parseXml(vDocSimpleSect);
  }
  else
  {
    rv = ss->parse(vDocSimpleSect,t==DocSimpleSect::User,needsSeparator);
  }
  return (rv!=TK_NEWPARA) ? rv : RetVal_OK;
}

int DocPara::handleParamSection(DocNodeVariant *thisVariant,
                                const QCString &cmdName,
                                DocParamSect::Type t,
                                bool xmlContext=FALSE,
                                int direction=DocParamSect::Unspecified)
{
  AUTO_TRACE();
  DocParamSect   *ps = 0;
  DocNodeVariant *vDocParamSect = 0;
  if (!children().empty() &&                                       // previous element
      (ps=children().get_last<DocParamSect>()) &&                  // was a param sect
      ps->type()==t)                                               // of same type
  {
    // append to previous section
    vDocParamSect = &children().back();
  }
  else // start new section
  {
    vDocParamSect = children().append<DocParamSect>(parser(),thisVariant,t);
    ps = children().get_last<DocParamSect>();
  }
  int rv=ps->parse(vDocParamSect,cmdName,xmlContext,
                   static_cast<DocParamSect::Direction>(direction));
  AUTO_TRACE_EXIT("retval={}",DocTokenizer::retvalToString(rv));
  return (rv!=TK_NEWPARA) ? rv : RetVal_OK;
}

void DocPara::handleCite(DocNodeVariant *thisVariant)
{
  AUTO_TRACE();
  // get the argument of the cite command.
  int tok=parser()->tokenizer.lex();
  if (tok!=TK_WHITESPACE)
  {
    warn_doc_error(parser()->context.fileName,parser()->tokenizer.getLineNr(),"expected whitespace after \\%s command",
        qPrint("cite"));
    return;
  }
  parser()->tokenizer.setStateCite();
  tok=parser()->tokenizer.lex();
  if (tok==0)
  {
    warn_doc_error(parser()->context.fileName,parser()->tokenizer.getLineNr(),"unexpected end of comment block while parsing the "
        "argument of command %s\n", qPrint("cite"));
    return;
  }
  else if (tok!=TK_WORD && tok!=TK_LNKWORD)
  {
    warn_doc_error(parser()->context.fileName,parser()->tokenizer.getLineNr(),"unexpected token %s as the argument of %s",
        DocTokenizer::tokToString(tok),qPrint("cite"));
    return;
  }
  parser()->context.token->sectionId = parser()->context.token->name;
  children().append<DocCite>(
        parser(),thisVariant,parser()->context.token->name,parser()->context.context);

  parser()->tokenizer.setStatePara();
}

void DocPara::handleEmoji(DocNodeVariant *thisVariant)
{
  AUTO_TRACE();
  // get the argument of the emoji command.
  int tok=parser()->tokenizer.lex();
  if (tok!=TK_WHITESPACE)
  {
    warn_doc_error(parser()->context.fileName,parser()->tokenizer.getLineNr(),"expected whitespace after \\%s command",
        qPrint("emoji"));
    return;
  }
  parser()->tokenizer.setStateEmoji();
  tok=parser()->tokenizer.lex();
  if (tok==0)
  {
    warn_doc_error(parser()->context.fileName,parser()->tokenizer.getLineNr(),"no emoji name given or unexpected end of comment block while parsing the "
        "argument of command %s", qPrint("emoji"));
    parser()->tokenizer.setStatePara();
    return;
  }
  else if (tok!=TK_WORD)
  {
    warn_doc_error(parser()->context.fileName,parser()->tokenizer.getLineNr(),"unexpected token %s as the argument of %s",
        DocTokenizer::tokToString(tok),qPrint("emoji"));
    parser()->tokenizer.setStatePara();
    return;
  }
  children().append<DocEmoji>(parser(),thisVariant,parser()->context.token->name);
  parser()->tokenizer.setStatePara();
}

int DocPara::handleXRefItem(DocNodeVariant *thisVariant)
{
  AUTO_TRACE();
  int retval=parser()->tokenizer.lex();
  ASSERT(retval==TK_WHITESPACE);
  parser()->tokenizer.setStateXRefItem();
  retval=parser()->tokenizer.lex();
  if (retval==RetVal_OK)
  {
    auto vDocXRefItem = children().append<DocXRefItem>(parser(),thisVariant,
                            parser()->context.token->id,parser()->context.token->name);
    DocXRefItem *ref =  children().get_last<DocXRefItem>();
    if (!ref->parse(vDocXRefItem))
    {
      children().pop_back();
    }
  }
  parser()->tokenizer.setStatePara();
  return retval;
}

void DocPara::handleShowDate(DocNodeVariant *thisVariant)
{
  AUTO_TRACE();
  QCString fmt;
  QCString date;
  int tok=parser()->tokenizer.lex();
  if (tok!=TK_WHITESPACE)
  {
    warn_doc_error(parser()->context.fileName,parser()->tokenizer.getLineNr(),"expected whitespace after '\\%s' command",
        qPrint("showdate"));
    return;
  }
  parser()->tokenizer.setStateQuotedString();
  tok = parser()->tokenizer.lex();
  if (tok!=TK_WORD)
  {
    warn_doc_error(parser()->context.fileName,parser()->tokenizer.getLineNr(),"invalid <format> argument for command '\\showdate'");
    parser()->tokenizer.setStatePara();
    return;
  }
  fmt = parser()->context.token->name;

  parser()->tokenizer.setStateShowDate();
  tok = parser()->tokenizer.lex();

  QCString specDate = parser()->context.token->name.stripWhiteSpace();
  if (!specDate.isEmpty() && tok!=TK_WORD)
  {
    warn_doc_error(parser()->context.fileName,parser()->tokenizer.getLineNr(),"invalid <date_time> argument for command '\\showdate'");
    parser()->tokenizer.setStatePara();
    return;
  }

  std::tm dat{};
  int specFormat=0;
  QCString err = dateTimeFromString(specDate,dat,specFormat);
  if (!err.isEmpty())
  {
    warn_doc_error(parser()->context.fileName,parser()->tokenizer.getLineNr(),"invalid <date_time> argument for command '\\showdate': %s",qPrint(err));
    parser()->tokenizer.setStatePara();
    return;
  }

  int usedFormat=0;
  QCString dateTimeStr = formatDateTime(fmt,dat,usedFormat);

  // warn the user if the format contains markers that are not explicitly filled in
  for (int i=0;i<SF_NumBits;i++)
  {
    int bitMask = 1<<i;
    if ((usedFormat&bitMask) && !(specFormat&bitMask)) // a part was used in the format string but its value was not specified.
    {
      warn_doc_error(parser()->context.fileName,parser()->tokenizer.getLineNr(),"'\\showdate' <format> parameter '%s' has %s related markers which are not specified in the <date_time> parameter '%s'. Filling in the current value for %s instead.",
          qPrint(fmt),SF_bit2str(i),qPrint(specDate),SF_bit2str(i));
    }
  }

  children().append<DocWord>(parser(),thisVariant,dateTimeStr);
  parser()->tokenizer.setStatePara();
}
void DocPara::handleILine(DocNodeVariant *)
{
  AUTO_TRACE();
  parser()->tokenizer.setStateILine();
  int tok = parser()->tokenizer.lex();
  if (tok!=TK_WORD)
  {
    warn_doc_error(parser()->context.fileName,parser()->tokenizer.getLineNr(),"invalid argument for command '\\iline'\n");
    return;
  }
  parser()->tokenizer.setStatePara();
}

void DocPara::handleIFile(DocNodeVariant *)
{
  AUTO_TRACE();
  int tok=parser()->tokenizer.lex();
  if (tok!=TK_WHITESPACE)
  {
    warn_doc_error(parser()->context.fileName,parser()->tokenizer.getLineNr(),"expected whitespace after \\ifile command");
    return;
  }
  parser()->tokenizer.setStateFile();
  tok=parser()->tokenizer.lex();
  parser()->tokenizer.setStatePara();
  if (tok!=TK_WORD)
  {
    warn_doc_error(parser()->context.fileName,parser()->tokenizer.getLineNr(),"unexpected token %s as the argument of \\ifile",
        DocTokenizer::tokToString(tok));
    return;
  }
  parser()->context.fileName = parser()->context.token->name;
  parser()->tokenizer.setStatePara();
}


void DocPara::handleIncludeOperator(DocNodeVariant *thisVariant,const QCString &cmdName,DocIncOperator::Type t)
{
  AUTO_TRACE("cmdName={}",cmdName);
  QCString saveCmdName = cmdName;
  int tok=parser()->tokenizer.lex();
  if (tok!=TK_WHITESPACE)
  {
    warn_doc_error(parser()->context.fileName,parser()->tokenizer.getLineNr(),"expected whitespace after \\%s command",
        qPrint(saveCmdName));
    return;
  }
  parser()->tokenizer.setStatePattern();
  tok=parser()->tokenizer.lex();
  parser()->tokenizer.setStatePara();
  if (tok==0)
  {
    warn_doc_error(parser()->context.fileName,parser()->tokenizer.getLineNr(),"unexpected end of comment block while parsing the "
        "argument of command %s", qPrint(saveCmdName));
    return;
  }
  else if (tok!=TK_WORD)
  {
    warn_doc_error(parser()->context.fileName,parser()->tokenizer.getLineNr(),"unexpected token %s as the argument of %s",
        DocTokenizer::tokToString(tok),qPrint(saveCmdName));
    return;
  }
  auto it1 = children().size()>=1 ? std::prev(children().end()) : children().end();
  auto it2 = children().size()>=2 ? std::prev(it1)              : children().end();
  DocNodeVariant *n1 = it1!=children().end() ? &(*it1) : 0;
  DocNodeVariant *n2 = it2!=children().end() ? &(*it2) : 0;
  children().append<DocIncOperator>(parser(),thisVariant,t,
                                    parser()->context.token->name,
                                    parser()->context.context,
                                    parser()->context.isExample,
                                    parser()->context.exampleName);
  DocIncOperator *op = children().get_last<DocIncOperator>();
  DocIncOperator *n1_docIncOp = std::get_if<DocIncOperator>(n1);
  DocWhiteSpace  *n1_docWs    = std::get_if<DocWhiteSpace >(n1);
  DocIncOperator *n2_docIncOp = std::get_if<DocIncOperator>(n2);
  bool isFirst = !n1 ||                            // no last node
                 (!n1_docIncOp && !n1_docWs) ||    // last node is not operator or whitespace
                 (n1_docWs && n2 && !n2_docIncOp); // last node is not operator
  op->markFirst(isFirst);
  op->markLast(true);
  if (n1_docIncOp)
  {
    n1_docIncOp->markLast(false);
  }
  else if (n1_docWs && n2_docIncOp)
  {
    n2_docIncOp->markLast(false);
  }
  op->parse(&children().back());
}

template<class T>
void DocPara::handleFile(DocNodeVariant *thisVariant,const QCString &cmdName)
{
  AUTO_TRACE("cmdName={}",cmdName);
  QCString saveCmdName = cmdName;
  int tok=parser()->tokenizer.lex();
  if (tok!=TK_WHITESPACE)
  {
    warn_doc_error(parser()->context.fileName,parser()->tokenizer.getLineNr(),"expected whitespace after \\%s command",
        qPrint(saveCmdName));
    return;
  }
  parser()->tokenizer.setStateFile();
  tok=parser()->tokenizer.lex();
  parser()->tokenizer.setStatePara();
  if (tok!=TK_WORD)
  {
    warn_doc_error(parser()->context.fileName,parser()->tokenizer.getLineNr(),"unexpected token %s as the argument of %s",
        DocTokenizer::tokToString(tok),qPrint(saveCmdName));
    return;
  }
  QCString name = parser()->context.token->name;
  auto vT = children().append<T>(parser(),thisVariant,name,
                                 parser()->context.context,
                                 parser()->context.fileName,
                                 parser()->tokenizer.getLineNr());
  auto df = children().get_last<T>();
  if (!df->parse(vT))
  {
    children().pop_back();
  }
}

void DocPara::handleVhdlFlow(DocNodeVariant *thisVariant)
{
  AUTO_TRACE();
  auto vDocVhdlFlow = children().append<DocVhdlFlow>(parser(),thisVariant);
  children().get_last<DocVhdlFlow>()->parse(vDocVhdlFlow);
}

void DocPara::handleLink(DocNodeVariant *thisVariant,const QCString &cmdName,bool isJavaLink)
{
  AUTO_TRACE("cmdName={} isJavaLink={}",cmdName,isJavaLink);
  QCString saveCmdName = cmdName;
  int tok=parser()->tokenizer.lex();
  if (tok!=TK_WHITESPACE)
  {
    warn_doc_error(parser()->context.fileName,parser()->tokenizer.getLineNr(),"expected whitespace after \\%s command",
        qPrint(saveCmdName));
    return;
  }
  parser()->tokenizer.setStateLink();
  tok=parser()->tokenizer.lex();
  if (tok!=TK_WORD)
  {
    warn_doc_error(parser()->context.fileName,parser()->tokenizer.getLineNr(),"%s as the argument of %s",
        DocTokenizer::tokToString(tok),qPrint(saveCmdName));
    return;
  }
  if (saveCmdName == "javalink")
  {
    children().append<DocStyleChange>(parser(),thisVariant,
                                           parser()->context.nodeStack.size(),
                                           DocStyleChange::Code,cmdName,TRUE);
  }
  parser()->tokenizer.setStatePara();
  auto vDocLink = children().append<DocLink>(parser(),thisVariant,parser()->context.token->name);
  DocLink *lnk =  children().get_last<DocLink>();
  if (saveCmdName == "javalink")
  {
    children().append<DocStyleChange>(parser(),thisVariant,
                                           parser()->context.nodeStack.size(),
                                           DocStyleChange::Code,cmdName,FALSE);
  }
  QCString leftOver = lnk->parse(vDocLink,isJavaLink);
  if (!leftOver.isEmpty())
  {
    children().append<DocWord>(parser(),thisVariant,leftOver);
  }
}

void DocPara::handleRef(DocNodeVariant *thisVariant,const QCString &cmdName)
{
  AUTO_TRACE("cmdName={}",cmdName);
  QCString saveCmdName = cmdName;
  DocNodeVariant *vDocRef = 0;
  int tok=parser()->tokenizer.lex();
  if (tok!=TK_WHITESPACE)
  {
    warn_doc_error(parser()->context.fileName,parser()->tokenizer.getLineNr(),"expected whitespace after \\%s command",
        qPrint(saveCmdName));
    return;
  }
  parser()->tokenizer.setStateRef();
  tok=parser()->tokenizer.lex(); // get the reference id
  if (tok!=TK_WORD)
  {
    warn_doc_error(parser()->context.fileName,parser()->tokenizer.getLineNr(),"unexpected token %s as the argument of %s",
        DocTokenizer::tokToString(tok),qPrint(saveCmdName));
    goto endref;
  }
  vDocRef = children().append<DocRef>(parser(),thisVariant,
                                      parser()->context.token->name,
                                      parser()->context.context);
  children().get_last<DocRef>()->parse(vDocRef);
endref:
  parser()->tokenizer.setStatePara();
}

void DocPara::handleInclude(DocNodeVariant *thisVariant,const QCString &cmdName,DocInclude::Type t)
{
  AUTO_TRACE("cmdName={}",cmdName);
  QCString saveCmdName = cmdName;
  int tok=parser()->tokenizer.lex();
  bool isBlock = false;
  if (tok==TK_WORD && parser()->context.token->name=="{")
  {
    parser()->tokenizer.setStateOptions();
    tok=parser()->tokenizer.lex();
    parser()->tokenizer.setStatePara();
    StringVector optList=split(parser()->context.token->name.str(),",");
    auto contains = [&optList](const char *kw)
    {
      return std::find(optList.begin(),optList.end(),kw)!=optList.end();
    };
    if (t==DocInclude::Include && contains("lineno"))
    {
      t = DocInclude::IncWithLines;
    }
    else if (t==DocInclude::Snippet && contains("lineno"))
    {
      t = DocInclude::SnipWithLines;
    }
    else if (t==DocInclude::DontInclude && contains("lineno"))
    {
      t = DocInclude::DontIncWithLines;
    }
    else if (t==DocInclude::Include && contains("doc"))
    {
      t = DocInclude::IncludeDoc;
    }
    else if (t==DocInclude::Snippet && contains("doc"))
    {
      t = DocInclude::SnippetDoc;
    }
    tok=parser()->tokenizer.lex();
    if (tok!=TK_WHITESPACE)
    {
      warn_doc_error(parser()->context.fileName,parser()->tokenizer.getLineNr(),"expected whitespace after \\%s command",
          qPrint(saveCmdName));
      return;
    }
  }
  else if (tok==TK_WORD && parser()->context.token->name=="[")
  {
    parser()->tokenizer.setStateBlock();
    tok=parser()->tokenizer.lex();
    isBlock = (parser()->context.token->name.stripWhiteSpace() == "block");
    parser()->tokenizer.setStatePara();
    tok=parser()->tokenizer.lex();
  }
  else if (tok!=TK_WHITESPACE)
  {
    warn_doc_error(parser()->context.fileName,parser()->tokenizer.getLineNr(),"expected whitespace after \\%s command",
        qPrint(saveCmdName));
    return;
  }
  parser()->tokenizer.setStateFile();
  tok=parser()->tokenizer.lex();
  parser()->tokenizer.setStatePara();
  if (tok==0)
  {
    warn_doc_error(parser()->context.fileName,parser()->tokenizer.getLineNr(),"unexpected end of comment block while parsing the "
        "argument of command %s",qPrint(saveCmdName));
    return;
  }
  else if (tok!=TK_WORD)
  {
    warn_doc_error(parser()->context.fileName,parser()->tokenizer.getLineNr(),"unexpected token %s as the argument of %s",
        DocTokenizer::tokToString(tok),qPrint(saveCmdName));
    return;
  }
  QCString fileName = parser()->context.token->name;
  QCString blockId;
  if (t==DocInclude::Snippet || t==DocInclude::SnipWithLines || t==DocInclude::SnippetDoc)
  {
    if (fileName == "this") fileName=parser()->context.fileName;
    parser()->tokenizer.setStateSnippet();
    tok=parser()->tokenizer.lex();
    parser()->tokenizer.setStatePara();
    if (tok!=TK_WORD)
    {
      warn_doc_error(parser()->context.fileName,parser()->tokenizer.getLineNr(),"expected block identifier, but found token %s instead while parsing the %s command",
          DocTokenizer::tokToString(tok),qPrint(saveCmdName));
      return;
    }
    blockId = "["+parser()->context.token->name+"]";
  }

  // This is the only place to handle the \includedoc and \snippetdoc commands,
  // as the content is included here as if it is really here.
  if (t==DocInclude::IncludeDoc || t==DocInclude::SnippetDoc)
  {
     QCString inc_text;
     int inc_line  = 1;
     parser()->readTextFileByName(fileName,inc_text);
     if (t==DocInclude::SnippetDoc)
     {
       int count;
       if (!blockId.isEmpty() && (count=inc_text.contains(blockId.data()))!=2)
       {
          warn_doc_error(parser()->context.fileName,parser()->tokenizer.getLineNr(),"block marked with %s for \\snippet should appear twice in file %s, found it %d times\n",
            qPrint(blockId),qPrint(fileName),count);
       }
       inc_line = lineBlock(inc_text, blockId);
       inc_text = extractBlock(inc_text, blockId);
     }

     Markdown markdown(fileName,inc_line);
     QCString strippedDoc = stripIndentation(inc_text);
     QCString processedDoc = Config_getBool(MARKDOWN_SUPPORT) ? markdown.process(strippedDoc,inc_line) : strippedDoc;

     parser()->pushContext();
     parser()->context.fileName = fileName;
     parser()->tokenizer.setLineNr(inc_line);
     parser()->internalValidatingParseDoc(thisVariant,children(),processedDoc);
     parser()->popContext();
  }
  else
  {
    auto vDocInclude = children().append<DocInclude>(parser(),thisVariant,fileName,
                                                     parser()->context.context,t,
                                                     parser()->context.isExample,
                                                     parser()->context.exampleName,
                                                     blockId,isBlock);
    children().get_last<DocInclude>()->parse(vDocInclude);
  }
}

void DocPara::handleSection(DocNodeVariant *,const QCString &cmdName)
{
  AUTO_TRACE("cmdName={}",cmdName);
  QCString saveCmdName = cmdName;
  // get the argument of the section command.
  int tok=parser()->tokenizer.lex();
  if (tok!=TK_WHITESPACE)
  {
    warn_doc_error(parser()->context.fileName,parser()->tokenizer.getLineNr(),"expected whitespace after \\%s command",
        qPrint(saveCmdName));
    return;
  }
  tok=parser()->tokenizer.lex();
  if (tok==0)
  {
    warn_doc_error(parser()->context.fileName,parser()->tokenizer.getLineNr(),"unexpected end of comment block while parsing the "
        "argument of command %s\n", qPrint(saveCmdName));
    return;
  }
  else if (tok!=TK_WORD && tok!=TK_LNKWORD)
  {
    warn_doc_error(parser()->context.fileName,parser()->tokenizer.getLineNr(),"unexpected token %s as the argument of %s",
        DocTokenizer::tokToString(tok),qPrint(saveCmdName));
    return;
  }
  parser()->context.token->sectionId = parser()->context.token->name;
  parser()->tokenizer.setStateSkipTitle();
  parser()->tokenizer.lex();
  parser()->tokenizer.setStatePara();
}

int DocPara::handleHtmlHeader(DocNodeVariant *thisVariant,
                              const HtmlAttribList &tagHtmlAttribs,int level)
{
  AUTO_TRACE();
  auto vDocHtmlHeader = children().append<DocHtmlHeader>(parser(),thisVariant,tagHtmlAttribs,level);
  int retval = children().get_last<DocHtmlHeader>()->parse(vDocHtmlHeader);
  return (retval==RetVal_OK) ? TK_NEWPARA : retval;
}

// For XML tags whose content is stored in attributes rather than
// contained within the element, we need a way to inject the attribute
// text into the current paragraph.
bool DocPara::injectToken(DocNodeVariant *thisVariant,int tok,const QCString &tokText)
{
  AUTO_TRACE();
  parser()->context.token->name = tokText;
  return parser()->defaultHandleToken(thisVariant,tok,children());
}

int DocPara::handleStartCode(DocNodeVariant *thisVariant)
{
  AUTO_TRACE();
  int retval = parser()->tokenizer.lex();
  QCString lang = parser()->context.token->name;
  if (!lang.isEmpty() && lang.at(0)!='.')
  {
    lang="."+lang;
  }
  if (parser()->context.xmlComment)
  {
    parser()->context.token->verb = substitute(substitute(parser()->context.token->verb,"&lt;","<"),"&gt;",">");
  }
  // search for the first non-whitespace line, index is stored in li
  int i=0,li=0,l=parser()->context.token->verb.length();
  while (i<l && (parser()->context.token->verb.at(i)==' ' || parser()->context.token->verb.at(i)=='\n'))
  {
    if (parser()->context.token->verb.at(i)=='\n') li=i+1;
    i++;
  }
  children().append<DocVerbatim>(parser(),thisVariant,
                                 parser()->context.context,
                                 stripIndentation(parser()->context.token->verb.mid(li)),
                                 DocVerbatim::Code,
                                 parser()->context.isExample,
                                 parser()->context.exampleName,
                                 FALSE,lang);
  if (retval==0) warn_doc_error(parser()->context.fileName,parser()->tokenizer.getLineNr(),"code section ended without end marker");
  parser()->tokenizer.setStatePara();
  AUTO_TRACE_EXIT("retval={}",DocTokenizer::retvalToString(retval));
  return retval;
}

void DocPara::handleInheritDoc(DocNodeVariant *thisVariant)
{
  if (parser()->context.memberDef) // inheriting docs from a member
  {
    const MemberDef *reMd = parser()->context.memberDef->reimplements();
    if (reMd) // member from which was inherited.
    {
      const MemberDef *thisMd = parser()->context.memberDef;
      //printf("{InheritDocs:%s=>%s}\n",qPrint(parser()->context.memberDef->qualifiedName()),qPrint(reMd->qualifiedName()));
      parser()->pushContext();
      parser()->context.scope=reMd->getOuterScope();
      if (parser()->context.scope!=Doxygen::globalScope)
      {
        parser()->context.context=parser()->context.scope->name();
      }
      parser()->context.memberDef=reMd;
      while (!parser()->context.styleStack.empty()) parser()->context.styleStack.pop();
      while (!parser()->context.nodeStack.empty()) parser()->context.nodeStack.pop();
      parser()->context.copyStack.push_back(reMd);
      parser()->internalValidatingParseDoc(thisVariant,children(),reMd->briefDescription());
      parser()->internalValidatingParseDoc(thisVariant,children(),reMd->documentation());
      parser()->context.copyStack.pop_back();
      auto hasParamCommand   = parser()->context.hasParamCommand;
      auto hasReturnCommand  = parser()->context.hasReturnCommand;
      auto retvalsFound      = parser()->context.retvalsFound;
      auto paramsFound       = parser()->context.paramsFound;
      parser()->popContext();
      parser()->context.hasParamCommand      = hasParamCommand;
      parser()->context.hasReturnCommand     = hasReturnCommand;
      parser()->context.retvalsFound         = retvalsFound;
      parser()->context.paramsFound          = paramsFound;
      parser()->context.memberDef = thisMd;
    }
  }
}


int DocPara::handleCommand(DocNodeVariant *thisVariant,const QCString &cmdName, const int tok)
{
  AUTO_TRACE("cmdName={}",cmdName);
  int retval = RetVal_OK;
  int cmdId = Mappers::cmdMapper->map(cmdName);
  switch (cmdId)
  {
    case CMD_UNKNOWN:
      children().append<DocWord>(parser(),thisVariant,TK_COMMAND_CHAR(tok) + cmdName);
      warn_doc_error(parser()->context.fileName,parser()->tokenizer.getLineNr(),"Found unknown command '%s%s'",TK_COMMAND_CHAR(tok),qPrint(cmdName));
      break;
    case CMD_EMPHASIS:
      children().append<DocStyleChange>(parser(),thisVariant,parser()->context.nodeStack.size(),DocStyleChange::Italic,cmdName,TRUE);
      retval=parser()->handleStyleArgument(thisVariant,children(),cmdName);
      children().append<DocStyleChange>(parser(),thisVariant,parser()->context.nodeStack.size(),DocStyleChange::Italic,cmdName,FALSE);
      if (retval!=TK_WORD) children().append<DocWhiteSpace>(parser(),thisVariant," ");
      break;
    case CMD_BOLD:
      children().append<DocStyleChange>(parser(),thisVariant,parser()->context.nodeStack.size(),DocStyleChange::Bold,cmdName,TRUE);
      retval=parser()->handleStyleArgument(thisVariant,children(),cmdName);
      children().append<DocStyleChange>(parser(),thisVariant,parser()->context.nodeStack.size(),DocStyleChange::Bold,cmdName,FALSE);
      if (retval!=TK_WORD) children().append<DocWhiteSpace>(parser(),thisVariant," ");
      break;
    case CMD_CODE:
      children().append<DocStyleChange>(parser(),thisVariant,parser()->context.nodeStack.size(),DocStyleChange::Code,cmdName,TRUE);
      retval=parser()->handleStyleArgument(thisVariant,children(),cmdName);
      children().append<DocStyleChange>(parser(),thisVariant,parser()->context.nodeStack.size(),DocStyleChange::Code,cmdName,FALSE);
      if (retval!=TK_WORD) children().append<DocWhiteSpace>(parser(),thisVariant," ");
      break;
    case CMD_BSLASH:
      children().append<DocSymbol>(parser(),thisVariant,HtmlEntityMapper::Sym_BSlash);
      break;
    case CMD_AT:
      children().append<DocSymbol>(parser(),thisVariant,HtmlEntityMapper::Sym_At);
      break;
    case CMD_LESS:
      children().append<DocSymbol>(parser(),thisVariant,HtmlEntityMapper::Sym_Less);
      break;
    case CMD_GREATER:
      children().append<DocSymbol>(parser(),thisVariant,HtmlEntityMapper::Sym_Greater);
      break;
    case CMD_AMP:
      children().append<DocSymbol>(parser(),thisVariant,HtmlEntityMapper::Sym_Amp);
      break;
    case CMD_DOLLAR:
      children().append<DocSymbol>(parser(),thisVariant,HtmlEntityMapper::Sym_Dollar);
      break;
    case CMD_HASH:
      children().append<DocSymbol>(parser(),thisVariant,HtmlEntityMapper::Sym_Hash);
      break;
    case CMD_PIPE:
      children().append<DocSymbol>(parser(),thisVariant,HtmlEntityMapper::Sym_Pipe);
      break;
    case CMD_DCOLON:
      children().append<DocSymbol>(parser(),thisVariant,HtmlEntityMapper::Sym_DoubleColon);
      break;
    case CMD_PERCENT:
      children().append<DocSymbol>(parser(),thisVariant,HtmlEntityMapper::Sym_Percent);
      break;
    case CMD_NDASH:
      children().append<DocSymbol>(parser(),thisVariant,HtmlEntityMapper::Sym_Minus);
      children().append<DocSymbol>(parser(),thisVariant,HtmlEntityMapper::Sym_Minus);
      break;
    case CMD_MDASH:
      children().append<DocSymbol>(parser(),thisVariant,HtmlEntityMapper::Sym_Minus);
      children().append<DocSymbol>(parser(),thisVariant,HtmlEntityMapper::Sym_Minus);
      children().append<DocSymbol>(parser(),thisVariant,HtmlEntityMapper::Sym_Minus);
      break;
    case CMD_QUOTE:
      children().append<DocSymbol>(parser(),thisVariant,HtmlEntityMapper::Sym_Quot);
      break;
    case CMD_PUNT:
      children().append<DocSymbol>(parser(),thisVariant,HtmlEntityMapper::Sym_Dot);
      break;
    case CMD_PLUS:
      children().append<DocSymbol>(parser(),thisVariant,HtmlEntityMapper::Sym_Plus);
      break;
    case CMD_MINUS:
      children().append<DocSymbol>(parser(),thisVariant,HtmlEntityMapper::Sym_Minus);
      break;
    case CMD_EQUAL:
      children().append<DocSymbol>(parser(),thisVariant,HtmlEntityMapper::Sym_Equal);
      break;
    case CMD_SA:
      parser()->context.inSeeBlock=TRUE;
      retval = handleSimpleSection(thisVariant,DocSimpleSect::See);
      parser()->context.inSeeBlock=FALSE;
      break;
    case CMD_RETURN:
      retval = handleSimpleSection(thisVariant,DocSimpleSect::Return);
      parser()->context.hasReturnCommand=TRUE;
      break;
    case CMD_AUTHOR:
      retval = handleSimpleSection(thisVariant,DocSimpleSect::Author);
      break;
    case CMD_AUTHORS:
      retval = handleSimpleSection(thisVariant,DocSimpleSect::Authors);
      break;
    case CMD_VERSION:
      retval = handleSimpleSection(thisVariant,DocSimpleSect::Version);
      break;
    case CMD_SINCE:
      retval = handleSimpleSection(thisVariant,DocSimpleSect::Since);
      break;
    case CMD_DATE:
      retval = handleSimpleSection(thisVariant,DocSimpleSect::Date);
      break;
    case CMD_NOTE:
      retval = handleSimpleSection(thisVariant,DocSimpleSect::Note);
      break;
    case CMD_WARNING:
      retval = handleSimpleSection(thisVariant,DocSimpleSect::Warning);
      break;
    case CMD_PRE:
      retval = handleSimpleSection(thisVariant,DocSimpleSect::Pre);
      break;
    case CMD_POST:
      retval = handleSimpleSection(thisVariant,DocSimpleSect::Post);
      break;
    case CMD_COPYRIGHT:
      retval = handleSimpleSection(thisVariant,DocSimpleSect::Copyright);
      break;
    case CMD_INVARIANT:
      retval = handleSimpleSection(thisVariant,DocSimpleSect::Invar);
      break;
    case CMD_REMARK:
      retval = handleSimpleSection(thisVariant,DocSimpleSect::Remark);
      break;
    case CMD_ATTENTION:
      retval = handleSimpleSection(thisVariant,DocSimpleSect::Attention);
      break;
    case CMD_PAR:
      retval = handleSimpleSection(thisVariant,DocSimpleSect::User);
      break;
    case CMD_LI:
      {
        auto vDocSimpleList = children().append<DocSimpleList>(parser(),thisVariant);
        retval = children().get_last<DocSimpleList>()->parse(vDocSimpleList);
      }
      break;
    case CMD_SECTION:
      {
        handleSection(thisVariant,cmdName);
        retval = RetVal_Section;
      }
      break;
    case CMD_SUBSECTION:
      {
        handleSection(thisVariant,cmdName);
        retval = RetVal_Subsection;
      }
      break;
    case CMD_SUBSUBSECTION:
      {
        handleSection(thisVariant,cmdName);
        retval = RetVal_Subsubsection;
      }
      break;
    case CMD_PARAGRAPH:
      {
        handleSection(thisVariant,cmdName);
        retval = RetVal_Paragraph;
      }
      break;
    case CMD_ISTARTCODE:
      {
        parser()->tokenizer.setStateICode();
        retval = handleStartCode(thisVariant);
      }
      break;
    case CMD_STARTCODE:
      {
        parser()->tokenizer.setStateCode();
        retval = handleStartCode(thisVariant);
      }
      break;
    case CMD_HTMLONLY:
      {
        parser()->tokenizer.setStateHtmlOnly();
        retval = parser()->tokenizer.lex();
        children().append<DocVerbatim>(parser(),thisVariant,parser()->context.context,parser()->context.token->verb,DocVerbatim::HtmlOnly,parser()->context.isExample,parser()->context.exampleName,parser()->context.token->name=="block");
        if (retval==0) warn_doc_error(parser()->context.fileName,parser()->tokenizer.getLineNr(),"htmlonly section ended without end marker");
        parser()->tokenizer.setStatePara();
      }
      break;
    case CMD_MANONLY:
      {
        parser()->tokenizer.setStateManOnly();
        retval = parser()->tokenizer.lex();
        children().append<DocVerbatim>(parser(),thisVariant,parser()->context.context,parser()->context.token->verb,DocVerbatim::ManOnly,parser()->context.isExample,parser()->context.exampleName);
        if (retval==0) warn_doc_error(parser()->context.fileName,parser()->tokenizer.getLineNr(),"manonly section ended without end marker");
        parser()->tokenizer.setStatePara();
      }
      break;
    case CMD_RTFONLY:
      {
        parser()->tokenizer.setStateRtfOnly();
        retval = parser()->tokenizer.lex();
        children().append<DocVerbatim>(parser(),thisVariant,parser()->context.context,parser()->context.token->verb,DocVerbatim::RtfOnly,parser()->context.isExample,parser()->context.exampleName);
        if (retval==0) warn_doc_error(parser()->context.fileName,parser()->tokenizer.getLineNr(),"rtfonly section ended without end marker");
        parser()->tokenizer.setStatePara();
      }
      break;
    case CMD_LATEXONLY:
      {
        parser()->tokenizer.setStateLatexOnly();
        retval = parser()->tokenizer.lex();
        children().append<DocVerbatim>(parser(),thisVariant,parser()->context.context,parser()->context.token->verb,DocVerbatim::LatexOnly,parser()->context.isExample,parser()->context.exampleName);
        if (retval==0) warn_doc_error(parser()->context.fileName,parser()->tokenizer.getLineNr(),"latexonly section ended without end marker");
        parser()->tokenizer.setStatePara();
      }
      break;
    case CMD_XMLONLY:
      {
        parser()->tokenizer.setStateXmlOnly();
        retval = parser()->tokenizer.lex();
        children().append<DocVerbatim>(parser(),thisVariant,parser()->context.context,parser()->context.token->verb,DocVerbatim::XmlOnly,parser()->context.isExample,parser()->context.exampleName);
        if (retval==0) warn_doc_error(parser()->context.fileName,parser()->tokenizer.getLineNr(),"xmlonly section ended without end marker");
        parser()->tokenizer.setStatePara();
      }
      break;
    case CMD_DBONLY:
      {
        parser()->tokenizer.setStateDbOnly();
        retval = parser()->tokenizer.lex();
        children().append<DocVerbatim>(parser(),thisVariant,parser()->context.context,parser()->context.token->verb,DocVerbatim::DocbookOnly,parser()->context.isExample,parser()->context.exampleName);
        if (retval==0) warn_doc_error(parser()->context.fileName,parser()->tokenizer.getLineNr(),"docbookonly section ended without end marker");
        parser()->tokenizer.setStatePara();
      }
      break;
    case CMD_ILITERAL:
      {
        DocVerbatim::Type t = DocVerbatim::JavaDocLiteral;
        parser()->tokenizer.setStateILiteralOpt();
        retval = parser()->tokenizer.lex();

        QCString fullMatch = parser()->context.token->verb;
        int idx = fullMatch.find('{');
        int idxEnd = fullMatch.find("}",idx+1);
        StringVector optList;
        if (idx != -1) // options present
        {
           QCString optStr = fullMatch.mid(idx+1,idxEnd-idx-1).stripWhiteSpace();
           optList = split(optStr.str(),",");
           for (const auto &opt : optList)
           {
             if (opt.empty()) continue;
             QCString locOpt(opt);
             locOpt = locOpt.stripWhiteSpace().lower();
             if (locOpt == "code")
             {
               t = DocVerbatim::JavaDocCode;
             }
             else if (!locOpt.isEmpty())
             {
               warn(parser()->context.fileName,parser()->tokenizer.getLineNr(), "Unknown option '%s' for '\\iliteral'",qPrint(opt));
             }
           }
        }

        parser()->tokenizer.setStateILiteral();
        retval = parser()->tokenizer.lex();
        children().append<DocVerbatim>(parser(),thisVariant,parser()->context.context,parser()->context.token->verb,t,parser()->context.isExample,parser()->context.exampleName);
        if (retval==0)
        {
          if (t == DocVerbatim::JavaDocCode)
          {
            warn_doc_error(parser()->context.fileName,parser()->tokenizer.getLineNr(),"javadoc code section ended without end marker");
          }
          else
          {
            warn_doc_error(parser()->context.fileName,parser()->tokenizer.getLineNr(),"javadoc literal section ended without end marker");
          }
        }
        parser()->tokenizer.setStatePara();
      }
      break;
    case CMD_IVERBATIM:
    case CMD_VERBATIM:
      {
        if (cmdId == CMD_VERBATIM)
        {
          parser()->tokenizer.setStateVerbatim();
        }
        else
        {
          parser()->tokenizer.setStateIVerbatim();
        }
        retval = parser()->tokenizer.lex();
        children().append<DocVerbatim>(parser(),thisVariant,parser()->context.context,parser()->context.token->verb,DocVerbatim::Verbatim,parser()->context.isExample,parser()->context.exampleName);
        if (retval==0) warn_doc_error(parser()->context.fileName,parser()->tokenizer.getLineNr(),"verbatim section ended without end marker");
        parser()->tokenizer.setStatePara();
      }
      break;
    case CMD_DOT:
      {
        auto vDocVerbatim = children().append<DocVerbatim>(parser(),thisVariant,
                                            parser()->context.context,
                                            parser()->context.token->verb,
                                            DocVerbatim::Dot,
                                            parser()->context.isExample,
                                            parser()->context.exampleName);
        DocVerbatim *dv = children().get_last<DocVerbatim>();
        parser()->tokenizer.setStatePara();
        QCString width,height;
        parser()->defaultHandleTitleAndSize(CMD_DOT,vDocVerbatim,dv->children(),width,height);
        parser()->tokenizer.setStateDot();
        retval = parser()->tokenizer.lex();
        dv->setText(parser()->context.token->verb);
        dv->setWidth(width);
        dv->setHeight(height);
        dv->setLocation(parser()->context.fileName,parser()->tokenizer.getLineNr());
        if (!Config_getBool(HAVE_DOT))
        {
          warn_doc_error(parser()->context.fileName,parser()->tokenizer.getLineNr(),"ignoring \\dot command because HAVE_DOT is not set");
          children().pop_back();
        }
        if (retval==0) warn_doc_error(parser()->context.fileName,parser()->tokenizer.getLineNr(),"dot section ended without end marker");
        parser()->tokenizer.setStatePara();
      }
      break;
    case CMD_MSC:
      {
        auto vDocVerbatim = children().append<DocVerbatim>(parser(),thisVariant,
                                            parser()->context.context,
                                            parser()->context.token->verb,
                                            DocVerbatim::Msc,
                                            parser()->context.isExample,
                                            parser()->context.exampleName);
        DocVerbatim *dv = children().get_last<DocVerbatim>();
        parser()->tokenizer.setStatePara();
        QCString width,height;
        parser()->defaultHandleTitleAndSize(CMD_MSC,vDocVerbatim,dv->children(),width,height);
        parser()->tokenizer.setStateMsc();
        retval = parser()->tokenizer.lex();
        dv->setText(parser()->context.token->verb);
        dv->setWidth(width);
        dv->setHeight(height);
        dv->setLocation(parser()->context.fileName,parser()->tokenizer.getLineNr());
        if (retval==0)
        {
          warn_doc_error(parser()->context.fileName,parser()->tokenizer.getLineNr(),"msc section ended without end marker");
        }
        parser()->tokenizer.setStatePara();
      }
      break;
    case CMD_STARTUML:
      {
        QCString jarPath = Config_getString(PLANTUML_JAR_PATH);
        parser()->tokenizer.setStatePlantUMLOpt();
        retval = parser()->tokenizer.lex();
        QCString fullMatch = parser()->context.token->sectionId;
        QCString sectionId = "";
        int idx = fullMatch.find('{');
        int idxEnd = fullMatch.find("}",idx+1);
        StringVector optList;
        QCString engine;
        if (idx != -1) // options present
        {
           QCString optStr = fullMatch.mid(idx+1,idxEnd-idx-1).stripWhiteSpace();
           optList = split(optStr.str(),",");
           for (const auto &opt : optList)
           {
             if (opt.empty()) continue;
             bool found = false;
             QCString locOpt(opt);
             locOpt = locOpt.stripWhiteSpace().lower();
             if (g_plantumlEngine.find(locOpt.str())!=g_plantumlEngine.end())
             {
               if (!engine.isEmpty())
               {
                 warn(parser()->context.fileName,parser()->tokenizer.getLineNr(), "Multiple definition of engine for '\\startuml'");
               }
               engine = locOpt;
               found = true;
             }
             if (!found)
             {
               if (sectionId.isEmpty())
               {
                 sectionId = opt;
               }
               else
               {
                 warn(parser()->context.fileName,parser()->tokenizer.getLineNr(),"Multiple use of filename for '\\startuml'");
               }
             }
           }
        }
        else
        {
          sectionId = parser()->context.token->sectionId;
        }
        if (engine.isEmpty()) engine = "uml";

        if (sectionId.isEmpty())
        {
          parser()->tokenizer.setStatePlantUMLOpt();
          retval = parser()->tokenizer.lex();
          assert(retval==RetVal_OK);

          sectionId = parser()->context.token->sectionId;
          sectionId = sectionId.stripWhiteSpace();
        }

        QCString plantFile(sectionId);
        auto vDocVerbatim = children().append<DocVerbatim>(parser(),thisVariant,
                                            parser()->context.context,
                                            parser()->context.token->verb,
                                            DocVerbatim::PlantUML,
                                            FALSE,plantFile);
        DocVerbatim *dv = children().get_last<DocVerbatim>();
        dv->setEngine(engine);
        parser()->tokenizer.setStatePara();
        QCString width,height;
        parser()->defaultHandleTitleAndSize(CMD_STARTUML,vDocVerbatim,dv->children(),width,height);
        parser()->tokenizer.setStatePlantUML();
        retval = parser()->tokenizer.lex();
        int line = 0;
        QCString trimmedVerb = stripLeadingAndTrailingEmptyLines(parser()->context.token->verb,line);
        if (engine == "ditaa")
        {
          dv->setUseBitmap(true);
        }
        else if (engine == "uml")
        {
          int i = trimmedVerb.find('\n');
          QCString firstLine = i==-1 ? trimmedVerb : trimmedVerb.left(i);
          if (firstLine.stripWhiteSpace() == "ditaa") dv->setUseBitmap(true);
        }
        dv->setText(trimmedVerb);
        dv->setWidth(width);
        dv->setHeight(height);
        dv->setLocation(parser()->context.fileName,parser()->tokenizer.getLineNr());
        if (jarPath.isEmpty())
        {
          warn_doc_error(parser()->context.fileName,parser()->tokenizer.getLineNr(),"ignoring \\startuml command because PLANTUML_JAR_PATH is not set");
          children().pop_back();
        }
        if (retval==0) warn_doc_error(parser()->context.fileName,parser()->tokenizer.getLineNr(),"startuml section ended without end marker");
        parser()->tokenizer.setStatePara();
      }
      break;
    case CMD_ENDPARBLOCK:
      retval=RetVal_EndParBlock;
      break;
    case CMD_ENDICODE:
    case CMD_ENDCODE:
    case CMD_ENDHTMLONLY:
    case CMD_ENDMANONLY:
    case CMD_ENDRTFONLY:
    case CMD_ENDLATEXONLY:
    case CMD_ENDXMLONLY:
    case CMD_ENDDBONLY:
    case CMD_ENDLINK:
    case CMD_ENDVERBATIM:
    case CMD_ENDIVERBATIM:
    case CMD_ENDILITERAL:
    case CMD_ENDDOT:
    case CMD_ENDMSC:
    case CMD_ENDUML:
      warn_doc_error(parser()->context.fileName,parser()->tokenizer.getLineNr(),"unexpected command %s",qPrint(parser()->context.token->name));
      break;
    case CMD_PARAM:
      retval = handleParamSection(thisVariant,cmdName,DocParamSect::Param,FALSE,parser()->context.token->paramDir);
      break;
    case CMD_TPARAM:
      retval = handleParamSection(thisVariant,cmdName,DocParamSect::TemplateParam,FALSE,parser()->context.token->paramDir);
      break;
    case CMD_RETVAL:
      retval = handleParamSection(thisVariant,cmdName,DocParamSect::RetVal);
      break;
    case CMD_EXCEPTION:
      retval = handleParamSection(thisVariant,cmdName,DocParamSect::Exception);
      break;
    case CMD_XREFITEM:
      retval = handleXRefItem(thisVariant);
      break;
    case CMD_LINEBREAK:
      {
        children().append<DocLineBreak>(parser(),thisVariant);
      }
      break;
    case CMD_ANCHOR:
      {
        parser()->handleAnchor(thisVariant,children());
      }
      break;
    case CMD_ADDINDEX:
      {
        auto vDocIndexEntry = children().append<DocIndexEntry>(parser(),thisVariant,
                     parser()->context.scope!=Doxygen::globalScope?parser()->context.scope:0,
                     parser()->context.memberDef);
        retval = children().get_last<DocIndexEntry>()->parse(vDocIndexEntry);
      }
      break;
    case CMD_INTERNAL:
      retval = RetVal_Internal;
      break;
    case CMD_ENDINTERNAL:
      retval = RetVal_EndInternal;
      break;
    case CMD_PARBLOCK:
      {
        auto vDocParBlock = children().append<DocParBlock>(parser(),thisVariant);
        retval = children().get_last<DocParBlock>()->parse(vDocParBlock);
      }
      break;
    case CMD_COPYDOC:   // fall through
    case CMD_COPYBRIEF: // fall through
    case CMD_COPYDETAILS:
      //retval = RetVal_CopyDoc;
      // these commands should already be resolved by processCopyDoc()
      break;
    case CMD_INCLUDE:
      handleInclude(thisVariant,cmdName,DocInclude::Include);
      break;
    case CMD_INCWITHLINES:
      handleInclude(thisVariant,cmdName,DocInclude::IncWithLines);
      break;
    case CMD_DONTINCLUDE:
      handleInclude(thisVariant,cmdName,DocInclude::DontInclude);
      break;
    case CMD_HTMLINCLUDE:
      handleInclude(thisVariant,cmdName,DocInclude::HtmlInclude);
      break;
    case CMD_LATEXINCLUDE:
      handleInclude(thisVariant,cmdName,DocInclude::LatexInclude);
      break;
    case CMD_RTFINCLUDE:
      handleInclude(thisVariant,cmdName,DocInclude::RtfInclude);
      break;
    case CMD_MANINCLUDE:
      handleInclude(thisVariant,cmdName,DocInclude::ManInclude);
      break;
    case CMD_XMLINCLUDE:
      handleInclude(thisVariant,cmdName,DocInclude::XmlInclude);
      break;
    case CMD_DOCBOOKINCLUDE:
      handleInclude(thisVariant,cmdName,DocInclude::DocbookInclude);
      break;
    case CMD_VERBINCLUDE:
      handleInclude(thisVariant,cmdName,DocInclude::VerbInclude);
      break;
    case CMD_SNIPPET:
      handleInclude(thisVariant,cmdName,DocInclude::Snippet);
      break;
    case CMD_SNIPWITHLINES:
      handleInclude(thisVariant,cmdName,DocInclude::SnipWithLines);
      break;
    case CMD_INCLUDEDOC:
      handleInclude(thisVariant,cmdName,DocInclude::IncludeDoc);
      break;
    case CMD_SNIPPETDOC:
      handleInclude(thisVariant,cmdName,DocInclude::SnippetDoc);
      break;
    case CMD_SKIP:
      handleIncludeOperator(thisVariant,cmdName,DocIncOperator::Skip);
      break;
    case CMD_UNTIL:
      handleIncludeOperator(thisVariant,cmdName,DocIncOperator::Until);
      break;
    case CMD_SKIPLINE:
      handleIncludeOperator(thisVariant,cmdName,DocIncOperator::SkipLine);
      break;
    case CMD_LINE:
      handleIncludeOperator(thisVariant,cmdName,DocIncOperator::Line);
      break;
    case CMD_IMAGE:
      parser()->handleImage(thisVariant,children());
      break;
    case CMD_DOTFILE:
      if (!Config_getBool(HAVE_DOT))
      {
        warn_doc_error(parser()->context.fileName,parser()->tokenizer.getLineNr(),
                       "ignoring \\dotfile command because HAVE_DOT is not set");
      }
      else
      {
        handleFile<DocDotFile>(thisVariant,cmdName);
      }
      break;
    case CMD_VHDLFLOW:
      handleVhdlFlow(thisVariant);
      break;
    case CMD_MSCFILE:
      handleFile<DocMscFile>(thisVariant,cmdName);
      break;
    case CMD_DIAFILE:
      handleFile<DocDiaFile>(thisVariant,cmdName);
      break;
    case CMD_LINK:
      handleLink(thisVariant,cmdName,FALSE);
      break;
    case CMD_JAVALINK:
      handleLink(thisVariant,cmdName,TRUE);
      break;
    case CMD_CITE:
      handleCite(thisVariant);
      break;
    case CMD_EMOJI:
      handleEmoji(thisVariant);
      break;
    case CMD_REF: // fall through
    case CMD_SUBPAGE:
      handleRef(thisVariant,cmdName);
      break;
    case CMD_SECREFLIST:
      {
        auto vDocSecRefList = children().append<DocSecRefList>(parser(),thisVariant);
        children().get_last<DocSecRefList>()->parse(vDocSecRefList);
      }
      break;
    case CMD_SECREFITEM:
      warn_doc_error(parser()->context.fileName,parser()->tokenizer.getLineNr(),"unexpected command %s",qPrint(parser()->context.token->name));
      break;
    case CMD_ENDSECREFLIST:
      warn_doc_error(parser()->context.fileName,parser()->tokenizer.getLineNr(),"unexpected command %s",qPrint(parser()->context.token->name));
      break;
    case CMD_FORMULA:
      {
        children().append<DocFormula>(parser(),thisVariant,parser()->context.token->id);
      }
      break;
    //case CMD_LANGSWITCH:
    //  retval = handleLanguageSwitch();
    //  break;
    case CMD_INTERNALREF:
      //warn_doc_error(parser()->context.fileName,parser()->tokenizer.getLineNr(),"unexpected command %s",qPrint(parser()->context.token->name));
      {
        parser()->handleInternalRef(thisVariant,children());
        parser()->tokenizer.setStatePara();
      }
      break;
    case CMD_INHERITDOC:
      handleInheritDoc(thisVariant);
      break;
    case CMD_SHOWDATE:
      handleShowDate(thisVariant);
      break;
    case CMD_ILINE:
      handleILine(thisVariant);
      break;
    case CMD_IFILE:
      handleIFile(thisVariant);
      break;
    default:
      // we should not get here!
      ASSERT(0);
      break;
  }
  INTERNAL_ASSERT(retval==0 || retval==RetVal_OK || retval==RetVal_SimpleSec ||
         retval==TK_LISTITEM || retval==TK_ENDLIST || retval==TK_NEWPARA ||
         retval==RetVal_Section || retval==RetVal_EndList ||
         retval==RetVal_Internal || retval==RetVal_SwitchLang ||
         retval==RetVal_EndInternal
        );
  AUTO_TRACE_EXIT("retval={}",DocTokenizer::retvalToString(retval));
  return retval;
}

static bool findAttribute(const HtmlAttribList &tagHtmlAttribs,
                          const char *attrName,
                          QCString *result)
{

  for (const auto &opt : tagHtmlAttribs)
  {
    if (opt.name==attrName)
    {
      *result = opt.value;
      return TRUE;
    }
  }
  return FALSE;
}

int DocPara::handleHtmlStartTag(DocNodeVariant *thisVariant,const QCString &tagName,const HtmlAttribList &tagHtmlAttribs)
{
  AUTO_TRACE("tagName={} #tagHtmlAttrs={}",tagName,tagHtmlAttribs.size());
  int retval=RetVal_OK;
  int tagId = Mappers::htmlTagMapper->map(tagName);
  if (parser()->context.token->emptyTag && !(tagId&XML_CmdMask) &&
      tagId!=HTML_UNKNOWN && tagId!=HTML_IMG && tagId!=HTML_BR && tagId!=HTML_HR && tagId!=HTML_P
      && tagId!=HTML_DIV && tagId!=HTML_SPAN && tagId!=HTML_SOURCE)
  {
      warn_doc_error(parser()->context.fileName,parser()->tokenizer.getLineNr(),"HTML tag ('<%s/>') may not use the 'empty tag' XHTML syntax.",
                     qPrint(tagName));
  }
  switch (tagId)
  {
    case HTML_UL:
      if (!parser()->context.token->emptyTag)
      {
        auto vDocHtmlList = children().append<DocHtmlList>(parser(),thisVariant,
                                         tagHtmlAttribs,DocHtmlList::Unordered);
        retval=children().get_last<DocHtmlList>()->parse(vDocHtmlList);
      }
      break;
    case HTML_OL:
      if (!parser()->context.token->emptyTag)
      {
        auto vDocHtmlList = children().append<DocHtmlList>(parser(),thisVariant,
                                         tagHtmlAttribs,DocHtmlList::Ordered);
        retval=children().get_last<DocHtmlList>()->parse(vDocHtmlList);
      }
      break;
    case HTML_LI:
      if (parser()->context.token->emptyTag) break;
      if (!insideUL(thisVariant) && !insideOL(thisVariant))
      {
        warn_doc_error(parser()->context.fileName,parser()->tokenizer.getLineNr(),"lonely <li> tag found");
      }
      else
      {
        retval=RetVal_ListItem;
      }
      break;
    case HTML_BOLD:
      if (!parser()->context.token->emptyTag) parser()->handleStyleEnter(thisVariant,children(),DocStyleChange::Bold,tagName,&parser()->context.token->attribs);
      break;
    case HTML_S:
      if (!parser()->context.token->emptyTag) parser()->handleStyleEnter(thisVariant,children(),DocStyleChange::S,tagName,&parser()->context.token->attribs);
      break;
    case HTML_STRIKE:
      if (!parser()->context.token->emptyTag) parser()->handleStyleEnter(thisVariant,children(),DocStyleChange::Strike,tagName,&parser()->context.token->attribs);
      break;
    case HTML_DEL:
      if (!parser()->context.token->emptyTag) parser()->handleStyleEnter(thisVariant,children(),DocStyleChange::Del,tagName,&parser()->context.token->attribs);
      break;
    case HTML_UNDERLINE:
      if (!parser()->context.token->emptyTag) parser()->handleStyleEnter(thisVariant,children(),DocStyleChange::Underline,tagName,&parser()->context.token->attribs);
      break;
    case HTML_INS:
      if (!parser()->context.token->emptyTag) parser()->handleStyleEnter(thisVariant,children(),DocStyleChange::Ins,tagName,&parser()->context.token->attribs);
      break;
    case HTML_CODE:
      if (parser()->context.token->emptyTag) break;
      if (/*getLanguageFromFileName(parser()->context.fileName)==SrcLangExt_CSharp ||*/ parser()->context.xmlComment)
        // for C# source or inside a <summary> or <remark> section we
        // treat <code> as an XML tag (so similar to @code)
      {
        parser()->tokenizer.setStateXmlCode();
        retval = handleStartCode(thisVariant);
      }
      else // normal HTML markup
      {
        parser()->handleStyleEnter(thisVariant,children(),DocStyleChange::Code,tagName,&parser()->context.token->attribs);
      }
      break;
    case HTML_EMPHASIS:
      if (!parser()->context.token->emptyTag) parser()->handleStyleEnter(thisVariant,children(),DocStyleChange::Italic,tagName,&parser()->context.token->attribs);
      break;
    case HTML_DIV:
      parser()->handleStyleEnter(thisVariant,children(),DocStyleChange::Div,tagName,&parser()->context.token->attribs);
      if (parser()->context.token->emptyTag) parser()->handleStyleLeave(thisVariant,children(),DocStyleChange::Div,tagName);
      break;
    case HTML_SPAN:
      parser()->handleStyleEnter(thisVariant,children(),DocStyleChange::Span,tagName,&parser()->context.token->attribs);
      if (parser()->context.token->emptyTag) parser()->handleStyleLeave(thisVariant,children(),DocStyleChange::Span,tagName);
      break;
    case HTML_SUB:
      if (!parser()->context.token->emptyTag) parser()->handleStyleEnter(thisVariant,children(),DocStyleChange::Subscript,tagName,&parser()->context.token->attribs);
      break;
    case HTML_SUP:
      if (!parser()->context.token->emptyTag) parser()->handleStyleEnter(thisVariant,children(),DocStyleChange::Superscript,tagName,&parser()->context.token->attribs);
      break;
    case HTML_CENTER:
      if (!parser()->context.token->emptyTag) parser()->handleStyleEnter(thisVariant,children(),DocStyleChange::Center,tagName,&parser()->context.token->attribs);
      break;
    case HTML_SMALL:
      if (!parser()->context.token->emptyTag) parser()->handleStyleEnter(thisVariant,children(),DocStyleChange::Small,tagName,&parser()->context.token->attribs);
      break;
    case HTML_CITE:
      if (!parser()->context.token->emptyTag) parser()->handleStyleEnter(thisVariant,children(),DocStyleChange::Cite,tagName,&parser()->context.token->attribs);
      break;
    case HTML_PRE:
      if (parser()->context.token->emptyTag) break;
      parser()->handleStyleEnter(thisVariant,children(),DocStyleChange::Preformatted,tagName,&parser()->context.token->attribs);
      setInsidePreformatted(TRUE);
      parser()->tokenizer.setInsidePre(TRUE);
      break;
    case HTML_P:
      retval=TK_NEWPARA;
      break;
    case HTML_DL:
      if (!parser()->context.token->emptyTag)
      {
        auto vDocHtmlDescList = children().append<DocHtmlDescList>(parser(),thisVariant,tagHtmlAttribs);
        retval=children().get_last<DocHtmlDescList>()->parse(vDocHtmlDescList);
      }
      break;
    case HTML_DT:
      retval = RetVal_DescTitle;
      break;
    case HTML_DD:
      warn_doc_error(parser()->context.fileName,parser()->tokenizer.getLineNr(),"Unexpected tag <dd> found");
      break;
    case HTML_TABLE:
      if (!parser()->context.token->emptyTag)
      {
        auto vDocHtmlTable = children().append<DocHtmlTable>(parser(),thisVariant,tagHtmlAttribs);
        retval=children().get_last<DocHtmlTable>()->parse(vDocHtmlTable);
      }
      break;
    case HTML_TR:
      retval = RetVal_TableRow;
      break;
    case HTML_TD:
      retval = RetVal_TableCell;
      break;
    case HTML_TH:
      retval = RetVal_TableHCell;
      break;
    case HTML_CAPTION:
      warn_doc_error(parser()->context.fileName,parser()->tokenizer.getLineNr(),"Unexpected tag <caption> found");
      break;
    case HTML_BR:
      {
        children().append<DocLineBreak>(parser(),thisVariant,tagHtmlAttribs);
      }
      break;
    case HTML_HR:
      {
        children().append<DocHorRuler>(parser(),thisVariant,tagHtmlAttribs);
      }
      break;
    case HTML_A:
      retval = parser()->handleAHref(thisVariant,children(),tagHtmlAttribs);
      break;
    case HTML_H1:
      if (!parser()->context.token->emptyTag) retval=handleHtmlHeader(thisVariant,tagHtmlAttribs,1);
      break;
    case HTML_H2:
      if (!parser()->context.token->emptyTag) retval=handleHtmlHeader(thisVariant,tagHtmlAttribs,2);
      break;
    case HTML_H3:
      if (!parser()->context.token->emptyTag) retval=handleHtmlHeader(thisVariant,tagHtmlAttribs,3);
      break;
    case HTML_H4:
      if (!parser()->context.token->emptyTag) retval=handleHtmlHeader(thisVariant,tagHtmlAttribs,4);
      break;
    case HTML_H5:
      if (!parser()->context.token->emptyTag) retval=handleHtmlHeader(thisVariant,tagHtmlAttribs,5);
      break;
    case HTML_H6:
      if (!parser()->context.token->emptyTag) retval=handleHtmlHeader(thisVariant,tagHtmlAttribs,6);
      break;
    case HTML_IMG:
      {
        parser()->handleImg(thisVariant,children(),tagHtmlAttribs);
      }
      break;
    case HTML_DETAILS:
      if (!parser()->context.token->emptyTag)
      {
        auto vDocHtmlDetails = children().append<DocHtmlDetails>(parser(),thisVariant,
                                         tagHtmlAttribs);
        retval=children().get_last<DocHtmlDetails>()->parse(vDocHtmlDetails);
      }
      break;
    case HTML_BLOCKQUOTE:
      if (!parser()->context.token->emptyTag)
      {
        auto vDocHtmlBlockQuote = children().append<DocHtmlBlockQuote>(parser(),thisVariant,tagHtmlAttribs);
        retval = children().get_last<DocHtmlBlockQuote>()->parse(vDocHtmlBlockQuote);
      }
      break;
    case HTML_PICTURE:
      if (!parser()->context.token->emptyTag)
      {
        auto vDocHtmlPicture = children().append<DocHtmlPicture>(parser(),thisVariant,
                                         tagHtmlAttribs);
        retval=children().get_last<DocHtmlPicture>()->parse(vDocHtmlPicture);
      }
      break;
    case HTML_SOURCE:
      if (insidePicture(thisVariant))
      {
        children().append<DocHtmlSource>(parser(),thisVariant,tagHtmlAttribs);
      }
      break;

    case XML_SUMMARY:
      if (insideDetails(thisVariant))
      {
        if (!parser()->context.token->emptyTag)
        {
          DocNodeVariant *n=parent();
          while (n && !std::holds_alternative<DocHtmlDetails>(*n)) n=::parent(n);
          DocHtmlDetails *d = std::get_if<DocHtmlDetails>(n);
          if (d)
          {
            if (!d->summary()) // details section does not have a summary yet
            {
              d->parseSummary(n,parser()->context.token->attribs);
            }
            else
            {
              retval = TK_NEWPARA;
            }
          }
        }
      }
      break;
    case XML_REMARKS:
    case XML_EXAMPLE:
      parser()->context.xmlComment=TRUE;
      // fall through
    case XML_VALUE:
    case XML_PARA:
      if (!children().empty())
      {
        retval = TK_NEWPARA;
      }
      break;
    case XML_DESCRIPTION:
      if (insideTable(thisVariant))
      {
        retval=RetVal_TableCell;
      }
      break;
    case XML_C:
      parser()->handleStyleEnter(thisVariant,children(),DocStyleChange::Code,tagName,&parser()->context.token->attribs);
      break;
    case XML_PARAM:
    case XML_TYPEPARAM:
      {
        parser()->context.xmlComment=TRUE;
        QCString paramName;
        if (findAttribute(tagHtmlAttribs,"name",&paramName))
        {
          if (paramName.isEmpty())
          {
            if (Config_getBool(WARN_NO_PARAMDOC))
            {
              warn_doc_error(parser()->context.fileName,parser()->tokenizer.getLineNr(),"empty 'name' attribute for <param%s> tag.",tagId==XML_PARAM?"":"type");
            }
          }
          else
          {
            retval = handleParamSection(thisVariant, paramName,
                tagId==XML_PARAM ? DocParamSect::Param : DocParamSect::TemplateParam,
                TRUE);
          }
        }
        else
        {
          warn_doc_error(parser()->context.fileName,parser()->tokenizer.getLineNr(),"Missing 'name' attribute from <param%s> tag.",tagId==XML_PARAM?"":"type");
        }
      }
      break;
    case XML_PARAMREF:
    case XML_TYPEPARAMREF:
      {
        QCString paramName;
        if (findAttribute(tagHtmlAttribs,"name",&paramName))
        {
          //printf("paramName=%s\n",qPrint(paramName));
          children().append<DocStyleChange>(parser(),thisVariant,parser()->context.nodeStack.size(),DocStyleChange::Italic,tagName,TRUE);
          children().append<DocWord>(parser(),thisVariant,paramName);
          children().append<DocStyleChange>(parser(),thisVariant,parser()->context.nodeStack.size(),DocStyleChange::Italic,tagName,FALSE);
          if (retval!=TK_WORD) children().append<DocWhiteSpace>(parser(),thisVariant," ");
        }
        else
        {
          warn_doc_error(parser()->context.fileName,parser()->tokenizer.getLineNr(),"Missing 'name' attribute from <param%sref> tag.",tagId==XML_PARAMREF?"":"type");
        }
      }
      break;
    case XML_EXCEPTION:
      {
        parser()->context.xmlComment=TRUE;
        QCString exceptName;
        if (findAttribute(tagHtmlAttribs,"cref",&exceptName))
        {
          unescapeCRef(exceptName);
          retval = handleParamSection(thisVariant,exceptName,DocParamSect::Exception,TRUE);
        }
        else
        {
          warn_doc_error(parser()->context.fileName,parser()->tokenizer.getLineNr(),"Missing 'cref' attribute from <exception> tag.");
        }
      }
      break;
    case XML_ITEM:
    case XML_LISTHEADER:
      if (insideTable(thisVariant))
      {
        retval=RetVal_TableRow;
      }
      else if (insideUL(thisVariant) || insideOL(thisVariant))
      {
        retval=RetVal_ListItem;
      }
      else
      {
        warn_doc_error(parser()->context.fileName,parser()->tokenizer.getLineNr(),"lonely <item> tag found");
      }
      break;
    case XML_RETURNS:
      parser()->context.xmlComment=TRUE;
      retval = handleSimpleSection(thisVariant,DocSimpleSect::Return,TRUE);
      parser()->context.hasReturnCommand=TRUE;
      break;
    case XML_TERM:
      //children().push_back(std::make_unique<DocStyleChange>(this,parser()->context.nodeStack.size(),DocStyleChange::Bold,TRUE));
      if (insideTable(thisVariant))
      {
        retval=RetVal_TableCell;
      }
      break;
    case XML_SEE:
      // I'm not sure if <see> is the same as <seealso> or if it
      // should you link a member without producing a section. The
      // C# specification is extremely vague about this (but what else
      // can we expect from Microsoft...)
      {
        QCString cref;
        //printf("XML_SEE: empty tag=%d\n",parser()->context.token->emptyTag);
        if (findAttribute(tagHtmlAttribs,"cref",&cref))
        {
          unescapeCRef(cref);
          if (parser()->context.token->emptyTag) // <see cref="..."/> style
          {
            bool inSeeBlock = parser()->context.inSeeBlock;
            parser()->context.token->name = cref;
            parser()->context.inSeeBlock = TRUE;
            parser()->handleLinkedWord(thisVariant,children(),TRUE);
            parser()->context.inSeeBlock = inSeeBlock;
          }
          else // <see cref="...">...</see> style
          {
            //DocRef *ref = new DocRef(this,cref);
            //children().append(ref);
            //ref->parse();
            parser()->tokenizer.setStatePara();
            auto vDocLink = children().append<DocLink>(parser(),thisVariant,cref);
            DocLink *lnk  = children().get_last<DocLink>();
            QCString leftOver = lnk->parse(vDocLink,FALSE,TRUE);
            if (!leftOver.isEmpty())
            {
              children().append<DocWord>(parser(),thisVariant,leftOver);
            }
          }
        }
        else if (findAttribute(tagHtmlAttribs,"langword",&cref)) // <see langword="..."/> or <see langword="..."></see>
        {
          bool inSeeBlock = parser()->context.inSeeBlock;
          parser()->context.token->name = cref;
          parser()->context.inSeeBlock = TRUE;
          children().append<DocStyleChange>(parser(),thisVariant,parser()->context.nodeStack.size(),DocStyleChange::Code,tagName,TRUE);
          parser()->handleLinkedWord(thisVariant,children(),TRUE);
          children().append<DocStyleChange>(parser(),thisVariant,parser()->context.nodeStack.size(),DocStyleChange::Code,tagName,FALSE);
          parser()->context.inSeeBlock = inSeeBlock;
        }
        else
        {
          warn_doc_error(parser()->context.fileName,parser()->tokenizer.getLineNr(),"Missing 'cref' or 'langword' attribute from <see> tag.");
        }
      }
      break;
    case XML_SEEALSO:
      {
        parser()->context.xmlComment=TRUE;
        QCString cref;
        if (findAttribute(tagHtmlAttribs,"cref",&cref))
        {
          unescapeCRef(cref);
          // Look for an existing "see" section
          DocNodeVariant *vss=0;
          for (auto &n : children())
          {
            DocSimpleSect *candidate = std::get_if<DocSimpleSect>(&n);
            if (candidate && candidate->type()==DocSimpleSect::See)
            {
              vss = &n;
            }
          }

          if (!vss)  // start new section
          {
            vss = children().append<DocSimpleSect>(parser(),thisVariant,DocSimpleSect::See);
          }

          std::get<DocSimpleSect>(*vss).appendLinkWord(vss,cref);
          retval = RetVal_OK;
        }
        else
        {
          warn_doc_error(parser()->context.fileName,parser()->tokenizer.getLineNr(),"Missing 'cref' attribute from <seealso> tag.");
        }
      }
      break;
    case XML_LIST:
      {
        QCString type;
        findAttribute(tagHtmlAttribs,"type",&type);
        DocHtmlList::Type listType = DocHtmlList::Unordered;
        HtmlAttribList emptyList;
        if (type=="number")
        {
          listType=DocHtmlList::Ordered;
        }
        if (type=="table")
        {
          auto vDocHtmlTable = children().append<DocHtmlTable>(parser(),thisVariant,emptyList);
          retval=children().get_last<DocHtmlTable>()->parseXml(vDocHtmlTable);
        }
        else
        {
          auto vHtmlList = children().append<DocHtmlList>(parser(),thisVariant,emptyList,listType);
          retval=children().get_last<DocHtmlList>()->parseXml(vHtmlList);
        }
      }
      break;
    case XML_INCLUDE:
    case XML_PERMISSION:
      // These tags are defined in .Net but are currently unsupported
      parser()->context.xmlComment=TRUE;
      break;
    case HTML_UNKNOWN:
      warn_doc_error(parser()->context.fileName,parser()->tokenizer.getLineNr(),"Unsupported xml/html tag <%s> found", qPrint(tagName));
      children().append<DocWord>(parser(),thisVariant, "<"+tagName+parser()->context.token->attribsStr+">");
      break;
  case XML_INHERITDOC:
      handleInheritDoc(thisVariant);
      break;
  default:
      // we should not get here!
      ASSERT(0);
      break;
  }
  AUTO_TRACE_EXIT("retval={}",DocTokenizer::retvalToString(retval));
  return retval;
}

int DocPara::handleHtmlEndTag(DocNodeVariant *thisVariant,const QCString &tagName)
{
  AUTO_TRACE("tagName={}",tagName);
  int tagId = Mappers::htmlTagMapper->map(tagName);
  int retval=RetVal_OK;
  switch (tagId)
  {
    case HTML_UL:
      if (!insideUL(thisVariant))
      {
        warn_doc_error(parser()->context.fileName,parser()->tokenizer.getLineNr(),"found </ul> tag without matching <ul>");
      }
      else
      {
        retval=RetVal_EndList;
      }
      break;
    case HTML_OL:
      if (!insideOL(thisVariant))
      {
        warn_doc_error(parser()->context.fileName,parser()->tokenizer.getLineNr(),"found </ol> tag without matching <ol>");
      }
      else
      {
        retval=RetVal_EndList;
      }
      break;
    case HTML_LI:
      if (!insideLI(thisVariant))
      {
        warn_doc_error(parser()->context.fileName,parser()->tokenizer.getLineNr(),"found </li> tag without matching <li>");
      }
      else
      {
        // ignore </li> tags
      }
      break;
    case HTML_DETAILS:
      retval=RetVal_EndHtmlDetails;
      break;
    case HTML_BLOCKQUOTE:
      retval=RetVal_EndBlockQuote;
      break;
    case HTML_BOLD:
      parser()->handleStyleLeave(thisVariant,children(),DocStyleChange::Bold,tagName);
      break;
    case HTML_S:
      parser()->handleStyleLeave(thisVariant,children(),DocStyleChange::S,"s");
      break;
    case HTML_STRIKE:
      parser()->handleStyleLeave(thisVariant,children(),DocStyleChange::Strike,tagName);
      break;
    case HTML_DEL:
      parser()->handleStyleLeave(thisVariant,children(),DocStyleChange::Del,tagName);
      break;
    case HTML_UNDERLINE:
      parser()->handleStyleLeave(thisVariant,children(),DocStyleChange::Underline,tagName);
      break;
    case HTML_INS:
      parser()->handleStyleLeave(thisVariant,children(),DocStyleChange::Ins,tagName);
      break;
    case HTML_CODE:
      parser()->handleStyleLeave(thisVariant,children(),DocStyleChange::Code,tagName);
      break;
    case HTML_EMPHASIS:
      parser()->handleStyleLeave(thisVariant,children(),DocStyleChange::Italic,tagName);
      break;
    case HTML_DIV:
      parser()->handleStyleLeave(thisVariant,children(),DocStyleChange::Div,tagName);
      break;
    case HTML_SPAN:
      parser()->handleStyleLeave(thisVariant,children(),DocStyleChange::Span,tagName);
      break;
    case HTML_SUB:
      parser()->handleStyleLeave(thisVariant,children(),DocStyleChange::Subscript,tagName);
      break;
    case HTML_SUP:
      parser()->handleStyleLeave(thisVariant,children(),DocStyleChange::Superscript,tagName);
      break;
    case HTML_CENTER:
      parser()->handleStyleLeave(thisVariant,children(),DocStyleChange::Center,tagName);
      break;
    case HTML_SMALL:
      parser()->handleStyleLeave(thisVariant,children(),DocStyleChange::Small,tagName);
      break;
    case HTML_CITE:
      parser()->handleStyleLeave(thisVariant,children(),DocStyleChange::Cite,tagName);
      break;
    case HTML_PRE:
      parser()->handleStyleLeave(thisVariant,children(),DocStyleChange::Preformatted,tagName);
      setInsidePreformatted(FALSE);
      parser()->tokenizer.setInsidePre(FALSE);
      break;
    case HTML_P:
      retval=TK_NEWPARA;
      break;
    case HTML_DL:
      retval=RetVal_EndDesc;
      break;
    case HTML_DT:
      // ignore </dt> tag
      break;
    case HTML_DD:
      // ignore </dd> tag
      break;
    case HTML_TABLE:
      retval=RetVal_EndTable;
      break;
    case HTML_TR:
      // ignore </tr> tag
      break;
    case HTML_TD:
      // ignore </td> tag
      break;
    case HTML_TH:
      // ignore </th> tag
      break;
    case HTML_CAPTION:
      warn_doc_error(parser()->context.fileName,parser()->tokenizer.getLineNr(),"Unexpected tag </caption> found");
      break;
    case HTML_BR:
      warn_doc_error(parser()->context.fileName,parser()->tokenizer.getLineNr(),"Illegal </br> tag found\n");
      break;
    case HTML_H1:
      warn_doc_error(parser()->context.fileName,parser()->tokenizer.getLineNr(),"Unexpected tag </h1> found");
      break;
    case HTML_H2:
      warn_doc_error(parser()->context.fileName,parser()->tokenizer.getLineNr(),"Unexpected tag </h2> found");
      break;
    case HTML_H3:
      warn_doc_error(parser()->context.fileName,parser()->tokenizer.getLineNr(),"Unexpected tag </h3> found");
      break;
    case HTML_H4:
      warn_doc_error(parser()->context.fileName,parser()->tokenizer.getLineNr(),"Unexpected tag </h4> found");
      break;
    case HTML_H5:
      warn_doc_error(parser()->context.fileName,parser()->tokenizer.getLineNr(),"Unexpected tag </h5> found");
      break;
    case HTML_H6:
      warn_doc_error(parser()->context.fileName,parser()->tokenizer.getLineNr(),"Unexpected tag </h6> found");
      break;
    case HTML_IMG:
      warn_doc_error(parser()->context.fileName,parser()->tokenizer.getLineNr(),"Unexpected tag </img> found");
      break;
    case HTML_HR:
      warn_doc_error(parser()->context.fileName,parser()->tokenizer.getLineNr(),"Illegal </hr> tag found\n");
      break;
    case HTML_A:
      //warn_doc_error(parser()->context.fileName,parser()->tokenizer.getLineNr(),"Unexpected tag </a> found");
      // ignore </a> tag (can be part of <a name=...></a>
      break;
    case HTML_PICTURE:
      retval=RetVal_EndHtmlPicture;
      break;
    case HTML_SOURCE:
      warn_doc_error(parser()->context.fileName,parser()->tokenizer.getLineNr(),"Unexpected tag </source> found");
      break;

    case XML_TERM:
      //children().push_back(std::make_unique<DocStyleChange>(this,parser()->context.nodeStack.size(),DocStyleChange::Bold,FALSE));
      break;
    case XML_SUMMARY:
      retval=TK_NEWPARA;
      break;
    case XML_REMARKS:
    case XML_PARA:
    case XML_VALUE:
    case XML_EXAMPLE:
    case XML_PARAM:
    case XML_LIST:
    case XML_TYPEPARAM:
    case XML_RETURNS:
    case XML_SEE:
    case XML_SEEALSO:
    case XML_EXCEPTION:
    case XML_INHERITDOC:
      retval = RetVal_CloseXml;
      break;
    case XML_C:
      parser()->handleStyleLeave(thisVariant,children(),DocStyleChange::Code,tagName);
      break;
    case XML_ITEM:
    case XML_LISTHEADER:
    case XML_INCLUDE:
    case XML_PERMISSION:
    case XML_DESCRIPTION:
    case XML_PARAMREF:
    case XML_TYPEPARAMREF:
      // These tags are defined in .Net but are currently unsupported
      break;
    case HTML_UNKNOWN:
      warn_doc_error(parser()->context.fileName,parser()->tokenizer.getLineNr(),"Unsupported xml/html tag </%s> found", qPrint(tagName));
      children().append<DocWord>(parser(),thisVariant,"</"+tagName+">");
      break;
    default:
      // we should not get here!
      warn_doc_error(parser()->context.fileName,parser()->tokenizer.getLineNr(),"Unexpected end tag %s\n",qPrint(tagName));
      ASSERT(0);
      break;
  }
  AUTO_TRACE_EXIT("retval={}",DocTokenizer::retvalToString(retval));
  return retval;
}

int DocPara::parse(DocNodeVariant *thisVariant)
{
  AUTO_TRACE();
  auto ns = AutoNodeStack(parser(),thisVariant);
  // handle style commands "inherited" from the previous paragraph
  parser()->handleInitialStyleCommands(thisVariant,children());
  int tok;
  int retval=0;
  while ((tok=parser()->tokenizer.lex())) // get the next token
  {
reparsetoken:
    AUTO_TRACE_ADD("token '{}' at {}",DocTokenizer::tokToString(tok),parser()->tokenizer.getLineNr());
    if (tok==TK_WORD || tok==TK_LNKWORD || tok==TK_SYMBOL || tok==TK_URL ||
        tok==TK_COMMAND_AT || tok == TK_COMMAND_BS || tok==TK_HTMLTAG
       )
    {
      AUTO_TRACE_ADD("name={}",parser()->context.token->name);
    }
    switch(tok)
    {
      case TK_WORD:
        children().append<DocWord>(parser(),thisVariant,parser()->context.token->name);
        break;
      case TK_LNKWORD:
        parser()->handleLinkedWord(thisVariant,children());
        break;
      case TK_URL:
        children().append<DocURL>(parser(),thisVariant,parser()->context.token->name,parser()->context.token->isEMailAddr);
        break;
      case TK_WHITESPACE:
        {
          // prevent leading whitespace and collapse multiple whitespace areas
          if (insidePRE(thisVariant) || // all whitespace is relevant
              (
               // remove leading whitespace
               !children().empty()  &&
               // and whitespace after certain constructs
               !holds_one_of_alternatives<DocHtmlDescList, DocHtmlTable,  DocHtmlList,   DocSimpleSect,
                                          DocAutoList,     DocSimpleList, DocHtmlHeader, DocHtmlBlockQuote,
                                          DocParamSect, DocHtmlDetails,   DocXRefItem>(children().back())
              )
             )
          {
            children().append<DocWhiteSpace>(parser(),thisVariant,parser()->context.token->chars);
          }
        }
        break;
      case TK_LISTITEM:
        {
          AUTO_TRACE_ADD("found list item at {}",parser()->context.token->indent);
          const DocNodeVariant *n=parent();
          while (n && !std::holds_alternative<DocAutoList>(*n)) n=::parent(n);
          const DocAutoList *al = std::get_if<DocAutoList>(n);
          if (al) // we found an auto list up in the hierarchy
          {
            AUTO_TRACE_ADD("previous list item at {}",al->indent());
            if (al->indent()>=parser()->context.token->indent)
              // new item at the same or lower indent level
            {
              retval=TK_LISTITEM;
              goto endparagraph;
            }
          }

          // determine list depth
          int depth = 0;
          n=parent();
          while (n)
          {
            al = std::get_if<DocAutoList>(n);
            if (al && al->isEnumList()) depth++;
            n=::parent(n);
          }

          // first item or sub list => create new list
          do
          {
            auto vDocAutoList = children().append<DocAutoList>(parser(),thisVariant,
                                                parser()->context.token->indent,
                                                parser()->context.token->isEnumList,depth);
            al = children().get_last<DocAutoList>();
            retval = children().get_last<DocAutoList>()->parse(vDocAutoList);
          } while (retval==TK_LISTITEM &&                   // new list
              al->indent()==parser()->context.token->indent  // at same indent level
              );

          // check the return value
          if (retval==RetVal_SimpleSec) // auto list ended due to simple section command
          {
            // Reparse the token that ended the section at this level,
            // so a new simple section will be started at this level.
            // This is the same as unputting the last read token and continuing.
            parser()->context.token->name = parser()->context.token->simpleSectName;
            if (parser()->context.token->name.startsWith("rcs:")) // RCS section
            {
              parser()->context.token->name = parser()->context.token->name.mid(4);
              parser()->context.token->text = parser()->context.token->simpleSectText;
              tok = TK_RCSTAG;
            }
            else // other section
            {
              tok = TK_COMMAND_BS;
            }
            AUTO_TRACE_ADD("reparsing command {}",parser()->context.token->name);
            goto reparsetoken;
          }
          else if (retval==TK_ENDLIST)
          {
            if (al->indent()>parser()->context.token->indent) // end list
            {
              goto endparagraph;
            }
            else // continue with current paragraph
            {
            }
          }
          else // paragraph ended due to TK_NEWPARA, TK_LISTITEM, or EOF
          {
            goto endparagraph;
          }
        }
        break;
      case TK_ENDLIST:
        AUTO_TRACE_ADD("Found end of list inside of paragraph at line {}",parser()->tokenizer.getLineNr());
        if (std::get_if<DocAutoListItem>(parent()))
        {
          const DocAutoList *al = std::get_if<DocAutoList>(::parent(parent()));
          if (al && al->indent()>=parser()->context.token->indent)
          {
            // end of list marker ends this paragraph
            retval=TK_ENDLIST;
            goto endparagraph;
          }
          else
          {
            warn_doc_error(parser()->context.fileName,parser()->tokenizer.getLineNr(),"End of list marker found "
                "has invalid indent level");
          }
        }
        else
        {
          warn_doc_error(parser()->context.fileName,parser()->tokenizer.getLineNr(),"End of list marker found without any preceding "
              "list items");
        }
        break;
      case TK_COMMAND_AT:
        // fall through
      case TK_COMMAND_BS:
        {
          // see if we have to start a simple section
          int cmd = Mappers::cmdMapper->map(parser()->context.token->name);
          const DocNodeVariant *n=parent();
          while (n && !std::holds_alternative<DocSimpleSect>(*n) &&
                      !std::holds_alternative<DocParamSect>(*n))
          {
            n=::parent(n);
          }
          if (cmd&SIMPLESECT_BIT)
          {
            if (n)  // already in a simple section
            {
              // simple section cannot start in this paragraph, need
              // to unwind the stack and remember the command.
              parser()->context.token->simpleSectName = parser()->context.token->name;
              retval=RetVal_SimpleSec;
              goto endparagraph;
            }
          }
          // see if we are in a simple list
          n=parent();
          while (n && !std::holds_alternative<DocSimpleListItem>(*n)) n=::parent(n);
          if (n)
          {
            if (cmd==CMD_LI)
            {
              retval=RetVal_ListItem;
              goto endparagraph;
            }
          }

          // handle the command
          retval=handleCommand(thisVariant,parser()->context.token->name,tok);
          AUTO_TRACE_ADD("handleCommand returns {}",DocTokenizer::retvalToString(retval));

          // check the return value
          if (retval==RetVal_SimpleSec)
          {
            // Reparse the token that ended the section at this level,
            // so a new simple section will be started at this level.
            // This is the same as unputting the last read token and continuing.
            parser()->context.token->name = parser()->context.token->simpleSectName;
            if (parser()->context.token->name.startsWith("rcs:")) // RCS section
            {
              parser()->context.token->name = parser()->context.token->name.mid(4);
              parser()->context.token->text = parser()->context.token->simpleSectText;
              tok = TK_RCSTAG;
            }
            else // other section
            {
              tok = TK_COMMAND_BS;
            }
            AUTO_TRACE_ADD("reparsing command {}",parser()->context.token->name);
            goto reparsetoken;
          }
          else if (retval>0 && retval<RetVal_OK)
          {
            // the command ended with a new command, reparse this token
            tok = retval;
            goto reparsetoken;
          }
          else if (retval != RetVal_OK) // end of file, end of paragraph, start or end of section
                                        // or some auto list marker
          {
            goto endparagraph;
          }
        }
        break;
      case TK_HTMLTAG:
        {
          if (!parser()->context.token->endTag) // found a start tag
          {
            retval = handleHtmlStartTag(thisVariant,parser()->context.token->name,parser()->context.token->attribs);
          }
          else // found an end tag
          {
            retval = handleHtmlEndTag(thisVariant,parser()->context.token->name);
          }
          if (retval!=RetVal_OK)
          {
            goto endparagraph;
          }
        }
        break;
      case TK_SYMBOL:
        {
          HtmlEntityMapper::SymType s = DocSymbol::decodeSymbol(parser()->context.token->name);
          if (s!=HtmlEntityMapper::Sym_Unknown)
          {
            children().append<DocSymbol>(parser(),thisVariant,s);
          }
          else
          {
            children().append<DocWord>(parser(),thisVariant,parser()->context.token->name);
            warn_doc_error(parser()->context.fileName,parser()->tokenizer.getLineNr(),"Unsupported symbol %s found",
                qPrint(parser()->context.token->name));
          }
          break;
        }
      case TK_NEWPARA:
        retval=TK_NEWPARA;
        goto endparagraph;
      case TK_RCSTAG:
        {
          const DocNodeVariant *n=parent();
          while (n && !std::holds_alternative<DocSimpleSect>(*n) &&
                      !std::holds_alternative<DocParamSect>(*n))
          {
            n=::parent(n);
          }
          if (n)  // already in a simple section
          {
            // simple section cannot start in this paragraph, need
            // to unwind the stack and remember the command.
            parser()->context.token->simpleSectName = "rcs:"+parser()->context.token->name;
            parser()->context.token->simpleSectText = parser()->context.token->text;
            retval=RetVal_SimpleSec;
            goto endparagraph;
          }

          // see if we are in a simple list
          auto vDocSimpleSect = children().append<DocSimpleSect>(parser(),thisVariant,DocSimpleSect::Rcs);
          children().get_last<DocSimpleSect>()->parseRcs(vDocSimpleSect);
        }
        break;
      default:
        warn_doc_error(parser()->context.fileName,parser()->tokenizer.getLineNr(),
            "Found unexpected token (id=%s)\n",DocTokenizer::tokToString(tok));
        break;
    }
  }
  retval=0;
endparagraph:
  parser()->handlePendingStyleCommands(thisVariant,children());
  DocPara *par = std::get_if<DocPara>(parser()->context.nodeStack.top());
  if (!parser()->context.token->endTag && par &&
      retval==TK_NEWPARA && parser()->context.token->name.lower() == "p")
  {
    par->setAttribs(parser()->context.token->attribs);
  }
  INTERNAL_ASSERT(retval==0 || retval==TK_NEWPARA || retval==TK_LISTITEM ||
         retval==TK_ENDLIST || retval>RetVal_OK
	);

  AUTO_TRACE_EXIT("retval={}",DocTokenizer::retvalToString(retval));
  return retval;
}

//--------------------------------------------------------------------------

int DocSection::parse(DocNodeVariant *thisVariant)
{
  AUTO_TRACE("start {} level={}",parser()->context.token->sectionId,m_level);
  int retval=RetVal_OK;
  auto ns = AutoNodeStack(parser(),thisVariant);

  if (!m_id.isEmpty())
  {
    const SectionInfo *sec = SectionManager::instance().find(m_id);
    if (sec)
    {
      m_file   = sec->fileName();
      m_anchor = sec->label();
      m_title  = sec->title();
      if (m_title.isEmpty()) m_title = sec->label();
    }
  }

  // first parse any number of paragraphs
  bool isFirst=TRUE;
  DocPara *lastPar=0;
  do
  {
    auto vDocPara = children().append<DocPara>(parser(),thisVariant);
    DocPara *par  = children().get_last<DocPara>();
    if (isFirst) { par->markFirst(); isFirst=FALSE; }
    retval=par->parse(vDocPara);
    if (!par->isEmpty())
    {
      if (lastPar) lastPar->markLast(FALSE);
      lastPar = par;
    }
    else
    {
      children().pop_back();
    }
    if (retval==TK_LISTITEM)
    {
      warn_doc_error(parser()->context.fileName,parser()->tokenizer.getLineNr(),"Invalid list item found");
    }
    if (retval==RetVal_Internal)
    {
      auto vDocInternal = children().append<DocInternal>(parser(),thisVariant);
      retval = children().get_last<DocInternal>()->parse(vDocInternal,m_level+1);
      if (retval==RetVal_EndInternal)
      {
        retval=RetVal_OK;
      }
    }
  } while (retval!=0 &&
           retval!=RetVal_Section       &&
           retval!=RetVal_Subsection    &&
           retval!=RetVal_Subsubsection &&
           retval!=RetVal_Paragraph     &&
           retval!=RetVal_EndInternal
          );

  if (lastPar) lastPar->markLast();

  //printf("m_level=%d <-> %d\n",m_level,Doxygen::subpageNestingLevel);

  while (true)
  {
    if (retval==RetVal_Subsection && m_level<=Doxygen::subpageNestingLevel+1)
    {
      // then parse any number of nested sections
      while (retval==RetVal_Subsection) // more sections follow
      {
        auto vDocSection = children().append<DocSection>(parser(),thisVariant,
                                std::min(2+Doxygen::subpageNestingLevel,5),
                                parser()->context.token->sectionId);
        retval = children().get_last<DocSection>()->parse(vDocSection);
      }
      break;
    }
    else if (retval==RetVal_Subsubsection && m_level<=Doxygen::subpageNestingLevel+2)
    {
      if ((m_level<=1+Doxygen::subpageNestingLevel) && !parser()->context.token->sectionId.startsWith("autotoc_md"))
          warn_doc_error(parser()->context.fileName,parser()->tokenizer.getLineNr(),"Unexpected subsubsection command found inside %s!",g_sectionLevelToName[m_level]);
      // then parse any number of nested sections
      while (retval==RetVal_Subsubsection) // more sections follow
      {
        auto vDocSection = children().append<DocSection>(parser(),thisVariant,
                                std::min(3+Doxygen::subpageNestingLevel,5),
                                parser()->context.token->sectionId);
        retval = children().get_last<DocSection>()->parse(vDocSection);
      }
      if (!(m_level<Doxygen::subpageNestingLevel+2 && retval == RetVal_Subsection)) break;
    }
    else if (retval==RetVal_Paragraph && m_level<=std::min(5,Doxygen::subpageNestingLevel+3))
    {
      if ((m_level<=2+Doxygen::subpageNestingLevel) && !parser()->context.token->sectionId.startsWith("autotoc_md"))
        warn_doc_error(parser()->context.fileName,parser()->tokenizer.getLineNr(),"Unexpected paragraph command found inside %s!",g_sectionLevelToName[m_level]);
      // then parse any number of nested sections
      while (retval==RetVal_Paragraph) // more sections follow
      {
        auto vDocSection = children().append<DocSection>(parser(),thisVariant,
                                std::min(4+Doxygen::subpageNestingLevel,5),
                                parser()->context.token->sectionId);
        retval = children().get_last<DocSection>()->parse(vDocSection);
      }
      if (!(m_level<Doxygen::subpageNestingLevel+3 && (retval == RetVal_Subsection || retval == RetVal_Subsubsection))) break;
    }
    else
    {
      break;
    }
  }

  INTERNAL_ASSERT(retval==0 ||
                  retval==RetVal_Section ||
                  retval==RetVal_Subsection ||
                  retval==RetVal_Subsubsection ||
                  retval==RetVal_Paragraph ||
                  retval==RetVal_Internal ||
                  retval==RetVal_EndInternal
                 );

  AUTO_TRACE_EXIT("retval={}",DocTokenizer::retvalToString(retval));
  return retval;
}

//--------------------------------------------------------------------------

void DocText::parse(DocNodeVariant *thisVariant)
{
  AUTO_TRACE();
  auto ns = AutoNodeStack(parser(),thisVariant);
  parser()->tokenizer.setStateText();

  int tok;
  while ((tok=parser()->tokenizer.lex())) // get the next token
  {
    switch(tok)
    {
      case TK_WORD:
	children().append<DocWord>(parser(),thisVariant,parser()->context.token->name);
	break;
      case TK_WHITESPACE:
        children().append<DocWhiteSpace>(parser(),thisVariant,parser()->context.token->chars);
	break;
      case TK_SYMBOL:
        {
          HtmlEntityMapper::SymType s = DocSymbol::decodeSymbol(parser()->context.token->name);
          if (s!=HtmlEntityMapper::Sym_Unknown)
          {
            children().append<DocSymbol>(parser(),thisVariant,s);
          }
          else
          {
            warn_doc_error(parser()->context.fileName,parser()->tokenizer.getLineNr(),"Unsupported symbol %s found",
                qPrint(parser()->context.token->name));
          }
        }
        break;
      case TK_COMMAND_AT:
        // fall through
      case TK_COMMAND_BS:
        switch (Mappers::cmdMapper->map(parser()->context.token->name))
        {
          case CMD_BSLASH:
            children().append<DocSymbol>(parser(),thisVariant,HtmlEntityMapper::Sym_BSlash);
            break;
          case CMD_AT:
            children().append<DocSymbol>(parser(),thisVariant,HtmlEntityMapper::Sym_At);
            break;
          case CMD_LESS:
            children().append<DocSymbol>(parser(),thisVariant,HtmlEntityMapper::Sym_Less);
            break;
          case CMD_GREATER:
            children().append<DocSymbol>(parser(),thisVariant,HtmlEntityMapper::Sym_Greater);
            break;
          case CMD_AMP:
            children().append<DocSymbol>(parser(),thisVariant,HtmlEntityMapper::Sym_Amp);
            break;
          case CMD_DOLLAR:
            children().append<DocSymbol>(parser(),thisVariant,HtmlEntityMapper::Sym_Dollar);
            break;
          case CMD_HASH:
            children().append<DocSymbol>(parser(),thisVariant,HtmlEntityMapper::Sym_Hash);
            break;
          case CMD_DCOLON:
            children().append<DocSymbol>(parser(),thisVariant,HtmlEntityMapper::Sym_DoubleColon);
            break;
          case CMD_PERCENT:
            children().append<DocSymbol>(parser(),thisVariant,HtmlEntityMapper::Sym_Percent);
            break;
          case CMD_NDASH:
            children().append<DocSymbol>(parser(),thisVariant,HtmlEntityMapper::Sym_Minus);
            children().append<DocSymbol>(parser(),thisVariant,HtmlEntityMapper::Sym_Minus);
            break;
          case CMD_MDASH:
            children().append<DocSymbol>(parser(),thisVariant,HtmlEntityMapper::Sym_Minus);
            children().append<DocSymbol>(parser(),thisVariant,HtmlEntityMapper::Sym_Minus);
            children().append<DocSymbol>(parser(),thisVariant,HtmlEntityMapper::Sym_Minus);
            break;
          case CMD_QUOTE:
            children().append<DocSymbol>(parser(),thisVariant,HtmlEntityMapper::Sym_Quot);
            break;
          case CMD_PUNT:
            children().append<DocSymbol>(parser(),thisVariant,HtmlEntityMapper::Sym_Dot);
            break;
          case CMD_PLUS:
            children().append<DocSymbol>(parser(),thisVariant,HtmlEntityMapper::Sym_Plus);
            break;
          case CMD_MINUS:
            children().append<DocSymbol>(parser(),thisVariant,HtmlEntityMapper::Sym_Minus);
            break;
          case CMD_EQUAL:
            children().append<DocSymbol>(parser(),thisVariant,HtmlEntityMapper::Sym_Equal);
            break;
          default:
            warn_doc_error(parser()->context.fileName,parser()->tokenizer.getLineNr(),"Unexpected command '%s' found",
                      qPrint(parser()->context.token->name));
            break;
        }
        break;
      default:
        warn_doc_error(parser()->context.fileName,parser()->tokenizer.getLineNr(),"Unexpected token %s",
            DocTokenizer::tokToString(tok));
        break;
    }
  }

  parser()->handleUnclosedStyleCommands();

}


//--------------------------------------------------------------------------

void DocRoot::parse(DocNodeVariant *thisVariant)
{
  AUTO_TRACE();
  auto ns = AutoNodeStack(parser(),thisVariant);
  parser()->tokenizer.setStatePara();
  int retval=0;

  // first parse any number of paragraphs
  bool isFirst=TRUE;
  DocPara *lastPar=0;
  do
  {
    {
      auto vDocPara = children().append<DocPara>(parser(),thisVariant);
      DocPara *par  = children().get_last<DocPara>();
      if (isFirst) { par->markFirst(); isFirst=FALSE; }
      retval=par->parse(vDocPara);
      if (par->isEmpty() && par->attribs().empty())
      {
        children().pop_back();
      }
      else
      {
        lastPar = par;
      }
    }
    if (retval==RetVal_Paragraph)
    {
      if (!parser()->context.token->sectionId.startsWith("autotoc_md"))
      {
         warn_doc_error(parser()->context.fileName,parser()->tokenizer.getLineNr(),"found paragraph command (id: '%s') outside of subsubsection context!",qPrint(parser()->context.token->sectionId));
      }
      while (retval==RetVal_Paragraph)
      {
        if (!parser()->context.token->sectionId.isEmpty())
        {
          const SectionInfo *sec=SectionManager::instance().find(parser()->context.token->sectionId);
          if (sec)
          {
            auto vDocSection = children().append<DocSection>(parser(),thisVariant,
                                    std::min(4+Doxygen::subpageNestingLevel,5),
                                    parser()->context.token->sectionId);
            retval = children().get_last<DocSection>()->parse(vDocSection);
          }
          else
          {
            warn_doc_error(parser()->context.fileName,parser()->tokenizer.getLineNr(),"Invalid paragraph id '%s'; ignoring paragraph",qPrint(parser()->context.token->sectionId));
            retval = 0;
          }
        }
        else
        {
          warn_doc_error(parser()->context.fileName,parser()->tokenizer.getLineNr(),"Missing id for paragraph; ignoring paragraph");
          retval = 0;
        }
      }
    }
    if (retval==RetVal_Subsubsection)
    {
      if (!(parser()->context.token->sectionId.startsWith("autotoc_md")))
        warn_doc_error(parser()->context.fileName,parser()->tokenizer.getLineNr(),"found subsubsection command (id: '%s') outside of subsection context!",qPrint(parser()->context.token->sectionId));
      while (retval==RetVal_Subsubsection)
      {
        if (!parser()->context.token->sectionId.isEmpty())
        {
          const SectionInfo *sec=SectionManager::instance().find(parser()->context.token->sectionId);
          if (sec)
          {
            auto vDocSection = children().append<DocSection>(parser(),thisVariant,
                                    std::min(3+Doxygen::subpageNestingLevel,5),
                                    parser()->context.token->sectionId);
            retval = children().get_last<DocSection>()->parse(vDocSection);
          }
          else
          {
            warn_doc_error(parser()->context.fileName,parser()->tokenizer.getLineNr(),"Invalid subsubsection id '%s'; ignoring subsubsection",qPrint(parser()->context.token->sectionId));
            retval = 0;
          }
        }
        else
        {
          warn_doc_error(parser()->context.fileName,parser()->tokenizer.getLineNr(),"Missing id for subsubsection; ignoring subsubsection");
          retval = 0;
        }
      }
    }
    if (retval==RetVal_Subsection)
    {
      if (!parser()->context.token->sectionId.startsWith("autotoc_md"))
      {
        warn_doc_error(parser()->context.fileName,parser()->tokenizer.getLineNr(),"found subsection command (id: '%s') outside of section context!",qPrint(parser()->context.token->sectionId));
      }
      while (retval==RetVal_Subsection)
      {
        if (!parser()->context.token->sectionId.isEmpty())
        {
          const SectionInfo *sec=SectionManager::instance().find(parser()->context.token->sectionId);
          if (sec)
          {
            auto vDocSection = children().append<DocSection>(parser(),thisVariant,
                                    std::min(2+Doxygen::subpageNestingLevel,5),
                                    parser()->context.token->sectionId);
            retval = children().get_last<DocSection>()->parse(vDocSection);
          }
          else
          {
            warn_doc_error(parser()->context.fileName,parser()->tokenizer.getLineNr(),"Invalid subsection id '%s'; ignoring subsection",qPrint(parser()->context.token->sectionId));
            retval = 0;
          }
        }
        else
        {
          warn_doc_error(parser()->context.fileName,parser()->tokenizer.getLineNr(),"Missing id for subsection; ignoring subsection");
          retval = 0;
        }
      }
    }
    if (retval==TK_LISTITEM)
    {
      warn_doc_error(parser()->context.fileName,parser()->tokenizer.getLineNr(),"Invalid list item found");
    }
    if (retval==RetVal_Internal)
    {
      auto vDocInternal = children().append<DocInternal>(parser(),thisVariant);
      retval = children().get_last<DocInternal>()->parse(vDocInternal,1);
    }
  } while (retval!=0 && retval!=RetVal_Section);
  if (lastPar) lastPar->markLast();

  //printf("DocRoot::parse() retval=%d %d\n",retval,RetVal_Section);
  // then parse any number of level1 sections
  while (retval==RetVal_Section)
  {
    if (!parser()->context.token->sectionId.isEmpty())
    {
      const SectionInfo *sec=SectionManager::instance().find(parser()->context.token->sectionId);
      if (sec)
      {
        auto vDocSection = children().append<DocSection>(parser(),thisVariant,
                                std::min(1+Doxygen::subpageNestingLevel,5),
                                parser()->context.token->sectionId);
        retval = children().get_last<DocSection>()->parse(vDocSection);
      }
      else
      {
        warn_doc_error(parser()->context.fileName,parser()->tokenizer.getLineNr(),"Invalid section id '%s'; ignoring section",qPrint(parser()->context.token->sectionId));
        retval = 0;
      }
    }
    else
    {
      warn_doc_error(parser()->context.fileName,parser()->tokenizer.getLineNr(),"Missing id for section; ignoring section");
      retval = 0;
    }
  }

  parser()->handleUnclosedStyleCommands();

}
<|MERGE_RESOLUTION|>--- conflicted
+++ resolved
@@ -1325,11 +1325,11 @@
   return (retval==RetVal_EndHtmlDetails) ? RetVal_OK : retval;
 }
 
-<<<<<<< HEAD
+//---------------------------------------------------------------------------
 // Parsing the <picture> object. There should be one or more <source> objects, followed by an <img> object.
 int DocHtmlPicture::parse(DocNodeVariant *thisVariant)
 {
-  DBG(("DocHtmlPicture::parse() start\n"));
+  AUTO_TRACE();
 
   int retval=RetVal_OK;
 
@@ -1346,20 +1346,18 @@
         int tagId=Mappers::htmlTagMapper->map(parser()->context.token->name);
         if (tagId==HTML_SOURCE && !parser()->context.token->endTag) // found <source> tag
         {
-          DBG(("AddDocHtmlSource\n"));
+          AUTO_TRACE_ADD("AddDocHtmlSource");
           children().append<DocHtmlSource>(parser(),thisVariant,parser()->context.token->attribs);
           retval = RetVal_PictureSource;
         }
         else if (tagId==HTML_IMG && !parser()->context.token->endTag) // found <img> tag
         {
-          DBG(("AddImg\n"));
+          AUTO_TRACE_ADD("AddImg");
           parser()->handleImg(thisVariant,children(),parser()->context.token->attribs);
-          //retval = RetVal_Image;
-          //goto endpicture;
         }
         else if (tagId==HTML_PICTURE && parser()->context.token->endTag) // found </picture> tag
         {
-          DBG(("End picture"));
+          AUTO_TRACE_ADD("End picture");
           retval=RetVal_EndHtmlPicture;
           goto endpicture;
         }
@@ -1376,11 +1374,12 @@
     }
   }
 endpicture:
-  DBG(("DocHtmlPicture::parse() end retval=%s\n",DocTokenizer::retvalToString(retval)));
+  AUTO_TRACE_EXIT("retval={}",DocTokenizer::retvalToString(retval));
   return (retval==RetVal_EndHtmlPicture) ? RetVal_OK : retval;
 }
 
-=======
+//---------------------------------------------------------------------------
+
 void DocHtmlDetails::parseSummary(DocNodeVariant *thisVariant,HtmlAttribList &attribs)
 {
   AUTO_TRACE();
@@ -1391,7 +1390,6 @@
 
 //---------------------------------------------------------------------------
 
->>>>>>> e6b37324
 int DocHRef::parse(DocNodeVariant *thisVariant)
 {
   AUTO_TRACE();
