--- conflicted
+++ resolved
@@ -697,12 +697,8 @@
 FLOW      (DO|SELECT|CASE|SELECT{BS}(CASE|TYPE)|WHERE|IF|THEN|ELSE|WHILE|FORALL|ELSEWHERE|ELSEIF|RETURN|CONTINUE|EXIT|GO{BS}TO)
 COMMANDS  (FORMAT|CONTAINS|MODULE{BS_}PROCEDURE|WRITE|READ|ALLOCATE|ALLOCATED|ASSOCIATED|PRESENT|DEALLOCATE|NULLIFY|SIZE|INQUIRE|OPEN|CLOSE|FLUSH|DATA|COMMON)
 IGNORE    (CALL)
-<<<<<<< HEAD
-PREFIX    ((NON_)?RECURSIVE{BS_}|IMPURE{BS_}|PURE{BS_}|ELEMENTAL{BS_}){0,4}((NON_)?RECURSIVE|IMPURE|PURE|ELEMENTAL)?
-=======
-PREFIX    (RECURSIVE{BS_}|IMPURE{BS_}|PURE{BS_}|ELEMENTAL{BS_}){0,3}(RECURSIVE|IMPURE|PURE|ELEMENTAL)?
+PREFIX    ((NON_)?RECURSIVE{BS_}|IMPURE{BS_}|PURE{BS_}|ELEMENTAL{BS_}){0,4}((NON_)?RECURSIVE|IMPURE|PURE|ELEMENTAL)?0
 LANGUAGE_BIND_SPEC BIND{BS}"("{BS}C{BS}(,{BS}NAME{BS}"="{BS}"\""(.*)"\""{BS})?")"
->>>>>>> f5ffd481
 
 /* |  */
 
@@ -989,13 +985,11 @@
 					    g_code->codify(yytext);
 					    endFontClass();
                                           }
-<<<<<<< HEAD
-                                          else if (g_currentMemberDef && ((g_currentMemberDef->isFunction() && (g_currentMemberDef->typeString() != QCString("subroutine") || inTypeDecl)) ||
-                                                                          g_currentMemberDef->isVariable()))
-=======
-                                          else if (g_currentMemberDef && ((g_currentMemberDef->isFunction() && (g_currentMemberDef->typeString() != QCString("subroutine"))) ||
-                                                                          g_currentMemberDef->isVariable() || g_currentMemberDef->isEnumValue()))
->>>>>>> f5ffd481
+                                          else if (g_currentMemberDef &&
+                                                   ((g_currentMemberDef->isFunction() && (g_currentMemberDef->typeString()!=QCString("subroutine") || inTypeDecl)) ||
+                                                     g_currentMemberDef->isVariable() || g_currentMemberDef->isEnumValue()
+                                                    )
+                                                   )
                                           {
                                             generateLink(*g_code, yytext);
                                           }
@@ -1013,11 +1007,7 @@
                                           generateLink(*g_code, yytext);
                                           yy_pop_state();
                                         }
-<<<<<<< HEAD
 <Declaration>[(]			{ // start of array or type / class specification
-=======
-<Declaration>[(]			{ // start of array specification
->>>>>>> f5ffd481
 					  bracketCount++;
 					  g_code->codify(yytext);
 					}
