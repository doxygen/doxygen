--- conflicted
+++ resolved
@@ -1342,17 +1342,10 @@
     {
       if (parser->context.token->name == "{")
       {
-<<<<<<< HEAD
         parser->tokenizer.setStateOptions();
         tok=parser->tokenizer.lex();
         parser->tokenizer.setStatePara();
         StringVector optList=split(parser->context.token->name.str(),",");
-=======
-        parser.tokenizer.setStateOptions();
-        static_cast<void>(parser.tokenizer.lex());
-        parser.tokenizer.setStatePara();
-        StringVector optList=split(parser.context.token->name.str(),",");
->>>>>>> d44f5361
         for (const auto &opt : optList)
         {
           if (opt.empty()) continue;
@@ -2990,11 +2983,7 @@
       parser()->errorHandleDefaultToken(thisVariant,tok,children(),"\\vhdlflow");
     }
   }
-<<<<<<< HEAD
   tok=parser()->tokenizer.lex();
-=======
-  static_cast<void>(m_parser.tokenizer.lex());
->>>>>>> d44f5361
 
   parser()->tokenizer.setStatePara();
   parser()->handlePendingStyleCommands(thisVariant,children());
@@ -5209,17 +5198,10 @@
   bool isBlock = false;
   if (tok==TK_WORD && parser()->context.token->name=="{")
   {
-<<<<<<< HEAD
     parser()->tokenizer.setStateOptions();
     tok=parser()->tokenizer.lex();
     parser()->tokenizer.setStatePara();
     StringVector optList=split(parser()->context.token->name.str(),",");
-=======
-    m_parser.tokenizer.setStateOptions();
-    static_cast<void>(m_parser.tokenizer.lex());
-    m_parser.tokenizer.setStatePara();
-    StringVector optList=split(m_parser.context.token->name.str(),",");
->>>>>>> d44f5361
     auto contains = [&optList](const char *kw)
     {
       return std::find(optList.begin(),optList.end(),kw)!=optList.end();
@@ -5254,19 +5236,11 @@
   }
   else if (tok==TK_WORD && parser()->context.token->name=="[")
   {
-<<<<<<< HEAD
     parser()->tokenizer.setStateBlock();
     tok=parser()->tokenizer.lex();
     isBlock = (parser()->context.token->name.stripWhiteSpace() == "block");
     parser()->tokenizer.setStatePara();
     tok=parser()->tokenizer.lex();
-=======
-    m_parser.tokenizer.setStateBlock();
-    static_cast<void>(m_parser.tokenizer.lex());
-    isBlock = (m_parser.context.token->name.stripWhiteSpace() == "block");
-    m_parser.tokenizer.setStatePara();
-    static_cast<void>(m_parser.tokenizer.lex());
->>>>>>> d44f5361
   }
   else if (tok!=TK_WHITESPACE)
   {
@@ -5688,13 +5662,8 @@
     case CMD_ILITERAL:
       {
         DocVerbatim::Type t = DocVerbatim::JavaDocLiteral;
-<<<<<<< HEAD
         parser()->tokenizer.setStateILiteralOpt();
         retval = parser()->tokenizer.lex();
-=======
-        m_parser.tokenizer.setStateILiteralOpt();
-        static_cast<void>(m_parser.tokenizer.lex());
->>>>>>> d44f5361
 
         QCString fullMatch = parser()->context.token->verb;
         int idx = fullMatch.find('{');
@@ -5801,14 +5770,8 @@
     case CMD_STARTUML:
       {
         QCString jarPath = Config_getString(PLANTUML_JAR_PATH);
-<<<<<<< HEAD
         parser()->tokenizer.setStatePlantUMLOpt();
         retval = parser()->tokenizer.lex();
-=======
-        m_parser.tokenizer.setStatePlantUMLOpt();
-        static_cast<void>(m_parser.tokenizer.lex());
->>>>>>> d44f5361
-
         QCString fullMatch = parser()->context.token->sectionId;
         QCString sectionId = "";
         int idx = fullMatch.find('{');
