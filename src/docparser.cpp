--- conflicted
+++ resolved
@@ -29,47 +29,6 @@
 #include "doxygen.h"
 #include "filedef.h"
 #include "fileinfo.h"
-<<<<<<< HEAD
-#include "dir.h"
-#include "configimpl.h"
-#include "configoptions.h"
-
-#define TK_COMMAND_CHAR(token) ((token)==TK_COMMAND_AT ? "@" : "\\")
-
-// debug off
-#define DBG(x) do {} while(0)
-
-// debug to stdout
-//#define DBG(x) printf x
-
-// debug to stderr
-//#define myprintf(x...) fprintf(stderr,x)
-//#define DBG(x) myprintf x
-
-#define INTERNAL_ASSERT(x) do {} while(0)
-//#define INTERNAL_ASSERT(x) if (!(x)) DBG(("INTERNAL_ASSERT(%s) failed retval=0x%x: file=%s line=%d\n",#x,retval,__FILE__,__LINE__));
-
-//---------------------------------------------------------------------------
-
-static const char *g_sectionLevelToName[] =
-{
-  "page",
-  "section",
-  "subsection",
-  "subsubsection",
-  "paragraph",
-  "subparagraph"
-};
-
-static const std::set<std::string> g_plantumlEngine {
-  "uml", "bpm", "wire", "dot", "ditaa",
-  "salt", "math", "latex", "gantt", "mindmap",
-  "wbs", "yaml", "creole", "json", "flow",
-  "board", "git"
-};
-
-//---------------------------------------------------------------------------
-=======
 #include "groupdef.h"
 #include "namespacedef.h"
 #include "message.h"
@@ -79,7 +38,6 @@
 #include "util.h"
 #include "indexlist.h"
 #include "trace.h"
->>>>>>> 79bad806
 
 //---------------------------------------------------------------------------
 
@@ -1715,5579 +1673,7 @@
 
 static QCString extractCopyDocId(const char *data, uint32_t &j, uint32_t len)
 {
-<<<<<<< HEAD
-  m_parent = parent;
-  //printf("new word %s url=%s\n",qPrint(word),qPrint(parser.context.searchUrl));
-  if (Doxygen::searchIndex && !parser.context.searchUrl.isEmpty())
-  {
-    Doxygen::searchIndex->addWord(word,FALSE);
-  }
-}
-
-//---------------------------------------------------------------------------
-
-DocLinkedWord::DocLinkedWord(DocParser &parser,DocNode *parent,const QCString &word,
-                  const QCString &ref,const QCString &file,
-                  const QCString &anchor,const QCString &tooltip) :
-      DocNode(parser), m_word(word), m_ref(ref),
-      m_file(file), m_relPath(parser.context.relPath), m_anchor(anchor),
-      m_tooltip(tooltip)
-{
-  m_parent = parent;
-  //printf("DocLinkedWord: new word %s url=%s tooltip='%s'\n",
-  //    qPrint(word),qPrint(parser.context.searchUrl),qPrint(tooltip));
-  if (Doxygen::searchIndex && !parser.context.searchUrl.isEmpty())
-  {
-    Doxygen::searchIndex->addWord(word,FALSE);
-  }
-}
-
-//---------------------------------------------------------------------------
-
-DocAnchor::DocAnchor(DocParser &parser,DocNode *parent,const QCString &id,bool newAnchor) : DocNode(parser)
-{
-  m_parent = parent;
-  if (id.isEmpty())
-  {
-    warn_doc_error(parser.context.fileName,parser.tokenizer.getLineNr(),"Empty anchor label");
-    return;
-  }
-
-  const CitationManager &ct = CitationManager::instance();
-  QCString anchorPrefix = ct.anchorPrefix();
-  if (id.left(anchorPrefix.length()) == anchorPrefix)
-  {
-    const CiteInfo *cite = ct.find(id.mid(anchorPrefix.length()));
-    if (cite)
-    {
-      m_file = convertNameToFile(ct.fileName(),FALSE,TRUE);
-      m_anchor = id;
-    }
-    else
-    {
-      warn_doc_error(parser.context.fileName,parser.tokenizer.getLineNr(),"Invalid cite anchor id '%s'",qPrint(id));
-      m_anchor = "invalid";
-      m_file = "invalid";
-    }
-  }
-  else if (newAnchor) // found <a name="label">
-  {
-    m_anchor = id;
-  }
-  else // found \anchor label
-  {
-    const SectionInfo *sec = SectionManager::instance().find(id);
-    if (sec)
-    {
-      //printf("Found anchor %s\n",qPrint(id));
-      m_file   = sec->fileName();
-      m_anchor = sec->label();
-    }
-    else
-    {
-      warn_doc_error(parser.context.fileName,parser.tokenizer.getLineNr(),"Invalid anchor id '%s'",qPrint(id));
-      m_anchor = "invalid";
-      m_file = "invalid";
-    }
-  }
-}
-
-//---------------------------------------------------------------------------
-
-DocVerbatim::DocVerbatim(DocParser &parser,DocNode *parent,const QCString &context,
-    const QCString &text, Type t,bool isExample,
-    const QCString &exampleFile,bool isBlock,const QCString &lang)
-  : DocNode(parser), m_context(context), m_text(text), m_type(t),
-    m_isExample(isExample), m_exampleFile(exampleFile),
-    m_relPath(parser.context.relPath), m_lang(lang), m_isBlock(isBlock)
-{
-  m_parent = parent;
-}
-
-
-//---------------------------------------------------------------------------
-
-void DocInclude::parse()
-{
-  DBG(("DocInclude::parse(file=%s,text=%s)\n",qPrint(m_file),qPrint(m_text)));
-  switch(m_type)
-  {
-    case DontIncWithLines:
-      // fall through
-    case IncWithLines:
-      // fall through
-    case Include:
-      // fall through
-    case DontInclude:
-      m_parser.readTextFileByName(m_file,m_text);
-      m_parser.context.includeFileName   = m_file;
-      m_parser.context.includeFileText   = m_text;
-      m_parser.context.includeFileOffset = 0;
-      m_parser.context.includeFileLength = m_text.length();
-      m_parser.context.includeFileLine   = 0;
-      m_parser.context.includeFileShowLineNo = (m_type == DontIncWithLines || m_type == IncWithLines);
-      //printf("parser.context.includeFile=<<%s>>\n",qPrint(parser.context.includeFileText));
-      break;
-    case VerbInclude:
-      // fall through
-    case HtmlInclude:
-    case LatexInclude:
-    case DocInclude::RtfInclude:
-    case DocInclude::ManInclude:
-    case DocInclude::XmlInclude:
-    case DocInclude::DocbookInclude:
-      m_parser.readTextFileByName(m_file,m_text);
-      break;
-    case Snippet:
-    case SnipWithLines:
-      m_parser.readTextFileByName(m_file,m_text);
-      // check here for the existence of the blockId inside the file, so we
-      // only generate the warning once.
-      int count;
-      if (!m_blockId.isEmpty() && (count=m_text.contains(m_blockId.data()))!=2)
-      {
-        warn_doc_error(m_parser.context.fileName,m_parser.tokenizer.getLineNr(),"block marked with %s for \\snippet should appear twice in file %s, found it %d times\n",
-            qPrint(m_blockId),qPrint(m_file),count);
-      }
-      break;
-    case DocInclude::SnippetDoc:
-    case DocInclude::IncludeDoc:
-      err("Internal inconsistency: found switch SnippetDoc / IncludeDoc in file: %s"
-          "Please create a bug report\n",__FILE__);
-      break;
-  }
-}
-
-//---------------------------------------------------------------------------
-
-void DocIncOperator::parse()
-{
-  if (m_parser.context.includeFileName.isEmpty())
-  {
-    warn_doc_error(m_parser.context.fileName,m_parser.tokenizer.getLineNr(),
-                   "No previous '\\include' or '\\dontinclude' command for '\\%s' present",
-                   typeAsString());
-  }
-
-  m_includeFileName = m_parser.context.includeFileName;
-  const char *p = m_parser.context.includeFileText.data();
-  uint l = m_parser.context.includeFileLength;
-  uint o = m_parser.context.includeFileOffset;
-  int il = m_parser.context.includeFileLine;
-  DBG(("DocIncOperator::parse() text=%s off=%d len=%d\n",p,o,l));
-  uint so = o,bo;
-  bool nonEmpty = FALSE;
-  switch(type())
-  {
-    case Line:
-      while (o<l)
-      {
-        char c = p[o];
-        if (c=='\n')
-        {
-          m_parser.context.includeFileLine++;
-          if (nonEmpty) break; // we have a pattern to match
-          so=o+1; // no pattern, skip empty line
-        }
-        else if (!isspace((uchar)c)) // no white space char
-        {
-          nonEmpty=TRUE;
-        }
-        o++;
-      }
-      if (m_parser.context.includeFileText.mid(so,o-so).find(m_pattern)!=-1)
-      {
-        m_line  = il;
-        m_text = m_parser.context.includeFileText.mid(so,o-so);
-        DBG(("DocIncOperator::parse() Line: %s\n",qPrint(m_text)));
-      }
-      m_parser.context.includeFileOffset = std::min(l,o+1); // set pointer to start of new line
-      m_showLineNo = m_parser.context.includeFileShowLineNo;
-      break;
-    case SkipLine:
-      while (o<l)
-      {
-        so=o;
-        while (o<l)
-        {
-          char c = p[o];
-          if (c=='\n')
-          {
-            m_parser.context.includeFileLine++;
-            if (nonEmpty) break; // we have a pattern to match
-            so=o+1; // no pattern, skip empty line
-          }
-          else if (!isspace((uchar)c)) // no white space char
-          {
-            nonEmpty=TRUE;
-          }
-          o++;
-        }
-        if (m_parser.context.includeFileText.mid(so,o-so).find(m_pattern)!=-1)
-        {
-          m_line  = il;
-          m_text = m_parser.context.includeFileText.mid(so,o-so);
-          DBG(("DocIncOperator::parse() SkipLine: %s\n",qPrint(m_text)));
-          break;
-        }
-        o++; // skip new line
-      }
-      m_parser.context.includeFileOffset = std::min(l,o+1); // set pointer to start of new line
-      m_showLineNo = m_parser.context.includeFileShowLineNo;
-      break;
-    case Skip:
-      while (o<l)
-      {
-        so=o;
-        while (o<l)
-        {
-          char c = p[o];
-          if (c=='\n')
-          {
-            m_parser.context.includeFileLine++;
-            if (nonEmpty) break; // we have a pattern to match
-            so=o+1; // no pattern, skip empty line
-          }
-          else if (!isspace((uchar)c)) // no white space char
-          {
-            nonEmpty=TRUE;
-          }
-          o++;
-        }
-        if (m_parser.context.includeFileText.mid(so,o-so).find(m_pattern)!=-1)
-        {
-          break;
-        }
-        o++; // skip new line
-      }
-      m_parser.context.includeFileOffset = so; // set pointer to start of new line
-      m_showLineNo = m_parser.context.includeFileShowLineNo;
-      break;
-    case Until:
-      bo=o;
-      while (o<l)
-      {
-        so=o;
-        while (o<l)
-        {
-          char c = p[o];
-          if (c=='\n')
-          {
-            m_parser.context.includeFileLine++;
-            if (nonEmpty) break; // we have a pattern to match
-            so=o+1; // no pattern, skip empty line
-          }
-          else if (!isspace((uchar)c)) // no white space char
-          {
-            nonEmpty=TRUE;
-          }
-          o++;
-        }
-        if (m_parser.context.includeFileText.mid(so,o-so).find(m_pattern)!=-1)
-        {
-          m_line  = il;
-          m_text = m_parser.context.includeFileText.mid(bo,o-bo);
-          DBG(("DocIncOperator::parse() Until: %s\n",qPrint(m_text)));
-          break;
-        }
-        o++; // skip new line
-      }
-      m_parser.context.includeFileOffset = std::min(l,o+1); // set pointer to start of new line
-      m_showLineNo = m_parser.context.includeFileShowLineNo;
-      break;
-  }
-}
-
-//---------------------------------------------------------------------------
-
-DocXRefItem::DocXRefItem(DocParser &parser,DocNode *parent,int id,const QCString &key) :
-   CompAccept<DocXRefItem>(parser), m_id(id), m_key(key), m_relPath(parser.context.relPath)
-{
-   m_parent = parent;
-}
-
-bool DocXRefItem::parse()
-{
-  RefList *refList = RefListManager::instance().find(m_key);
-  if (refList && refList->isEnabled())
-  {
-    RefItem *item = refList->find(m_id);
-    ASSERT(item!=0);
-    if (item)
-    {
-      if (m_parser.context.memberDef && m_parser.context.memberDef->name().at(0)=='@')
-      {
-        m_file   = "@";  // can't cross reference anonymous enum
-        m_anchor = "@";
-      }
-      else
-      {
-        m_file   = refList->fileName();
-        m_anchor = item->anchor();
-      }
-      m_title  = refList->sectionTitle();
-      //printf("DocXRefItem: file=%s anchor=%s title=%s\n",
-      //    qPrint(m_file),qPrint(m_anchor),qPrint(m_title));
-
-      if (!item->text().isEmpty())
-      {
-        m_parser.pushContext();
-        m_parser.internalValidatingParseDoc(this,m_children,item->text());
-        m_parser.popContext();
-      }
-    }
-    return TRUE;
-  }
-  return FALSE;
-}
-
-//---------------------------------------------------------------------------
-
-DocFormula::DocFormula(DocParser &parser,DocNode *parent,int id) : DocNode(parser),
-      m_relPath(parser.context.relPath)
-{
-  m_parent = parent;
-  QCString text = FormulaManager::instance().findFormula(id);
-  if (!text.isEmpty())
-  {
-    m_id = id;
-    m_name.sprintf("form_%d",m_id);
-    m_text = text;
-  }
-  else // wrong \_form#<n> command
-  {
-    warn_doc_error(parser.context.fileName,parser.tokenizer.getLineNr(),"Wrong formula id %d",id);
-    m_id = -1;
-  }
-}
-
-//---------------------------------------------------------------------------
-
-//int DocLanguage::parse()
-//{
-//  int retval;
-//  DBG(("DocLanguage::parse() start\n"));
-//  auto ns = AutoNodeStack(m_parser,this);
-//
-//  // parse one or more paragraphs
-//  bool isFirst=TRUE;
-//  DocPara *par=0;
-//  do
-//  {
-//    par = new DocPara(this);
-//    if (isFirst) { par->markFirst(); isFirst=FALSE; }
-//    m_children.push_back(std::unique_ptr<DocPara>(par));
-//    retval=par->parse();
-//  }
-//  while (retval==TK_NEWPARA);
-//  if (par) par->markLast();
-//
-//  DBG(("DocLanguage::parse() end\n"));
-//  return retval;
-//}
-
-//---------------------------------------------------------------------------
-
-DocSecRefItem::DocSecRefItem(DocParser &parser,DocNode *parent,const QCString &target) :
-      CompAccept<DocSecRefItem>(parser), m_target(target), m_relPath(parser.context.relPath)
-{
-  m_parent = parent;
-}
-
-void DocSecRefItem::parse()
-{
-  DBG(("DocSecRefItem::parse() start\n"));
-  auto ns = AutoNodeStack(m_parser,this);
-
-  m_parser.tokenizer.setStateTitle();
-  int tok;
-  while ((tok=m_parser.tokenizer.lex()))
-  {
-    if (!m_parser.defaultHandleToken(this,tok,m_children))
-    {
-      m_parser.errorHandleDefaultToken(this,tok,m_children,"\\refitem");
-    }
-  }
-  m_parser.tokenizer.setStatePara();
-  m_parser.handlePendingStyleCommands(this,m_children);
-
-  if (!m_target.isEmpty())
-  {
-    SrcLangExt lang = getLanguageFromFileName(m_target);
-    const SectionInfo *sec = SectionManager::instance().find(m_target);
-    if (sec==0 && lang==SrcLangExt_Markdown) // lookup as markdown file
-    {
-      sec = SectionManager::instance().find(markdownFileNameToId(m_target));
-    }
-    if (sec) // ref to section or anchor
-    {
-      // set defaults
-      m_ref       = sec->ref();
-      m_file      = stripKnownExtensions(sec->fileName());
-      m_refType   = Section;
-      m_anchor    = sec->label();
-      m_isSubPage = false;
-      // adjust if needed
-      switch (sec->type())
-      {
-        case SectionType::Page:
-          {
-            PageDef *pd = Doxygen::pageLinkedMap->find(m_target);
-            m_isSubPage = pd && pd->hasParentPage();
-            if (!m_isSubPage)
-            {
-              m_anchor="";
-            }
-          }
-          break;
-        case SectionType::Anchor:
-          m_refType = Anchor;
-          break;
-        case SectionType::Table:
-          m_refType = Table;
-          break;
-        default:
-          break;
-      }
-      //printf("m_ref=%s,m_file=%s,type=%d\n",
-      //    qPrint(m_ref),qPrint(m_file),m_refType);
-    }
-    else
-    {
-      warn_doc_error(m_parser.context.fileName,m_parser.tokenizer.getLineNr(),"reference to unknown section %s",
-          qPrint(m_target));
-    }
-  }
-  else
-  {
-    warn_doc_error(m_parser.context.fileName,m_parser.tokenizer.getLineNr(),"reference to empty target");
-  }
-
-  DBG(("DocSecRefItem::parse() end\n"));
-}
-
-//---------------------------------------------------------------------------
-
-void DocSecRefList::parse()
-{
-  DBG(("DocSecRefList::parse() start\n"));
-  auto ns = AutoNodeStack(m_parser,this);
-
-  int tok=m_parser.tokenizer.lex();
-  // skip white space
-  while (tok==TK_WHITESPACE || tok==TK_NEWPARA) tok=m_parser.tokenizer.lex();
-  // handle items
-  while (tok)
-  {
-    if (tok==TK_COMMAND_AT || tok == TK_COMMAND_BS)
-    {
-      const char *cmd_start = (tok==TK_COMMAND_AT ? "@" : "\\");
-      switch (Mappers::cmdMapper->map(m_parser.context.token->name))
-      {
-        case CMD_SECREFITEM:
-          {
-            tok=m_parser.tokenizer.lex();
-            if (tok!=TK_WHITESPACE)
-            {
-              warn_doc_error(m_parser.context.fileName,m_parser.tokenizer.getLineNr(),"expected whitespace after \\refitem command");
-              break;
-            }
-            tok=m_parser.tokenizer.lex();
-            if (tok!=TK_WORD && tok!=TK_LNKWORD)
-            {
-              warn_doc_error(m_parser.context.fileName,m_parser.tokenizer.getLineNr(),"unexpected token %s as the argument of \\refitem",
-                  DocTokenizer::tokToString(tok));
-              break;
-            }
-
-            DocSecRefItem *item = new DocSecRefItem(m_parser,this,m_parser.context.token->name);
-            m_children.push_back(std::unique_ptr<DocSecRefItem>(item));
-            item->parse();
-          }
-          break;
-        case CMD_ENDSECREFLIST:
-          goto endsecreflist;
-        default:
-          warn_doc_error(m_parser.context.fileName,m_parser.tokenizer.getLineNr(),"Illegal command %s as part of a \\secreflist",
-              qPrint(cmd_start + m_parser.context.token->name));
-          goto endsecreflist;
-      }
-    }
-    else if (tok==TK_WHITESPACE)
-    {
-      // ignore whitespace
-    }
-    else
-    {
-      warn_doc_error(m_parser.context.fileName,m_parser.tokenizer.getLineNr(),"Unexpected token %s inside section reference list",
-          DocTokenizer::tokToString(tok));
-      goto endsecreflist;
-    }
-    tok=m_parser.tokenizer.lex();
-  }
-
-endsecreflist:
-  DBG(("DocSecRefList::parse() end\n"));
-}
-
-//---------------------------------------------------------------------------
-
-DocInternalRef::DocInternalRef(DocParser &parser,DocNode *parent,const QCString &ref)
-  : CompAccept<DocInternalRef>(parser), m_relPath(parser.context.relPath)
-{
-  m_parent = parent;
-  int i=ref.find('#');
-  if (i!=-1)
-  {
-    m_anchor = ref.right((int)ref.length()-i-1);
-    m_file   = ref.left(i);
-  }
-  else
-  {
-    m_file = ref;
-  }
-}
-
-void DocInternalRef::parse()
-{
-  auto ns = AutoNodeStack(m_parser,this);
-  DBG(("DocInternalRef::parse() start\n"));
-
-  int tok;
-  while ((tok=m_parser.tokenizer.lex()))
-  {
-    if (!m_parser.defaultHandleToken(this,tok,m_children))
-    {
-      m_parser.errorHandleDefaultToken(this,tok,m_children,"\\ref");
-    }
-  }
-
-  m_parser.handlePendingStyleCommands(this,m_children);
-  DBG(("DocInternalRef::parse() end\n"));
-}
-
-//---------------------------------------------------------------------------
-
-DocRef::DocRef(DocParser &parser,DocNode *parent,const QCString &target,const QCString &context) :
-   CompAccept<DocRef>(parser), m_refType(Unknown), m_isSubPage(FALSE)
-{
-  m_parent = parent;
-  const Definition  *compound = 0;
-  QCString     anchor;
-  //printf("DocRef::DocRef(target=%s,context=%s)\n",qPrint(target),qPrint(context));
-  ASSERT(!target.isEmpty());
-  SrcLangExt lang = getLanguageFromFileName(target);
-  m_relPath = parser.context.relPath;
-  const SectionInfo *sec = SectionManager::instance().find(target);
-  if (sec==0 && lang==SrcLangExt_Markdown) // lookup as markdown file
-  {
-    sec = SectionManager::instance().find(markdownFileNameToId(target));
-  }
-  if (sec) // ref to section or anchor
-  {
-    PageDef *pd = 0;
-    if (sec->type()==SectionType::Page)
-    {
-      pd = Doxygen::pageLinkedMap->find(target);
-    }
-    m_text         = sec->title();
-    if (m_text.isEmpty()) m_text = sec->label();
-
-    m_ref          = sec->ref();
-    m_file         = stripKnownExtensions(sec->fileName());
-    if (sec->type()==SectionType::Anchor)
-    {
-      m_refType = Anchor;
-    }
-    else if (sec->type()==SectionType::Table)
-    {
-      m_refType = Table;
-    }
-    else
-    {
-      m_refType = Section;
-    }
-    m_isSubPage    = pd && pd->hasParentPage();
-    if (sec->type()!=SectionType::Page || m_isSubPage) m_anchor = sec->label();
-    //printf("m_text=%s,m_ref=%s,m_file=%s,type=%d\n",
-    //    qPrint(m_text),qPrint(m_ref),qPrint(m_file),m_refType);
-    return;
-  }
-  else if (resolveLink(context,target,TRUE,&compound,anchor))
-  {
-    bool isFile = compound ?
-                 (compound->definitionType()==Definition::TypeFile ||
-                  compound->definitionType()==Definition::TypePage ? TRUE : FALSE) :
-                 FALSE;
-    m_text = linkToText(compound?compound->getLanguage():SrcLangExt_Unknown,target,isFile);
-    m_anchor = anchor;
-    if (compound && compound->isLinkable()) // ref to compound
-    {
-      if (anchor.isEmpty() &&                                  /* compound link */
-          compound->definitionType()==Definition::TypeGroup && /* is group */
-          !toGroupDef(compound)->groupTitle().isEmpty()        /* with title */
-         )
-      {
-        m_text=(toGroupDef(compound))->groupTitle(); // use group's title as link
-      }
-      else if (compound->definitionType()==Definition::TypeMember &&
-          toMemberDef(compound)->isObjCMethod())
-      {
-        // Objective C Method
-        const MemberDef *member = toMemberDef(compound);
-        bool localLink = parser.context.memberDef ? member->getClassDef()==parser.context.memberDef->getClassDef() : FALSE;
-        m_text = member->objCMethodName(localLink,parser.context.inSeeBlock);
-      }
-
-      m_file = compound->getOutputFileBase();
-      m_ref  = compound->getReference();
-      //printf("isFile=%d compound=%s (%d)\n",isFile,qPrint(compound->name()),
-      //    compound->definitionType());
-      return;
-    }
-    else if (compound && compound->definitionType()==Definition::TypeFile &&
-             toFileDef(compound)->generateSourceFile()
-            ) // undocumented file that has source code we can link to
-    {
-      m_file = compound->getSourceFileBase();
-      m_ref  = compound->getReference();
-      return;
-    }
-  }
-  m_text = target;
-  warn_doc_error(parser.context.fileName,parser.tokenizer.getLineNr(),"unable to resolve reference to '%s' for \\ref command",
-           qPrint(target));
-}
-
-static void flattenParagraphs(DocNode *root,DocNodeList &children)
-{
-  DocNodeList newChildren;
-  for (const auto &dn : children)
-  {
-    if (dn->kind()==DocNode::Kind_Para)
-    {
-      DocPara *para = (DocPara*)dn.get();
-      // move the children of the paragraph to the end of the newChildren list
-      newChildren.insert(newChildren.end(),
-                         std::make_move_iterator(para->children().begin()),
-                         std::make_move_iterator(para->children().end()));
-    }
-  }
-
-  // replace the children list by the newChildren list
-  children.clear();
-  children.insert(children.end(),
-                  std::make_move_iterator(newChildren.begin()),
-                  std::make_move_iterator(newChildren.end()));
-  // reparent the children
-  for (const auto &cn : children)
-  {
-    cn->setParent(root);
-  }
-}
-
-void DocRef::parse()
-{
-  auto ns = AutoNodeStack(m_parser,this);
-  DBG(("DocRef::parse() start\n"));
-
-  int tok;
-  while ((tok=m_parser.tokenizer.lex()))
-  {
-    if (!m_parser.defaultHandleToken(this,tok,m_children))
-    {
-      switch (tok)
-      {
-        case TK_HTMLTAG:
-          break;
-        default:
-          m_parser.errorHandleDefaultToken(this,tok,m_children,"\\ref");
-          break;
-      }
-    }
-  }
-
-  if (m_children.empty() && !m_text.isEmpty())
-  {
-    m_parser.context.insideHtmlLink=TRUE;
-    m_parser.pushContext();
-    m_parser.internalValidatingParseDoc(this,m_children,m_text);
-    m_parser.popContext();
-    m_parser.context.insideHtmlLink=FALSE;
-    flattenParagraphs(this,m_children);
-  }
-
-  m_parser.handlePendingStyleCommands(this,m_children);
-}
-
-//---------------------------------------------------------------------------
-
-DocCite::DocCite(DocParser &parser,DocNode *parent,const QCString &target,const QCString &) : DocNode(parser)
-{
-  size_t numBibFiles = Config_getList(CITE_BIB_FILES).size();
-  m_parent = parent;
-  //printf("DocCite::DocCite(target=%s)\n",qPrint(target));
-  ASSERT(!target.isEmpty());
-  m_relPath = parser.context.relPath;
-  const CitationManager &ct = CitationManager::instance();
-  const CiteInfo *cite = ct.find(target);
-  //printf("cite=%p text='%s' numBibFiles=%d\n",cite,cite?qPrint(cite->text):"<null>",numBibFiles);
-  if (numBibFiles>0 && cite && !cite->text().isEmpty()) // ref to citation
-  {
-    m_text         = cite->text();
-    m_ref          = "";
-    m_anchor       = ct.anchorPrefix()+cite->label();
-    m_file         = convertNameToFile(ct.fileName(),FALSE,TRUE);
-    //printf("CITE ==> m_text=%s,m_ref=%s,m_file=%s,m_anchor=%s\n",
-    //    qPrint(m_text),qPrint(m_ref),qPrint(m_file),qPrint(m_anchor));
-    return;
-  }
-  m_text = target;
-  if (numBibFiles==0)
-  {
-    warn_doc_error(parser.context.fileName,parser.tokenizer.getLineNr(),"\\cite command found but no bib files specified via CITE_BIB_FILES!");
-  }
-  else if (cite==0)
-  {
-    warn_doc_error(parser.context.fileName,parser.tokenizer.getLineNr(),"unable to resolve reference to '%s' for \\cite command",
-             qPrint(target));
-  }
-  else
-  {
-    warn_doc_error(parser.context.fileName,parser.tokenizer.getLineNr(),"\\cite command to '%s' does not have an associated number",
-             qPrint(target));
-  }
-}
-
-//---------------------------------------------------------------------------
-
-DocLink::DocLink(DocParser &parser,DocNode *parent,const QCString &target) : CompAccept<DocLink>(parser)
-{
-  m_parent = parent;
-  const Definition *compound = 0;
-  QCString anchor;
-  m_refText = target;
-  m_relPath = parser.context.relPath;
-  if (!m_refText.isEmpty() && m_refText.at(0)=='#')
-  {
-    m_refText = m_refText.right(m_refText.length()-1);
-  }
-  if (resolveLink(parser.context.context,stripKnownExtensions(target),parser.context.inSeeBlock,&compound,anchor))
-  {
-    m_anchor = anchor;
-    if (compound && compound->isLinkable())
-    {
-      m_file = compound->getOutputFileBase();
-      m_ref  = compound->getReference();
-    }
-    else if (compound && compound->definitionType()==Definition::TypeFile &&
-             (toFileDef(compound))->generateSourceFile()
-            ) // undocumented file that has source code we can link to
-    {
-      m_file = compound->getSourceFileBase();
-      m_ref  = compound->getReference();
-    }
-    return;
-  }
-
-  // bogus link target
-  warn_doc_error(parser.context.fileName,parser.tokenizer.getLineNr(),"unable to resolve link to '%s' for \\link command",
-         qPrint(target));
-}
-
-
-QCString DocLink::parse(bool isJavaLink,bool isXmlLink)
-{
-  QCString result;
-  auto ns = AutoNodeStack(m_parser,this);
-  DBG(("DocLink::parse() start\n"));
-
-  int tok;
-  while ((tok=m_parser.tokenizer.lex()))
-  {
-    if (!m_parser.defaultHandleToken(this,tok,m_children,FALSE))
-    {
-      const char *cmd_start = "\\";
-      switch (tok)
-      {
-        case TK_COMMAND_AT:
-          cmd_start = "@";
-        // fall through
-        case TK_COMMAND_BS:
-          switch (Mappers::cmdMapper->map(m_parser.context.token->name))
-          {
-            case CMD_ENDLINK:
-              if (isJavaLink)
-              {
-                warn_doc_error(m_parser.context.fileName,m_parser.tokenizer.getLineNr(),"{@link.. ended with @endlink command");
-              }
-              goto endlink;
-            default:
-              warn_doc_error(m_parser.context.fileName,m_parser.tokenizer.getLineNr(),"Illegal command %s as part of a \\link",
-                  qPrint(cmd_start + m_parser.context.token->name));
-              break;
-          }
-          break;
-        case TK_SYMBOL:
-          warn_doc_error(m_parser.context.fileName,m_parser.tokenizer.getLineNr(),"Unsupported symbol %s found as part of a \\link",
-              qPrint(m_parser.context.token->name));
-          break;
-        case TK_HTMLTAG:
-          if (m_parser.context.token->name!="see" || !isXmlLink)
-          {
-            warn_doc_error(m_parser.context.fileName,m_parser.tokenizer.getLineNr(),"Unexpected xml/html command %s found as part of a \\link",
-                qPrint(m_parser.context.token->name));
-          }
-          goto endlink;
-        case TK_LNKWORD:
-        case TK_WORD:
-          if (isJavaLink) // special case to detect closing }
-          {
-            QCString w = m_parser.context.token->name;
-            int p;
-            if (w=="}")
-            {
-              goto endlink;
-            }
-            else if ((p=w.find('}'))!=-1)
-            {
-              uint l=w.length();
-              m_children.push_back(std::make_unique<DocWord>(m_parser,this,w.left(p)));
-              if ((uint)p<l-1) // something left after the } (for instance a .)
-              {
-                result=w.right((int)l-p-1);
-              }
-              goto endlink;
-            }
-          }
-          m_children.push_back(std::make_unique<DocWord>(m_parser,this,m_parser.context.token->name));
-          break;
-        default:
-          warn_doc_error(m_parser.context.fileName,m_parser.tokenizer.getLineNr(),"Unexpected token %s",
-             DocTokenizer::tokToString(tok));
-        break;
-      }
-    }
-  }
-  if (tok==0)
-  {
-    warn_doc_error(m_parser.context.fileName,m_parser.tokenizer.getLineNr(),"Unexpected end of comment while inside"
-           " link command\n");
-  }
-endlink:
-
-  if (m_children.empty()) // no link text
-  {
-    m_children.push_back(std::make_unique<DocWord>(m_parser,this,m_refText));
-  }
-
-  m_parser.handlePendingStyleCommands(this,m_children);
-  DBG(("DocLink::parse() end\n"));
-  return result;
-}
-
-
-//---------------------------------------------------------------------------
-
-DocDotFile::DocDotFile(DocParser &parser,DocNode *parent,const QCString &name,const QCString &context,
-                       const QCString &srcFile,int srcLine) :
-  DocDiagramFileBase(parser,name,context,srcFile,srcLine)
-{
-  m_relPath = parser.context.relPath;
-  m_parent = parent;
-}
-
-bool DocDotFile::parse()
-{
-  bool ok = false;
-  m_parser.defaultHandleTitleAndSize(CMD_DOTFILE,this,m_children,m_width,m_height);
-
-  bool ambig;
-  FileDef *fd = findFileDef(Doxygen::dotFileNameLinkedMap,m_name,ambig);
-  if (fd==0 && m_name.right(4)!=".dot") // try with .dot extension as well
-  {
-    fd = findFileDef(Doxygen::dotFileNameLinkedMap,m_name+".dot",ambig);
-  }
-  if (fd)
-  {
-    m_file = fd->absFilePath();
-    ok = true;
-    if (ambig)
-    {
-      warn_doc_error(m_parser.context.fileName,m_parser.tokenizer.getLineNr(),"included dot file name %s is ambiguous.\n"
-           "Possible candidates:\n%s",qPrint(m_name),
-           qPrint(showFileDefMatches(Doxygen::dotFileNameLinkedMap,m_name))
-          );
-    }
-  }
-  else
-  {
-    warn_doc_error(m_parser.context.fileName,m_parser.tokenizer.getLineNr(),"included dot file %s is not found "
-           "in any of the paths specified via DOTFILE_DIRS!",qPrint(m_name));
-  }
-  return ok;
-}
-
-DocMscFile::DocMscFile(DocParser &parser,DocNode *parent,const QCString &name,const QCString &context,
-                       const QCString &srcFile, int srcLine) :
-  DocDiagramFileBase(parser,name,context,srcFile,srcLine)
-{
-  m_relPath = parser.context.relPath;
-  m_parent = parent;
-}
-
-bool DocMscFile::parse()
-{
-  bool ok = false;
-  m_parser.defaultHandleTitleAndSize(CMD_MSCFILE,this,m_children,m_width,m_height);
-
-  bool ambig;
-  FileDef *fd = findFileDef(Doxygen::mscFileNameLinkedMap,m_name,ambig);
-  if (fd==0 && m_name.right(4)!=".msc") // try with .msc extension as well
-  {
-    fd = findFileDef(Doxygen::mscFileNameLinkedMap,m_name+".msc",ambig);
-  }
-  if (fd)
-  {
-    m_file = fd->absFilePath();
-    ok = true;
-    if (ambig)
-    {
-      warn_doc_error(m_parser.context.fileName,m_parser.tokenizer.getLineNr(),"included msc file name %s is ambiguous.\n"
-           "Possible candidates:\n%s",qPrint(m_name),
-           qPrint(showFileDefMatches(Doxygen::mscFileNameLinkedMap,m_name))
-          );
-    }
-  }
-  else
-  {
-    warn_doc_error(m_parser.context.fileName,m_parser.tokenizer.getLineNr(),"included msc file %s is not found "
-           "in any of the paths specified via MSCFILE_DIRS!",qPrint(m_name));
-  }
-  return ok;
-}
-
-//---------------------------------------------------------------------------
-
-DocDiaFile::DocDiaFile(DocParser &parser,DocNode *parent,const QCString &name,const QCString &context,
-                       const QCString &srcFile,int srcLine) :
-  DocDiagramFileBase(parser,name,context,srcFile,srcLine)
-{
-  m_relPath = parser.context.relPath;
-  m_parent = parent;
-}
-
-bool DocDiaFile::parse()
-{
-  bool ok = false;
-  m_parser.defaultHandleTitleAndSize(CMD_DIAFILE,this,m_children,m_width,m_height);
-
-  bool ambig;
-  FileDef *fd = findFileDef(Doxygen::diaFileNameLinkedMap,m_name,ambig);
-  if (fd==0 && m_name.right(4)!=".dia") // try with .dia extension as well
-  {
-    fd = findFileDef(Doxygen::diaFileNameLinkedMap,m_name+".dia",ambig);
-  }
-  if (fd)
-  {
-    m_file = fd->absFilePath();
-    ok = true;
-    if (ambig)
-    {
-      warn_doc_error(m_parser.context.fileName,m_parser.tokenizer.getLineNr(),"included dia file name %s is ambiguous.\n"
-           "Possible candidates:\n%s",qPrint(m_name),
-           qPrint(showFileDefMatches(Doxygen::diaFileNameLinkedMap,m_name))
-          );
-    }
-  }
-  else
-  {
-    warn_doc_error(m_parser.context.fileName,m_parser.tokenizer.getLineNr(),"included dia file %s is not found "
-           "in any of the paths specified via DIAFILE_DIRS!",qPrint(m_name));
-  }
-  return ok;
-}
-
-//---------------------------------------------------------------------------
-
-DocVhdlFlow::DocVhdlFlow(DocParser &parser,DocNode *parent) : CompAccept<DocVhdlFlow>(parser)
-{
-  m_parent = parent;
-}
-
-void DocVhdlFlow::parse()
-{
-  auto ns = AutoNodeStack(m_parser,this);
-  DBG(("DocVhdlFlow::parse() start\n"));
-
-  m_parser.tokenizer.setStateTitle();
-  int tok;
-  while ((tok=m_parser.tokenizer.lex()))
-  {
-    if (!m_parser.defaultHandleToken(this,tok,m_children))
-    {
-      m_parser.errorHandleDefaultToken(this,tok,m_children,"\\vhdlflow");
-    }
-  }
-  tok=m_parser.tokenizer.lex();
-
-  m_parser.tokenizer.setStatePara();
-  m_parser.handlePendingStyleCommands(this,m_children);
-
-  DBG(("DocVhdlFlow::parse() end\n"));
-  VhdlDocGen::createFlowChart(m_parser.context.memberDef);
-}
-
-
-//---------------------------------------------------------------------------
-
-DocImage::DocImage(DocParser &parser,DocNode *parent,const HtmlAttribList &attribs,const QCString &name,
-                   Type t,const QCString &url, bool inlineImage) :
-      CompAccept<DocImage>(parser), m_attribs(attribs), m_name(name),
-      m_type(t), m_relPath(parser.context.relPath),
-      m_url(url), m_inlineImage(inlineImage)
-{
-  m_parent = parent;
-}
-
-bool DocImage::isSVG() const
-{
-  QCString  locName = m_url.isEmpty() ? m_name : m_url;
-  int len = (int)locName.length();
-  int fnd = locName.find('?'); // ignore part from ? until end
-  if (fnd==-1) fnd=len;
-  return fnd>=4 && locName.mid(fnd-4,4)==".svg";
-}
-
-void DocImage::parse()
-{
-  m_parser.defaultHandleTitleAndSize(CMD_IMAGE,this,m_children,m_width,m_height);
-}
-
-
-//---------------------------------------------------------------------------
-
-int DocHtmlHeader::parse()
-{
-  int retval=RetVal_OK;
-  auto ns = AutoNodeStack(m_parser,this);
-  DBG(("DocHtmlHeader::parse() start\n"));
-
-  int tok;
-  while ((tok=m_parser.tokenizer.lex()))
-  {
-    if (!m_parser.defaultHandleToken(this,tok,m_children))
-    {
-      switch (tok)
-      {
-        case TK_HTMLTAG:
-          {
-            int tagId=Mappers::htmlTagMapper->map(m_parser.context.token->name);
-            if (tagId==HTML_H1 && m_parser.context.token->endTag) // found </h1> tag
-            {
-              if (m_level!=1)
-              {
-                warn_doc_error(m_parser.context.fileName,m_parser.tokenizer.getLineNr(),"<h%d> ended with </h1>",
-                    m_level);
-              }
-              goto endheader;
-            }
-            else if (tagId==HTML_H2 && m_parser.context.token->endTag) // found </h2> tag
-            {
-              if (m_level!=2)
-              {
-                warn_doc_error(m_parser.context.fileName,m_parser.tokenizer.getLineNr(),"<h%d> ended with </h2>",
-                    m_level);
-              }
-              goto endheader;
-            }
-            else if (tagId==HTML_H3 && m_parser.context.token->endTag) // found </h3> tag
-            {
-              if (m_level!=3)
-              {
-                warn_doc_error(m_parser.context.fileName,m_parser.tokenizer.getLineNr(),"<h%d> ended with </h3>",
-                    m_level);
-              }
-              goto endheader;
-            }
-            else if (tagId==HTML_H4 && m_parser.context.token->endTag) // found </h4> tag
-            {
-              if (m_level!=4)
-              {
-                warn_doc_error(m_parser.context.fileName,m_parser.tokenizer.getLineNr(),"<h%d> ended with </h4>",
-                    m_level);
-              }
-              goto endheader;
-            }
-            else if (tagId==HTML_H5 && m_parser.context.token->endTag) // found </h5> tag
-            {
-              if (m_level!=5)
-              {
-                warn_doc_error(m_parser.context.fileName,m_parser.tokenizer.getLineNr(),"<h%d> ended with </h5>",
-                    m_level);
-              }
-              goto endheader;
-            }
-            else if (tagId==HTML_H6 && m_parser.context.token->endTag) // found </h6> tag
-            {
-              if (m_level!=6)
-              {
-                warn_doc_error(m_parser.context.fileName,m_parser.tokenizer.getLineNr(),"<h%d> ended with </h6>",
-                    m_level);
-              }
-              goto endheader;
-            }
-            else if (tagId==HTML_A)
-            {
-              if (!m_parser.context.token->endTag)
-              {
-                m_parser.handleAHref(this,m_children,m_parser.context.token->attribs);
-              }
-            }
-            else if (tagId==HTML_BR)
-            {
-              m_children.push_back(std::make_unique<DocLineBreak>(m_parser,this,m_parser.context.token->attribs));
-            }
-            else
-            {
-              warn_doc_error(m_parser.context.fileName,m_parser.tokenizer.getLineNr(),"Unexpected html tag <%s%s> found within <h%d> context",
-                  m_parser.context.token->endTag?"/":"",qPrint(m_parser.context.token->name),m_level);
-            }
-          }
-          break;
-        default:
-	  char tmp[20];
-	  sprintf(tmp,"<h%d>tag",m_level);
-          m_parser.errorHandleDefaultToken(this,tok,m_children,tmp);
-      }
-    }
-  }
-  if (tok==0)
-  {
-    warn_doc_error(m_parser.context.fileName,m_parser.tokenizer.getLineNr(),"Unexpected end of comment while inside"
-           " <h%d> tag\n",m_level);
-  }
-endheader:
-  m_parser.handlePendingStyleCommands(this,m_children);
-  DBG(("DocHtmlHeader::parse() end\n"));
-  return retval;
-}
-
-//---------------------------------------------------------------------------
-
-int DocHRef::parse()
-{
-  int retval=RetVal_OK;
-  auto ns = AutoNodeStack(m_parser,this);
-  DBG(("DocHRef::parse() start\n"));
-
-  int tok;
-  while ((tok=m_parser.tokenizer.lex()))
-  {
-    if (!m_parser.defaultHandleToken(this,tok,m_children))
-    {
-      switch (tok)
-      {
-        case TK_HTMLTAG:
-          {
-            int tagId=Mappers::htmlTagMapper->map(m_parser.context.token->name);
-            if (tagId==HTML_A && m_parser.context.token->endTag) // found </a> tag
-            {
-              goto endhref;
-            }
-            else if (tagId==HTML_BR)
-            {
-              m_children.push_back(std::make_unique<DocLineBreak>(m_parser,this,m_parser.context.token->attribs));
-            }
-            else
-            {
-              warn_doc_error(m_parser.context.fileName,m_parser.tokenizer.getLineNr(),"Unexpected html tag <%s%s> found within <a href=...> context",
-                  m_parser.context.token->endTag?"/":"",qPrint(m_parser.context.token->name));
-            }
-          }
-          break;
-        default:
-          m_parser.errorHandleDefaultToken(this,tok,m_children,"<a>..</a> block");
-          break;
-      }
-    }
-  }
-  if (tok==0)
-  {
-    warn_doc_error(m_parser.context.fileName,m_parser.tokenizer.getLineNr(),"Unexpected end of comment while inside"
-           " <a href=...> tag");
-  }
-endhref:
-  m_parser.handlePendingStyleCommands(this,m_children);
-  DBG(("DocHRef::parse() end\n"));
-  return retval;
-}
-
-//---------------------------------------------------------------------------
-
-int DocInternal::parse(int level)
-{
-  int retval=RetVal_OK;
-  auto ns = AutoNodeStack(m_parser,this);
-  DBG(("DocInternal::parse() start\n"));
-
-  // first parse any number of paragraphs
-  bool isFirst=TRUE;
-  DocPara *lastPar=0;
-  do
-  {
-    DocPara *par = new DocPara(m_parser,this);
-    if (isFirst) { par->markFirst(); isFirst=FALSE; }
-    retval=par->parse();
-    if (!par->isEmpty())
-    {
-      m_children.push_back(std::unique_ptr<DocPara>(par));
-      lastPar=par;
-    }
-    else
-    {
-      delete par;
-    }
-    if (retval==TK_LISTITEM)
-    {
-      warn_doc_error(m_parser.context.fileName,m_parser.tokenizer.getLineNr(),"Invalid list item found");
-    }
-  } while (retval!=0 &&
-           retval!=RetVal_Section &&
-           retval!=RetVal_Subsection &&
-           retval!=RetVal_Subsubsection &&
-           retval!=RetVal_Paragraph &&
-           retval!=RetVal_EndInternal
-          );
-  if (lastPar) lastPar->markLast();
-
-  // then parse any number of level-n sections
-  while ((level==1 && retval==RetVal_Section) ||
-         (level==2 && retval==RetVal_Subsection) ||
-         (level==3 && retval==RetVal_Subsubsection) ||
-         (level==4 && retval==RetVal_Paragraph)
-        )
-  {
-    DocSection *s=new DocSection(m_parser,this,
-        std::min(level+Doxygen::subpageNestingLevel,5),m_parser.context.token->sectionId);
-    m_children.push_back(std::unique_ptr<DocSection>(s));
-    retval = s->parse();
-  }
-
-  if (retval==RetVal_Internal)
-  {
-    warn_doc_error(m_parser.context.fileName,m_parser.tokenizer.getLineNr(),"\\internal command found inside internal section");
-  }
-
-  DBG(("DocInternal::parse() end: retval=%x\n",retval));
-  return retval;
-}
-
-//---------------------------------------------------------------------------
-
-int DocIndexEntry::parse()
-{
-  int retval=RetVal_OK;
-  auto ns = AutoNodeStack(m_parser,this);
-  DBG(("DocIndexEntry::parse() start\n"));
-  int tok=m_parser.tokenizer.lex();
-  if (tok!=TK_WHITESPACE)
-  {
-    warn_doc_error(m_parser.context.fileName,m_parser.tokenizer.getLineNr(),"expected whitespace after \\addindex command");
-    goto endindexentry;
-  }
-  m_parser.tokenizer.setStateTitle();
-  m_entry="";
-  while ((tok=m_parser.tokenizer.lex()))
-  {
-    switch (tok)
-    {
-      case TK_WHITESPACE:
-        m_entry+=" ";
-        break;
-      case TK_WORD:
-      case TK_LNKWORD:
-        m_entry+=m_parser.context.token->name;
-        break;
-      case TK_SYMBOL:
-        {
-          DocSymbol::SymType s = DocSymbol::decodeSymbol(m_parser.context.token->name);
-          switch (s)
-          {
-            case DocSymbol::Sym_BSlash:  m_entry+='\\'; break;
-            case DocSymbol::Sym_At:      m_entry+='@';  break;
-            case DocSymbol::Sym_Less:    m_entry+='<';  break;
-            case DocSymbol::Sym_Greater: m_entry+='>';  break;
-            case DocSymbol::Sym_Amp:     m_entry+='&';  break;
-            case DocSymbol::Sym_Dollar:  m_entry+='$';  break;
-            case DocSymbol::Sym_Hash:    m_entry+='#';  break;
-            case DocSymbol::Sym_Percent: m_entry+='%';  break;
-            case DocSymbol::Sym_apos:    m_entry+='\''; break;
-            case DocSymbol::Sym_Quot:    m_entry+='"';  break;
-            case DocSymbol::Sym_lsquo:   m_entry+='`';  break;
-            case DocSymbol::Sym_rsquo:   m_entry+='\'';  break;
-            case DocSymbol::Sym_ldquo:   m_entry+="``";  break;
-            case DocSymbol::Sym_rdquo:   m_entry+="''";  break;
-            case DocSymbol::Sym_ndash:   m_entry+="--";  break;
-            case DocSymbol::Sym_mdash:   m_entry+="---";  break;
-            default:
-              warn_doc_error(m_parser.context.fileName,m_parser.tokenizer.getLineNr(),"Unexpected symbol found as argument of \\addindex");
-              break;
-          }
-        }
-        break;
-      case TK_COMMAND_AT:
-        // fall through
-      case TK_COMMAND_BS:
-        switch (Mappers::cmdMapper->map(m_parser.context.token->name))
-        {
-          case CMD_BSLASH:  m_entry+='\\';  break;
-          case CMD_AT:      m_entry+='@';   break;
-          case CMD_LESS:    m_entry+='<';   break;
-          case CMD_GREATER: m_entry+='>';   break;
-          case CMD_AMP:     m_entry+='&';   break;
-          case CMD_DOLLAR:  m_entry+='$';   break;
-          case CMD_HASH:    m_entry+='#';   break;
-          case CMD_DCOLON:  m_entry+="::";  break;
-          case CMD_PERCENT: m_entry+='%';   break;
-          case CMD_NDASH:   m_entry+="--";  break;
-          case CMD_MDASH:   m_entry+="---"; break;
-          case CMD_QUOTE:   m_entry+='"';   break;
-          case CMD_PUNT:    m_entry+='.';   break;
-          case CMD_PLUS:    m_entry+='+';   break;
-          case CMD_MINUS:   m_entry+='-';   break;
-          case CMD_EQUAL:   m_entry+='=';   break;
-          default:
-               warn_doc_error(m_parser.context.fileName,m_parser.tokenizer.getLineNr(),"Unexpected command %s found as argument of \\addindex",
-                              qPrint(m_parser.context.token->name));
-               break;
-        }
-      break;
-      default:
-        warn_doc_error(m_parser.context.fileName,m_parser.tokenizer.getLineNr(),"Unexpected token %s",
-            DocTokenizer::tokToString(tok));
-        break;
-    }
-  }
-  m_parser.tokenizer.setStatePara();
-  m_entry = m_entry.stripWhiteSpace();
-endindexentry:
-  DBG(("DocIndexEntry::parse() end retval=%x\n",retval));
-  return retval;
-}
-
-//---------------------------------------------------------------------------
-
-DocHtmlCaption::DocHtmlCaption(DocParser &parser,DocNode *parent,const HtmlAttribList &attribs)
-  : CompAccept<DocHtmlCaption>(parser)
-{
-  m_hasCaptionId = FALSE;
-  for (const auto &opt : attribs)
-  {
-    if (opt.name=="id" && !opt.value.isEmpty()) // interpret id attribute as an anchor
-    {
-      const SectionInfo *sec = SectionManager::instance().find(opt.value);
-      if (sec)
-      {
-        //printf("Found anchor %s\n",qPrint(id));
-        m_file   = sec->fileName();
-        m_anchor = sec->label();
-        m_hasCaptionId = TRUE;
-      }
-      else
-      {
-        warn_doc_error(parser.context.fileName,parser.tokenizer.getLineNr(),"Invalid caption id '%s'",qPrint(opt.value));
-      }
-    }
-    else // copy attribute
-    {
-      m_attribs.push_back(opt);
-    }
-  }
-  m_parent = parent;
-}
-
-int DocHtmlCaption::parse()
-{
-  int retval=0;
-  auto ns = AutoNodeStack(m_parser,this);
-  DBG(("DocHtmlCaption::parse() start\n"));
-  int tok;
-  while ((tok=m_parser.tokenizer.lex()))
-  {
-    if (!m_parser.defaultHandleToken(this,tok,m_children))
-    {
-      switch (tok)
-      {
-        case TK_HTMLTAG:
-          {
-            int tagId=Mappers::htmlTagMapper->map(m_parser.context.token->name);
-            if (tagId==HTML_CAPTION && m_parser.context.token->endTag) // found </caption> tag
-            {
-              retval = RetVal_OK;
-              goto endcaption;
-            }
-            else
-            {
-              warn_doc_error(m_parser.context.fileName,m_parser.tokenizer.getLineNr(),"Unexpected html tag <%s%s> found within <caption> context",
-                  m_parser.context.token->endTag?"/":"",qPrint(m_parser.context.token->name));
-            }
-          }
-          break;
-        default:
-          m_parser.errorHandleDefaultToken(this,tok,m_children,"<caption> tag");
-          break;
-      }
-    }
-  }
-  if (tok==0)
-  {
-    warn_doc_error(m_parser.context.fileName,m_parser.tokenizer.getLineNr(),"Unexpected end of comment while inside"
-           " <caption> tag");
-  }
-endcaption:
-  m_parser.handlePendingStyleCommands(this,m_children);
-  DBG(("DocHtmlCaption::parse() end\n"));
-  return retval;
-}
-
-//---------------------------------------------------------------------------
-
-int DocHtmlCell::parse()
-{
-  int retval=RetVal_OK;
-  auto ns = AutoNodeStack(m_parser,this);
-  DBG(("DocHtmlCell::parse() start\n"));
-
-  // parse one or more paragraphs
-  bool isFirst=TRUE;
-  DocPara *par=0;
-  do
-  {
-    par = new DocPara(m_parser,this);
-    if (isFirst) { par->markFirst(); isFirst=FALSE; }
-    m_children.push_back(std::unique_ptr<DocPara>(par));
-    retval=par->parse();
-    if (retval==TK_HTMLTAG)
-    {
-      int tagId=Mappers::htmlTagMapper->map(m_parser.context.token->name);
-      if (tagId==HTML_TD && m_parser.context.token->endTag) // found </td> tag
-      {
-        retval=TK_NEWPARA; // ignore the tag
-      }
-      else if (tagId==HTML_TH && m_parser.context.token->endTag) // found </th> tag
-      {
-        retval=TK_NEWPARA; // ignore the tag
-      }
-    }
-  }
-  while ((retval==TK_NEWPARA) || (retval==RetVal_EndParBlock));
-  if (par) par->markLast();
-
-  DBG(("DocHtmlCell::parse() end\n"));
-  return retval;
-}
-
-int DocHtmlCell::parseXml()
-{
-  int retval=RetVal_OK;
-  auto ns = AutoNodeStack(m_parser,this);
-  DBG(("DocHtmlCell::parseXml() start\n"));
-
-  // parse one or more paragraphs
-  bool isFirst=TRUE;
-  DocPara *par=0;
-  do
-  {
-    par = new DocPara(m_parser,this);
-    if (isFirst) { par->markFirst(); isFirst=FALSE; }
-    m_children.push_back(std::unique_ptr<DocPara>(par));
-    retval=par->parse();
-    if (retval==TK_HTMLTAG)
-    {
-      int tagId=Mappers::htmlTagMapper->map(m_parser.context.token->name);
-      if (tagId==XML_ITEM && m_parser.context.token->endTag) // found </item> tag
-      {
-        retval=TK_NEWPARA; // ignore the tag
-      }
-      else if (tagId==XML_DESCRIPTION && m_parser.context.token->endTag) // found </description> tag
-      {
-        retval=TK_NEWPARA; // ignore the tag
-      }
-    }
-  }
-  while (retval==TK_NEWPARA);
-  if (par) par->markLast();
-
-  DBG(("DocHtmlCell::parseXml() end\n"));
-  return retval;
-}
-
-uint DocHtmlCell::rowSpan() const
-{
-  for (const auto &attr : attribs())
-  {
-    if (attr.name.lower()=="rowspan")
-    {
-      return attr.value.toUInt();
-    }
-  }
-  return 0;
-}
-
-uint DocHtmlCell::colSpan() const
-{
-  for (const auto &attr : attribs())
-  {
-    if (attr.name.lower()=="colspan")
-    {
-      return std::max(1u,attr.value.toUInt());
-    }
-  }
-  return 1;
-}
-
-DocHtmlCell::Alignment DocHtmlCell::alignment() const
-{
-  for (const auto &attr : attribs())
-  {
-    QCString attrName  = attr.name.lower();
-    QCString attrValue = attr.value.lower();
-    if (attrName=="align")
-    {
-      if (attrValue=="center")
-        return Center;
-      else if (attrValue=="right")
-        return Right;
-      else return Left;
-    }
-    else if (attrName=="class" && attrValue.startsWith("markdowntable"))
-    {
-      if (attrValue=="markdowntableheadcenter")
-        return Center;
-      else if (attrValue=="markdowntableheadright")
-        return Right;
-      else if (attrValue=="markdowntableheadleft")
-        return Left;
-      else if (attrValue=="markdowntableheadnone")
-        return Center;
-      else if (attrValue=="markdowntablebodycenter")
-        return Center;
-      else if (attrValue=="markdowntablebodyright")
-        return Right;
-      else if (attrValue=="markdowntablebodyleft")
-        return Left;
-      else if (attrValue=="markdowntablebodynone")
-        return Left;
-      else return Left;
-    }
-  }
-  return Left;
-}
-
-DocHtmlCell::Valignment DocHtmlCell::valignment() const
-{
-  for (const auto &attr : attribs())
-  {
-    QCString attrName  = attr.name.lower();
-    QCString attrValue = attr.value.lower();
-    if (attrName=="valign")
-    {
-      if (attrValue=="top")
-        return Top;
-      else if (attrValue=="bottom")
-        return Bottom;
-      else if (attrValue=="middle")
-        return Middle;
-      else return Middle;
-    }
-  }
-  return Middle;
-}
-
-//---------------------------------------------------------------------------
-
-int DocHtmlRow::parse()
-{
-  int retval=RetVal_OK;
-  auto ns = AutoNodeStack(m_parser,this);
-  DBG(("DocHtmlRow::parse() start\n"));
-
-  bool isHeading=FALSE;
-  bool isFirst=TRUE;
-  DocHtmlCell *cell=0;
-
-  // get next token
-  int tok=m_parser.tokenizer.lex();
-  // skip whitespace
-  while (tok==TK_WHITESPACE || tok==TK_NEWPARA) tok=m_parser.tokenizer.lex();
-  // should find a html tag now
-  if (tok==TK_HTMLTAG)
-  {
-    int tagId=Mappers::htmlTagMapper->map(m_parser.context.token->name);
-    if (tagId==HTML_TD && !m_parser.context.token->endTag) // found <td> tag
-    {
-    }
-    else if (tagId==HTML_TH && !m_parser.context.token->endTag) // found <th> tag
-    {
-      isHeading=TRUE;
-    }
-    else // found some other tag
-    {
-      warn_doc_error(m_parser.context.fileName,m_parser.tokenizer.getLineNr(),"expected <td> or <th> tag but "
-          "found <%s> instead!",qPrint(m_parser.context.token->name));
-      m_parser.tokenizer.pushBackHtmlTag(m_parser.context.token->name);
-      goto endrow;
-    }
-  }
-  else if (tok==0) // premature end of comment
-  {
-    warn_doc_error(m_parser.context.fileName,m_parser.tokenizer.getLineNr(),"unexpected end of comment while looking"
-        " for a html description title");
-    goto endrow;
-  }
-  else // token other than html token
-  {
-    warn_doc_error(m_parser.context.fileName,m_parser.tokenizer.getLineNr(),"expected <td> or <th> tag but found %s token instead!",
-        DocTokenizer::tokToString(tok));
-    goto endrow;
-  }
-
-  // parse one or more cells
-  do
-  {
-    cell=new DocHtmlCell(m_parser,this,m_parser.context.token->attribs,isHeading);
-    cell->markFirst(isFirst);
-    isFirst=FALSE;
-    m_children.push_back(std::unique_ptr<DocHtmlCell>(cell));
-    retval=cell->parse();
-    isHeading = retval==RetVal_TableHCell;
-  }
-  while (retval==RetVal_TableCell || retval==RetVal_TableHCell);
-  if (cell) cell->markLast(TRUE);
-
-endrow:
-  DBG(("DocHtmlRow::parse() end\n"));
-  return retval;
-}
-
-int DocHtmlRow::parseXml(bool isHeading)
-{
-  int retval=RetVal_OK;
-  auto ns = AutoNodeStack(m_parser,this);
-  DBG(("DocHtmlRow::parseXml() start\n"));
-
-  bool isFirst=TRUE;
-  DocHtmlCell *cell=0;
-
-  // get next token
-  int tok=m_parser.tokenizer.lex();
-  // skip whitespace
-  while (tok==TK_WHITESPACE || tok==TK_NEWPARA) tok=m_parser.tokenizer.lex();
-  // should find a html tag now
-  if (tok==TK_HTMLTAG)
-  {
-    int tagId=Mappers::htmlTagMapper->map(m_parser.context.token->name);
-    if (tagId==XML_TERM && !m_parser.context.token->endTag) // found <term> tag
-    {
-    }
-    else if (tagId==XML_DESCRIPTION && !m_parser.context.token->endTag) // found <description> tag
-    {
-    }
-    else // found some other tag
-    {
-      warn_doc_error(m_parser.context.fileName,m_parser.tokenizer.getLineNr(),"expected <term> or <description> tag but "
-          "found <%s> instead!",qPrint(m_parser.context.token->name));
-      m_parser.tokenizer.pushBackHtmlTag(m_parser.context.token->name);
-      goto endrow;
-    }
-  }
-  else if (tok==0) // premature end of comment
-  {
-    warn_doc_error(m_parser.context.fileName,m_parser.tokenizer.getLineNr(),"unexpected end of comment while looking"
-        " for a html description title");
-    goto endrow;
-  }
-  else // token other than html token
-  {
-    warn_doc_error(m_parser.context.fileName,m_parser.tokenizer.getLineNr(),"expected <td> or <th> tag but found %s token instead!",
-        DocTokenizer::tokToString(tok));
-    goto endrow;
-  }
-
-  do
-  {
-    cell=new DocHtmlCell(m_parser,this,m_parser.context.token->attribs,isHeading);
-    cell->markFirst(isFirst);
-    isFirst=FALSE;
-    m_children.push_back(std::unique_ptr<DocHtmlCell>(cell));
-    retval=cell->parseXml();
-  }
-  while (retval==RetVal_TableCell || retval==RetVal_TableHCell);
-  if (cell) cell->markLast(TRUE);
-
-endrow:
-  DBG(("DocHtmlRow::parseXml() end\n"));
-  return retval;
-}
-
-//---------------------------------------------------------------------------
-
-int DocHtmlTable::parse()
-{
-  int retval=RetVal_OK;
-  auto ns = AutoNodeStack(m_parser,this);
-  DBG(("DocHtmlTable::parse() start\n"));
-
-getrow:
-  // get next token
-  int tok=m_parser.tokenizer.lex();
-  // skip whitespace
-  while (tok==TK_WHITESPACE || tok==TK_NEWPARA) tok=m_parser.tokenizer.lex();
-  // should find a html tag now
-  if (tok==TK_HTMLTAG)
-  {
-    int tagId=Mappers::htmlTagMapper->map(m_parser.context.token->name);
-    if (tagId==HTML_TR && !m_parser.context.token->endTag) // found <tr> tag
-    {
-      // no caption, just rows
-      retval=RetVal_TableRow;
-    }
-    else if (tagId==HTML_CAPTION && !m_parser.context.token->endTag) // found <caption> tag
-    {
-      if (m_caption)
-      {
-        warn_doc_error(m_parser.context.fileName,m_parser.tokenizer.getLineNr(),"table already has a caption, found another one");
-      }
-      else
-      {
-        m_caption = new DocHtmlCaption(m_parser,this,m_parser.context.token->attribs);
-        retval=m_caption->parse();
-
-        if (retval==RetVal_OK) // caption was parsed ok
-        {
-          goto getrow;
-        }
-      }
-    }
-    else // found wrong token
-    {
-      warn_doc_error(m_parser.context.fileName,m_parser.tokenizer.getLineNr(),"expected <tr> or <caption> tag but "
-          "found <%s%s> instead!", m_parser.context.token->endTag ? "/" : "", qPrint(m_parser.context.token->name));
-    }
-  }
-  else if (tok==0) // premature end of comment
-  {
-      warn_doc_error(m_parser.context.fileName,m_parser.tokenizer.getLineNr(),"unexpected end of comment while looking"
-          " for a <tr> or <caption> tag");
-  }
-  else // token other than html token
-  {
-    warn_doc_error(m_parser.context.fileName,m_parser.tokenizer.getLineNr(),"expected <tr> tag but found %s token instead!",
-        DocTokenizer::tokToString(tok));
-  }
-
-  // parse one or more rows
-  while (retval==RetVal_TableRow)
-  {
-    DocHtmlRow *tr=new DocHtmlRow(m_parser,this,m_parser.context.token->attribs);
-    m_children.push_back(std::unique_ptr<DocHtmlRow>(tr));
-    retval=tr->parse();
-  }
-
-  computeTableGrid();
-
-  DBG(("DocHtmlTable::parse() end\n"));
-  return retval==RetVal_EndTable ? RetVal_OK : retval;
-}
-
-int DocHtmlTable::parseXml()
-{
-  int retval=RetVal_OK;
-  auto ns = AutoNodeStack(m_parser,this);
-  DBG(("DocHtmlTable::parseXml() start\n"));
-
-  // get next token
-  int tok=m_parser.tokenizer.lex();
-  // skip whitespace
-  while (tok==TK_WHITESPACE || tok==TK_NEWPARA) tok=m_parser.tokenizer.lex();
-  // should find a html tag now
-  int tagId=0;
-  bool isHeader=FALSE;
-  if (tok==TK_HTMLTAG)
-  {
-    tagId=Mappers::htmlTagMapper->map(m_parser.context.token->name);
-    if (tagId==XML_ITEM && !m_parser.context.token->endTag) // found <item> tag
-    {
-      retval=RetVal_TableRow;
-    }
-    if (tagId==XML_LISTHEADER && !m_parser.context.token->endTag) // found <listheader> tag
-    {
-      retval=RetVal_TableRow;
-      isHeader=TRUE;
-    }
-  }
-
-  // parse one or more rows
-  while (retval==RetVal_TableRow)
-  {
-    DocHtmlRow *tr=new DocHtmlRow(m_parser,this,m_parser.context.token->attribs);
-    m_children.push_back(std::unique_ptr<DocHtmlRow>(tr));
-    retval=tr->parseXml(isHeader);
-    isHeader=FALSE;
-  }
-
-  computeTableGrid();
-
-  DBG(("DocHtmlTable::parseXml() end\n"));
-  tagId=Mappers::htmlTagMapper->map(m_parser.context.token->name);
-  return tagId==XML_LIST && m_parser.context.token->endTag ? RetVal_OK : retval;
-}
-
-/** Helper class to compute the grid for an HTML style table */
-struct ActiveRowSpan
-{
-  ActiveRowSpan(uint rows,uint col) : rowsLeft(rows), column(col) {}
-  uint rowsLeft;
-  uint column;
-};
-
-/** List of ActiveRowSpan classes. */
-typedef std::vector<ActiveRowSpan> RowSpanList;
-
-/** determines the location of all cells in a grid, resolving row and
-    column spans. For each the total number of visible cells is computed,
-    and the total number of visible columns over all rows is stored.
- */
-void DocHtmlTable::computeTableGrid()
-{
-  //printf("computeTableGrid()\n");
-  RowSpanList rowSpans;
-  uint maxCols=0;
-  uint rowIdx=1;
-  for (const auto &rowNode : children())
-  {
-    uint colIdx=1;
-    uint cells=0;
-    if (rowNode->kind()==DocNode::Kind_HtmlRow)
-    {
-      size_t i;
-      DocHtmlRow *row = (DocHtmlRow*)rowNode.get();
-      for (const auto &cellNode : row->children())
-      {
-        if (cellNode->kind()==DocNode::Kind_HtmlCell)
-        {
-          DocHtmlCell *cell = (DocHtmlCell*)cellNode.get();
-          uint rs = cell->rowSpan();
-          uint cs = cell->colSpan();
-
-          for (i=0;i<rowSpans.size();i++)
-          {
-            if (rowSpans[i].rowsLeft>0 &&
-                rowSpans[i].column==colIdx)
-            {
-              colIdx=rowSpans[i].column+1;
-              cells++;
-            }
-          }
-          if (rs>0) rowSpans.emplace_back(rs,colIdx);
-          //printf("found cell at (%d,%d)\n",rowIdx,colIdx);
-          cell->setRowIndex(rowIdx);
-          cell->setColumnIndex(colIdx);
-          colIdx+=cs;
-          cells++;
-        }
-      }
-      for (i=0;i<rowSpans.size();i++)
-      {
-        if (rowSpans[i].rowsLeft>0) rowSpans[i].rowsLeft--;
-      }
-      row->setVisibleCells(cells);
-      row->setRowIndex(rowIdx);
-      rowIdx++;
-    }
-    if (colIdx-1>maxCols) maxCols=colIdx-1;
-  }
-  m_numCols = maxCols;
-}
-
-void DocHtmlTable::accept(DocVisitor *v)
-{
-  v->visitPre(this);
-  // for HTML output we put the caption first
-  //if (m_caption && v->id()==DocVisitor_Html) m_caption->accept(v);
-  // doxygen 1.8.11: always put the caption first
-  if (m_caption) m_caption->accept(v);
-  for (const auto &n : m_children) n->accept(v);
-  // for other output formats we put the caption last
-  //if (m_caption && v->id()!=DocVisitor_Html) m_caption->accept(v);
-  v->visitPost(this);
-}
-
-//---------------------------------------------------------------------------
-
-int DocHtmlDescTitle::parse()
-{
-  int retval=0;
-  auto ns = AutoNodeStack(m_parser,this);
-  DBG(("DocHtmlDescTitle::parse() start\n"));
-
-  int tok;
-  while ((tok=m_parser.tokenizer.lex()))
-  {
-    if (!m_parser.defaultHandleToken(this,tok,m_children))
-    {
-      const char *cmd_start = "\\";
-      switch (tok)
-      {
-        case TK_COMMAND_AT:
-          cmd_start = "@";
-        // fall through
-        case TK_COMMAND_BS:
-          {
-            QCString cmdName=m_parser.context.token->name;
-            bool isJavaLink=FALSE;
-            switch (Mappers::cmdMapper->map(cmdName))
-            {
-              case CMD_REF:
-                {
-                  tok=m_parser.tokenizer.lex();
-                  if (tok!=TK_WHITESPACE)
-                  {
-                    warn_doc_error(m_parser.context.fileName,m_parser.tokenizer.getLineNr(),"expected whitespace after \\%s command",
-                        qPrint(m_parser.context.token->name));
-                  }
-                  else
-                  {
-                    m_parser.tokenizer.setStateRef();
-                    tok=m_parser.tokenizer.lex(); // get the reference id
-                    if (tok!=TK_WORD)
-                    {
-                      warn_doc_error(m_parser.context.fileName,m_parser.tokenizer.getLineNr(),"unexpected token %s as the argument of \\%s command",
-                          DocTokenizer::tokToString(tok),qPrint(cmdName));
-                    }
-                    else
-                    {
-                      DocRef *ref = new DocRef(m_parser,this,m_parser.context.token->name,m_parser.context.context);
-                      m_children.push_back(std::unique_ptr<DocRef>(ref));
-                      ref->parse();
-                    }
-                    m_parser.tokenizer.setStatePara();
-                  }
-                }
-                break;
-              case CMD_JAVALINK:
-                isJavaLink=TRUE;
-                // fall through
-              case CMD_LINK:
-                {
-                  tok=m_parser.tokenizer.lex();
-                  if (tok!=TK_WHITESPACE)
-                  {
-                    warn_doc_error(m_parser.context.fileName,m_parser.tokenizer.getLineNr(),"expected whitespace after \\%s command",
-                        qPrint(cmdName));
-                  }
-                  else
-                  {
-                    m_parser.tokenizer.setStateLink();
-                    tok=m_parser.tokenizer.lex();
-                    if (tok!=TK_WORD)
-                    {
-                      warn_doc_error(m_parser.context.fileName,m_parser.tokenizer.getLineNr(),"unexpected token %s as the argument of \\%s command",
-                          DocTokenizer::tokToString(tok),qPrint(cmdName));
-                    }
-                    else
-                    {
-                      m_parser.tokenizer.setStatePara();
-                      DocLink *lnk = new DocLink(m_parser,this,m_parser.context.token->name);
-                      m_children.push_back(std::unique_ptr<DocLink>(lnk));
-                      QCString leftOver = lnk->parse(isJavaLink);
-                      if (!leftOver.isEmpty())
-                      {
-                        m_children.push_back(std::make_unique<DocWord>(m_parser,this,leftOver));
-                      }
-                    }
-                  }
-                }
-
-                break;
-              default:
-                warn_doc_error(m_parser.context.fileName,m_parser.tokenizer.getLineNr(),"Illegal command %s found as part of a <dt> tag",
-                  qPrint(cmd_start + m_parser.context.token->name));
-            }
-          }
-          break;
-        case TK_SYMBOL:
-          warn_doc_error(m_parser.context.fileName,m_parser.tokenizer.getLineNr(),"Unsupported symbol \\%s found as part of a <dt> tag",
-              qPrint(m_parser.context.token->name));
-          break;
-        case TK_HTMLTAG:
-          {
-            int tagId=Mappers::htmlTagMapper->map(m_parser.context.token->name);
-            if (tagId==HTML_DD && !m_parser.context.token->endTag) // found <dd> tag
-            {
-              retval = RetVal_DescData;
-              goto endtitle;
-            }
-            else if (tagId==HTML_DT && m_parser.context.token->endTag)
-            {
-              // ignore </dt> tag.
-            }
-            else if (tagId==HTML_DT)
-            {
-              // missing <dt> tag.
-              retval = RetVal_DescTitle;
-              goto endtitle;
-            }
-            else if (tagId==HTML_DL && m_parser.context.token->endTag)
-            {
-              retval=RetVal_EndDesc;
-              goto endtitle;
-            }
-            else if (tagId==HTML_A)
-            {
-              if (!m_parser.context.token->endTag)
-              {
-                m_parser.handleAHref(this,m_children,m_parser.context.token->attribs);
-              }
-            }
-            else
-            {
-              warn_doc_error(m_parser.context.fileName,m_parser.tokenizer.getLineNr(),"Unexpected html tag <%s%s> found within <dt> context",
-                  m_parser.context.token->endTag?"/":"",qPrint(m_parser.context.token->name));
-            }
-          }
-          break;
-        default:
-          warn_doc_error(m_parser.context.fileName,m_parser.tokenizer.getLineNr(),"Unexpected token %s found as part of a <dt> tag",
-              DocTokenizer::tokToString(tok));
-          break;
-      }
-    }
-  }
-  if (tok==0)
-  {
-    warn_doc_error(m_parser.context.fileName,m_parser.tokenizer.getLineNr(),"Unexpected end of comment while inside"
-        " <dt> tag");
-  }
-endtitle:
-  m_parser.handlePendingStyleCommands(this,m_children);
-  DBG(("DocHtmlDescTitle::parse() end\n"));
-  return retval;
-}
-
-//---------------------------------------------------------------------------
-
-int DocHtmlDescData::parse()
-{
-  m_attribs = m_parser.context.token->attribs;
-  int retval=0;
-  auto ns = AutoNodeStack(m_parser,this);
-  DBG(("DocHtmlDescData::parse() start\n"));
-
-  bool isFirst=TRUE;
-  DocPara *par=0;
-  do
-  {
-    par = new DocPara(m_parser,this);
-    if (isFirst) { par->markFirst(); isFirst=FALSE; }
-    m_children.push_back(std::unique_ptr<DocPara>(par));
-    retval=par->parse();
-  }
-  while (retval==TK_NEWPARA);
-  if (par) par->markLast();
-
-  DBG(("DocHtmlDescData::parse() end\n"));
-  return retval;
-}
-
-//---------------------------------------------------------------------------
-
-int DocHtmlDescList::parse()
-{
-  int retval=RetVal_OK;
-  auto ns = AutoNodeStack(m_parser,this);
-  DBG(("DocHtmlDescList::parse() start\n"));
-
-  // get next token
-  int tok=m_parser.tokenizer.lex();
-  // skip whitespace
-  while (tok==TK_WHITESPACE || tok==TK_NEWPARA) tok=m_parser.tokenizer.lex();
-  // should find a html tag now
-  if (tok==TK_HTMLTAG)
-  {
-    int tagId=Mappers::htmlTagMapper->map(m_parser.context.token->name);
-    if (tagId==HTML_DT && !m_parser.context.token->endTag) // found <dt> tag
-    {
-      // continue
-    }
-    else // found some other tag
-    {
-      warn_doc_error(m_parser.context.fileName,m_parser.tokenizer.getLineNr(),"expected <dt> tag but "
-          "found <%s> instead!",qPrint(m_parser.context.token->name));
-      m_parser.tokenizer.pushBackHtmlTag(m_parser.context.token->name);
-      goto enddesclist;
-    }
-  }
-  else if (tok==0) // premature end of comment
-  {
-    warn_doc_error(m_parser.context.fileName,m_parser.tokenizer.getLineNr(),"unexpected end of comment while looking"
-        " for a html description title");
-    goto enddesclist;
-  }
-  else // token other than html token
-  {
-    warn_doc_error(m_parser.context.fileName,m_parser.tokenizer.getLineNr(),"expected <dt> tag but found %s token instead!",
-        DocTokenizer::tokToString(tok));
-    goto enddesclist;
-  }
-
-  do
-  {
-    DocHtmlDescTitle *dt=new DocHtmlDescTitle(m_parser,this,m_parser.context.token->attribs);
-    m_children.push_back(std::unique_ptr<DocHtmlDescTitle>(dt));
-    DocHtmlDescData *dd=new DocHtmlDescData(m_parser,this);
-    m_children.push_back(std::unique_ptr<DocHtmlDescData>(dd));
-    retval=dt->parse();
-    if (retval==RetVal_DescData)
-    {
-      retval=dd->parse();
-    }
-    else if (retval!=RetVal_DescTitle)
-    {
-      // error
-      break;
-    }
-  } while (retval==RetVal_DescTitle);
-
-  if (retval==0)
-  {
-    warn_doc_error(m_parser.context.fileName,m_parser.tokenizer.getLineNr(),"unexpected end of comment while inside <dl> block");
-  }
-
-enddesclist:
-
-  DBG(("DocHtmlDescList::parse() end\n"));
-  return retval==RetVal_EndDesc ? RetVal_OK : retval;
-}
-
-//---------------------------------------------------------------------------
-
-int DocHtmlListItem::parse()
-{
-  DBG(("DocHtmlListItem::parse() start\n"));
-  int retval=0;
-  auto ns = AutoNodeStack(m_parser,this);
-
-  // parse one or more paragraphs
-  bool isFirst=TRUE;
-  DocPara *par=0;
-  do
-  {
-    par = new DocPara(m_parser,this);
-    if (isFirst) { par->markFirst(); isFirst=FALSE; }
-    m_children.push_back(std::unique_ptr<DocPara>(par));
-    retval=par->parse();
-  }
-  while (retval==TK_NEWPARA);
-  if (par) par->markLast();
-
-  DBG(("DocHtmlListItem::parse() end retval=%x\n",retval));
-  return retval;
-}
-
-int DocHtmlListItem::parseXml()
-{
-  DBG(("DocHtmlListItem::parseXml() start\n"));
-  int retval=0;
-  auto ns = AutoNodeStack(m_parser,this);
-
-  // parse one or more paragraphs
-  bool isFirst=TRUE;
-  DocPara *par=0;
-  do
-  {
-    par = new DocPara(m_parser,this);
-    if (isFirst) { par->markFirst(); isFirst=FALSE; }
-    m_children.push_back(std::unique_ptr<DocPara>(par));
-    retval=par->parse();
-    if (retval==0) break;
-
-    //printf("new item: retval=%x m_parser.context.token->name=%s m_parser.context.token->endTag=%d\n",
-    //    retval,qPrint(m_parser.context.token->name),m_parser.context.token->endTag);
-    if (retval==RetVal_ListItem)
-    {
-      break;
-    }
-  }
-  while (retval!=RetVal_CloseXml);
-
-  if (par) par->markLast();
-
-  DBG(("DocHtmlListItem::parseXml() end retval=%x\n",retval));
-  return retval;
-}
-
-//---------------------------------------------------------------------------
-
-int DocHtmlList::parse()
-{
-  DBG(("DocHtmlList::parse() start\n"));
-  int retval=RetVal_OK;
-  int num=1;
-  auto ns = AutoNodeStack(m_parser,this);
-
-  // get next token
-  int tok=m_parser.tokenizer.lex();
-  // skip whitespace and paragraph breaks
-  while (tok==TK_WHITESPACE || tok==TK_NEWPARA) tok=m_parser.tokenizer.lex();
-  // should find a html tag now
-  if (tok==TK_HTMLTAG)
-  {
-    int tagId=Mappers::htmlTagMapper->map(m_parser.context.token->name);
-    if (tagId==HTML_LI && !m_parser.context.token->endTag) // found <li> tag
-    {
-      // ok, we can go on.
-    }
-    else if (((m_type==Unordered && tagId==HTML_UL) ||
-              (m_type==Ordered   && tagId==HTML_OL)
-             ) && m_parser.context.token->endTag
-            ) // found empty list
-    {
-      // add dummy item to obtain valid HTML
-      m_children.push_back(std::make_unique<DocHtmlListItem>(m_parser,this,HtmlAttribList(),1));
-      warn_doc_error(m_parser.context.fileName,m_parser.tokenizer.getLineNr(),"empty list!");
-      retval = RetVal_EndList;
-      goto endlist;
-    }
-    else // found some other tag
-    {
-      // add dummy item to obtain valid HTML
-      m_children.push_back(std::make_unique<DocHtmlListItem>(m_parser,this,HtmlAttribList(),1));
-      warn_doc_error(m_parser.context.fileName,m_parser.tokenizer.getLineNr(),"expected <li> tag but "
-          "found <%s%s> instead!",m_parser.context.token->endTag?"/":"",qPrint(m_parser.context.token->name));
-      m_parser.tokenizer.pushBackHtmlTag(m_parser.context.token->name);
-      goto endlist;
-    }
-  }
-  else if (tok==0) // premature end of comment
-  {
-    // add dummy item to obtain valid HTML
-    m_children.push_back(std::make_unique<DocHtmlListItem>(m_parser,this,HtmlAttribList(),1));
-    warn_doc_error(m_parser.context.fileName,m_parser.tokenizer.getLineNr(),"unexpected end of comment while looking"
-        " for a html list item");
-    goto endlist;
-  }
-  else // token other than html token
-  {
-    // add dummy item to obtain valid HTML
-    m_children.push_back(std::make_unique<DocHtmlListItem>(m_parser,this,HtmlAttribList(),1));
-    warn_doc_error(m_parser.context.fileName,m_parser.tokenizer.getLineNr(),"expected <li> tag but found %s token instead!",
-        DocTokenizer::tokToString(tok));
-    goto endlist;
-  }
-
-  do
-  {
-    DocHtmlListItem *li=new DocHtmlListItem(m_parser,this,m_parser.context.token->attribs,num++);
-    m_children.push_back(std::unique_ptr<DocHtmlListItem>(li));
-    retval=li->parse();
-  } while (retval==RetVal_ListItem);
-
-  if (retval==0)
-  {
-    warn_doc_error(m_parser.context.fileName,m_parser.tokenizer.getLineNr(),"unexpected end of comment while inside <%cl> block",
-        m_type==Unordered ? 'u' : 'o');
-  }
-
-endlist:
-  DBG(("DocHtmlList::parse() end retval=%x\n",retval));
-  return retval==RetVal_EndList ? RetVal_OK : retval;
-}
-
-int DocHtmlList::parseXml()
-{
-  DBG(("DocHtmlList::parseXml() start\n"));
-  int retval=RetVal_OK;
-  int num=1;
-  auto ns = AutoNodeStack(m_parser,this);
-
-  // get next token
-  int tok=m_parser.tokenizer.lex();
-  // skip whitespace and paragraph breaks
-  while (tok==TK_WHITESPACE || tok==TK_NEWPARA) tok=m_parser.tokenizer.lex();
-  // should find a html tag now
-  if (tok==TK_HTMLTAG)
-  {
-    int tagId=Mappers::htmlTagMapper->map(m_parser.context.token->name);
-    //printf("m_parser.context.token->name=%s m_parser.context.token->endTag=%d\n",qPrint(m_parser.context.token->name),m_parser.context.token->endTag);
-    if (tagId==XML_ITEM && !m_parser.context.token->endTag) // found <item> tag
-    {
-      // ok, we can go on.
-    }
-    else // found some other tag
-    {
-      warn_doc_error(m_parser.context.fileName,m_parser.tokenizer.getLineNr(),"expected <item> tag but "
-          "found <%s> instead!",qPrint(m_parser.context.token->name));
-      m_parser.tokenizer.pushBackHtmlTag(m_parser.context.token->name);
-      goto endlist;
-    }
-  }
-  else if (tok==0) // premature end of comment
-  {
-    warn_doc_error(m_parser.context.fileName,m_parser.tokenizer.getLineNr(),"unexpected end of comment while looking"
-        " for a html list item");
-    goto endlist;
-  }
-  else // token other than html token
-  {
-    warn_doc_error(m_parser.context.fileName,m_parser.tokenizer.getLineNr(),"expected <item> tag but found %s token instead!",
-        DocTokenizer::tokToString(tok));
-    goto endlist;
-  }
-
-  do
-  {
-    DocHtmlListItem *li=new DocHtmlListItem(m_parser,this,m_parser.context.token->attribs,num++);
-    m_children.push_back(std::unique_ptr<DocHtmlListItem>(li));
-    retval=li->parseXml();
-    if (retval==0) break;
-    //printf("retval=%x m_parser.context.token->name=%s\n",retval,qPrint(m_parser.context.token->name));
-  } while (retval==RetVal_ListItem);
-
-  if (retval==0)
-  {
-    warn_doc_error(m_parser.context.fileName,m_parser.tokenizer.getLineNr(),"unexpected end of comment while inside <list type=\"%s\"> block",
-        m_type==Unordered ? "bullet" : "number");
-  }
-
-endlist:
-  DBG(("DocHtmlList::parseXml() end retval=%x\n",retval));
-  return retval==RetVal_EndList ||
-         (retval==RetVal_CloseXml || m_parser.context.token->name=="list") ?
-         RetVal_OK : retval;
-}
-
-//--------------------------------------------------------------------------
-
-int DocHtmlBlockQuote::parse()
-{
-  DBG(("DocHtmlBlockQuote::parse() start\n"));
-  int retval=0;
-  auto ns = AutoNodeStack(m_parser,this);
-
-  // parse one or more paragraphs
-  bool isFirst=TRUE;
-  DocPara *par=0;
-  do
-  {
-    par = new DocPara(m_parser,this);
-    if (isFirst) { par->markFirst(); isFirst=FALSE; }
-    m_children.push_back(std::unique_ptr<DocPara>(par));
-    retval=par->parse();
-  }
-  while (retval==TK_NEWPARA);
-  if (par) par->markLast();
-
-  DBG(("DocHtmlBlockQuote::parse() end retval=%x\n",retval));
-  return (retval==RetVal_EndBlockQuote) ? RetVal_OK : retval;
-}
-
-//---------------------------------------------------------------------------
-
-int DocParBlock::parse()
-{
-  DBG(("DocParBlock::parse() start\n"));
-  int retval=0;
-  auto ns = AutoNodeStack(m_parser,this);
-
-  // parse one or more paragraphs
-  bool isFirst=TRUE;
-  DocPara *par=0;
-  do
-  {
-    par = new DocPara(m_parser,this);
-    if (isFirst) { par->markFirst(); isFirst=FALSE; }
-    m_children.push_back(std::unique_ptr<DocPara>(par));
-    retval=par->parse();
-  }
-  while (retval==TK_NEWPARA);
-  if (par) par->markLast();
-
-  DBG(("DocParBlock::parse() end retval=%x\n",retval));
-  return (retval==RetVal_EndBlockQuote) ? RetVal_OK : retval;
-}
-
-//---------------------------------------------------------------------------
-
-int DocSimpleListItem::parse()
-{
-  auto ns = AutoNodeStack(m_parser,this);
-  int rv=m_paragraph->parse();
-  m_paragraph->markFirst();
-  m_paragraph->markLast();
-  return rv;
-}
-
-//--------------------------------------------------------------------------
-
-int DocSimpleList::parse()
-{
-  auto ns = AutoNodeStack(m_parser,this);
-  int rv;
-  do
-  {
-    DocSimpleListItem *li=new DocSimpleListItem(m_parser,this);
-    m_children.push_back(std::unique_ptr<DocSimpleListItem>(li));
-    rv=li->parse();
-  } while (rv==RetVal_ListItem);
-  return (rv!=TK_NEWPARA) ? rv : RetVal_OK;
-}
-
-//--------------------------------------------------------------------------
-
-DocAutoListItem::DocAutoListItem(DocParser &parser,DocNode *parent,int indent,int num)
-      : CompAccept<DocAutoListItem>(parser), m_indent(indent), m_itemNum(num)
-{
-  m_parent = parent;
-}
-
-int DocAutoListItem::parse()
-{
-  int retval = RetVal_OK;
-  auto ns = AutoNodeStack(m_parser,this);
-
-  // first parse any number of paragraphs
-  bool isFirst=TRUE;
-  DocPara *lastPar=0;
-  do
-  {
-    DocPara *par = new DocPara(m_parser,this);
-    if (isFirst) { par->markFirst(); isFirst=FALSE; }
-    retval=par->parse();
-    if (!par->isEmpty())
-    {
-      m_children.push_back(std::unique_ptr<DocPara>(par));
-      if (lastPar) lastPar->markLast(FALSE);
-      lastPar=par;
-    }
-    else
-    {
-      delete par;
-    }
-    // next paragraph should be more indented than the - marker to belong
-    // to this item
-  } while (retval==TK_NEWPARA && m_parser.context.token->indent>m_indent);
-  if (lastPar) lastPar->markLast();
-
-  //printf("DocAutoListItem: retval=%d indent=%d\n",retval,m_parser.context.token->indent);
-  return retval;
-}
-
-//--------------------------------------------------------------------------
-
-DocAutoList::DocAutoList(DocParser &parser,DocNode *parent,int indent,bool isEnumList,
-                         int depth) :
-      CompAccept<DocAutoList>(parser), m_indent(indent), m_isEnumList(isEnumList),
-      m_depth(depth)
-{
-  m_parent = parent;
-}
-
-int DocAutoList::parse()
-{
-  int retval = RetVal_OK;
-  int num=1;
-  auto ns = AutoNodeStack(m_parser,this);
-  m_parser.tokenizer.startAutoList();
-	  // first item or sub list => create new list
-  do
-  {
-    if (m_parser.context.token->id!=-1) // explicitly numbered list
-    {
-      num=m_parser.context.token->id;  // override num with real number given
-    }
-    DocAutoListItem *li = new DocAutoListItem(m_parser,this,m_indent,num++);
-    m_children.push_back(std::unique_ptr<DocAutoListItem>(li));
-    retval=li->parse();
-    //printf("DocAutoList::parse(): retval=0x%x m_parser.context.token->indent=%d m_indent=%d "
-    //       "m_isEnumList=%d m_parser.context.token->isEnumList=%d m_parser.context.token->name=%s\n",
-    //       retval,m_parser.context.token->indent,m_indent,m_isEnumList,m_parser.context.token->isEnumList,
-    //       qPrint(m_parser.context.token->name));
-    //printf("num=%d m_parser.context.token->id=%d\n",num,m_parser.context.token->id);
-  }
-  while (retval==TK_LISTITEM &&                // new list item
-         m_indent==m_parser.context.token->indent &&          // at same indent level
-	 m_isEnumList==m_parser.context.token->isEnumList &&  // of the same kind
-         (m_parser.context.token->id==-1 || m_parser.context.token->id>=num)  // increasing number (or no number)
-        );
-
-  m_parser.tokenizer.endAutoList();
-  return retval;
-}
-
-//--------------------------------------------------------------------------
-
-void DocTitle::parse()
-{
-  DBG(("DocTitle::parse() start\n"));
-  auto ns = AutoNodeStack(m_parser,this);
-  m_parser.tokenizer.setStateTitle();
-  int tok;
-  while ((tok=m_parser.tokenizer.lex()))
-  {
-    if (!m_parser.defaultHandleToken(this,tok,m_children))
-    {
-      m_parser.errorHandleDefaultToken(this,tok,m_children,"title section");
-    }
-  }
-  m_parser.tokenizer.setStatePara();
-  m_parser.handlePendingStyleCommands(this,m_children);
-  DBG(("DocTitle::parse() end\n"));
-}
-
-void DocTitle::parseFromString(const QCString &text)
-{
-  m_children.push_back(std::make_unique<DocWord>(m_parser,this,text));
-}
-
-//--------------------------------------------------------------------------
-
-DocSimpleSect::DocSimpleSect(DocParser &parser,DocNode *parent,Type t) :
-     CompAccept<DocSimpleSect>(parser), m_type(t)
-{
-  m_parent = parent;
-  m_title=0;
-}
-
-DocSimpleSect::~DocSimpleSect()
-{
-  delete m_title;
-}
-
-void DocSimpleSect::accept(DocVisitor *v)
-{
-  v->visitPre(this);
-  if (m_title) m_title->accept(v);
-  for (const auto &n : m_children) n->accept(v);
-  v->visitPost(this);
-}
-
-int DocSimpleSect::parse(bool userTitle,bool needsSeparator)
-{
-  DBG(("DocSimpleSect::parse() start\n"));
-  auto ns = AutoNodeStack(m_parser,this);
-
-  // handle case for user defined title
-  if (userTitle)
-  {
-    m_title = new DocTitle(m_parser,this);
-    m_title->parse();
-  }
-
-  // add new paragraph as child
-  DocPara *par = new DocPara(m_parser,this);
-  if (m_children.empty())
-  {
-    par->markFirst();
-  }
-  else
-  {
-    ASSERT(m_children.back()->kind()==DocNode::Kind_Para);
-    ((DocPara *)m_children.back().get())->markLast(FALSE);
-  }
-  par->markLast();
-  if (needsSeparator) m_children.push_back(std::make_unique<DocSimpleSectSep>(m_parser,this));
-  m_children.push_back(std::unique_ptr<DocPara>(par));
-
-  // parse the contents of the paragraph
-  int retval = par->parse();
-
-  DBG(("DocSimpleSect::parse() end retval=%d\n",retval));
-  return retval; // 0==EOF, TK_NEWPARA, TK_LISTITEM, TK_ENDLIST, RetVal_SimpleSec
-}
-
-int DocSimpleSect::parseRcs()
-{
-  DBG(("DocSimpleSect::parseRcs() start\n"));
-  auto ns = AutoNodeStack(m_parser,this);
-
-  m_title = new DocTitle(m_parser,this);
-  m_title->parseFromString(m_parser.context.token->name);
-
-  QCString text = m_parser.context.token->text;
-  m_parser.pushContext(); // this will create a new parser.context.token
-  m_parser.internalValidatingParseDoc(this,m_children,text);
-  m_parser.popContext(); // this will restore the old parser.context.token
-
-  DBG(("DocSimpleSect::parseRcs()\n"));
-  return RetVal_OK;
-}
-
-int DocSimpleSect::parseXml()
-{
-  DBG(("DocSimpleSect::parse() start\n"));
-  auto ns = AutoNodeStack(m_parser,this);
-
-  int retval = RetVal_OK;
-  for (;;)
-  {
-    // add new paragraph as child
-    DocPara *par = new DocPara(m_parser,this);
-    if (m_children.empty())
-    {
-      par->markFirst();
-    }
-    else
-    {
-      ASSERT(m_children.back()->kind()==DocNode::Kind_Para);
-      ((DocPara *)m_children.back().get())->markLast(FALSE);
-    }
-    par->markLast();
-    m_children.push_back(std::unique_ptr<DocPara>(par));
-
-    // parse the contents of the paragraph
-    retval = par->parse();
-    if (retval == 0) break;
-    if (retval == RetVal_CloseXml)
-    {
-      retval = RetVal_OK;
-      break;
-    }
-  }
-
-  DBG(("DocSimpleSect::parseXml() end retval=%d\n",retval));
-  return retval;
-}
-
-void DocSimpleSect::appendLinkWord(const QCString &word)
-{
-  DocPara *p;
-  if (m_children.empty() || m_children.back()->kind()!=DocNode::Kind_Para)
-  {
-    p = new DocPara(m_parser,this);
-    m_children.push_back(std::unique_ptr<DocPara>(p));
-  }
-  else
-  {
-    p = (DocPara *)m_children.back().get();
-
-    // Comma-separate <seealso> links.
-    p->injectToken(TK_WORD,",");
-    p->injectToken(TK_WHITESPACE," ");
-  }
-
-  m_parser.context.inSeeBlock=TRUE;
-  p->injectToken(TK_LNKWORD,word);
-  m_parser.context.inSeeBlock=FALSE;
-}
-
-QCString DocSimpleSect::typeString() const
-{
-  switch (m_type)
-  {
-    case Unknown:    break;
-    case See:        return "see";
-    case Return:     return "return";
-    case Author:     // fall through
-    case Authors:    return "author";
-    case Version:    return "version";
-    case Since:      return "since";
-    case Date:       return "date";
-    case Note:       return "note";
-    case Warning:    return "warning";
-    case Pre:        return "pre";
-    case Post:       return "post";
-    case Copyright:  return "copyright";
-    case Invar:      return "invariant";
-    case Remark:     return "remark";
-    case Attention:  return "attention";
-    case User:       return "user";
-    case Rcs:        return "rcs";
-  }
-  return "unknown";
-}
-
-//--------------------------------------------------------------------------
-
-int DocParamList::parse(const QCString &cmdName)
-{
-  int retval=RetVal_OK;
-  DBG(("DocParamList::parse() start\n"));
-  auto ns = AutoNodeStack(m_parser,this);
-  DocPara *par=0;
-  QCString saveCmdName = cmdName;
-
-  int tok=m_parser.tokenizer.lex();
-  if (tok!=TK_WHITESPACE)
-  {
-    warn_doc_error(m_parser.context.fileName,m_parser.tokenizer.getLineNr(),"expected whitespace after \\%s command",
-        qPrint(saveCmdName));
-    retval=RetVal_EndParBlock;
-    goto endparamlist;
-  }
-  m_parser.tokenizer.setStateParam();
-  tok=m_parser.tokenizer.lex();
-  while (tok==TK_WORD) /* there is a parameter name */
-  {
-    if (m_type==DocParamSect::Param)
-    {
-      int typeSeparator = m_parser.context.token->name.find('#'); // explicit type position
-      if (typeSeparator!=-1)
-      {
-        m_parser.handleParameterType(this,m_paramTypes,m_parser.context.token->name.left(typeSeparator));
-        m_parser.context.token->name = m_parser.context.token->name.mid(typeSeparator+1);
-        m_parser.context.hasParamCommand=TRUE;
-        m_parser.checkArgumentName();
-        ((DocParamSect*)parent())->m_hasTypeSpecifier=TRUE;
-      }
-      else
-      {
-        m_parser.context.hasParamCommand=TRUE;
-        m_parser.checkArgumentName();
-      }
-    }
-    else if (m_type==DocParamSect::RetVal)
-    {
-      m_parser.context.hasReturnCommand=TRUE;
-      m_parser.checkRetvalName();
-    }
-    //m_params.append(m_parser.context.token->name);
-    m_parser.handleLinkedWord(this,m_params);
-    tok=m_parser.tokenizer.lex();
-  }
-  m_parser.tokenizer.setStatePara();
-  if (tok==0) /* premature end of comment block */
-  {
-    warn_doc_error(m_parser.context.fileName,m_parser.tokenizer.getLineNr(),"unexpected end of comment block while parsing the "
-        "argument of command %s",qPrint(saveCmdName));
-    retval=RetVal_EndParBlock;
-    goto endparamlist;
-  }
-  if (tok!=TK_WHITESPACE) /* premature end of comment block */
-  {
-    if (tok!=TK_NEWPARA) /* empty param description */
-    {
-      warn_doc_error(m_parser.context.fileName,m_parser.tokenizer.getLineNr(),"unexpected token in comment block while parsing the "
-          "argument of command %s",qPrint(saveCmdName));
-    }
-    retval=RetVal_EndParBlock;
-    goto endparamlist;
-  }
-
-  par = new DocPara(m_parser,this);
-  m_paragraphs.push_back(std::unique_ptr<DocPara>(par));
-  retval = par->parse();
-  par->markFirst();
-  par->markLast();
-
-endparamlist:
-  DBG(("DocParamList::parse() end retval=%d\n",retval));
-  return retval;
-}
-
-int DocParamList::parseXml(const QCString &paramName)
-{
-  int retval=RetVal_OK;
-  DBG(("DocParamList::parseXml() start\n"));
-  auto ns = AutoNodeStack(m_parser,this);
-
-  m_parser.context.token->name = paramName;
-  if (m_type==DocParamSect::Param)
-  {
-    m_parser.context.hasParamCommand=TRUE;
-    m_parser.checkArgumentName();
-  }
-  else if (m_type==DocParamSect::RetVal)
-  {
-    m_parser.context.hasReturnCommand=TRUE;
-    m_parser.checkRetvalName();
-  }
-
-  m_parser.handleLinkedWord(this,m_params);
-
-  do
-  {
-    DocPara *par = new DocPara(m_parser,this);
-    retval = par->parse();
-    if (par->isEmpty()) // avoid adding an empty paragraph for the whitespace
-                        // after </para> and before </param>
-    {
-      delete par;
-      break;
-    }
-    else // append the paragraph to the list
-    {
-      if (m_paragraphs.empty())
-      {
-        par->markFirst();
-      }
-      else
-      {
-        m_paragraphs.back()->markLast(FALSE);
-      }
-      par->markLast();
-      m_paragraphs.push_back(std::unique_ptr<DocPara>(par));
-    }
-
-    if (retval == 0) break;
-
-  } while (retval==RetVal_CloseXml &&
-           Mappers::htmlTagMapper->map(m_parser.context.token->name)!=XML_PARAM &&
-           Mappers::htmlTagMapper->map(m_parser.context.token->name)!=XML_TYPEPARAM &&
-           Mappers::htmlTagMapper->map(m_parser.context.token->name)!=XML_EXCEPTION);
-
-
-  if (retval==0) /* premature end of comment block */
-  {
-    warn_doc_error(m_parser.context.fileName,m_parser.tokenizer.getLineNr(),"unterminated param or exception tag");
-  }
-  else
-  {
-    retval=RetVal_OK;
-  }
-
-
-  DBG(("DocParamList::parse() end retval=%d\n",retval));
-  return retval;
-}
-
-//--------------------------------------------------------------------------
-
-int DocParamSect::parse(const QCString &cmdName,bool xmlContext, Direction d)
-{
-  int retval=RetVal_OK;
-  DBG(("DocParamSect::parse() start\n"));
-  auto ns = AutoNodeStack(m_parser,this);
-
-  if (d!=Unspecified)
-  {
-    m_hasInOutSpecifier=TRUE;
-  }
-
-  DocParamList *pl = new DocParamList(m_parser,this,m_type,d);
-  if (m_children.empty())
-  {
-    pl->markFirst();
-    pl->markLast();
-  }
-  else
-  {
-    ASSERT(m_children.back()->kind()==DocNode::Kind_ParamList);
-    ((DocParamList *)m_children.back().get())->markLast(FALSE);
-    pl->markLast();
-  }
-  m_children.push_back(std::unique_ptr<DocParamList>(pl));
-  if (xmlContext)
-  {
-    retval = pl->parseXml(cmdName);
-  }
-  else
-  {
-    retval = pl->parse(cmdName);
-  }
-  if (retval==RetVal_EndParBlock)
-  {
-    retval = RetVal_OK;
-  }
-
-  DBG(("DocParamSect::parse() end retval=%d\n",retval));
-  return retval;
-}
-
-//--------------------------------------------------------------------------
-
-int DocPara::handleSimpleSection(DocSimpleSect::Type t, bool xmlContext)
-{
-  DocSimpleSect *ss=0;
-  bool needsSeparator = FALSE;
-  if (!m_children.empty() &&                           // previous element
-      m_children.back()->kind()==Kind_SimpleSect &&      // was a simple sect
-      ((DocSimpleSect *)m_children.back().get())->type()==t && // of same type
-      t!=DocSimpleSect::User)                            // but not user defined
-  {
-    // append to previous section
-    ss=(DocSimpleSect *)m_children.back().get();
-    needsSeparator = TRUE;
-  }
-  else // start new section
-  {
-    ss=new DocSimpleSect(m_parser,this,t);
-    m_children.push_back(std::unique_ptr<DocSimpleSect>(ss));
-  }
-  int rv = RetVal_OK;
-  if (xmlContext)
-  {
-    return ss->parseXml();
-  }
-  else
-  {
-    rv = ss->parse(t==DocSimpleSect::User,needsSeparator);
-  }
-  return (rv!=TK_NEWPARA) ? rv : RetVal_OK;
-}
-
-int DocPara::handleParamSection(const QCString &cmdName,
-                                DocParamSect::Type t,
-                                bool xmlContext=FALSE,
-                                int direction=DocParamSect::Unspecified)
-{
-  DocParamSect *ps=0;
-  if (!m_children.empty() &&                        // previous element
-      m_children.back()->kind()==Kind_ParamSect &&    // was a param sect
-      ((DocParamSect *)m_children.back().get())->type()==t) // of same type
-  {
-    // append to previous section
-    ps=(DocParamSect *)m_children.back().get();
-  }
-  else // start new section
-  {
-    ps=new DocParamSect(m_parser,this,t);
-    m_children.push_back(std::unique_ptr<DocParamSect>(ps));
-  }
-  int rv=ps->parse(cmdName,xmlContext,(DocParamSect::Direction)direction);
-  return (rv!=TK_NEWPARA) ? rv : RetVal_OK;
-}
-
-void DocPara::handleCite()
-{
-  // get the argument of the cite command.
-  int tok=m_parser.tokenizer.lex();
-  if (tok!=TK_WHITESPACE)
-  {
-    warn_doc_error(m_parser.context.fileName,m_parser.tokenizer.getLineNr(),"expected whitespace after \\%s command",
-        qPrint("cite"));
-    return;
-  }
-  m_parser.tokenizer.setStateCite();
-  tok=m_parser.tokenizer.lex();
-  if (tok==0)
-  {
-    warn_doc_error(m_parser.context.fileName,m_parser.tokenizer.getLineNr(),"unexpected end of comment block while parsing the "
-        "argument of command %s\n", qPrint("cite"));
-    return;
-  }
-  else if (tok!=TK_WORD && tok!=TK_LNKWORD)
-  {
-    warn_doc_error(m_parser.context.fileName,m_parser.tokenizer.getLineNr(),"unexpected token %s as the argument of %s",
-        DocTokenizer::tokToString(tok),qPrint("cite"));
-    return;
-  }
-  m_parser.context.token->sectionId = m_parser.context.token->name;
-  m_children.push_back(
-      std::make_unique<DocCite>(
-        m_parser,this,m_parser.context.token->name,m_parser.context.context));
-
-  m_parser.tokenizer.setStatePara();
-}
-
-void DocPara::handleDoxySetting()
-{
-  // get the argument of the cite command.
-  int tok=m_parser.tokenizer.lex();
-  if (tok!=TK_WHITESPACE)
-  {
-    warn_doc_error(m_parser.context.fileName,m_parser.tokenizer.getLineNr(),"expected whitespace after \\%s command",
-        qPrint("doxysetting"));
-    return;
-  }
-  m_parser.tokenizer.setStateDoxySetting();
-  tok=m_parser.tokenizer.lex();
-  if (tok==0)
-  {
-    warn_doc_error(m_parser.context.fileName,m_parser.tokenizer.getLineNr(),"unexpected end of comment block while parsing the "
-        "argument of command %s\n", qPrint("doxysetting"));
-    return;
-  }
-  else if (tok!=TK_WORD && tok!=TK_LNKWORD)
-  {
-    warn_doc_error(m_parser.context.fileName,m_parser.tokenizer.getLineNr(),"unexpected token %s as the argument of %s",
-        DocTokenizer::tokToString(tok),qPrint("doxysetting"));
-    return;
-  }
-  ConfigOption * opt = ConfigImpl::instance()->get(m_parser.context.token->name);
-  if (opt)
-  {
-    switch (opt->kind())
-    {
-      case ConfigOption::O_Bool:
-        m_children.push_back(std::make_unique<DocWord>(m_parser,this,*(dynamic_cast<ConfigBool*>(opt)->valueStringRef())));
-        break;
-      case ConfigOption::O_String:
-        m_children.push_back(std::make_unique<DocWord>(m_parser,this,*(dynamic_cast<ConfigString*>(opt)->valueRef())));
-        break;
-      case ConfigOption::O_Enum:
-        m_children.push_back(std::make_unique<DocWord>(m_parser,this,*(dynamic_cast<ConfigEnum*>(opt)->valueRef())));
-        break;
-      case ConfigOption::O_Int:
-        m_children.push_back(std::make_unique<DocWord>(m_parser,this,*(dynamic_cast<ConfigInt*>(opt)->valueStringRef())));
-        break;
-      case ConfigOption::O_List:
-        {
-          StringVector *lst = dynamic_cast<ConfigList*>(opt)->valueRef();
-          if (!lst->empty())
-          {
-            std::string lstFormat = theTranslator->trWriteList(lst->size()).str();
-            static const reg::Ex marker(R"(@(\d+))");
-            reg::Iterator it(lstFormat,marker);
-            reg::Iterator end;
-            size_t index=0;
-            QCString newList;
-            // now replace all markers with the real text
-            for ( ; it!=end ; ++it)
-            {
-              const auto &match = *it;
-              size_t newIndex = match.position();
-              size_t matchLen = match.length();
-              newList += lstFormat.substr(index,newIndex-index);
-              unsigned long entryIndex = std::stoul(match[1].str());
-              if (entryIndex<(unsigned long)lst->size())
-              {
-                newList += lst->at(entryIndex);
-              }
-              index=newIndex+matchLen;
-            }
-            m_children.push_back(std::make_unique<DocWord>(m_parser,this,newList));
-          }
-        }
-        break;
-      case ConfigOption::O_Obsolete:
-        warn(m_parser.context.fileName,m_parser.tokenizer.getLineNr(), "Obsolete setting for '\\doxysetting': '%s'",
-              qPrint(m_parser.context.token->name));
-        m_children.push_back(std::make_unique<DocWord>(m_parser,this,m_parser.context.token->name + " (obsolete)"));
-        break;
-      case ConfigOption::O_Disabled:
-        warn(m_parser.context.fileName,m_parser.tokenizer.getLineNr(),
-              "Disabled setting (i.e. not supported in this doxygen executable) for '\\doxysetting': '%s'",
-              qPrint(m_parser.context.token->name));
-        m_children.push_back(std::make_unique<DocWord>(m_parser,this,m_parser.context.token->name + " (Disabled)"));
-        break;
-      default:
-        break;
-    }
-  }
-  else
-  {
-    warn(m_parser.context.fileName,m_parser.tokenizer.getLineNr(), "Unknown setting for '\\doxysetting': '%s'",
-         qPrint(m_parser.context.token->name));
-    m_children.push_back(std::make_unique<DocWord>(m_parser,this,m_parser.context.token->name));
-  }
-  #if 0
-  m_parser.context.token->sectionId = m_parser.context.token->name;
-  m_children.push_back(
-      std::make_unique<DocCite>(
-        m_parser,this,m_parser.context.token->name,m_parser.context.context));
-
-  #endif
-  m_parser.tokenizer.setStatePara();
-}
-
-void DocPara::handleEmoji()
-{
-  // get the argument of the emoji command.
-  int tok=m_parser.tokenizer.lex();
-  if (tok!=TK_WHITESPACE)
-  {
-    warn_doc_error(m_parser.context.fileName,m_parser.tokenizer.getLineNr(),"expected whitespace after \\%s command",
-        qPrint("emoji"));
-    return;
-  }
-  m_parser.tokenizer.setStateEmoji();
-  tok=m_parser.tokenizer.lex();
-  if (tok==0)
-  {
-    warn_doc_error(m_parser.context.fileName,m_parser.tokenizer.getLineNr(),"unexpected end of comment block while parsing the "
-        "argument of command %s\n", qPrint("emoji"));
-    return;
-  }
-  else if (tok!=TK_WORD)
-  {
-    warn_doc_error(m_parser.context.fileName,m_parser.tokenizer.getLineNr(),"unexpected token %s as the argument of %s",
-        DocTokenizer::tokToString(tok),qPrint("emoji"));
-    return;
-  }
-  m_children.push_back(
-      std::make_unique<DocEmoji>(
-         m_parser,this,m_parser.context.token->name));
-  m_parser.tokenizer.setStatePara();
-}
-
-int DocPara::handleXRefItem()
-{
-  int retval=m_parser.tokenizer.lex();
-  ASSERT(retval==TK_WHITESPACE);
-  m_parser.tokenizer.setStateXRefItem();
-  retval=m_parser.tokenizer.lex();
-  if (retval==RetVal_OK)
-  {
-    DocXRefItem *ref = new DocXRefItem(m_parser,this,m_parser.context.token->id,m_parser.context.token->name);
-    if (ref->parse())
-    {
-      m_children.push_back(std::unique_ptr<DocXRefItem>(ref));
-    }
-    else
-    {
-      delete ref;
-    }
-  }
-  m_parser.tokenizer.setStatePara();
-  return retval;
-}
-
-void DocPara::handleIline()
-{
-  m_parser.tokenizer.setStateIline();
-  int tok = m_parser.tokenizer.lex();
-  if (tok!=TK_WORD)
-  {
-    warn_doc_error(m_parser.context.fileName,m_parser.tokenizer.getLineNr(),"invalid argument for command '\\iline'\n");
-    return;
-  }
-  m_parser.tokenizer.setStatePara();
-}
-
-void DocPara::handleIncludeOperator(const QCString &cmdName,DocIncOperator::Type t)
-{
-  QCString saveCmdName = cmdName;
-  DBG(("handleIncludeOperator(%s)\n",qPrint(saveCmdName)));
-  int tok=m_parser.tokenizer.lex();
-  if (tok!=TK_WHITESPACE)
-  {
-    warn_doc_error(m_parser.context.fileName,m_parser.tokenizer.getLineNr(),"expected whitespace after \\%s command",
-        qPrint(saveCmdName));
-    return;
-  }
-  m_parser.tokenizer.setStatePattern();
-  tok=m_parser.tokenizer.lex();
-  m_parser.tokenizer.setStatePara();
-  if (tok==0)
-  {
-    warn_doc_error(m_parser.context.fileName,m_parser.tokenizer.getLineNr(),"unexpected end of comment block while parsing the "
-        "argument of command %s", qPrint(saveCmdName));
-    return;
-  }
-  else if (tok!=TK_WORD)
-  {
-    warn_doc_error(m_parser.context.fileName,m_parser.tokenizer.getLineNr(),"unexpected token %s as the argument of %s",
-        DocTokenizer::tokToString(tok),qPrint(saveCmdName));
-    return;
-  }
-  DocIncOperator *op = new DocIncOperator(m_parser,this,t,m_parser.context.token->name,m_parser.context.context,m_parser.context.isExample,m_parser.context.exampleName);
-  DocNode *n1 = m_children.size()>=1 ? m_children.at(m_children.size()-1).get() : 0;
-  DocNode *n2 = m_children.size()>=2 ? m_children.at(m_children.size()-2).get() : 0;
-  bool isFirst = n1==0 || // no last node
-                 (n1->kind()!=DocNode::Kind_IncOperator &&
-                  n1->kind()!=DocNode::Kind_WhiteSpace
-                 ) || // last node is not operator or whitespace
-                 (n1->kind()==DocNode::Kind_WhiteSpace &&
-                  n2!=0 && n2->kind()!=DocNode::Kind_IncOperator
-                 ); // previous not is not operator
-  op->markFirst(isFirst);
-  op->markLast(TRUE);
-  if (n1!=0 && n1->kind()==DocNode::Kind_IncOperator)
-  {
-    ((DocIncOperator *)n1)->markLast(FALSE);
-  }
-  else if (n1!=0 && n1->kind()==DocNode::Kind_WhiteSpace &&
-           n2!=0 && n2->kind()==DocNode::Kind_IncOperator
-          )
-  {
-    ((DocIncOperator *)n2)->markLast(FALSE);
-  }
-  m_children.push_back(std::unique_ptr<DocIncOperator>(op));
-  op->parse();
-}
-
-void DocPara::handleImage(const QCString &cmdName)
-{
-  QCString saveCmdName = cmdName;
-  bool inlineImage = false;
-  QCString anchorStr;
-
-  int tok=m_parser.tokenizer.lex();
-  if (tok!=TK_WHITESPACE)
-  {
-    if (tok==TK_WORD)
-    {
-      if (m_parser.context.token->name == "{")
-      {
-        m_parser.tokenizer.setStateOptions();
-        tok=m_parser.tokenizer.lex();
-        m_parser.tokenizer.setStatePara();
-        StringVector optList=split(m_parser.context.token->name.str(),",");
-        for (const auto &opt : optList)
-        {
-          if (opt.empty()) continue;
-          QCString locOpt(opt);
-          QCString locOptLow;
-          locOpt = locOpt.stripWhiteSpace();
-          locOptLow = locOpt.lower();
-          if (locOptLow == "inline")
-          {
-            inlineImage = true;
-          }
-          else if (locOptLow.startsWith("anchor:"))
-          {
-            if (!anchorStr.isEmpty())
-            {
-               warn_doc_error(m_parser.context.fileName,m_parser.tokenizer.getLineNr(),
-                  "multiple use of option 'anchor' for '%s' command, ignoring: '%s'",
-                  qPrint(saveCmdName),qPrint(locOpt.mid(7)));
-            }
-            else
-            {
-               anchorStr = locOpt.mid(7);
-            }
-          }
-          else
-          {
-            warn_doc_error(m_parser.context.fileName,m_parser.tokenizer.getLineNr(),
-                  "unknown option '%s' for '%s' command specified",
-                  qPrint(locOpt), qPrint(saveCmdName));
-          }
-        }
-        tok=m_parser.tokenizer.lex();
-        if (tok!=TK_WHITESPACE)
-        {
-          warn_doc_error(m_parser.context.fileName,m_parser.tokenizer.getLineNr(),"expected whitespace after \\%s command",
-              qPrint(saveCmdName));
-          return;
-        }
-      }
-    }
-    else
-    {
-      warn_doc_error(m_parser.context.fileName,m_parser.tokenizer.getLineNr(),"expected whitespace after \\%s command",
-        qPrint(saveCmdName));
-      return;
-    }
-  }
-  tok=m_parser.tokenizer.lex();
-  if (tok!=TK_WORD && tok!=TK_LNKWORD)
-  {
-    warn_doc_error(m_parser.context.fileName,m_parser.tokenizer.getLineNr(),"unexpected token %s as the argument of %s",
-        DocTokenizer::tokToString(tok),qPrint(saveCmdName));
-    return;
-  }
-  tok=m_parser.tokenizer.lex();
-  if (tok!=TK_WHITESPACE)
-  {
-    warn_doc_error(m_parser.context.fileName,m_parser.tokenizer.getLineNr(),"expected whitespace after \\%s command",
-        qPrint(saveCmdName));
-    return;
-  }
-  DocImage::Type t;
-  QCString imgType = m_parser.context.token->name.lower();
-  if      (imgType=="html")    t=DocImage::Html;
-  else if (imgType=="latex")   t=DocImage::Latex;
-  else if (imgType=="docbook") t=DocImage::DocBook;
-  else if (imgType=="rtf")     t=DocImage::Rtf;
-  else
-  {
-    warn_doc_error(m_parser.context.fileName,m_parser.tokenizer.getLineNr(),"output format %s specified as the first argument of "
-        "%s command is not valid",
-        qPrint(imgType),qPrint(saveCmdName));
-    return;
-  }
-  m_parser.tokenizer.setStateFile();
-  tok=m_parser.tokenizer.lex();
-  m_parser.tokenizer.setStatePara();
-  if (tok!=TK_WORD)
-  {
-    warn_doc_error(m_parser.context.fileName,m_parser.tokenizer.getLineNr(),"unexpected token %s as the argument of %s",
-        DocTokenizer::tokToString(tok),qPrint(saveCmdName));
-    return;
-  }
-  if (!anchorStr.isEmpty())
-  {
-    DocAnchor *anchor = new DocAnchor(m_parser,this,anchorStr,true);
-    m_children.push_back(std::unique_ptr<DocAnchor>(anchor));
-  }
-  HtmlAttribList attrList;
-  DocImage *img = new DocImage(m_parser,this,attrList,
-                 m_parser.findAndCopyImage(m_parser.context.token->name,t),t,"",inlineImage);
-  m_children.push_back(std::unique_ptr<DocImage>(img));
-  img->parse();
-}
-
-template<class T>
-void DocPara::handleFile(const QCString &cmdName)
-{
-  QCString saveCmdName = cmdName;
-  int tok=m_parser.tokenizer.lex();
-  if (tok!=TK_WHITESPACE)
-  {
-    warn_doc_error(m_parser.context.fileName,m_parser.tokenizer.getLineNr(),"expected whitespace after \\%s command",
-        qPrint(saveCmdName));
-    return;
-  }
-  m_parser.tokenizer.setStateFile();
-  tok=m_parser.tokenizer.lex();
-  m_parser.tokenizer.setStatePara();
-  if (tok!=TK_WORD)
-  {
-    warn_doc_error(m_parser.context.fileName,m_parser.tokenizer.getLineNr(),"unexpected token %s as the argument of %s",
-        DocTokenizer::tokToString(tok),qPrint(saveCmdName));
-    return;
-  }
-  QCString name = m_parser.context.token->name;
-  auto df = std::make_unique<T>(m_parser,this,name,m_parser.context.context,m_parser.context.fileName,m_parser.tokenizer.getLineNr());
-  if (df->parse())
-  {
-    m_children.push_back(std::move(df));
-  }
-}
-
-void DocPara::handleVhdlFlow()
-{
-  DocVhdlFlow *vf = new DocVhdlFlow(m_parser,this);
-  m_children.push_back(std::unique_ptr<DocVhdlFlow>(vf));
-  vf->parse();
-}
-
-void DocPara::handleLink(const QCString &cmdName,bool isJavaLink)
-{
-  QCString saveCmdName = cmdName;
-  int tok=m_parser.tokenizer.lex();
-  if (tok!=TK_WHITESPACE)
-  {
-    warn_doc_error(m_parser.context.fileName,m_parser.tokenizer.getLineNr(),"expected whitespace after \\%s command",
-        qPrint(saveCmdName));
-    return;
-  }
-  m_parser.tokenizer.setStateLink();
-  tok=m_parser.tokenizer.lex();
-  if (tok!=TK_WORD)
-  {
-    warn_doc_error(m_parser.context.fileName,m_parser.tokenizer.getLineNr(),"%s as the argument of %s",
-        DocTokenizer::tokToString(tok),qPrint(saveCmdName));
-    return;
-  }
-  m_parser.tokenizer.setStatePara();
-  DocLink *lnk = new DocLink(m_parser,this,m_parser.context.token->name);
-  m_children.push_back(std::unique_ptr<DocLink>(lnk));
-  QCString leftOver = lnk->parse(isJavaLink);
-  if (!leftOver.isEmpty())
-  {
-    m_children.push_back(std::make_unique<DocWord>(m_parser,this,leftOver));
-  }
-}
-
-void DocPara::handleRef(const QCString &cmdName)
-{
-  QCString saveCmdName = cmdName;
-  DBG(("handleRef(%s)\n",qPrint(saveCmdName)));
-  int tok=m_parser.tokenizer.lex();
-  if (tok!=TK_WHITESPACE)
-  {
-    warn_doc_error(m_parser.context.fileName,m_parser.tokenizer.getLineNr(),"expected whitespace after \\%s command",
-        qPrint(saveCmdName));
-    return;
-  }
-  m_parser.tokenizer.setStateRef();
-  tok=m_parser.tokenizer.lex(); // get the reference id
-  DocRef *ref=0;
-  if (tok!=TK_WORD)
-  {
-    warn_doc_error(m_parser.context.fileName,m_parser.tokenizer.getLineNr(),"unexpected token %s as the argument of %s",
-        DocTokenizer::tokToString(tok),qPrint(saveCmdName));
-    goto endref;
-  }
-  ref = new DocRef(m_parser,this,m_parser.context.token->name,m_parser.context.context);
-  m_children.push_back(std::unique_ptr<DocRef>(ref));
-  ref->parse();
-endref:
-  m_parser.tokenizer.setStatePara();
-}
-
-void DocPara::handleInclude(const QCString &cmdName,DocInclude::Type t)
-{
-  DBG(("handleInclude(%s)\n",qPrint(cmdName)));
-  QCString saveCmdName = cmdName;
-  int tok=m_parser.tokenizer.lex();
-  bool isBlock = false;
-  if (tok==TK_WORD && m_parser.context.token->name=="{")
-  {
-    m_parser.tokenizer.setStateOptions();
-    tok=m_parser.tokenizer.lex();
-    m_parser.tokenizer.setStatePara();
-    StringVector optList=split(m_parser.context.token->name.str(),",");
-    auto contains = [&optList](const char *kw)
-    {
-      return std::find(optList.begin(),optList.end(),kw)!=optList.end();
-    };
-    if (t==DocInclude::Include && contains("lineno"))
-    {
-      t = DocInclude::IncWithLines;
-    }
-    else if (t==DocInclude::Snippet && contains("lineno"))
-    {
-      t = DocInclude::SnipWithLines;
-    }
-    else if (t==DocInclude::DontInclude && contains("lineno"))
-    {
-      t = DocInclude::DontIncWithLines;
-    }
-    else if (t==DocInclude::Include && contains("doc"))
-    {
-      t = DocInclude::IncludeDoc;
-    }
-    else if (t==DocInclude::Snippet && contains("doc"))
-    {
-      t = DocInclude::SnippetDoc;
-    }
-    tok=m_parser.tokenizer.lex();
-    if (tok!=TK_WHITESPACE)
-    {
-      warn_doc_error(m_parser.context.fileName,m_parser.tokenizer.getLineNr(),"expected whitespace after \\%s command",
-          qPrint(saveCmdName));
-      return;
-    }
-  }
-  else if (tok==TK_WORD && m_parser.context.token->name=="[")
-  {
-    m_parser.tokenizer.setStateBlock();
-    tok=m_parser.tokenizer.lex();
-    isBlock = (m_parser.context.token->name.stripWhiteSpace() == "block");
-    m_parser.tokenizer.setStatePara();
-    tok=m_parser.tokenizer.lex();
-  }
-  else if (tok!=TK_WHITESPACE)
-  {
-    warn_doc_error(m_parser.context.fileName,m_parser.tokenizer.getLineNr(),"expected whitespace after \\%s command",
-        qPrint(saveCmdName));
-    return;
-  }
-  m_parser.tokenizer.setStateFile();
-  tok=m_parser.tokenizer.lex();
-  m_parser.tokenizer.setStatePara();
-  if (tok==0)
-  {
-    warn_doc_error(m_parser.context.fileName,m_parser.tokenizer.getLineNr(),"unexpected end of comment block while parsing the "
-        "argument of command %s",qPrint(saveCmdName));
-    return;
-  }
-  else if (tok!=TK_WORD)
-  {
-    warn_doc_error(m_parser.context.fileName,m_parser.tokenizer.getLineNr(),"unexpected token %s as the argument of %s",
-        DocTokenizer::tokToString(tok),qPrint(saveCmdName));
-    return;
-  }
-  QCString fileName = m_parser.context.token->name;
-  QCString blockId;
-  if (t==DocInclude::Snippet || t==DocInclude::SnipWithLines || t==DocInclude::SnippetDoc)
-  {
-    if (fileName == "this") fileName=m_parser.context.fileName;
-    m_parser.tokenizer.setStateSnippet();
-    tok=m_parser.tokenizer.lex();
-    m_parser.tokenizer.setStatePara();
-    if (tok!=TK_WORD)
-    {
-      warn_doc_error(m_parser.context.fileName,m_parser.tokenizer.getLineNr(),"expected block identifier, but found token %s instead while parsing the %s command",
-          DocTokenizer::tokToString(tok),qPrint(saveCmdName));
-      return;
-    }
-    blockId = "["+m_parser.context.token->name+"]";
-  }
-
-  // This is the only place to handle the \includedoc and \snippetdoc commands,
-  // as the content is included here as if it is really here.
-  if (t==DocInclude::IncludeDoc || t==DocInclude::SnippetDoc)
-  {
-     QCString inc_text;
-     int inc_line  = 1;
-     m_parser.readTextFileByName(fileName,inc_text);
-     if (t==DocInclude::SnippetDoc)
-     {
-       int count;
-       if (!blockId.isEmpty() && (count=inc_text.contains(blockId.data()))!=2)
-       {
-          warn_doc_error(m_parser.context.fileName,m_parser.tokenizer.getLineNr(),"block marked with %s for \\snippet should appear twice in file %s, found it %d times\n",
-            qPrint(blockId),qPrint(fileName),count);
-       }
-       inc_line = lineBlock(inc_text, blockId);
-       inc_text = extractBlock(inc_text, blockId);
-     }
-
-     Markdown markdown(fileName,inc_line);
-     QCString strippedDoc = stripIndentation(inc_text);
-     QCString processedDoc = Config_getBool(MARKDOWN_SUPPORT) ? markdown.process(strippedDoc,inc_line) : strippedDoc;
-
-     m_parser.pushContext();
-     m_parser.context.fileName = fileName;
-     m_parser.tokenizer.setLineNr(inc_line);
-     m_parser.internalValidatingParseDoc(this,m_children,processedDoc);
-     m_parser.popContext();
-  }
-  else
-  {
-    DocInclude *inc = new DocInclude(m_parser,this,fileName,m_parser.context.context,t,m_parser.context.isExample,m_parser.context.exampleName,blockId,isBlock);
-    m_children.push_back(std::unique_ptr<DocInclude>(inc));
-    inc->parse();
-  }
-}
-
-void DocPara::handleSection(const QCString &cmdName)
-{
-  QCString saveCmdName = cmdName;
-  // get the argument of the section command.
-  int tok=m_parser.tokenizer.lex();
-  if (tok!=TK_WHITESPACE)
-  {
-    warn_doc_error(m_parser.context.fileName,m_parser.tokenizer.getLineNr(),"expected whitespace after \\%s command",
-        qPrint(saveCmdName));
-    return;
-  }
-  tok=m_parser.tokenizer.lex();
-  if (tok==0)
-  {
-    warn_doc_error(m_parser.context.fileName,m_parser.tokenizer.getLineNr(),"unexpected end of comment block while parsing the "
-        "argument of command %s\n", qPrint(saveCmdName));
-    return;
-  }
-  else if (tok!=TK_WORD && tok!=TK_LNKWORD)
-  {
-    warn_doc_error(m_parser.context.fileName,m_parser.tokenizer.getLineNr(),"unexpected token %s as the argument of %s",
-        DocTokenizer::tokToString(tok),qPrint(saveCmdName));
-    return;
-  }
-  m_parser.context.token->sectionId = m_parser.context.token->name;
-  m_parser.tokenizer.setStateSkipTitle();
-  m_parser.tokenizer.lex();
-  m_parser.tokenizer.setStatePara();
-}
-
-int DocPara::handleHtmlHeader(const HtmlAttribList &tagHtmlAttribs,int level)
-{
-  DocHtmlHeader *header = new DocHtmlHeader(m_parser,this,tagHtmlAttribs,level);
-  m_children.push_back(std::unique_ptr<DocHtmlHeader>(header));
-  int retval = header->parse();
-  return (retval==RetVal_OK) ? TK_NEWPARA : retval;
-}
-
-// For XML tags whose content is stored in attributes rather than
-// contained within the element, we need a way to inject the attribute
-// text into the current paragraph.
-bool DocPara::injectToken(int tok,const QCString &tokText)
-{
-  m_parser.context.token->name = tokText;
-  return m_parser.defaultHandleToken(this,tok,m_children);
-}
-
-int DocPara::handleStartCode()
-{
-  int retval = m_parser.tokenizer.lex();
-  QCString lang = m_parser.context.token->name;
-  if (!lang.isEmpty() && lang.at(0)!='.')
-  {
-    lang="."+lang;
-  }
-  if (m_parser.context.xmlComment)
-  {
-    m_parser.context.token->verb = substitute(substitute(m_parser.context.token->verb,"&lt;","<"),"&gt;",">");
-  }
-  // search for the first non-whitespace line, index is stored in li
-  int i=0,li=0,l=m_parser.context.token->verb.length();
-  while (i<l && (m_parser.context.token->verb.at(i)==' ' || m_parser.context.token->verb.at(i)=='\n'))
-  {
-    if (m_parser.context.token->verb.at(i)=='\n') li=i+1;
-    i++;
-  }
-  m_children.push_back(std::make_unique<DocVerbatim>(m_parser,this,m_parser.context.context,stripIndentation(m_parser.context.token->verb.mid(li)),DocVerbatim::Code,m_parser.context.isExample,m_parser.context.exampleName,FALSE,lang));
-  if (retval==0) warn_doc_error(m_parser.context.fileName,m_parser.tokenizer.getLineNr(),"code section ended without end marker");
-  m_parser.tokenizer.setStatePara();
-  return retval;
-}
-
-void DocPara::handleInheritDoc()
-{
-  if (m_parser.context.memberDef) // inheriting docs from a member
-  {
-    const MemberDef *reMd = m_parser.context.memberDef->reimplements();
-    if (reMd) // member from which was inherited.
-    {
-      const MemberDef *thisMd = m_parser.context.memberDef;
-      //printf("{InheritDocs:%s=>%s}\n",qPrint(m_parser.context.memberDef->qualifiedName()),qPrint(reMd->qualifiedName()));
-      m_parser.pushContext();
-      m_parser.context.scope=reMd->getOuterScope();
-      if (m_parser.context.scope!=Doxygen::globalScope)
-      {
-        m_parser.context.context=m_parser.context.scope->name();
-      }
-      m_parser.context.memberDef=reMd;
-      while (!m_parser.context.styleStack.empty()) m_parser.context.styleStack.pop();
-      while (!m_parser.context.nodeStack.empty()) m_parser.context.nodeStack.pop();
-      m_parser.context.copyStack.push_back(reMd);
-      m_parser.internalValidatingParseDoc(this,m_children,reMd->briefDescription());
-      m_parser.internalValidatingParseDoc(this,m_children,reMd->documentation());
-      m_parser.context.copyStack.pop_back();
-      auto hasParamCommand   = m_parser.context.hasParamCommand;
-      auto hasReturnCommand  = m_parser.context.hasReturnCommand;
-      auto retvalsFound      = m_parser.context.retvalsFound;
-      auto paramsFound       = m_parser.context.paramsFound;
-      m_parser.popContext();
-      m_parser.context.hasParamCommand      = hasParamCommand;
-      m_parser.context.hasReturnCommand     = hasReturnCommand;
-      m_parser.context.retvalsFound         = retvalsFound;
-      m_parser.context.paramsFound          = paramsFound;
-      m_parser.context.memberDef = thisMd;
-    }
-  }
-}
-
-
-int DocPara::handleCommand(const QCString &cmdName, const int tok)
-{
-  DBG(("handleCommand(%s)\n",qPrint(cmdName)));
-  int retval = RetVal_OK;
-  int cmdId = Mappers::cmdMapper->map(cmdName);
-  switch (cmdId)
-  {
-    case CMD_UNKNOWN:
-      m_children.push_back(std::make_unique<DocWord>(m_parser,this,TK_COMMAND_CHAR(tok) + cmdName));
-      warn_doc_error(m_parser.context.fileName,m_parser.tokenizer.getLineNr(),"Found unknown command '%s%s'",TK_COMMAND_CHAR(tok),qPrint(cmdName));
-      break;
-    case CMD_EMPHASIS:
-      m_children.push_back(std::make_unique<DocStyleChange>(m_parser,this,(uint)m_parser.context.nodeStack.size(),DocStyleChange::Italic,cmdName,TRUE));
-      retval=m_parser.handleStyleArgument(this,m_children,cmdName);
-      m_children.push_back(std::make_unique<DocStyleChange>(m_parser,this,(uint)m_parser.context.nodeStack.size(),DocStyleChange::Italic,cmdName,FALSE));
-      if (retval!=TK_WORD) m_children.push_back(std::make_unique<DocWhiteSpace>(m_parser,this," "));
-      break;
-    case CMD_BOLD:
-      m_children.push_back(std::make_unique<DocStyleChange>(m_parser,this,(uint)m_parser.context.nodeStack.size(),DocStyleChange::Bold,cmdName,TRUE));
-      retval=m_parser.handleStyleArgument(this,m_children,cmdName);
-      m_children.push_back(std::make_unique<DocStyleChange>(m_parser,this,(uint)m_parser.context.nodeStack.size(),DocStyleChange::Bold,cmdName,FALSE));
-      if (retval!=TK_WORD) m_children.push_back(std::make_unique<DocWhiteSpace>(m_parser,this," "));
-      break;
-    case CMD_CODE:
-      m_children.push_back(std::make_unique<DocStyleChange>(m_parser,this,(uint)m_parser.context.nodeStack.size(),DocStyleChange::Code,cmdName,TRUE));
-      retval=m_parser.handleStyleArgument(this,m_children,cmdName);
-      m_children.push_back(std::make_unique<DocStyleChange>(m_parser,this,(uint)m_parser.context.nodeStack.size(),DocStyleChange::Code,cmdName,FALSE));
-      if (retval!=TK_WORD) m_children.push_back(std::make_unique<DocWhiteSpace>(m_parser,this," "));
-      break;
-    case CMD_BSLASH:
-      m_children.push_back(std::make_unique<DocSymbol>(m_parser,this,DocSymbol::Sym_BSlash));
-      break;
-    case CMD_AT:
-      m_children.push_back(std::make_unique<DocSymbol>(m_parser,this,DocSymbol::Sym_At));
-      break;
-    case CMD_LESS:
-      m_children.push_back(std::make_unique<DocSymbol>(m_parser,this,DocSymbol::Sym_Less));
-      break;
-    case CMD_GREATER:
-      m_children.push_back(std::make_unique<DocSymbol>(m_parser,this,DocSymbol::Sym_Greater));
-      break;
-    case CMD_AMP:
-      m_children.push_back(std::make_unique<DocSymbol>(m_parser,this,DocSymbol::Sym_Amp));
-      break;
-    case CMD_DOLLAR:
-      m_children.push_back(std::make_unique<DocSymbol>(m_parser,this,DocSymbol::Sym_Dollar));
-      break;
-    case CMD_HASH:
-      m_children.push_back(std::make_unique<DocSymbol>(m_parser,this,DocSymbol::Sym_Hash));
-      break;
-    case CMD_PIPE:
-      m_children.push_back(std::make_unique<DocSymbol>(m_parser,this,DocSymbol::Sym_Pipe));
-      break;
-    case CMD_DCOLON:
-      m_children.push_back(std::make_unique<DocSymbol>(m_parser,this,DocSymbol::Sym_DoubleColon));
-      break;
-    case CMD_PERCENT:
-      m_children.push_back(std::make_unique<DocSymbol>(m_parser,this,DocSymbol::Sym_Percent));
-      break;
-    case CMD_NDASH:
-      m_children.push_back(std::make_unique<DocSymbol>(m_parser,this,DocSymbol::Sym_Minus));
-      m_children.push_back(std::make_unique<DocSymbol>(m_parser,this,DocSymbol::Sym_Minus));
-      break;
-    case CMD_MDASH:
-      m_children.push_back(std::make_unique<DocSymbol>(m_parser,this,DocSymbol::Sym_Minus));
-      m_children.push_back(std::make_unique<DocSymbol>(m_parser,this,DocSymbol::Sym_Minus));
-      m_children.push_back(std::make_unique<DocSymbol>(m_parser,this,DocSymbol::Sym_Minus));
-      break;
-    case CMD_QUOTE:
-      m_children.push_back(std::make_unique<DocSymbol>(m_parser,this,DocSymbol::Sym_Quot));
-      break;
-    case CMD_PUNT:
-      m_children.push_back(std::make_unique<DocSymbol>(m_parser,this,DocSymbol::Sym_Dot));
-      break;
-    case CMD_PLUS:
-      m_children.push_back(std::make_unique<DocSymbol>(m_parser,this,DocSymbol::Sym_Plus));
-      break;
-    case CMD_MINUS:
-      m_children.push_back(std::make_unique<DocSymbol>(m_parser,this,DocSymbol::Sym_Minus));
-      break;
-    case CMD_EQUAL:
-      m_children.push_back(std::make_unique<DocSymbol>(m_parser,this,DocSymbol::Sym_Equal));
-      break;
-    case CMD_SA:
-      m_parser.context.inSeeBlock=TRUE;
-      retval = handleSimpleSection(DocSimpleSect::See);
-      m_parser.context.inSeeBlock=FALSE;
-      break;
-    case CMD_RETURN:
-      retval = handleSimpleSection(DocSimpleSect::Return);
-      m_parser.context.hasReturnCommand=TRUE;
-      break;
-    case CMD_AUTHOR:
-      retval = handleSimpleSection(DocSimpleSect::Author);
-      break;
-    case CMD_AUTHORS:
-      retval = handleSimpleSection(DocSimpleSect::Authors);
-      break;
-    case CMD_VERSION:
-      retval = handleSimpleSection(DocSimpleSect::Version);
-      break;
-    case CMD_SINCE:
-      retval = handleSimpleSection(DocSimpleSect::Since);
-      break;
-    case CMD_DATE:
-      retval = handleSimpleSection(DocSimpleSect::Date);
-      break;
-    case CMD_NOTE:
-      retval = handleSimpleSection(DocSimpleSect::Note);
-      break;
-    case CMD_WARNING:
-      retval = handleSimpleSection(DocSimpleSect::Warning);
-      break;
-    case CMD_PRE:
-      retval = handleSimpleSection(DocSimpleSect::Pre);
-      break;
-    case CMD_POST:
-      retval = handleSimpleSection(DocSimpleSect::Post);
-      break;
-    case CMD_COPYRIGHT:
-      retval = handleSimpleSection(DocSimpleSect::Copyright);
-      break;
-    case CMD_INVARIANT:
-      retval = handleSimpleSection(DocSimpleSect::Invar);
-      break;
-    case CMD_REMARK:
-      retval = handleSimpleSection(DocSimpleSect::Remark);
-      break;
-    case CMD_ATTENTION:
-      retval = handleSimpleSection(DocSimpleSect::Attention);
-      break;
-    case CMD_PAR:
-      retval = handleSimpleSection(DocSimpleSect::User);
-      break;
-    case CMD_LI:
-      {
-        DocSimpleList *sl=new DocSimpleList(m_parser,this);
-        m_children.push_back(std::unique_ptr<DocSimpleList>(sl));
-        retval = sl->parse();
-      }
-      break;
-    case CMD_SECTION:
-      {
-        handleSection(cmdName);
-        retval = RetVal_Section;
-      }
-      break;
-    case CMD_SUBSECTION:
-      {
-        handleSection(cmdName);
-        retval = RetVal_Subsection;
-      }
-      break;
-    case CMD_SUBSUBSECTION:
-      {
-        handleSection(cmdName);
-        retval = RetVal_Subsubsection;
-      }
-      break;
-    case CMD_PARAGRAPH:
-      {
-        handleSection(cmdName);
-        retval = RetVal_Paragraph;
-      }
-      break;
-    case CMD_STARTCODE:
-      {
-        m_parser.tokenizer.setStateCode();
-        retval = handleStartCode();
-      }
-      break;
-    case CMD_HTMLONLY:
-      {
-        m_parser.tokenizer.setStateHtmlOnly();
-        retval = m_parser.tokenizer.lex();
-        m_children.push_back(std::make_unique<DocVerbatim>(m_parser,this,m_parser.context.context,m_parser.context.token->verb,DocVerbatim::HtmlOnly,m_parser.context.isExample,m_parser.context.exampleName,m_parser.context.token->name=="block"));
-        if (retval==0) warn_doc_error(m_parser.context.fileName,m_parser.tokenizer.getLineNr(),"htmlonly section ended without end marker");
-        m_parser.tokenizer.setStatePara();
-      }
-      break;
-    case CMD_MANONLY:
-      {
-        m_parser.tokenizer.setStateManOnly();
-        retval = m_parser.tokenizer.lex();
-        m_children.push_back(std::make_unique<DocVerbatim>(m_parser,this,m_parser.context.context,m_parser.context.token->verb,DocVerbatim::ManOnly,m_parser.context.isExample,m_parser.context.exampleName));
-        if (retval==0) warn_doc_error(m_parser.context.fileName,m_parser.tokenizer.getLineNr(),"manonly section ended without end marker");
-        m_parser.tokenizer.setStatePara();
-      }
-      break;
-    case CMD_RTFONLY:
-      {
-        m_parser.tokenizer.setStateRtfOnly();
-        retval = m_parser.tokenizer.lex();
-        m_children.push_back(std::make_unique<DocVerbatim>(m_parser,this,m_parser.context.context,m_parser.context.token->verb,DocVerbatim::RtfOnly,m_parser.context.isExample,m_parser.context.exampleName));
-        if (retval==0) warn_doc_error(m_parser.context.fileName,m_parser.tokenizer.getLineNr(),"rtfonly section ended without end marker");
-        m_parser.tokenizer.setStatePara();
-      }
-      break;
-    case CMD_LATEXONLY:
-      {
-        m_parser.tokenizer.setStateLatexOnly();
-        retval = m_parser.tokenizer.lex();
-        m_children.push_back(std::make_unique<DocVerbatim>(m_parser,this,m_parser.context.context,m_parser.context.token->verb,DocVerbatim::LatexOnly,m_parser.context.isExample,m_parser.context.exampleName));
-        if (retval==0) warn_doc_error(m_parser.context.fileName,m_parser.tokenizer.getLineNr(),"latexonly section ended without end marker");
-        m_parser.tokenizer.setStatePara();
-      }
-      break;
-    case CMD_XMLONLY:
-      {
-        m_parser.tokenizer.setStateXmlOnly();
-        retval = m_parser.tokenizer.lex();
-        m_children.push_back(std::make_unique<DocVerbatim>(m_parser,this,m_parser.context.context,m_parser.context.token->verb,DocVerbatim::XmlOnly,m_parser.context.isExample,m_parser.context.exampleName));
-        if (retval==0) warn_doc_error(m_parser.context.fileName,m_parser.tokenizer.getLineNr(),"xmlonly section ended without end marker");
-        m_parser.tokenizer.setStatePara();
-      }
-      break;
-    case CMD_DBONLY:
-      {
-        m_parser.tokenizer.setStateDbOnly();
-        retval = m_parser.tokenizer.lex();
-        m_children.push_back(std::make_unique<DocVerbatim>(m_parser,this,m_parser.context.context,m_parser.context.token->verb,DocVerbatim::DocbookOnly,m_parser.context.isExample,m_parser.context.exampleName));
-        if (retval==0) warn_doc_error(m_parser.context.fileName,m_parser.tokenizer.getLineNr(),"docbookonly section ended without end marker");
-        m_parser.tokenizer.setStatePara();
-      }
-      break;
-    case CMD_VERBATIM:
-      {
-        m_parser.tokenizer.setStateVerbatim();
-        retval = m_parser.tokenizer.lex();
-        m_children.push_back(std::make_unique<DocVerbatim>(m_parser,this,m_parser.context.context,m_parser.context.token->verb,DocVerbatim::Verbatim,m_parser.context.isExample,m_parser.context.exampleName));
-        if (retval==0) warn_doc_error(m_parser.context.fileName,m_parser.tokenizer.getLineNr(),"verbatim section ended without end marker");
-        m_parser.tokenizer.setStatePara();
-      }
-      break;
-    case CMD_DOT:
-      {
-        auto dv = std::make_unique<DocVerbatim>(m_parser,this,m_parser.context.context,m_parser.context.token->verb,DocVerbatim::Dot,m_parser.context.isExample,m_parser.context.exampleName);
-        m_parser.tokenizer.setStatePara();
-        QCString width,height;
-        m_parser.defaultHandleTitleAndSize(CMD_DOT,dv.get(),dv->children(),width,height);
-        m_parser.tokenizer.setStateDot();
-        retval = m_parser.tokenizer.lex();
-        dv->setText(m_parser.context.token->verb);
-        dv->setWidth(width);
-        dv->setHeight(height);
-        dv->setLocation(m_parser.context.fileName,m_parser.tokenizer.getLineNr());
-        if (!Config_getBool(HAVE_DOT))
-        {
-          warn_doc_error(m_parser.context.fileName,m_parser.tokenizer.getLineNr(),"ignoring \\dot command because HAVE_DOT is not set");
-        }
-        else
-        {
-          m_children.push_back(std::move(dv));
-        }
-        if (retval==0) warn_doc_error(m_parser.context.fileName,m_parser.tokenizer.getLineNr(),"dot section ended without end marker");
-        m_parser.tokenizer.setStatePara();
-      }
-      break;
-    case CMD_MSC:
-      {
-        auto dv = std::make_unique<DocVerbatim>(m_parser,this,m_parser.context.context,m_parser.context.token->verb,DocVerbatim::Msc,m_parser.context.isExample,m_parser.context.exampleName);
-        m_parser.tokenizer.setStatePara();
-        QCString width,height;
-        m_parser.defaultHandleTitleAndSize(CMD_MSC,dv.get(),dv->children(),width,height);
-        m_parser.tokenizer.setStateMsc();
-        retval = m_parser.tokenizer.lex();
-        dv->setText(m_parser.context.token->verb);
-        dv->setWidth(width);
-        dv->setHeight(height);
-        dv->setLocation(m_parser.context.fileName,m_parser.tokenizer.getLineNr());
-        m_children.push_back(std::move(dv));
-        if (retval==0) warn_doc_error(m_parser.context.fileName,m_parser.tokenizer.getLineNr(),"msc section ended without end marker");
-        m_parser.tokenizer.setStatePara();
-      }
-      break;
-    case CMD_STARTUML:
-      {
-        static QCString jarPath = Config_getString(PLANTUML_JAR_PATH);
-        m_parser.tokenizer.setStatePlantUMLOpt();
-        retval = m_parser.tokenizer.lex();
-
-        QCString fullMatch = m_parser.context.token->sectionId;
-        QCString sectionId = "";
-        int idx = fullMatch.find('{');
-        int idxEnd = fullMatch.find("}",idx+1);
-        StringVector optList;
-        QCString engine;
-        if (idx != -1) // options present
-        {
-           QCString optStr = fullMatch.mid(idx+1,idxEnd-idx-1).stripWhiteSpace();
-           optList = split(optStr.str(),",");
-           for (const auto &opt : optList)
-           {
-             if (opt.empty()) continue;
-             bool found = false;
-             QCString locOpt(opt);
-             locOpt = locOpt.stripWhiteSpace().lower();
-             if (g_plantumlEngine.find(locOpt.str())!=g_plantumlEngine.end())
-             {
-               if (!engine.isEmpty())
-               {
-                 warn(m_parser.context.fileName,m_parser.tokenizer.getLineNr(), "Multiple definition of engine for '\\startuml'");
-               }
-               engine = locOpt;
-               found = true;
-             }
-             if (!found)
-             {
-               if (sectionId.isEmpty())
-               {
-                 sectionId = opt;
-               }
-               else
-               {
-                 warn(m_parser.context.fileName,m_parser.tokenizer.getLineNr(),"Multiple use of of filename for '\\startuml'");
-               }
-             }
-           }
-        }
-        else
-        {
-          sectionId = m_parser.context.token->sectionId;
-        }
-        if (engine.isEmpty()) engine = "uml";
-
-        if (sectionId.isEmpty())
-        {
-          m_parser.tokenizer.setStatePlantUMLOpt();
-          retval = m_parser.tokenizer.lex();
-          assert(retval==RetVal_OK);
-
-          sectionId = m_parser.context.token->sectionId;
-          sectionId = sectionId.stripWhiteSpace();
-        }
-
-        QCString plantFile(sectionId);
-        DocVerbatim *dv = new DocVerbatim(m_parser,this,m_parser.context.context,m_parser.context.token->verb,DocVerbatim::PlantUML,FALSE,plantFile);
-        dv->setEngine(engine);
-        m_parser.tokenizer.setStatePara();
-        QCString width,height;
-        m_parser.defaultHandleTitleAndSize(CMD_STARTUML,dv,dv->children(),width,height);
-        m_parser.tokenizer.setStatePlantUML();
-        retval = m_parser.tokenizer.lex();
-        int line = 0;
-        QCString trimmedVerb = stripLeadingAndTrailingEmptyLines(m_parser.context.token->verb,line);
-        if (engine == "ditaa")
-        {
-          dv->setUseBitmap(true);
-        }
-        else if (engine == "uml")
-        {
-          int i = trimmedVerb.find('\n');
-          QCString firstLine = i==-1 ? trimmedVerb : trimmedVerb.left(i);
-          if (firstLine.stripWhiteSpace() == "ditaa") dv->setUseBitmap(true);
-        }
-        dv->setText(trimmedVerb);
-        dv->setWidth(width);
-        dv->setHeight(height);
-        dv->setLocation(m_parser.context.fileName,m_parser.tokenizer.getLineNr());
-        if (jarPath.isEmpty())
-        {
-          warn_doc_error(m_parser.context.fileName,m_parser.tokenizer.getLineNr(),"ignoring \\startuml command because PLANTUML_JAR_PATH is not set");
-          delete dv;
-        }
-        else
-        {
-          m_children.push_back(std::unique_ptr<DocVerbatim>(dv));
-        }
-        if (retval==0) warn_doc_error(m_parser.context.fileName,m_parser.tokenizer.getLineNr(),"startuml section ended without end marker");
-        m_parser.tokenizer.setStatePara();
-      }
-      break;
-    case CMD_ENDPARBLOCK:
-      retval=RetVal_EndParBlock;
-      break;
-    case CMD_ENDCODE:
-    case CMD_ENDHTMLONLY:
-    case CMD_ENDMANONLY:
-    case CMD_ENDRTFONLY:
-    case CMD_ENDLATEXONLY:
-    case CMD_ENDXMLONLY:
-    case CMD_ENDDBONLY:
-    case CMD_ENDLINK:
-    case CMD_ENDVERBATIM:
-    case CMD_ENDDOT:
-    case CMD_ENDMSC:
-    case CMD_ENDUML:
-      warn_doc_error(m_parser.context.fileName,m_parser.tokenizer.getLineNr(),"unexpected command %s",qPrint(m_parser.context.token->name));
-      break;
-    case CMD_PARAM:
-      retval = handleParamSection(cmdName,DocParamSect::Param,FALSE,m_parser.context.token->paramDir);
-      break;
-    case CMD_TPARAM:
-      retval = handleParamSection(cmdName,DocParamSect::TemplateParam,FALSE,m_parser.context.token->paramDir);
-      break;
-    case CMD_RETVAL:
-      retval = handleParamSection(cmdName,DocParamSect::RetVal);
-      break;
-    case CMD_EXCEPTION:
-      retval = handleParamSection(cmdName,DocParamSect::Exception);
-      break;
-    case CMD_XREFITEM:
-      retval = handleXRefItem();
-      break;
-    case CMD_LINEBREAK:
-      {
-        m_children.push_back(std::make_unique<DocLineBreak>(m_parser,this));
-      }
-      break;
-    case CMD_ANCHOR:
-      {
-        DocAnchor *anchor = m_parser.handleAnchor(this);
-        if (anchor)
-        {
-          m_children.push_back(std::unique_ptr<DocAnchor>(anchor));
-        }
-      }
-      break;
-    case CMD_ADDINDEX:
-      {
-        DocIndexEntry *ie = new DocIndexEntry(m_parser,this,
-                     m_parser.context.scope!=Doxygen::globalScope?m_parser.context.scope:0,
-                     m_parser.context.memberDef);
-        m_children.push_back(std::unique_ptr<DocIndexEntry>(ie));
-        retval = ie->parse();
-      }
-      break;
-    case CMD_INTERNAL:
-      retval = RetVal_Internal;
-      break;
-    case CMD_ENDINTERNAL:
-      retval = RetVal_EndInternal;
-      break;
-    case CMD_PARBLOCK:
-      {
-        DocParBlock *block = new DocParBlock(m_parser,this);
-        m_children.push_back(std::unique_ptr<DocParBlock>(block));
-        retval = block->parse();
-      }
-      break;
-    case CMD_COPYDOC:   // fall through
-    case CMD_COPYBRIEF: // fall through
-    case CMD_COPYDETAILS:
-      //retval = RetVal_CopyDoc;
-      // these commands should already be resolved by processCopyDoc()
-      break;
-    case CMD_INCLUDE:
-      handleInclude(cmdName,DocInclude::Include);
-      break;
-    case CMD_INCWITHLINES:
-      handleInclude(cmdName,DocInclude::IncWithLines);
-      break;
-    case CMD_DONTINCLUDE:
-      handleInclude(cmdName,DocInclude::DontInclude);
-      break;
-    case CMD_HTMLINCLUDE:
-      handleInclude(cmdName,DocInclude::HtmlInclude);
-      break;
-    case CMD_LATEXINCLUDE:
-      handleInclude(cmdName,DocInclude::LatexInclude);
-      break;
-    case CMD_RTFINCLUDE:
-      handleInclude(cmdName,DocInclude::RtfInclude);
-      break;
-    case CMD_MANINCLUDE:
-      handleInclude(cmdName,DocInclude::ManInclude);
-      break;
-    case CMD_XMLINCLUDE:
-      handleInclude(cmdName,DocInclude::XmlInclude);
-      break;
-    case CMD_DOCBOOKINCLUDE:
-      handleInclude(cmdName,DocInclude::DocbookInclude);
-      break;
-    case CMD_VERBINCLUDE:
-      handleInclude(cmdName,DocInclude::VerbInclude);
-      break;
-    case CMD_SNIPPET:
-      handleInclude(cmdName,DocInclude::Snippet);
-      break;
-    case CMD_SNIPWITHLINES:
-      handleInclude(cmdName,DocInclude::SnipWithLines);
-      break;
-    case CMD_INCLUDEDOC:
-      handleInclude(cmdName,DocInclude::IncludeDoc);
-      break;
-    case CMD_SNIPPETDOC:
-      handleInclude(cmdName,DocInclude::SnippetDoc);
-      break;
-    case CMD_SKIP:
-      handleIncludeOperator(cmdName,DocIncOperator::Skip);
-      break;
-    case CMD_UNTIL:
-      handleIncludeOperator(cmdName,DocIncOperator::Until);
-      break;
-    case CMD_SKIPLINE:
-      handleIncludeOperator(cmdName,DocIncOperator::SkipLine);
-      break;
-    case CMD_LINE:
-      handleIncludeOperator(cmdName,DocIncOperator::Line);
-      break;
-    case CMD_IMAGE:
-      handleImage(cmdName);
-      break;
-    case CMD_DOTFILE:
-      if (!Config_getBool(HAVE_DOT))
-      {
-        warn_doc_error(m_parser.context.fileName,m_parser.tokenizer.getLineNr(),
-                       "ignoring \\dotfile command because HAVE_DOT is not set");
-      }
-      else
-      {
-        handleFile<DocDotFile>(cmdName);
-      }
-      break;
-    case CMD_VHDLFLOW:
-      handleVhdlFlow();
-      break;
-    case CMD_MSCFILE:
-      handleFile<DocMscFile>(cmdName);
-      break;
-    case CMD_DIAFILE:
-      handleFile<DocDiaFile>(cmdName);
-      break;
-    case CMD_LINK:
-      handleLink(cmdName,FALSE);
-      break;
-    case CMD_JAVALINK:
-      handleLink(cmdName,TRUE);
-      break;
-    case CMD_CITE:
-      handleCite();
-      break;
-    case CMD_DOXYSETTING:
-      handleDoxySetting();
-      break;
-    case CMD_EMOJI:
-      handleEmoji();
-      break;
-    case CMD_REF: // fall through
-    case CMD_SUBPAGE:
-      handleRef(cmdName);
-      break;
-    case CMD_SECREFLIST:
-      {
-        DocSecRefList *list = new DocSecRefList(m_parser,this);
-        m_children.push_back(std::unique_ptr<DocSecRefList>(list));
-        list->parse();
-      }
-      break;
-    case CMD_SECREFITEM:
-      warn_doc_error(m_parser.context.fileName,m_parser.tokenizer.getLineNr(),"unexpected command %s",qPrint(m_parser.context.token->name));
-      break;
-    case CMD_ENDSECREFLIST:
-      warn_doc_error(m_parser.context.fileName,m_parser.tokenizer.getLineNr(),"unexpected command %s",qPrint(m_parser.context.token->name));
-      break;
-    case CMD_FORMULA:
-      {
-        m_children.push_back(
-            std::make_unique<DocFormula>(
-              m_parser,this,m_parser.context.token->id));
-      }
-      break;
-    //case CMD_LANGSWITCH:
-    //  retval = handleLanguageSwitch();
-    //  break;
-    case CMD_INTERNALREF:
-      //warn_doc_error(m_parser.context.fileName,m_parser.tokenizer.getLineNr(),"unexpected command %s",qPrint(m_parser.context.token->name));
-      {
-        DocInternalRef *ref = m_parser.handleInternalRef(this);
-        if (ref)
-        {
-          m_children.push_back(std::unique_ptr<DocInternalRef>(ref));
-          ref->parse();
-        }
-        m_parser.tokenizer.setStatePara();
-      }
-      break;
-    case CMD_INHERITDOC:
-      handleInheritDoc();
-      break;
-    case CMD_ILINE:
-      handleIline();
-      break;
-    default:
-      // we should not get here!
-      ASSERT(0);
-      break;
-  }
-  INTERNAL_ASSERT(retval==0 || retval==RetVal_OK || retval==RetVal_SimpleSec ||
-         retval==TK_LISTITEM || retval==TK_ENDLIST || retval==TK_NEWPARA ||
-         retval==RetVal_Section || retval==RetVal_EndList ||
-         retval==RetVal_Internal || retval==RetVal_SwitchLang ||
-         retval==RetVal_EndInternal
-        );
-  DBG(("handleCommand(%s) end retval=%x\n",qPrint(cmdName),retval));
-  return retval;
-}
-
-static bool findAttribute(const HtmlAttribList &tagHtmlAttribs,
-                          const char *attrName,
-                          QCString *result)
-{
-
-  for (const auto &opt : tagHtmlAttribs)
-  {
-    if (opt.name==attrName)
-    {
-      *result = opt.value;
-      return TRUE;
-    }
-  }
-  return FALSE;
-}
-
-int DocPara::handleHtmlStartTag(const QCString &tagName,const HtmlAttribList &tagHtmlAttribs)
-{
-  DBG(("handleHtmlStartTag(%s,%d)\n",qPrint(tagName),tagHtmlAttribs.count()));
-  int retval=RetVal_OK;
-  int tagId = Mappers::htmlTagMapper->map(tagName);
-  if (m_parser.context.token->emptyTag && !(tagId&XML_CmdMask) &&
-      tagId!=HTML_UNKNOWN && tagId!=HTML_IMG && tagId!=HTML_BR && tagId!=HTML_HR && tagId!=HTML_P)
-  {
-      warn_doc_error(m_parser.context.fileName,m_parser.tokenizer.getLineNr(),"HTML tag ('<%s/>') may not use the 'empty tag' XHTML syntax.",
-                     qPrint(tagName));
-  }
-  switch (tagId)
-  {
-    case HTML_UL:
-      if (!m_parser.context.token->emptyTag)
-      {
-        DocHtmlList *list = new DocHtmlList(m_parser,this,tagHtmlAttribs,DocHtmlList::Unordered);
-        m_children.push_back(std::unique_ptr<DocHtmlList>(list));
-        retval=list->parse();
-      }
-      break;
-    case HTML_OL:
-      if (!m_parser.context.token->emptyTag)
-      {
-        DocHtmlList *list = new DocHtmlList(m_parser,this,tagHtmlAttribs,DocHtmlList::Ordered);
-        m_children.push_back(std::unique_ptr<DocHtmlList>(list));
-        retval=list->parse();
-      }
-      break;
-    case HTML_LI:
-      if (m_parser.context.token->emptyTag) break;
-      if (!insideUL(this) && !insideOL(this))
-      {
-        warn_doc_error(m_parser.context.fileName,m_parser.tokenizer.getLineNr(),"lonely <li> tag found");
-      }
-      else
-      {
-        retval=RetVal_ListItem;
-      }
-      break;
-    case HTML_BOLD:
-      if (!m_parser.context.token->emptyTag) m_parser.handleStyleEnter(this,m_children,DocStyleChange::Bold,tagName,&m_parser.context.token->attribs);
-      break;
-    case HTML_S:
-      if (!m_parser.context.token->emptyTag) m_parser.handleStyleEnter(this,m_children,DocStyleChange::S,tagName,&m_parser.context.token->attribs);
-      break;
-    case HTML_STRIKE:
-      if (!m_parser.context.token->emptyTag) m_parser.handleStyleEnter(this,m_children,DocStyleChange::Strike,tagName,&m_parser.context.token->attribs);
-      break;
-    case HTML_DEL:
-      if (!m_parser.context.token->emptyTag) m_parser.handleStyleEnter(this,m_children,DocStyleChange::Del,tagName,&m_parser.context.token->attribs);
-      break;
-    case HTML_UNDERLINE:
-      if (!m_parser.context.token->emptyTag) m_parser.handleStyleEnter(this,m_children,DocStyleChange::Underline,tagName,&m_parser.context.token->attribs);
-      break;
-    case HTML_INS:
-      if (!m_parser.context.token->emptyTag) m_parser.handleStyleEnter(this,m_children,DocStyleChange::Ins,tagName,&m_parser.context.token->attribs);
-      break;
-    case HTML_CODE:
-      if (m_parser.context.token->emptyTag) break;
-      if (/*getLanguageFromFileName(m_parser.context.fileName)==SrcLangExt_CSharp ||*/ m_parser.context.xmlComment)
-        // for C# source or inside a <summary> or <remark> section we
-        // treat <code> as an XML tag (so similar to @code)
-      {
-        m_parser.tokenizer.setStateXmlCode();
-        retval = handleStartCode();
-      }
-      else // normal HTML markup
-      {
-        m_parser.handleStyleEnter(this,m_children,DocStyleChange::Code,tagName,&m_parser.context.token->attribs);
-      }
-      break;
-    case HTML_EMPHASIS:
-      if (!m_parser.context.token->emptyTag) m_parser.handleStyleEnter(this,m_children,DocStyleChange::Italic,tagName,&m_parser.context.token->attribs);
-      break;
-    case HTML_DIV:
-      if (!m_parser.context.token->emptyTag) m_parser.handleStyleEnter(this,m_children,DocStyleChange::Div,tagName,&m_parser.context.token->attribs);
-      break;
-    case HTML_SPAN:
-      if (!m_parser.context.token->emptyTag) m_parser.handleStyleEnter(this,m_children,DocStyleChange::Span,tagName,&m_parser.context.token->attribs);
-      break;
-    case HTML_SUB:
-      if (!m_parser.context.token->emptyTag) m_parser.handleStyleEnter(this,m_children,DocStyleChange::Subscript,tagName,&m_parser.context.token->attribs);
-      break;
-    case HTML_SUP:
-      if (!m_parser.context.token->emptyTag) m_parser.handleStyleEnter(this,m_children,DocStyleChange::Superscript,tagName,&m_parser.context.token->attribs);
-      break;
-    case HTML_CENTER:
-      if (!m_parser.context.token->emptyTag) m_parser.handleStyleEnter(this,m_children,DocStyleChange::Center,tagName,&m_parser.context.token->attribs);
-      break;
-    case HTML_SMALL:
-      if (!m_parser.context.token->emptyTag) m_parser.handleStyleEnter(this,m_children,DocStyleChange::Small,tagName,&m_parser.context.token->attribs);
-      break;
-    case HTML_PRE:
-      if (m_parser.context.token->emptyTag) break;
-      m_parser.handleStyleEnter(this,m_children,DocStyleChange::Preformatted,tagName,&m_parser.context.token->attribs);
-      setInsidePreformatted(TRUE);
-      m_parser.tokenizer.setInsidePre(TRUE);
-      break;
-    case HTML_P:
-      retval=TK_NEWPARA;
-      break;
-    case HTML_DL:
-      if (!m_parser.context.token->emptyTag)
-      {
-        DocHtmlDescList *list = new DocHtmlDescList(m_parser,this,tagHtmlAttribs);
-        m_children.push_back(std::unique_ptr<DocHtmlDescList>(list));
-        retval=list->parse();
-      }
-      break;
-    case HTML_DT:
-      retval = RetVal_DescTitle;
-      break;
-    case HTML_DD:
-      warn_doc_error(m_parser.context.fileName,m_parser.tokenizer.getLineNr(),"Unexpected tag <dd> found");
-      break;
-    case HTML_TABLE:
-      if (!m_parser.context.token->emptyTag)
-      {
-        DocHtmlTable *table = new DocHtmlTable(m_parser,this,tagHtmlAttribs);
-        m_children.push_back(std::unique_ptr<DocHtmlTable>(table));
-        retval=table->parse();
-      }
-      break;
-    case HTML_TR:
-      retval = RetVal_TableRow;
-      break;
-    case HTML_TD:
-      retval = RetVal_TableCell;
-      break;
-    case HTML_TH:
-      retval = RetVal_TableHCell;
-      break;
-    case HTML_CAPTION:
-      warn_doc_error(m_parser.context.fileName,m_parser.tokenizer.getLineNr(),"Unexpected tag <caption> found");
-      break;
-    case HTML_BR:
-      {
-        m_children.push_back(std::make_unique<DocLineBreak>(m_parser,this,tagHtmlAttribs));
-      }
-      break;
-    case HTML_HR:
-      {
-        m_children.push_back(std::make_unique<DocHorRuler>(m_parser,this,tagHtmlAttribs));
-      }
-      break;
-    case HTML_A:
-      retval = m_parser.handleAHref(this,m_children,tagHtmlAttribs);
-      break;
-    case HTML_H1:
-      if (!m_parser.context.token->emptyTag) retval=handleHtmlHeader(tagHtmlAttribs,1);
-      break;
-    case HTML_H2:
-      if (!m_parser.context.token->emptyTag) retval=handleHtmlHeader(tagHtmlAttribs,2);
-      break;
-    case HTML_H3:
-      if (!m_parser.context.token->emptyTag) retval=handleHtmlHeader(tagHtmlAttribs,3);
-      break;
-    case HTML_H4:
-      if (!m_parser.context.token->emptyTag) retval=handleHtmlHeader(tagHtmlAttribs,4);
-      break;
-    case HTML_H5:
-      if (!m_parser.context.token->emptyTag) retval=handleHtmlHeader(tagHtmlAttribs,5);
-      break;
-    case HTML_H6:
-      if (!m_parser.context.token->emptyTag) retval=handleHtmlHeader(tagHtmlAttribs,6);
-      break;
-    case HTML_IMG:
-      {
-        m_parser.handleImg(this,m_children,tagHtmlAttribs);
-      }
-      break;
-    case HTML_BLOCKQUOTE:
-      if (!m_parser.context.token->emptyTag)
-      {
-        DocHtmlBlockQuote *block = new DocHtmlBlockQuote(m_parser,this,tagHtmlAttribs);
-        m_children.push_back(std::unique_ptr<DocHtmlBlockQuote>(block));
-        retval = block->parse();
-      }
-      break;
-
-    case XML_SUMMARY:
-    case XML_REMARKS:
-    case XML_EXAMPLE:
-      m_parser.context.xmlComment=TRUE;
-      // fall through
-    case XML_VALUE:
-    case XML_PARA:
-      if (!m_children.empty())
-      {
-        retval = TK_NEWPARA;
-      }
-      break;
-    case XML_DESCRIPTION:
-      if (insideTable(this))
-      {
-        retval=RetVal_TableCell;
-      }
-      break;
-    case XML_C:
-      m_parser.handleStyleEnter(this,m_children,DocStyleChange::Code,tagName,&m_parser.context.token->attribs);
-      break;
-    case XML_PARAM:
-    case XML_TYPEPARAM:
-      {
-        m_parser.context.xmlComment=TRUE;
-        QCString paramName;
-        if (findAttribute(tagHtmlAttribs,"name",&paramName))
-        {
-          if (paramName.isEmpty())
-          {
-            if (Config_getBool(WARN_NO_PARAMDOC))
-            {
-              warn_doc_error(m_parser.context.fileName,m_parser.tokenizer.getLineNr(),"empty 'name' attribute for <param%s> tag.",tagId==XML_PARAM?"":"type");
-            }
-          }
-          else
-          {
-            retval = handleParamSection(paramName,
-                tagId==XML_PARAM ? DocParamSect::Param : DocParamSect::TemplateParam,
-                TRUE);
-          }
-        }
-        else
-        {
-          warn_doc_error(m_parser.context.fileName,m_parser.tokenizer.getLineNr(),"Missing 'name' attribute from <param%s> tag.",tagId==XML_PARAM?"":"type");
-        }
-      }
-      break;
-    case XML_PARAMREF:
-    case XML_TYPEPARAMREF:
-      {
-        QCString paramName;
-        if (findAttribute(tagHtmlAttribs,"name",&paramName))
-        {
-          //printf("paramName=%s\n",qPrint(paramName));
-          m_children.push_back(std::make_unique<DocStyleChange>(m_parser,this,(uint)m_parser.context.nodeStack.size(),DocStyleChange::Italic,tagName,TRUE));
-          m_children.push_back(std::make_unique<DocWord>(m_parser,this,paramName));
-          m_children.push_back(std::make_unique<DocStyleChange>(m_parser,this,(uint)m_parser.context.nodeStack.size(),DocStyleChange::Italic,tagName,FALSE));
-          if (retval!=TK_WORD) m_children.push_back(std::make_unique<DocWhiteSpace>(m_parser,this," "));
-        }
-        else
-        {
-          warn_doc_error(m_parser.context.fileName,m_parser.tokenizer.getLineNr(),"Missing 'name' attribute from <param%sref> tag.",tagId==XML_PARAMREF?"":"type");
-        }
-      }
-      break;
-    case XML_EXCEPTION:
-      {
-        m_parser.context.xmlComment=TRUE;
-        QCString exceptName;
-        if (findAttribute(tagHtmlAttribs,"cref",&exceptName))
-        {
-          unescapeCRef(exceptName);
-          retval = handleParamSection(exceptName,DocParamSect::Exception,TRUE);
-        }
-        else
-        {
-          warn_doc_error(m_parser.context.fileName,m_parser.tokenizer.getLineNr(),"Missing 'cref' attribute from <exception> tag.");
-        }
-      }
-      break;
-    case XML_ITEM:
-    case XML_LISTHEADER:
-      if (insideTable(this))
-      {
-        retval=RetVal_TableRow;
-      }
-      else if (insideUL(this) || insideOL(this))
-      {
-        retval=RetVal_ListItem;
-      }
-      else
-      {
-        warn_doc_error(m_parser.context.fileName,m_parser.tokenizer.getLineNr(),"lonely <item> tag found");
-      }
-      break;
-    case XML_RETURNS:
-      m_parser.context.xmlComment=TRUE;
-      retval = handleSimpleSection(DocSimpleSect::Return,TRUE);
-      m_parser.context.hasReturnCommand=TRUE;
-      break;
-    case XML_TERM:
-      //m_children.push_back(std::make_unique<DocStyleChange>(this,(uint)m_parser.context.nodeStack.size(),DocStyleChange::Bold,TRUE));
-      if (insideTable(this))
-      {
-        retval=RetVal_TableCell;
-      }
-      break;
-    case XML_SEE:
-      // I'm not sure if <see> is the same as <seealso> or if it
-      // should you link a member without producing a section. The
-      // C# specification is extremely vague about this (but what else
-      // can we expect from Microsoft...)
-      {
-        QCString cref;
-        //printf("XML_SEE: empty tag=%d\n",m_parser.context.token->emptyTag);
-        if (findAttribute(tagHtmlAttribs,"cref",&cref))
-        {
-          unescapeCRef(cref);
-          if (m_parser.context.token->emptyTag) // <see cref="..."/> style
-          {
-            bool inSeeBlock = m_parser.context.inSeeBlock;
-            m_parser.context.token->name = cref;
-            m_parser.context.inSeeBlock = TRUE;
-            m_parser.handleLinkedWord(this,m_children,TRUE);
-            m_parser.context.inSeeBlock = inSeeBlock;
-          }
-          else // <see cref="...">...</see> style
-          {
-            //DocRef *ref = new DocRef(this,cref);
-            //m_children.append(ref);
-            //ref->parse();
-            m_parser.tokenizer.setStatePara();
-            DocLink *lnk = new DocLink(m_parser,this,cref);
-            m_children.push_back(std::unique_ptr<DocLink>(lnk));
-            QCString leftOver = lnk->parse(FALSE,TRUE);
-            if (!leftOver.isEmpty())
-            {
-              m_children.push_back(std::make_unique<DocWord>(m_parser,this,leftOver));
-            }
-          }
-        }
-        else if (findAttribute(tagHtmlAttribs,"langword",&cref)) // <see langword="..."/> or <see langword="..."></see>
-        {
-          bool inSeeBlock = m_parser.context.inSeeBlock;
-          m_parser.context.token->name = cref;
-          m_parser.context.inSeeBlock = TRUE;
-          m_children.push_back(std::make_unique<DocStyleChange>(m_parser,this,(uint)m_parser.context.nodeStack.size(),DocStyleChange::Code,tagName,TRUE));
-          m_parser.handleLinkedWord(this,m_children,TRUE);
-          m_children.push_back(std::make_unique<DocStyleChange>(m_parser,this,(uint)m_parser.context.nodeStack.size(),DocStyleChange::Code,tagName,FALSE));
-          m_parser.context.inSeeBlock = inSeeBlock;
-        }
-        else
-        {
-          warn_doc_error(m_parser.context.fileName,m_parser.tokenizer.getLineNr(),"Missing 'cref' or 'langword' attribute from <see> tag.");
-        }
-      }
-      break;
-    case XML_SEEALSO:
-      {
-        m_parser.context.xmlComment=TRUE;
-        QCString cref;
-        if (findAttribute(tagHtmlAttribs,"cref",&cref))
-        {
-          unescapeCRef(cref);
-          // Look for an existing "see" section
-          DocSimpleSect *ss=0;
-          for (const auto &n : m_children)
-          {
-            if (n->kind()==Kind_SimpleSect && ((DocSimpleSect *)n.get())->type()==DocSimpleSect::See)
-            {
-              ss = (DocSimpleSect *)n.get();
-            }
-          }
-
-          if (!ss)  // start new section
-          {
-            ss=new DocSimpleSect(m_parser,this,DocSimpleSect::See);
-            m_children.push_back(std::unique_ptr<DocSimpleSect>(ss));
-          }
-
-          ss->appendLinkWord(cref);
-          retval = RetVal_OK;
-        }
-        else
-        {
-          warn_doc_error(m_parser.context.fileName,m_parser.tokenizer.getLineNr(),"Missing 'cref' attribute from <seealso> tag.");
-        }
-      }
-      break;
-    case XML_LIST:
-      {
-        QCString type;
-        findAttribute(tagHtmlAttribs,"type",&type);
-        DocHtmlList::Type listType = DocHtmlList::Unordered;
-        HtmlAttribList emptyList;
-        if (type=="number")
-        {
-          listType=DocHtmlList::Ordered;
-        }
-        if (type=="table")
-        {
-          DocHtmlTable *table = new DocHtmlTable(m_parser,this,emptyList);
-          m_children.push_back(std::unique_ptr<DocHtmlTable>(table));
-          retval=table->parseXml();
-        }
-        else
-        {
-          DocHtmlList *list = new DocHtmlList(m_parser,this,emptyList,listType);
-          m_children.push_back(std::unique_ptr<DocHtmlList>(list));
-          retval=list->parseXml();
-        }
-      }
-      break;
-    case XML_INCLUDE:
-    case XML_PERMISSION:
-      // These tags are defined in .Net but are currently unsupported
-      m_parser.context.xmlComment=TRUE;
-      break;
-    case HTML_UNKNOWN:
-      warn_doc_error(m_parser.context.fileName,m_parser.tokenizer.getLineNr(),"Unsupported xml/html tag <%s> found", qPrint(tagName));
-      m_children.push_back(std::make_unique<DocWord>(m_parser,this, "<"+tagName+m_parser.context.token->attribsStr+">"));
-      break;
-  case XML_INHERITDOC:
-      handleInheritDoc();
-      break;
-  default:
-      // we should not get here!
-      ASSERT(0);
-      break;
-  }
-  return retval;
-}
-
-int DocPara::handleHtmlEndTag(const QCString &tagName)
-{
-  DBG(("handleHtmlEndTag(%s)\n",qPrint(tagName)));
-  int tagId = Mappers::htmlTagMapper->map(tagName);
-  int retval=RetVal_OK;
-  switch (tagId)
-  {
-    case HTML_UL:
-      if (!insideUL(this))
-      {
-        warn_doc_error(m_parser.context.fileName,m_parser.tokenizer.getLineNr(),"found </ul> tag without matching <ul>");
-      }
-      else
-      {
-        retval=RetVal_EndList;
-      }
-      break;
-    case HTML_OL:
-      if (!insideOL(this))
-      {
-        warn_doc_error(m_parser.context.fileName,m_parser.tokenizer.getLineNr(),"found </ol> tag without matching <ol>");
-      }
-      else
-      {
-        retval=RetVal_EndList;
-      }
-      break;
-    case HTML_LI:
-      if (!insideLI(this))
-      {
-        warn_doc_error(m_parser.context.fileName,m_parser.tokenizer.getLineNr(),"found </li> tag without matching <li>");
-      }
-      else
-      {
-        // ignore </li> tags
-      }
-      break;
-    case HTML_BLOCKQUOTE:
-      retval=RetVal_EndBlockQuote;
-      break;
-    //case HTML_PRE:
-    //  if (!insidePRE(this))
-    //  {
-    //    warn_doc_error(m_parser.context.fileName,m_parser.tokenizer.getLineNr(),"found </pre> tag without matching <pre>");
-    //  }
-    //  else
-    //  {
-    //    retval=RetVal_EndPre;
-    //  }
-    //  break;
-    case HTML_BOLD:
-      m_parser.handleStyleLeave(this,m_children,DocStyleChange::Bold,tagName);
-      break;
-    case HTML_S:
-      m_parser.handleStyleLeave(this,m_children,DocStyleChange::S,"s");
-      break;
-    case HTML_STRIKE:
-      m_parser.handleStyleLeave(this,m_children,DocStyleChange::Strike,tagName);
-      break;
-    case HTML_DEL:
-      m_parser.handleStyleLeave(this,m_children,DocStyleChange::Del,tagName);
-      break;
-    case HTML_UNDERLINE:
-      m_parser.handleStyleLeave(this,m_children,DocStyleChange::Underline,tagName);
-      break;
-    case HTML_INS:
-      m_parser.handleStyleLeave(this,m_children,DocStyleChange::Ins,tagName);
-      break;
-    case HTML_CODE:
-      m_parser.handleStyleLeave(this,m_children,DocStyleChange::Code,tagName);
-      break;
-    case HTML_EMPHASIS:
-      m_parser.handleStyleLeave(this,m_children,DocStyleChange::Italic,tagName);
-      break;
-    case HTML_DIV:
-      m_parser.handleStyleLeave(this,m_children,DocStyleChange::Div,tagName);
-      break;
-    case HTML_SPAN:
-      m_parser.handleStyleLeave(this,m_children,DocStyleChange::Span,tagName);
-      break;
-    case HTML_SUB:
-      m_parser.handleStyleLeave(this,m_children,DocStyleChange::Subscript,tagName);
-      break;
-    case HTML_SUP:
-      m_parser.handleStyleLeave(this,m_children,DocStyleChange::Superscript,tagName);
-      break;
-    case HTML_CENTER:
-      m_parser.handleStyleLeave(this,m_children,DocStyleChange::Center,tagName);
-      break;
-    case HTML_SMALL:
-      m_parser.handleStyleLeave(this,m_children,DocStyleChange::Small,tagName);
-      break;
-    case HTML_PRE:
-      m_parser.handleStyleLeave(this,m_children,DocStyleChange::Preformatted,tagName);
-      setInsidePreformatted(FALSE);
-      m_parser.tokenizer.setInsidePre(FALSE);
-      break;
-    case HTML_P:
-      retval=TK_NEWPARA;
-      break;
-    case HTML_DL:
-      retval=RetVal_EndDesc;
-      break;
-    case HTML_DT:
-      // ignore </dt> tag
-      break;
-    case HTML_DD:
-      // ignore </dd> tag
-      break;
-    case HTML_TABLE:
-      retval=RetVal_EndTable;
-      break;
-    case HTML_TR:
-      // ignore </tr> tag
-      break;
-    case HTML_TD:
-      // ignore </td> tag
-      break;
-    case HTML_TH:
-      // ignore </th> tag
-      break;
-    case HTML_CAPTION:
-      warn_doc_error(m_parser.context.fileName,m_parser.tokenizer.getLineNr(),"Unexpected tag </caption> found");
-      break;
-    case HTML_BR:
-      warn_doc_error(m_parser.context.fileName,m_parser.tokenizer.getLineNr(),"Illegal </br> tag found\n");
-      break;
-    case HTML_H1:
-      warn_doc_error(m_parser.context.fileName,m_parser.tokenizer.getLineNr(),"Unexpected tag </h1> found");
-      break;
-    case HTML_H2:
-      warn_doc_error(m_parser.context.fileName,m_parser.tokenizer.getLineNr(),"Unexpected tag </h2> found");
-      break;
-    case HTML_H3:
-      warn_doc_error(m_parser.context.fileName,m_parser.tokenizer.getLineNr(),"Unexpected tag </h3> found");
-      break;
-    case HTML_H4:
-      warn_doc_error(m_parser.context.fileName,m_parser.tokenizer.getLineNr(),"Unexpected tag </h4> found");
-      break;
-    case HTML_H5:
-      warn_doc_error(m_parser.context.fileName,m_parser.tokenizer.getLineNr(),"Unexpected tag </h5> found");
-      break;
-    case HTML_H6:
-      warn_doc_error(m_parser.context.fileName,m_parser.tokenizer.getLineNr(),"Unexpected tag </h6> found");
-      break;
-    case HTML_IMG:
-      warn_doc_error(m_parser.context.fileName,m_parser.tokenizer.getLineNr(),"Unexpected tag </img> found");
-      break;
-    case HTML_HR:
-      warn_doc_error(m_parser.context.fileName,m_parser.tokenizer.getLineNr(),"Illegal </hr> tag found\n");
-      break;
-    case HTML_A:
-      //warn_doc_error(m_parser.context.fileName,m_parser.tokenizer.getLineNr(),"Unexpected tag </a> found");
-      // ignore </a> tag (can be part of <a name=...></a>
-      break;
-
-    case XML_TERM:
-      //m_children.push_back(std::make_unique<DocStyleChange>(this,(uint)m_parser.context.nodeStack.size(),DocStyleChange::Bold,FALSE));
-      break;
-    case XML_SUMMARY:
-    case XML_REMARKS:
-    case XML_PARA:
-    case XML_VALUE:
-    case XML_EXAMPLE:
-    case XML_PARAM:
-    case XML_LIST:
-    case XML_TYPEPARAM:
-    case XML_RETURNS:
-    case XML_SEE:
-    case XML_SEEALSO:
-    case XML_EXCEPTION:
-    case XML_INHERITDOC:
-      retval = RetVal_CloseXml;
-      break;
-    case XML_C:
-      m_parser.handleStyleLeave(this,m_children,DocStyleChange::Code,tagName);
-      break;
-    case XML_ITEM:
-    case XML_LISTHEADER:
-    case XML_INCLUDE:
-    case XML_PERMISSION:
-    case XML_DESCRIPTION:
-    case XML_PARAMREF:
-    case XML_TYPEPARAMREF:
-      // These tags are defined in .Net but are currently unsupported
-      break;
-    case HTML_UNKNOWN:
-      warn_doc_error(m_parser.context.fileName,m_parser.tokenizer.getLineNr(),"Unsupported xml/html tag </%s> found", qPrint(tagName));
-      m_children.push_back(std::make_unique<DocWord>(m_parser,this,"</"+tagName+">"));
-      break;
-    default:
-      // we should not get here!
-      warn_doc_error(m_parser.context.fileName,m_parser.tokenizer.getLineNr(),"Unexpected end tag %s\n",qPrint(tagName));
-      ASSERT(0);
-      break;
-  }
-  return retval;
-}
-
-int DocPara::parse()
-{
-  DBG(("DocPara::parse() start\n"));
-  auto ns = AutoNodeStack(m_parser,this);
-  // handle style commands "inherited" from the previous paragraph
-  m_parser.handleInitialStyleCommands(this,m_children);
-  int tok;
-  int retval=0;
-  while ((tok=m_parser.tokenizer.lex())) // get the next token
-  {
-reparsetoken:
-    DBG(("token %s at %d",DocTokenizer::tokToString(tok),m_parser.tokenizer.getLineNr()));
-    if (tok==TK_WORD || tok==TK_LNKWORD || tok==TK_SYMBOL || tok==TK_URL ||
-        tok==TK_COMMAND_AT || tok == TK_COMMAND_BS || tok==TK_HTMLTAG
-       )
-    {
-      DBG((" name=%s",qPrint(m_parser.context.token->name)));
-    }
-    DBG(("\n"));
-    switch(tok)
-    {
-      case TK_WORD:
-        m_children.push_back(std::make_unique<DocWord>(m_parser,this,m_parser.context.token->name));
-        break;
-      case TK_LNKWORD:
-        m_parser.handleLinkedWord(this,m_children);
-        break;
-      case TK_URL:
-        m_children.push_back(std::make_unique<DocURL>(m_parser,this,m_parser.context.token->name,m_parser.context.token->isEMailAddr));
-        break;
-      case TK_WHITESPACE:
-        {
-          // prevent leading whitespace and collapse multiple whitespace areas
-          DocNode::Kind k;
-          if (insidePRE(this) || // all whitespace is relevant
-              (
-               // remove leading whitespace
-               !m_children.empty()  &&
-               // and whitespace after certain constructs
-               (k=m_children.back()->kind())!=DocNode::Kind_HtmlDescList &&
-               k!=DocNode::Kind_HtmlTable &&
-               k!=DocNode::Kind_HtmlList &&
-               k!=DocNode::Kind_SimpleSect &&
-               k!=DocNode::Kind_AutoList &&
-               k!=DocNode::Kind_SimpleList &&
-               /*k!=DocNode::Kind_Verbatim &&*/
-               k!=DocNode::Kind_HtmlHeader &&
-               k!=DocNode::Kind_HtmlBlockQuote &&
-               k!=DocNode::Kind_ParamSect &&
-               k!=DocNode::Kind_XRefItem
-              )
-             )
-          {
-            m_children.push_back(std::make_unique<DocWhiteSpace>(m_parser,this,m_parser.context.token->chars));
-          }
-        }
-        break;
-      case TK_LISTITEM:
-        {
-          DBG(("found list item at %d parent=%d\n",m_parser.context.token->indent,parent()->kind()));
-          DocNode *n=parent();
-          while (n && n->kind()!=DocNode::Kind_AutoList) n=n->parent();
-          if (n) // we found an auto list up in the hierarchy
-          {
-            DocAutoList *al = (DocAutoList *)n;
-            DBG(("previous list item at %d\n",al->indent()));
-            if (al->indent()>=m_parser.context.token->indent)
-              // new item at the same or lower indent level
-            {
-              retval=TK_LISTITEM;
-              goto endparagraph;
-            }
-          }
-
-          // determine list depth
-          int depth = 0;
-          n=parent();
-          while(n)
-          {
-            if (n->kind() == DocNode::Kind_AutoList &&
-                ((DocAutoList*)n)->isEnumList()) depth++;
-            n=n->parent();
-          }
-
-          // first item or sub list => create new list
-          DocAutoList *al=0;
-          do
-          {
-            al = new DocAutoList(m_parser,this,m_parser.context.token->indent,
-                                 m_parser.context.token->isEnumList,depth);
-            m_children.push_back(std::unique_ptr<DocAutoList>(al));
-            retval = al->parse();
-          } while (retval==TK_LISTITEM &&         // new list
-              al->indent()==m_parser.context.token->indent  // at same indent level
-              );
-
-          // check the return value
-          if (retval==RetVal_SimpleSec) // auto list ended due to simple section command
-          {
-            // Reparse the token that ended the section at this level,
-            // so a new simple section will be started at this level.
-            // This is the same as unputting the last read token and continuing.
-            m_parser.context.token->name = m_parser.context.token->simpleSectName;
-            if (m_parser.context.token->name.left(4)=="rcs:") // RCS section
-            {
-              m_parser.context.token->name = m_parser.context.token->name.mid(4);
-              m_parser.context.token->text = m_parser.context.token->simpleSectText;
-              tok = TK_RCSTAG;
-            }
-            else // other section
-            {
-              tok = TK_COMMAND_BS;
-            }
-            DBG(("reparsing command %s\n",qPrint(m_parser.context.token->name)));
-            goto reparsetoken;
-          }
-          else if (retval==TK_ENDLIST)
-          {
-            if (al->indent()>m_parser.context.token->indent) // end list
-            {
-              goto endparagraph;
-            }
-            else // continue with current paragraph
-            {
-            }
-          }
-          else // paragraph ended due to TK_NEWPARA, TK_LISTITEM, or EOF
-          {
-            goto endparagraph;
-          }
-        }
-        break;
-      case TK_ENDLIST:
-        DBG(("Found end of list inside of paragraph at line %d\n",m_parser.tokenizer.getLineNr()));
-        if (parent()->kind()==DocNode::Kind_AutoListItem)
-        {
-          ASSERT(parent()->parent()->kind()==DocNode::Kind_AutoList);
-          DocAutoList *al = (DocAutoList *)parent()->parent();
-          if (al->indent()>=m_parser.context.token->indent)
-          {
-            // end of list marker ends this paragraph
-            retval=TK_ENDLIST;
-            goto endparagraph;
-          }
-          else
-          {
-            warn_doc_error(m_parser.context.fileName,m_parser.tokenizer.getLineNr(),"End of list marker found "
-                "has invalid indent level");
-          }
-        }
-        else
-        {
-          warn_doc_error(m_parser.context.fileName,m_parser.tokenizer.getLineNr(),"End of list marker found without any preceding "
-              "list items");
-        }
-        break;
-      case TK_COMMAND_AT:
-        // fall through
-      case TK_COMMAND_BS:
-        {
-          // see if we have to start a simple section
-          int cmd = Mappers::cmdMapper->map(m_parser.context.token->name);
-          DocNode *n=parent();
-          while (n &&
-              n->kind()!=DocNode::Kind_SimpleSect &&
-              n->kind()!=DocNode::Kind_ParamSect
-              )
-          {
-            n=n->parent();
-          }
-          if (cmd&SIMPLESECT_BIT)
-          {
-            if (n)  // already in a simple section
-            {
-              // simple section cannot start in this paragraph, need
-              // to unwind the stack and remember the command.
-              m_parser.context.token->simpleSectName = m_parser.context.token->name;
-              retval=RetVal_SimpleSec;
-              goto endparagraph;
-            }
-          }
-          // see if we are in a simple list
-          n=parent();
-          while (n && n->kind()!=DocNode::Kind_SimpleListItem) n=n->parent();
-          if (n)
-          {
-            if (cmd==CMD_LI)
-            {
-              retval=RetVal_ListItem;
-              goto endparagraph;
-            }
-          }
-
-          // handle the command
-          retval=handleCommand(m_parser.context.token->name,tok);
-          DBG(("handleCommand returns %x\n",retval));
-
-          // check the return value
-          if (retval==RetVal_SimpleSec)
-          {
-            // Reparse the token that ended the section at this level,
-            // so a new simple section will be started at this level.
-            // This is the same as unputting the last read token and continuing.
-            m_parser.context.token->name = m_parser.context.token->simpleSectName;
-            if (m_parser.context.token->name.left(4)=="rcs:") // RCS section
-            {
-              m_parser.context.token->name = m_parser.context.token->name.mid(4);
-              m_parser.context.token->text = m_parser.context.token->simpleSectText;
-              tok = TK_RCSTAG;
-            }
-            else // other section
-            {
-              tok = TK_COMMAND_BS;
-            }
-            DBG(("reparsing command %s\n",qPrint(m_parser.context.token->name)));
-            goto reparsetoken;
-          }
-          else if (retval==RetVal_OK)
-          {
-            // the command ended normally, keep scanning for new tokens.
-            retval = 0;
-          }
-          else if (retval>0 && retval<RetVal_OK)
-          {
-            // the command ended with a new command, reparse this token
-            tok = retval;
-            goto reparsetoken;
-          }
-          else // end of file, end of paragraph, start or end of section
-            // or some auto list marker
-          {
-            goto endparagraph;
-          }
-        }
-        break;
-      case TK_HTMLTAG:
-        {
-          if (!m_parser.context.token->endTag) // found a start tag
-          {
-            retval = handleHtmlStartTag(m_parser.context.token->name,m_parser.context.token->attribs);
-          }
-          else // found an end tag
-          {
-            retval = handleHtmlEndTag(m_parser.context.token->name);
-          }
-          if (retval==RetVal_OK)
-          {
-            // the command ended normally, keep scanner for new tokens.
-            retval = 0;
-          }
-          else
-          {
-            goto endparagraph;
-          }
-        }
-        break;
-      case TK_SYMBOL:
-        {
-          DocSymbol::SymType s = DocSymbol::decodeSymbol(m_parser.context.token->name);
-          if (s!=DocSymbol::Sym_Unknown)
-          {
-            m_children.push_back(std::make_unique<DocSymbol>(m_parser,this,s));
-          }
-          else
-          {
-            m_children.push_back(std::make_unique<DocWord>(m_parser,this,m_parser.context.token->name));
-            warn_doc_error(m_parser.context.fileName,m_parser.tokenizer.getLineNr(),"Unsupported symbol %s found",
-                qPrint(m_parser.context.token->name));
-          }
-          break;
-        }
-      case TK_NEWPARA:
-        retval=TK_NEWPARA;
-        goto endparagraph;
-      case TK_RCSTAG:
-        {
-          DocNode *n=parent();
-          while (n &&
-              n->kind()!=DocNode::Kind_SimpleSect &&
-              n->kind()!=DocNode::Kind_ParamSect
-              )
-          {
-            n=n->parent();
-          }
-          if (n)  // already in a simple section
-          {
-            // simple section cannot start in this paragraph, need
-            // to unwind the stack and remember the command.
-            m_parser.context.token->simpleSectName = "rcs:"+m_parser.context.token->name;
-            m_parser.context.token->simpleSectText = m_parser.context.token->text;
-            retval=RetVal_SimpleSec;
-            goto endparagraph;
-          }
-
-          // see if we are in a simple list
-          DocSimpleSect *ss=new DocSimpleSect(m_parser,this,DocSimpleSect::Rcs);
-          m_children.push_back(std::unique_ptr<DocSimpleSect>(ss));
-          ss->parseRcs();
-        }
-        break;
-      default:
-        warn_doc_error(m_parser.context.fileName,m_parser.tokenizer.getLineNr(),
-            "Found unexpected token (id=%x)\n",tok);
-        break;
-    }
-  }
-  retval=0;
-endparagraph:
-  m_parser.handlePendingStyleCommands(this,m_children);
-  DBG(("DocPara::parse() end retval=%x\n",retval));
-  const DocNode *n = m_parser.context.nodeStack.top();
-  if (!m_parser.context.token->endTag && n->kind()==DocNode::Kind_Para &&
-      retval==TK_NEWPARA && m_parser.context.token->name.lower() == "p")
-  {
-    ((DocPara *)n)->setAttribs(m_parser.context.token->attribs);
-  }
-  INTERNAL_ASSERT(retval==0 || retval==TK_NEWPARA || retval==TK_LISTITEM ||
-         retval==TK_ENDLIST || retval>RetVal_OK
-	);
-
-  return retval;
-}
-
-//--------------------------------------------------------------------------
-
-int DocSection::parse()
-{
-  DBG(("DocSection::parse() start %s level=%d\n",qPrint(m_parser.context.token->sectionId),m_level));
-  int retval=RetVal_OK;
-  auto ns = AutoNodeStack(m_parser,this);
-
-  if (!m_id.isEmpty())
-  {
-    const SectionInfo *sec = SectionManager::instance().find(m_id);
-    if (sec)
-    {
-      m_file   = sec->fileName();
-      m_anchor = sec->label();
-      m_title  = sec->title();
-      if (m_title.isEmpty()) m_title = sec->label();
-    }
-  }
-
-  // first parse any number of paragraphs
-  bool isFirst=TRUE;
-  DocPara *lastPar=0;
-  do
-  {
-    DocPara *par = new DocPara(m_parser,this);
-    if (isFirst) { par->markFirst(); isFirst=FALSE; }
-    retval=par->parse();
-    if (!par->isEmpty())
-    {
-      m_children.push_back(std::unique_ptr<DocPara>(par));
-      lastPar=par;
-    }
-    else
-    {
-      delete par;
-    }
-    if (retval==TK_LISTITEM)
-    {
-      warn_doc_error(m_parser.context.fileName,m_parser.tokenizer.getLineNr(),"Invalid list item found");
-    }
-    if (retval==RetVal_Internal)
-    {
-      DocInternal *in = new DocInternal(m_parser,this);
-      m_children.push_back(std::unique_ptr<DocInternal>(in));
-      retval = in->parse(m_level+1);
-      if (retval==RetVal_EndInternal)
-      {
-        retval=RetVal_OK;
-      }
-    }
-  } while (retval!=0 &&
-           retval!=RetVal_Section       &&
-           retval!=RetVal_Subsection    &&
-           retval!=RetVal_Subsubsection &&
-           retval!=RetVal_Paragraph     &&
-           retval!=RetVal_EndInternal
-          );
-
-  if (lastPar) lastPar->markLast();
-
-  //printf("m_level=%d <-> %d\n",m_level,Doxygen::subpageNestingLevel);
-
-  while (true)
-  {
-    if (retval==RetVal_Subsection && m_level<=Doxygen::subpageNestingLevel+1)
-    {
-      // then parse any number of nested sections
-      while (retval==RetVal_Subsection) // more sections follow
-      {
-        DocSection *s=new DocSection(m_parser,this,
-            std::min(2+Doxygen::subpageNestingLevel,5),m_parser.context.token->sectionId);
-        m_children.push_back(std::unique_ptr<DocSection>(s));
-        retval = s->parse();
-      }
-      break;
-    }
-    else if (retval==RetVal_Subsubsection && m_level<=Doxygen::subpageNestingLevel+2)
-    {
-      if ((m_level<=1+Doxygen::subpageNestingLevel) && !m_parser.context.token->sectionId.startsWith("autotoc_md"))
-          warn_doc_error(m_parser.context.fileName,m_parser.tokenizer.getLineNr(),"Unexpected subsubsection command found inside %s!",g_sectionLevelToName[m_level]);
-      // then parse any number of nested sections
-      while (retval==RetVal_Subsubsection) // more sections follow
-      {
-        DocSection *s=new DocSection(m_parser,this,
-            std::min(3+Doxygen::subpageNestingLevel,5),m_parser.context.token->sectionId);
-        m_children.push_back(std::unique_ptr<DocSection>(s));
-        retval = s->parse();
-      }
-      if (!(m_level<Doxygen::subpageNestingLevel+2 && retval == RetVal_Subsection)) break;
-    }
-    else if (retval==RetVal_Paragraph && m_level<=std::min(5,Doxygen::subpageNestingLevel+3))
-    {
-      if ((m_level<=2+Doxygen::subpageNestingLevel) && !m_parser.context.token->sectionId.startsWith("autotoc_md"))
-        warn_doc_error(m_parser.context.fileName,m_parser.tokenizer.getLineNr(),"Unexpected paragraph command found inside %s!",g_sectionLevelToName[m_level]);
-      // then parse any number of nested sections
-      while (retval==RetVal_Paragraph) // more sections follow
-      {
-        DocSection *s=new DocSection(m_parser,this,
-            std::min(4+Doxygen::subpageNestingLevel,5),m_parser.context.token->sectionId);
-        m_children.push_back(std::unique_ptr<DocSection>(s));
-        retval = s->parse();
-      }
-      if (!(m_level<Doxygen::subpageNestingLevel+3 && (retval == RetVal_Subsection || retval == RetVal_Subsubsection))) break;
-    }
-    else
-    {
-      break;
-    }
-  }
-
-  INTERNAL_ASSERT(retval==0 ||
-                  retval==RetVal_Section ||
-                  retval==RetVal_Subsection ||
-                  retval==RetVal_Subsubsection ||
-                  retval==RetVal_Paragraph ||
-                  retval==RetVal_Internal ||
-                  retval==RetVal_EndInternal
-                 );
-
-  DBG(("DocSection::parse() end: retval=%x\n",retval));
-  return retval;
-}
-
-//--------------------------------------------------------------------------
-
-void DocText::parse()
-{
-  DBG(("DocText::parse() start\n"));
-  auto ns = AutoNodeStack(m_parser,this);
-  m_parser.tokenizer.setStateText();
-
-  int tok;
-  while ((tok=m_parser.tokenizer.lex())) // get the next token
-  {
-    switch(tok)
-    {
-      case TK_WORD:
-	m_children.push_back(std::make_unique<DocWord>(m_parser,this,m_parser.context.token->name));
-	break;
-      case TK_WHITESPACE:
-        m_children.push_back(std::make_unique<DocWhiteSpace>(m_parser,this,m_parser.context.token->chars));
-	break;
-      case TK_SYMBOL:
-        {
-          DocSymbol::SymType s = DocSymbol::decodeSymbol(m_parser.context.token->name);
-          if (s!=DocSymbol::Sym_Unknown)
-          {
-            m_children.push_back(std::make_unique<DocSymbol>(m_parser,this,s));
-          }
-          else
-          {
-            warn_doc_error(m_parser.context.fileName,m_parser.tokenizer.getLineNr(),"Unsupported symbol %s found",
-                qPrint(m_parser.context.token->name));
-          }
-        }
-        break;
-      case TK_COMMAND_AT:
-        // fall through
-      case TK_COMMAND_BS:
-        switch (Mappers::cmdMapper->map(m_parser.context.token->name))
-        {
-          case CMD_BSLASH:
-            m_children.push_back(std::make_unique<DocSymbol>(m_parser,this,DocSymbol::Sym_BSlash));
-            break;
-          case CMD_AT:
-            m_children.push_back(std::make_unique<DocSymbol>(m_parser,this,DocSymbol::Sym_At));
-            break;
-          case CMD_LESS:
-            m_children.push_back(std::make_unique<DocSymbol>(m_parser,this,DocSymbol::Sym_Less));
-            break;
-          case CMD_GREATER:
-            m_children.push_back(std::make_unique<DocSymbol>(m_parser,this,DocSymbol::Sym_Greater));
-            break;
-          case CMD_AMP:
-            m_children.push_back(std::make_unique<DocSymbol>(m_parser,this,DocSymbol::Sym_Amp));
-            break;
-          case CMD_DOLLAR:
-            m_children.push_back(std::make_unique<DocSymbol>(m_parser,this,DocSymbol::Sym_Dollar));
-            break;
-          case CMD_HASH:
-            m_children.push_back(std::make_unique<DocSymbol>(m_parser,this,DocSymbol::Sym_Hash));
-            break;
-          case CMD_DCOLON:
-            m_children.push_back(std::make_unique<DocSymbol>(m_parser,this,DocSymbol::Sym_DoubleColon));
-            break;
-          case CMD_PERCENT:
-            m_children.push_back(std::make_unique<DocSymbol>(m_parser,this,DocSymbol::Sym_Percent));
-            break;
-          case CMD_NDASH:
-            m_children.push_back(std::make_unique<DocSymbol>(m_parser,this,DocSymbol::Sym_Minus));
-            m_children.push_back(std::make_unique<DocSymbol>(m_parser,this,DocSymbol::Sym_Minus));
-            break;
-          case CMD_MDASH:
-            m_children.push_back(std::make_unique<DocSymbol>(m_parser,this,DocSymbol::Sym_Minus));
-            m_children.push_back(std::make_unique<DocSymbol>(m_parser,this,DocSymbol::Sym_Minus));
-            m_children.push_back(std::make_unique<DocSymbol>(m_parser,this,DocSymbol::Sym_Minus));
-            break;
-          case CMD_QUOTE:
-            m_children.push_back(std::make_unique<DocSymbol>(m_parser,this,DocSymbol::Sym_Quot));
-            break;
-          case CMD_PUNT:
-            m_children.push_back(std::make_unique<DocSymbol>(m_parser,this,DocSymbol::Sym_Dot));
-            break;
-          case CMD_PLUS:
-            m_children.push_back(std::make_unique<DocSymbol>(m_parser,this,DocSymbol::Sym_Plus));
-            break;
-          case CMD_MINUS:
-            m_children.push_back(std::make_unique<DocSymbol>(m_parser,this,DocSymbol::Sym_Minus));
-            break;
-          case CMD_EQUAL:
-            m_children.push_back(std::make_unique<DocSymbol>(m_parser,this,DocSymbol::Sym_Equal));
-            break;
-          default:
-            warn_doc_error(m_parser.context.fileName,m_parser.tokenizer.getLineNr(),"Unexpected command '%s' found",
-                      qPrint(m_parser.context.token->name));
-            break;
-        }
-        break;
-      default:
-        warn_doc_error(m_parser.context.fileName,m_parser.tokenizer.getLineNr(),"Unexpected token %s",
-            DocTokenizer::tokToString(tok));
-        break;
-    }
-  }
-
-  m_parser.handleUnclosedStyleCommands();
-
-  DBG(("DocText::parse() end\n"));
-}
-
-
-//--------------------------------------------------------------------------
-
-void DocRoot::parse()
-{
-  DBG(("DocRoot::parse() start\n"));
-  auto ns = AutoNodeStack(m_parser,this);
-  m_parser.tokenizer.setStatePara();
-  int retval=0;
-
-  // first parse any number of paragraphs
-  bool isFirst=TRUE;
-  DocPara *lastPar=0;
-  do
-  {
-    DocPara *par = new DocPara(m_parser,this);
-    if (isFirst) { par->markFirst(); isFirst=FALSE; }
-    retval=par->parse();
-    if (!par->isEmpty() || !par->attribs().empty())
-    {
-      m_children.push_back(std::unique_ptr<DocPara>(par));
-      lastPar=par;
-    }
-    else
-    {
-      delete par;
-    }
-    if (retval==RetVal_Paragraph)
-    {
-      if (!m_parser.context.token->sectionId.startsWith("autotoc_md"))
-      {
-         warn_doc_error(m_parser.context.fileName,m_parser.tokenizer.getLineNr(),"found paragraph command (id: '%s') outside of subsubsection context!",qPrint(m_parser.context.token->sectionId));
-      }
-      while (retval==RetVal_Paragraph)
-      {
-        if (!m_parser.context.token->sectionId.isEmpty())
-        {
-          const SectionInfo *sec=SectionManager::instance().find(m_parser.context.token->sectionId);
-          if (sec)
-          {
-            DocSection *s=new DocSection(m_parser,this,
-                std::min(4+Doxygen::subpageNestingLevel,5),m_parser.context.token->sectionId);
-            m_children.push_back(std::unique_ptr<DocSection>(s));
-            retval = s->parse();
-          }
-          else
-          {
-            warn_doc_error(m_parser.context.fileName,m_parser.tokenizer.getLineNr(),"Invalid paragraph id '%s'; ignoring paragraph",qPrint(m_parser.context.token->sectionId));
-            retval = 0;
-          }
-        }
-        else
-        {
-          warn_doc_error(m_parser.context.fileName,m_parser.tokenizer.getLineNr(),"Missing id for paragraph; ignoring paragraph");
-          retval = 0;
-        }
-      }
-    }
-    if (retval==RetVal_Subsubsection)
-    {
-      if (!(m_parser.context.token->sectionId.startsWith("autotoc_md")))
-        warn_doc_error(m_parser.context.fileName,m_parser.tokenizer.getLineNr(),"found subsubsection command (id: '%s') outside of subsection context!",qPrint(m_parser.context.token->sectionId));
-      while (retval==RetVal_Subsubsection)
-      {
-        if (!m_parser.context.token->sectionId.isEmpty())
-        {
-          const SectionInfo *sec=SectionManager::instance().find(m_parser.context.token->sectionId);
-          if (sec)
-          {
-            DocSection *s=new DocSection(m_parser,this,
-                std::min(3+Doxygen::subpageNestingLevel,5),m_parser.context.token->sectionId);
-            m_children.push_back(std::unique_ptr<DocSection>(s));
-            retval = s->parse();
-          }
-          else
-          {
-            warn_doc_error(m_parser.context.fileName,m_parser.tokenizer.getLineNr(),"Invalid subsubsection id '%s'; ignoring subsubsection",qPrint(m_parser.context.token->sectionId));
-            retval = 0;
-          }
-        }
-        else
-        {
-          warn_doc_error(m_parser.context.fileName,m_parser.tokenizer.getLineNr(),"Missing id for subsubsection; ignoring subsubsection");
-          retval = 0;
-        }
-      }
-    }
-    if (retval==RetVal_Subsection)
-    {
-      if (!m_parser.context.token->sectionId.startsWith("autotoc_md"))
-      {
-        warn_doc_error(m_parser.context.fileName,m_parser.tokenizer.getLineNr(),"found subsection command (id: '%s') outside of section context!",qPrint(m_parser.context.token->sectionId));
-      }
-      while (retval==RetVal_Subsection)
-      {
-        if (!m_parser.context.token->sectionId.isEmpty())
-        {
-          const SectionInfo *sec=SectionManager::instance().find(m_parser.context.token->sectionId);
-          if (sec)
-          {
-            DocSection *s=new DocSection(m_parser,this,
-                std::min(2+Doxygen::subpageNestingLevel,5),m_parser.context.token->sectionId);
-            m_children.push_back(std::unique_ptr<DocSection>(s));
-            retval = s->parse();
-          }
-          else
-          {
-            warn_doc_error(m_parser.context.fileName,m_parser.tokenizer.getLineNr(),"Invalid subsection id '%s'; ignoring subsection",qPrint(m_parser.context.token->sectionId));
-            retval = 0;
-          }
-        }
-        else
-        {
-          warn_doc_error(m_parser.context.fileName,m_parser.tokenizer.getLineNr(),"Missing id for subsection; ignoring subsection");
-          retval = 0;
-        }
-      }
-    }
-    if (retval==TK_LISTITEM)
-    {
-      warn_doc_error(m_parser.context.fileName,m_parser.tokenizer.getLineNr(),"Invalid list item found");
-    }
-    if (retval==RetVal_Internal)
-    {
-      DocInternal *in = new DocInternal(m_parser,this);
-      m_children.push_back(std::unique_ptr<DocInternal>(in));
-      retval = in->parse(1);
-    }
-  } while (retval!=0 && retval!=RetVal_Section);
-  if (lastPar) lastPar->markLast();
-
-  //printf("DocRoot::parse() retval=%d %d\n",retval,RetVal_Section);
-  // then parse any number of level1 sections
-  while (retval==RetVal_Section)
-  {
-    if (!m_parser.context.token->sectionId.isEmpty())
-    {
-      const SectionInfo *sec=SectionManager::instance().find(m_parser.context.token->sectionId);
-      if (sec)
-      {
-        DocSection *s=new DocSection(m_parser,this,
-            std::min(1+Doxygen::subpageNestingLevel,5),m_parser.context.token->sectionId);
-        m_children.push_back(std::unique_ptr<DocSection>(s));
-        retval = s->parse();
-      }
-      else
-      {
-        warn_doc_error(m_parser.context.fileName,m_parser.tokenizer.getLineNr(),"Invalid section id '%s'; ignoring section",qPrint(m_parser.context.token->sectionId));
-        retval = 0;
-      }
-    }
-    else
-    {
-      warn_doc_error(m_parser.context.fileName,m_parser.tokenizer.getLineNr(),"Missing id for section; ignoring section");
-      retval = 0;
-    }
-  }
-
-  m_parser.handleUnclosedStyleCommands();
-
-  DBG(("DocRoot::parse() end\n"));
-}
-
-static QCString extractCopyDocId(const char *data, uint &j, uint len)
-{
-  uint s=j;
-  uint e=j;
-=======
   uint32_t s=j;
->>>>>>> 79bad806
   int round=0;
   bool insideDQuote=FALSE;
   bool insideSQuote=FALSE;
