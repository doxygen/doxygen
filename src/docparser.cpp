--- conflicted
+++ resolved
@@ -5016,7 +5016,7 @@
 }
 
 template<class T>
-void DocPara::handleFile(const QCString &cmdName, const char *warnTxt)
+void DocPara::handleFile(const QCString &cmdName)
 {
   QCString saveCmdName = cmdName;
   int tok=m_parser.tokenizer.lex();
@@ -5036,22 +5036,10 @@
     return;
   }
   QCString name = m_parser.context.token->name;
-  T *df = new T(m_parser,this,name,m_parser.context.context,m_parser.context.fileName,m_parser.tokenizer.getLineNr());
+  auto df = std::make_unique<T>(m_parser,this,name,m_parser.context.context,m_parser.context.fileName,m_parser.tokenizer.getLineNr());
   if (df->parse())
   {
-    if (warnTxt)
-    {
-      warn_doc_error(g_parserContext.fileName,getDoctokinizerLineNr(),warnTxt);
-      delete df;
-    }
-    else
-    {
-      m_children.push_back(std::unique_ptr<T>(df));
-    }
-  }
-  else
-  {
-    delete df;
+    m_children.push_back(std::move(df));
   }
 }
 
@@ -5589,55 +5577,41 @@
       break;
     case CMD_DOT:
       {
-<<<<<<< HEAD
-        DocVerbatim *dv = new DocVerbatim(m_parser,this,m_parser.context.context,m_parser.context.token->verb,DocVerbatim::Dot,m_parser.context.isExample,m_parser.context.exampleName);
+        auto dv = std::make_unique<DocVerbatim>(m_parser,this,m_parser.context.context,m_parser.context.token->verb,DocVerbatim::Dot,m_parser.context.isExample,m_parser.context.exampleName);
         m_parser.tokenizer.setStatePara();
-=======
-        int startLine = getDoctokinizerLineNr();
-        DocVerbatim *dv = new DocVerbatim(this,g_parserContext.context,g_parserContext.token->verb,DocVerbatim::Dot,g_parserContext.isExample,g_parserContext.exampleName);
-        doctokenizerYYsetStatePara();
->>>>>>> c7d1bdda
         QCString width,height;
-        m_parser.defaultHandleTitleAndSize(CMD_DOT,dv,dv->children(),width,height);
+        m_parser.defaultHandleTitleAndSize(CMD_DOT,dv.get(),dv->children(),width,height);
         m_parser.tokenizer.setStateDot();
         retval = m_parser.tokenizer.lex();
         dv->setText(m_parser.context.token->verb);
         dv->setWidth(width);
         dv->setHeight(height);
-<<<<<<< HEAD
         dv->setLocation(m_parser.context.fileName,m_parser.tokenizer.getLineNr());
-        m_children.push_back(std::unique_ptr<DocVerbatim>(dv));
-        if (retval==0) warn_doc_error(m_parser.context.fileName,m_parser.tokenizer.getLineNr(),"dot section ended without end marker");
-        m_parser.tokenizer.setStatePara();
-=======
-        dv->setLocation(g_parserContext.fileName,getDoctokinizerLineNr());
         if (!Config_getBool(HAVE_DOT))
         {
-          warn_doc_error(g_parserContext.fileName,startLine,"ignoring \\dot command because HAVE_DOT is not set");
-          delete dv;
+          warn_doc_error(m_parser.context.fileName,m_parser.tokenizer.getLineNr(),"ignoring \\dot command because HAVE_DOT is not set");
         }
         else
         {
-          m_children.push_back(std::unique_ptr<DocVerbatim>(dv));
+          m_children.push_back(std::move(dv));
         }
-        if (retval==0) warn_doc_error(g_parserContext.fileName,getDoctokinizerLineNr(),"dot section ended without end marker");
-        doctokenizerYYsetStatePara();
->>>>>>> c7d1bdda
+        if (retval==0) warn_doc_error(m_parser.context.fileName,m_parser.tokenizer.getLineNr(),"dot section ended without end marker");
+        m_parser.tokenizer.setStatePara();
       }
       break;
     case CMD_MSC:
       {
-        DocVerbatim *dv = new DocVerbatim(m_parser,this,m_parser.context.context,m_parser.context.token->verb,DocVerbatim::Msc,m_parser.context.isExample,m_parser.context.exampleName);
+        auto dv = std::make_unique<DocVerbatim>(m_parser,this,m_parser.context.context,m_parser.context.token->verb,DocVerbatim::Msc,m_parser.context.isExample,m_parser.context.exampleName);
         m_parser.tokenizer.setStatePara();
         QCString width,height;
-        m_parser.defaultHandleTitleAndSize(CMD_MSC,dv,dv->children(),width,height);
+        m_parser.defaultHandleTitleAndSize(CMD_MSC,dv.get(),dv->children(),width,height);
         m_parser.tokenizer.setStateMsc();
         retval = m_parser.tokenizer.lex();
         dv->setText(m_parser.context.token->verb);
         dv->setWidth(width);
         dv->setHeight(height);
         dv->setLocation(m_parser.context.fileName,m_parser.tokenizer.getLineNr());
-        m_children.push_back(std::unique_ptr<DocVerbatim>(dv));
+        m_children.push_back(std::move(dv));
         if (retval==0) warn_doc_error(m_parser.context.fileName,m_parser.tokenizer.getLineNr(),"msc section ended without end marker");
         m_parser.tokenizer.setStatePara();
       }
@@ -5871,8 +5845,15 @@
       handleImage(cmdName);
       break;
     case CMD_DOTFILE:
-      handleFile<DocDotFile>(cmdName,
-        Config_getBool(HAVE_DOT) ? NULL : "ignoring \\dotfile command because HAVE_DOT is not set");
+      if (!Config_getBool(HAVE_DOT))
+      {
+        warn_doc_error(m_parser.context.fileName,m_parser.tokenizer.getLineNr(),
+                       "ignoring \\dotfile command because HAVE_DOT is not set");
+      }
+      else
+      {
+        handleFile<DocDotFile>(cmdName);
+      }
       break;
     case CMD_VHDLFLOW:
       handleVhdlFlow();
