--- conflicted
+++ resolved
@@ -3263,7 +3263,6 @@
         break;
       case TK_COMMAND_AT:
         // fall through
-<<<<<<< HEAD
       case TK_COMMAND_BS:
         switch (Mappers::cmdMapper->map(g_token->name))
         {
@@ -3282,37 +3281,12 @@
           case CMD_PUNT:    m_entry+='.';   break;
           case CMD_PLUS:    m_entry+='+';   break;
           case CMD_MINUS:   m_entry+='-';   break;
+          case CMD_EQUAL:   m_entry+='=';   break;
           default:
                warn_doc_error(g_fileName,doctokenizerYYlineno,"Unexpected command %s found as argument of \\addindex",
                               qPrint(g_token->name));
                break;
         }
-=======
-    case TK_COMMAND_BS:
-      switch (Mappers::cmdMapper->map(g_token->name))
-      {
-        case CMD_BSLASH:  m_entry+='\\'; break;
-        case CMD_AT:      m_entry+='@';  break;
-        case CMD_LESS:    m_entry+='<';  break;
-        case CMD_GREATER: m_entry+='>';  break;
-        case CMD_AMP:     m_entry+='&';  break;
-        case CMD_DOLLAR:  m_entry+='$';  break;
-        case CMD_HASH:    m_entry+='#';  break;
-        case CMD_DCOLON:  m_entry+="::"; break;
-        case CMD_PERCENT: m_entry+='%';  break;
-        case CMD_NDASH:   m_entry+="--";  break;
-        case CMD_MDASH:   m_entry+="---";  break;
-        case CMD_QUOTE:   m_entry+='"';  break;
-        case CMD_PUNT:    m_entry+='.';  break;
-        case CMD_PLUS:    m_entry+='+';  break;
-        case CMD_MINUS:   m_entry+='-';  break;
-        case CMD_EQUAL:   m_entry+='=';  break;
-        default:
-          warn_doc_error(g_fileName,doctokenizerYYlineno,"Unexpected command %s found as argument of \\addindex",
-                    qPrint(g_token->name));
-          break;
-      }
->>>>>>> 8292eeeb
       break;
       default:
         warn_doc_error(g_fileName,doctokenizerYYlineno,"Unexpected token %s",
