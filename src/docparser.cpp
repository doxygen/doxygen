/******************************************************************************
 *
 * Copyright (C) 1997-2021 by Dimitri van Heesch.
 *
 * Permission to use, copy, modify, and distribute this software and its
 * documentation under the terms of the GNU General Public License is hereby
 * granted. No representations are made about the suitability of this software
 * for any purpose. It is provided "as is" without express or implied warranty.
 * See the GNU General Public License for more details.
 *
 * Documents produced by Doxygen are derivative works derived from the
 * input used in their production; they are not affected by this license.
 *
 */

#include <stdio.h>
#include <stdlib.h>
#include <cassert>

#include <ctype.h>

#include "qcstring.h"
#include "regex.h"
#include "doxygen.h"
#include "debug.h"
#include "util.h"
#include "pagedef.h"
#include "docparser.h"
#include "doctokenizer.h"
#include "cmdmapper.h"
#include "printdocvisitor.h"
#include "message.h"
#include "section.h"
#include "searchindex.h"
#include "language.h"
#include "portable.h"
#include "cite.h"
#include "arguments.h"
#include "vhdldocgen.h"
#include "groupdef.h"
#include "classlist.h"
#include "filedef.h"
#include "memberdef.h"
#include "namespacedef.h"
#include "reflist.h"
#include "formula.h"
#include "config.h"
#include "growbuf.h"
#include "markdown.h"
#include "htmlentity.h"
#include "emoji.h"
#include "fileinfo.h"
#include "dir.h"

#define TK_COMMAND_CHAR(token) ((token)==TK_COMMAND_AT ? "@" : "\\")

// debug off
#define DBG(x) do {} while(0)

// debug to stdout
//#define DBG(x) printf x

// debug to stderr
//#define myprintf(x...) fprintf(stderr,x)
//#define DBG(x) myprintf x

#define INTERNAL_ASSERT(x) do {} while(0)
//#define INTERNAL_ASSERT(x) if (!(x)) DBG(("INTERNAL_ASSERT(%s) failed retval=0x%x: file=%s line=%d\n",#x,retval,__FILE__,__LINE__));

//---------------------------------------------------------------------------

static const char *g_sectionLevelToName[] =
{
  "page",
  "section",
  "subsection",
  "subsubsection",
  "paragraph",
  "subparagraph"
};

static const std::set<std::string> g_plantumlEngine {
  "uml", "bpm", "wire", "dot", "ditaa",
  "salt", "math", "latex", "gantt", "mindmap",
  "wbs", "yaml", "creole", "json", "flow",
  "board", "git"
};

//---------------------------------------------------------------------------

//---------------------------------------------------------------------------

using DefinitionStack = std::vector<const Definition *>;
using DocNodeStack = std::stack<const DocNode *>;
using DocStyleChangeStack = std::stack<const DocStyleChange *>;

/** Parser's context to store all global variables.
 */
struct DocParserContext
{
  const Definition *scope;
  QCString context;
  bool inSeeBlock;
  bool xmlComment;
  bool insideHtmlLink;
  DocNodeStack nodeStack;
  DocStyleChangeStack styleStack;
  DocStyleChangeStack initialStyleStack;
  DefinitionStack copyStack;
  QCString fileName;
  QCString relPath;

  bool         hasParamCommand;
  bool         hasReturnCommand;
  StringMultiSet retvalsFound;
  StringMultiSet paramsFound;
  const MemberDef *  memberDef;
  bool         isExample;
  QCString     exampleName;
  QCString     searchUrl;

  QCString includeFileName;
  QCString includeFileText;
  uint     includeFileOffset;
  uint     includeFileLength;
  int      includeFileLine;
  bool     includeFileShowLineNo;

  TokenInfo *token;
  int      lineNo;
  bool     markdownSupport;
};

class DocParser : public IDocParser
{
  public:
    void pushContext();
    void popContext();
    void handleImg(DocNode *parent,DocNodeList &children,const HtmlAttribList &tagHtmlAttribs);
    int  internalValidatingParseDoc(DocNode *parent,DocNodeList &children,
                                    const QCString &doc);
    QCString processCopyDoc(const char *data,uint &len);
    QCString findAndCopyImage(const QCString &fileName,DocImage::Type type, bool doWarn = true);
    void checkArgumentName();
    void checkRetvalName();
    void checkUnOrMultipleDocumentedParams();
    bool findDocsForMemberOrCompound(const QCString &commandName,
                                     QCString *pDoc,
                                     QCString *pBrief,
                                     const Definition **pDef);
    bool defaultHandleToken(DocNode *parent,int tok,
                            DocNodeList &children,bool
                            handleWord=TRUE);
    void errorHandleDefaultToken(DocNode *parent,int tok,
                                 DocNodeList &children,const QCString &txt);
    void defaultHandleTitleAndSize(const int cmd, DocNode *parent,
                                   DocNodeList &children, QCString &width,QCString &height);
    int handleStyleArgument(DocNode *parent,DocNodeList &children,
                            const QCString &cmdName);
    void handleStyleEnter(DocNode *parent,DocNodeList &children, DocStyleChange::Style s,
                          const QCString &tagName,const HtmlAttribList *attribs);
    void handleStyleLeave(DocNode *parent,DocNodeList &children, DocStyleChange::Style s,
                          const QCString &tagName);
    void handlePendingStyleCommands(DocNode *parent,DocNodeList &children);
    void handleInitialStyleCommands(DocPara *parent,DocNodeList &children);
    int  handleAHref(DocNode *parent,DocNodeList &children,const HtmlAttribList &tagHtmlAttribs);
    void handleUnclosedStyleCommands();
    void handleLinkedWord(DocNode *parent,DocNodeList &children,bool ignoreAutoLinkFlag=FALSE);
    void handleParameterType(DocNode *parent,DocNodeList &children,const QCString &paramTypes);
    DocInternalRef *handleInternalRef(DocNode *parent);
    DocAnchor *handleAnchor(DocNode *parent);
    void readTextFileByName(const QCString &file,QCString &text);

    std::stack< DocParserContext > contextStack;
    DocParserContext               context;
    DocTokenizer                   tokenizer;
};

std::unique_ptr<IDocParser> createDocParser()
{
  return std::make_unique<DocParser>();
}

//---------------------------------------------------------------------------

class AutoNodeStack
{
  public:
    AutoNodeStack(DocParser &parser,const DocNode* node)
      : m_parser(parser), m_node(node) { m_parser.context.nodeStack.push(node); }
   ~AutoNodeStack() {
#if defined(NDEBUG)
     (void)m_node;
     if (!m_parser.context.nodeStack.empty()) m_parser.context.nodeStack.pop(); // robust version that does not assert
#else
     assert(m_parser.context.nodeStack.top()==m_node); m_parser.context.nodeStack.pop(); // error checking version
#endif
   }

  private:
   DocParser &m_parser;
   const DocNode *m_node;
};

//---------------------------------------------------------------------------

//---------------------------------------------------------------------------
void DocParser::pushContext()
{
  //QCString indent;
  //indent.fill(' ',contextStack.size()*2+2);
  //printf("%sdocParserPushContext() count=%zu\n",qPrint(indent),context.nodeStack.size());

  tokenizer.pushContext();
  contextStack.push(DocParserContext());
  auto &ctx = contextStack.top();
  ctx = context;
  ctx.lineNo = tokenizer.getLineNr();
  context.token = tokenizer.newToken();
}

void DocParser::popContext()
{
  auto &ctx = contextStack.top();
  context = ctx;
  tokenizer.setLineNr(ctx.lineNo);
  context.token = ctx.token;
  tokenizer.replaceToken(context.token);
  contextStack.pop();
  tokenizer.popContext();

  //QCString indent;
  //indent.fill(' ',contextStack.size()*2+2);
  //printf("%sdocParserPopContext() count=%zu\n",qPrint(indent),context.nodeStack.size());
}

//---------------------------------------------------------------------------

// replaces { with < and } with > and also
// replaces &gt; with < and &gt; with > within string s
static void unescapeCRef(QCString &s)
{
  QCString result;
  const char *p = s.data();
  if (p)
  {
    char c;
    while ((c=*p++))
    {
      if (c=='{') c='<'; else if (c=='}') c='>';
      result+=c;
    }
  }

  result=substitute(result,"&lt;","<");
  result=substitute(result,"&gt;",">");
  s = result;
}

//---------------------------------------------------------------------------

/*! search for an image in the imageNameDict and if found
 * copies the image to the output directory (which depends on the \a type
 * parameter).
 */
QCString DocParser::findAndCopyImage(const QCString &fileName, DocImage::Type type, bool doWarn)
{
  QCString result;
  bool ambig;
  FileDef *fd = findFileDef(Doxygen::imageNameLinkedMap,fileName,ambig);
  //printf("Search for %s\n",fileName);
  if (fd)
  {
    if (ambig & doWarn)
    {
      QCString text;
      text.sprintf("image file name %s is ambiguous.\n",qPrint(fileName));
      text+="Possible candidates:\n";
      text+=showFileDefMatches(Doxygen::imageNameLinkedMap,fileName);
      warn_doc_error(context.fileName,tokenizer.getLineNr(),"%s", qPrint(text));
    }

    QCString inputFile = fd->absFilePath();
    FileInfo infi(inputFile.str());
    if (infi.exists())
    {
      result = fileName;
      int i;
      if ((i=result.findRev('/'))!=-1 || (i=result.findRev('\\'))!=-1)
      {
	result = result.right((int)result.length()-i-1);
      }
      //printf("fileName=%s result=%s\n",fileName,qPrint(result));
      QCString outputDir;
      switch(type)
      {
        case DocImage::Html:
	  if (!Config_getBool(GENERATE_HTML)) return result;
	  outputDir = Config_getString(HTML_OUTPUT);
	  break;
        case DocImage::Latex:
	  if (!Config_getBool(GENERATE_LATEX)) return result;
	  outputDir = Config_getString(LATEX_OUTPUT);
	  break;
        case DocImage::DocBook:
	  if (!Config_getBool(GENERATE_DOCBOOK)) return result;
	  outputDir = Config_getString(DOCBOOK_OUTPUT);
	  break;
        case DocImage::Rtf:
	  if (!Config_getBool(GENERATE_RTF)) return result;
	  outputDir = Config_getString(RTF_OUTPUT);
	  break;
      }
      QCString outputFile = outputDir+"/"+result;
      FileInfo outfi(outputFile.str());
      if (outfi.isSymLink())
      {
        Dir().remove(outputFile.str());
        warn_doc_error(context.fileName,tokenizer.getLineNr(),
            "destination of image %s is a symlink, replacing with image",
            qPrint(outputFile));
      }
      if (outputFile!=inputFile) // prevent copying to ourself
      {
        if (copyFile(inputFile,outputFile) && type==DocImage::Html)
        {
          Doxygen::indexList->addImageFile(result);
        }
      }
    }
    else
    {
      warn_doc_error(context.fileName,tokenizer.getLineNr(),
	  "could not open image %s",qPrint(fileName));
    }

    if (type==DocImage::Latex && Config_getBool(USE_PDFLATEX) &&
	fd->name().right(4)==".eps"
       )
    { // we have an .eps image in pdflatex mode => convert it to a pdf.
      QCString outputDir = Config_getString(LATEX_OUTPUT);
      QCString baseName  = fd->name().left(fd->name().length()-4);
      QCString epstopdfArgs(4096);
      epstopdfArgs.sprintf("\"%s/%s.eps\" --outfile=\"%s/%s.pdf\"",
                           qPrint(outputDir), qPrint(baseName),
			   qPrint(outputDir), qPrint(baseName));
      Portable::sysTimerStart();
      if (Portable::system("epstopdf",epstopdfArgs)!=0)
      {
	err("Problems running epstopdf. Check your TeX installation!\n");
      }
      Portable::sysTimerStop();
      return baseName;
    }
  }
  else
  {
    result=fileName;
    if (result.left(5)!="http:" && result.left(6)!="https:" && doWarn)
    {
      warn_doc_error(context.fileName,tokenizer.getLineNr(),
           "image file %s is not found in IMAGE_PATH: "
	   "assuming external image.",qPrint(fileName)
          );
    }
  }
  return result;
}

/*! Collects the parameters found with \@param command
 *  in a list context.paramsFound. If
 *  the parameter is not an actual parameter of the current
 *  member context.memberDef, then a warning is raised (unless warnings
 *  are disabled altogether).
 */
void DocParser::checkArgumentName()
{
  if (!Config_getBool(WARN_IF_DOC_ERROR)) return;
  if (context.memberDef==0) return; // not a member
  std::string name = context.token->name.str();
  const ArgumentList &al=context.memberDef->isDocsForDefinition() ?
	                 context.memberDef->argumentList() :
                         context.memberDef->declArgumentList();
  SrcLangExt lang      = context.memberDef->getLanguage();
  //printf("isDocsForDefinition()=%d\n",context.memberDef->isDocsForDefinition());
  if (al.empty()) return; // no argument list

  static const reg::Ex re(R"(\$?\w+\.*)");
  reg::Iterator it(name,re);
  reg::Iterator end;
  for (; it!=end ; ++it)
  {
    const auto &match = *it;
    QCString aName=match.str();
    if (lang==SrcLangExt_Fortran) aName=aName.lower();
    //printf("aName='%s'\n",qPrint(aName));
    bool found=FALSE;
    for (const Argument &a : al)
    {
      QCString argName = context.memberDef->isDefine() ? a.type : a.name;
      if (lang==SrcLangExt_Fortran) argName=argName.lower();
      argName=argName.stripWhiteSpace();
      //printf("argName='%s' aName=%s\n",qPrint(argName),qPrint(aName));
      if (argName.right(3)=="...") argName=argName.left(argName.length()-3);
      if (aName==argName)
      {
	context.paramsFound.insert(aName.str());
	found=TRUE;
	break;
      }
    }
    if (!found)
    {
      //printf("member type=%d\n",context.memberDef->memberType());
      QCString scope=context.memberDef->getScopeString();
      if (!scope.isEmpty()) scope+="::"; else scope="";
      QCString inheritedFrom = "";
      QCString docFile = context.memberDef->docFile();
      int docLine = context.memberDef->docLine();
      const MemberDef *inheritedMd = context.memberDef->inheritsDocsFrom();
      if (inheritedMd) // documentation was inherited
      {
        inheritedFrom.sprintf(" inherited from member %s at line "
            "%d in file %s",qPrint(inheritedMd->name()),
            inheritedMd->docLine(),qPrint(inheritedMd->docFile()));
        docFile = context.memberDef->getDefFileName();
        docLine = context.memberDef->getDefLine();
      }
      QCString alStr = argListToString(al);
      warn_doc_error(docFile,docLine,
	  "argument '%s' of command @param "
	  "is not found in the argument list of %s%s%s%s",
	  qPrint(aName), qPrint(scope), qPrint(context.memberDef->name()),
	  qPrint(alStr), qPrint(inheritedFrom));
    }
  }
}
/*! Collects the return values found with \@retval command
 *  in a global list g_parserContext.retvalsFound.
 */
void DocParser::checkRetvalName()
{
  QCString name = context.token->name;
  if (!Config_getBool(WARN_IF_DOC_ERROR)) return;
  if (context.memberDef==0 || name.isEmpty()) return; // not a member or no valid name
  if (context.retvalsFound.count(name.str())==1) // only report the first double entry
  {
     warn_doc_error(context.memberDef->getDefFileName(),
                    context.memberDef->getDefLine(),
                    "%s",
                    qPrint("return value '" + name + "' of " +
                    QCString(context.memberDef->qualifiedName()) +
                    " has multiple documentation sections"));
  }
  context.retvalsFound.insert(name.str());
}

/*! Checks if the parameters that have been specified using \@param are
 *  indeed all parameters and that a parameter does not have multiple
 *  \@param blocks.
 *  Must be called after checkArgumentName() has been called for each
 *  argument.
 */
void DocParser::checkUnOrMultipleDocumentedParams()
{
  if (context.memberDef && context.hasParamCommand)
  {
    const ArgumentList &al=context.memberDef->isDocsForDefinition() ?
      context.memberDef->argumentList() :
      context.memberDef->declArgumentList();
    SrcLangExt lang = context.memberDef->getLanguage();
    if (!al.empty())
    {
      ArgumentList undocParams;
      for (const Argument &a: al)
      {
        QCString argName = context.memberDef->isDefine() ? a.type : a.name;
        if (lang==SrcLangExt_Fortran) argName = argName.lower();
        argName=argName.stripWhiteSpace();
        QCString aName = argName;
        if (argName.right(3)=="...") argName=argName.left(argName.length()-3);
        if (lang==SrcLangExt_Python && (argName=="self" || argName=="cls"))
        {
          // allow undocumented self / cls parameter for Python
        }
        else if (!argName.isEmpty())
        {
          size_t count = context.paramsFound.count(argName.str());
          if (count==0 && a.docs.isEmpty())
          {
            undocParams.push_back(a);
          }
          else if (count>1 && Config_getBool(WARN_IF_DOC_ERROR))
          {
            warn_doc_error(context.memberDef->getDefFileName(),
                           context.memberDef->getDefLine(),
                           "%s",
                           qPrint("argument '" + aName +
                           "' from the argument list of " +
                           QCString(context.memberDef->qualifiedName()) +
                           " has multiple @param documentation sections"));
          }
        }
      }
      if (!undocParams.empty() && Config_getBool(WARN_IF_INCOMPLETE_DOC))
      {
        bool first=TRUE;
        QCString errMsg = "The following parameter";
        if (undocParams.size()>1) errMsg+="s";
        errMsg+=" of "+
            QCString(context.memberDef->qualifiedName()) +
            QCString(argListToString(al)) +
            (undocParams.size()>1 ? " are" : " is") + " not documented:\n";
        for (const Argument &a : undocParams)
        {
          QCString argName = context.memberDef->isDefine() ? a.type : a.name;
          if (lang==SrcLangExt_Fortran) argName = argName.lower();
          argName=argName.stripWhiteSpace();
          if (!first) errMsg+="\n";
          first=FALSE;
          errMsg+="  parameter '"+argName+"'";
        }
        warn_incomplete_doc(context.memberDef->getDefFileName(),
                            context.memberDef->getDefLine(),
                            "%s",
                            qPrint(substitute(errMsg,"%","%%")));
      }
    }
  }
}

//---------------------------------------------------------------------------

/*! Strips known html and tex extensions from \a text. */
static QCString stripKnownExtensions(const QCString &text)
{
  QCString result=text;
  if (result.right(4)==".tex")
  {
    result=result.left(result.length()-4);
  }
  else if (result.right(Doxygen::htmlFileExtension.length())==
         QCString(Doxygen::htmlFileExtension))
  {
    result=result.left(result.length()-Doxygen::htmlFileExtension.length());
  }
  return result;
}


//---------------------------------------------------------------------------

/*! Returns TRUE iff node n is a child of a preformatted node */
static bool insidePRE(DocNode *n)
{
  while (n)
  {
    if (n->isPreformatted()) return TRUE;
    n=n->parent();
  }
  return FALSE;
}

//---------------------------------------------------------------------------

/*! Returns TRUE iff node n is a child of a html list item node */
static bool insideLI(DocNode *n)
{
  while (n)
  {
    if (n->kind()==DocNode::Kind_HtmlListItem) return TRUE;
    n=n->parent();
  }
  return FALSE;
}

//---------------------------------------------------------------------------

/*! Returns TRUE iff node n is a child of a unordered html list node */
static bool insideUL(DocNode *n)
{
  while (n)
  {
    if (n->kind()==DocNode::Kind_HtmlList &&
        ((DocHtmlList *)n)->type()==DocHtmlList::Unordered) return TRUE;
    n=n->parent();
  }
  return FALSE;
}

//---------------------------------------------------------------------------

/*! Returns TRUE iff node n is a child of a ordered html list node */
static bool insideOL(DocNode *n)
{
  while (n)
  {
    if (n->kind()==DocNode::Kind_HtmlList &&
        ((DocHtmlList *)n)->type()==DocHtmlList::Ordered) return TRUE;
    n=n->parent();
  }
  return FALSE;
}

//---------------------------------------------------------------------------

static bool insideTable(DocNode *n)
{
  while (n)
  {
    if (n->kind()==DocNode::Kind_HtmlTable) return TRUE;
    n=n->parent();
  }
  return FALSE;
}

//---------------------------------------------------------------------------
/*! Looks for a documentation block with name commandName in the current
 *  context (g_parserContext.context). The resulting documentation string is
 *  put in pDoc, the definition in which the documentation was found is
 *  put in pDef.
 *  @retval TRUE if name was found.
 *  @retval FALSE if name was not found.
 */
bool DocParser::findDocsForMemberOrCompound(const QCString &commandName,
                                            QCString *pDoc,
                                            QCString *pBrief,
                                            const Definition **pDef)
{
  //printf("findDocsForMemberOrCompound(%s)\n",commandName);
  *pDoc="";
  *pBrief="";
  *pDef=0;
  QCString cmdArg=commandName;
  if (cmdArg.isEmpty()) return FALSE;

  const FileDef      *fd=0;
  const GroupDef     *gd=0;
  const PageDef      *pd=0;
  gd = Doxygen::groupLinkedMap->find(cmdArg);
  if (gd) // group
  {
    *pDoc=gd->documentation();
    *pBrief=gd->briefDescription();
    *pDef=gd;
    return TRUE;
  }
  pd = Doxygen::pageLinkedMap->find(cmdArg);
  if (pd) // page
  {
    *pDoc=pd->documentation();
    *pBrief=pd->briefDescription();
    *pDef=pd;
    return TRUE;
  }
  bool ambig;
  fd = findFileDef(Doxygen::inputNameLinkedMap,cmdArg,ambig);
  if (fd && !ambig) // file
  {
    *pDoc=fd->documentation();
    *pBrief=fd->briefDescription();
    *pDef=fd;
    return TRUE;
  }

  // for symbols we need to normalize the separator, so A#B, or A\B, or A.B becomes A::B
  cmdArg = substitute(cmdArg,"#","::");
  cmdArg = substitute(cmdArg,"\\","::");
  static bool extractAnonNs = Config_getBool(EXTRACT_ANON_NSPACES);
  if (extractAnonNs &&
      cmdArg.startsWith("anonymous_namespace{")
      )
  {
    int rightBracePos = cmdArg.find("}", std::strlen("anonymous_namespace{"));
    QCString leftPart = cmdArg.left(rightBracePos + 1);
    QCString rightPart = cmdArg.right(cmdArg.size() - rightBracePos - 1);
    rightPart = substitute(rightPart, ".", "::");
    cmdArg = leftPart + rightPart;
  }
  else
  {
    cmdArg = substitute(cmdArg,".","::");
  }

  int l=(int)cmdArg.length();

  int funcStart=cmdArg.find('(');
  if (funcStart==-1)
  {
    funcStart=l;
  }
  else
  {
    // Check for the case of operator() and the like.
    // beware of scenarios like operator()((foo)bar)
    int secondParen = cmdArg.find('(', funcStart+1);
    int leftParen   = cmdArg.find(')', funcStart+1);
    if (leftParen!=-1 && secondParen!=-1)
    {
      if (leftParen<secondParen)
      {
        funcStart=secondParen;
      }
    }
  }

  QCString name=removeRedundantWhiteSpace(cmdArg.left(funcStart));
  QCString args=cmdArg.right(l-funcStart);
  // try if the link is to a member
  const MemberDef    *md=0;
  const ClassDef     *cd=0;
  const NamespaceDef *nd=0;
  bool found = getDefs(
      context.context.find('.')==-1?context.context:QCString(), // find('.') is a hack to detect files
      name,
      args.isEmpty() ? QCString() : args,
      md,cd,fd,nd,gd,FALSE,0,TRUE);
  //printf("found=%d context=%s name=%s\n",found,qPrint(context.context),qPrint(name));
  if (found && md)
  {
    *pDoc=md->documentation();
    *pBrief=md->briefDescription();
    *pDef=md;
    return TRUE;
  }


  int scopeOffset=(int)context.context.length();
  do // for each scope
  {
    QCString fullName=cmdArg;
    if (scopeOffset>0)
    {
      fullName.prepend(context.context.left(scopeOffset)+"::");
    }
    //printf("Trying fullName='%s'\n",qPrint(fullName));

    // try class, namespace, group, page, file reference
    cd = Doxygen::classLinkedMap->find(fullName);
    if (cd) // class
    {
      *pDoc=cd->documentation();
      *pBrief=cd->briefDescription();
      *pDef=cd;
      return TRUE;
    }
    nd = Doxygen::namespaceLinkedMap->find(fullName);
    if (nd) // namespace
    {
      *pDoc=nd->documentation();
      *pBrief=nd->briefDescription();
      *pDef=nd;
      return TRUE;
    }
    if (scopeOffset==0)
    {
      scopeOffset=-1;
    }
    else
    {
      scopeOffset = context.context.findRev("::",scopeOffset-1);
      if (scopeOffset==-1) scopeOffset=0;
    }
  } while (scopeOffset>=0);


  return FALSE;
}

//---------------------------------------------------------------------------
void DocParser::errorHandleDefaultToken(DocNode *parent,int tok,
                                        DocNodeList &children,const QCString &txt)
{
  const char *cmd_start = "\\";
  switch (tok)
  {
    case TK_COMMAND_AT:
      cmd_start = "@";
      // fall through
    case TK_COMMAND_BS:
      children.push_back(std::make_unique<DocWord>(*this,parent,TK_COMMAND_CHAR(tok) + context.token->name));
      warn_doc_error(context.fileName,tokenizer.getLineNr(),"Illegal command %s as part of a %s",
       qPrint(cmd_start + context.token->name),qPrint(txt));
      break;
    case TK_SYMBOL:
      warn_doc_error(context.fileName,tokenizer.getLineNr(),"Unsupported symbol %s found found as part of a %s",
           qPrint(context.token->name), qPrint(txt));
      break;
    default:
      children.push_back(std::make_unique<DocWord>(*this,parent,context.token->name));
      warn_doc_error(context.fileName,tokenizer.getLineNr(),"Unexpected token %s found as part of a %s",
        DocTokenizer::tokToString(tok), qPrint(txt));
      break;
  }
}

//---------------------------------------------------------------------------

int DocParser::handleStyleArgument(DocNode *parent,DocNodeList &children,const QCString &cmdName)
{
  DBG(("handleStyleArgument(%s)\n",qPrint(cmdName)));
  QCString saveCmdName = cmdName;
  int tok=tokenizer.lex();
  if (tok!=TK_WHITESPACE)
  {
    warn_doc_error(context.fileName,tokenizer.getLineNr(),"expected whitespace after \\%s command",
	qPrint(saveCmdName));
    return tok;
  }
  while ((tok=tokenizer.lex()) &&
          tok!=TK_WHITESPACE &&
          tok!=TK_NEWPARA &&
          tok!=TK_LISTITEM &&
          tok!=TK_ENDLIST
        )
  {
    static const reg::Ex specialChar(R"([.,|()\[\]:;?])");
    if (tok==TK_WORD && context.token->name.length()==1 &&
        reg::match(context.token->name.str(),specialChar))
    {
      // special character that ends the markup command
      return tok;
    }
    if (!defaultHandleToken(parent,tok,children))
    {
      switch (tok)
      {
        case TK_HTMLTAG:
          if (insideLI(parent) && Mappers::htmlTagMapper->map(context.token->name) && context.token->endTag)
          { // ignore </li> as the end of a style command
            continue;
          }
          return tok;
          break;
        default:
	  errorHandleDefaultToken(parent,tok,children,"\\" + saveCmdName + " command");
          break;
      }
      break;
    }
  }
  DBG(("handleStyleArgument(%s) end tok=%x\n",qPrint(saveCmdName),tok));
  return (tok==TK_NEWPARA || tok==TK_LISTITEM || tok==TK_ENDLIST
         ) ? tok : RetVal_OK;
}

/*! Called when a style change starts. For instance a \<b\> command is
 *  encountered.
 */
void DocParser::handleStyleEnter(DocNode *parent,DocNodeList &children,
          DocStyleChange::Style s,const QCString &tagName,const HtmlAttribList *attribs)
{
  DBG(("HandleStyleEnter\n"));
  DocStyleChange *sc= new DocStyleChange(*this,parent,(uint)context.nodeStack.size(),s,tagName,TRUE,attribs);
  children.push_back(std::unique_ptr<DocStyleChange>(sc));
  context.styleStack.push(sc);
}

/*! Called when a style change ends. For instance a \</b\> command is
 *  encountered.
 */
void DocParser::handleStyleLeave(DocNode *parent,DocNodeList &children,
         DocStyleChange::Style s,const QCString &tagName)
{
  DBG(("HandleStyleLeave\n"));
  QCString tagNameLower = QCString(tagName).lower();
  if (context.styleStack.empty() ||                            // no style change
      context.styleStack.top()->style()!=s ||                  // wrong style change
      context.styleStack.top()->tagName()!=tagNameLower ||     // wrong style change
      context.styleStack.top()->position()!=context.nodeStack.size() // wrong position
     )
  {
    if (context.styleStack.empty())
    {
      warn_doc_error(context.fileName,tokenizer.getLineNr(),"found </%s> tag without matching <%s>",
          qPrint(tagName),qPrint(tagName));
    }
    else if (context.styleStack.top()->tagName()!=tagNameLower)
    {
      warn_doc_error(context.fileName,tokenizer.getLineNr(),"found </%s> tag while expecting </%s>",
          qPrint(tagName),qPrint(context.styleStack.top()->tagName()));
    }
    else if (context.styleStack.top()->style()!=s)
    {
      warn_doc_error(context.fileName,tokenizer.getLineNr(),"found </%s> tag while expecting </%s>",
          qPrint(tagName),qPrint(context.styleStack.top()->tagName()));
    }
    else
    {
      warn_doc_error(context.fileName,tokenizer.getLineNr(),"found </%s> at different nesting level (%zu) than expected (%d)",
          qPrint(tagName),context.nodeStack.size(),context.styleStack.top()->position());
    }
  }
  else // end the section
  {
    children.push_back(
        std::make_unique<DocStyleChange>(
          *this,parent,(uint)context.nodeStack.size(),s,context.styleStack.top()->tagName(),FALSE));
    context.styleStack.pop();
  }
}

/*! Called at the end of a paragraph to close all open style changes
 *  (e.g. a <b> without a </b>). The closed styles are pushed onto a stack
 *  and entered again at the start of a new paragraph.
 */
void DocParser::handlePendingStyleCommands(DocNode *parent,DocNodeList &children)
{
  if (!context.styleStack.empty())
  {
    const DocStyleChange *sc = context.styleStack.top();
    while (sc && sc->position()>=context.nodeStack.size())
    { // there are unclosed style modifiers in the paragraph
      children.push_back(std::make_unique<DocStyleChange>(*this,parent,(uint)context.nodeStack.size(),sc->style(),sc->tagName(),FALSE));
      context.initialStyleStack.push(sc);
      context.styleStack.pop();
      sc = !context.styleStack.empty() ? context.styleStack.top() : 0;
    }
  }
}

void DocParser::handleInitialStyleCommands(DocPara *parent,DocNodeList &children)
{
  while (!context.initialStyleStack.empty())
  {
    const DocStyleChange *sc = context.initialStyleStack.top();
    handleStyleEnter(parent,children,sc->style(),sc->tagName(),&sc->attribs());
    context.initialStyleStack.pop();
  }
}

int DocParser::handleAHref(DocNode *parent,DocNodeList &children,
                           const HtmlAttribList &tagHtmlAttribs)
{
  uint index=0;
  int retval = RetVal_OK;
  for (const auto &opt : tagHtmlAttribs)
  {
    if (opt.name=="name" || opt.name=="id") // <a name=label> or <a id=label> tag
    {
      if (!opt.value.isEmpty())
      {
        children.push_back(std::make_unique<DocAnchor>(*this,parent,opt.value,TRUE));
        break; // stop looking for other tag attribs
      }
      else
      {
        warn_doc_error(context.fileName,tokenizer.getLineNr(),"found <a> tag with name option but without value!");
      }
    }
    else if (opt.name=="href") // <a href=url>..</a> tag
    {
      // copy attributes
      HtmlAttribList attrList = tagHtmlAttribs;
      // and remove the href attribute
      attrList.erase(attrList.begin()+index);
      QCString relPath;
      if (opt.value.at(0) != '#') relPath = context.relPath;
      DocHRef *href = new DocHRef(*this,parent,attrList,opt.value,relPath,convertNameToFile(context.fileName,FALSE,TRUE));
      children.push_back(std::unique_ptr<DocHRef>(href));
      context.insideHtmlLink=TRUE;
      retval = href->parse();
      context.insideHtmlLink=FALSE;
      break;
    }
    else // unsupported option for tag a
    {
    }
    ++index;
  }
  return retval;
}

const char *DocStyleChange::styleString() const
{
  switch (m_style)
  {
    case DocStyleChange::Bold:         return "b";
    case DocStyleChange::Italic:       return "em";
    case DocStyleChange::Code:         return "code";
    case DocStyleChange::Center:       return "center";
    case DocStyleChange::Small:        return "small";
    case DocStyleChange::Subscript:    return "subscript";
    case DocStyleChange::Superscript:  return "superscript";
    case DocStyleChange::Preformatted: return "pre";
    case DocStyleChange::Div:          return "div";
    case DocStyleChange::Span:         return "span";
    case DocStyleChange::Strike:       return "strike";
    case DocStyleChange::S:            return "s";
    case DocStyleChange::Del:          return "del";
    case DocStyleChange::Underline:    return "u";
    case DocStyleChange::Ins:          return "ins";
  }
  return "<invalid>";
}

void DocParser::handleUnclosedStyleCommands()
{
  if (!context.initialStyleStack.empty())
  {
    const DocStyleChange *sc = context.initialStyleStack.top();
    context.initialStyleStack.pop();
    handleUnclosedStyleCommands();
    warn_doc_error(context.fileName,tokenizer.getLineNr(),
             "end of comment block while expecting "
             "command </%s>",qPrint(sc->tagName()));
  }
}

void DocParser::handleLinkedWord(DocNode *parent,DocNodeList &children,bool ignoreAutoLinkFlag)
{
  QCString name = linkToText(SrcLangExt_Unknown,context.token->name,TRUE);
  static bool autolinkSupport = Config_getBool(AUTOLINK_SUPPORT);
  if (!autolinkSupport && !ignoreAutoLinkFlag) // no autolinking -> add as normal word
  {
    children.push_back(std::make_unique<DocWord>(*this,parent,name));
    return;
  }

  // ------- try to turn the word 'name' into a link

  const Definition *compound=0;
  const MemberDef  *member=0;
  uint len = context.token->name.length();
  ClassDef *cd=0;
  bool ambig;
  FileDef *fd = findFileDef(Doxygen::inputNameLinkedMap,context.fileName,ambig);
  //printf("handleLinkedWord(%s) context.context=%s\n",qPrint(context.token->name),qPrint(context.context));
  if (!context.insideHtmlLink &&
      (resolveRef(context.context,context.token->name,context.inSeeBlock,&compound,&member,TRUE,fd,TRUE)
       || (!context.context.isEmpty() &&  // also try with global scope
           resolveRef("",context.token->name,context.inSeeBlock,&compound,&member,FALSE,0,TRUE))
      )
     )
  {
    //printf("resolveRef %s = %p (linkable?=%d)\n",qPrint(context.token->name),member,member ? member->isLinkable() : FALSE);
    if (member && member->isLinkable()) // member link
    {
      if (member->isObjCMethod())
      {
        bool localLink = context.memberDef ? member->getClassDef()==context.memberDef->getClassDef() : FALSE;
        name = member->objCMethodName(localLink,context.inSeeBlock);
      }
      children.push_back(
         std::make_unique<DocLinkedWord>(
            *this,parent,name,
            member->getReference(),
            member->getOutputFileBase(),
            member->anchor(),
            member->briefDescriptionAsTooltip()));
    }
    else if (compound->isLinkable()) // compound link
    {
      QCString anchor = compound->anchor();
      if (compound->definitionType()==Definition::TypeFile)
      {
        name=context.token->name;
      }
      else if (compound->definitionType()==Definition::TypeGroup)
      {
        name=toGroupDef(compound)->groupTitle();
      }
      children.push_back(
          std::make_unique<DocLinkedWord>(
            *this,parent,name,
            compound->getReference(),
            compound->getOutputFileBase(),
            anchor,
            compound->briefDescriptionAsTooltip()));
    }
    else if (compound->definitionType()==Definition::TypeFile &&
             (toFileDef(compound))->generateSourceFile()
            ) // undocumented file that has source code we can link to
    {
      children.push_back(
          std::make_unique<DocLinkedWord>(
             *this,parent,context.token->name,
             compound->getReference(),
             compound->getSourceFileBase(),
             "",
             compound->briefDescriptionAsTooltip()));
    }
    else // not linkable
    {
      children.push_back(std::make_unique<DocWord>(*this,parent,name));
    }
  }
  else if (!context.insideHtmlLink && len>1 && context.token->name.at(len-1)==':')
  {
    // special case, where matching Foo: fails to be an Obj-C reference,
    // but Foo itself might be linkable.
    context.token->name=context.token->name.left(len-1);
    handleLinkedWord(parent,children,ignoreAutoLinkFlag);
    children.push_back(std::make_unique<DocWord>(*this,parent,":"));
  }
  else if (!context.insideHtmlLink && (cd=getClass(context.token->name+"-p")))
  {
    // special case 2, where the token name is not a class, but could
    // be a Obj-C protocol
    children.push_back(
        std::make_unique<DocLinkedWord>(
          *this,parent,name,
          cd->getReference(),
          cd->getOutputFileBase(),
          cd->anchor(),
          cd->briefDescriptionAsTooltip()));
  }
  else // normal non-linkable word
  {
    if (context.token->name.left(1)=="#" || context.token->name.left(2)=="::")
    {
      warn_doc_error(context.fileName,tokenizer.getLineNr(),"explicit link request to '%s' could not be resolved",qPrint(name));
      children.push_back(std::make_unique<DocWord>(*this,parent,context.token->name));
    }
    else
    {
      children.push_back(std::make_unique<DocWord>(*this,parent,name));
    }
  }
}

void DocParser::handleParameterType(DocNode *parent,DocNodeList &children,const QCString &paramTypes)
{
  QCString name = context.token->name; // save token name
  QCString name1;
  int p=0,i,ii;
  while ((i=paramTypes.find('|',p))!=-1)
  {
    name1 = paramTypes.mid(p,i-p);
    ii=name1.find('[');
    context.token->name=ii!=-1 ? name1.mid(0,ii) : name1; // take part without []
    handleLinkedWord(parent,children);
    if (ii!=-1) children.push_back(std::make_unique<DocWord>(*this,parent,name1.mid(ii))); // add [] part
    p=i+1;
    children.push_back(std::make_unique<DocSeparator>(*this,parent,"|"));
  }
  name1 = paramTypes.mid(p);
  ii=name1.find('[');
  context.token->name=ii!=-1 ? name1.mid(0,ii) : name1;
  handleLinkedWord(parent,children);
  if (ii!=-1) children.push_back(std::make_unique<DocWord>(*this,parent,name1.mid(ii)));
  context.token->name = name; // restore original token name
}

DocInternalRef *DocParser::handleInternalRef(DocNode *parent)
{
  //printf("CMD_INTERNALREF\n");
  int tok=tokenizer.lex();
  QCString tokenName = context.token->name;
  if (tok!=TK_WHITESPACE)
  {
    warn_doc_error(context.fileName,tokenizer.getLineNr(),"expected whitespace after \\%s command",
        qPrint(tokenName));
    return 0;
  }
  tokenizer.setStateInternalRef();
  tok=tokenizer.lex(); // get the reference id
  if (tok!=TK_WORD && tok!=TK_LNKWORD)
  {
    warn_doc_error(context.fileName,tokenizer.getLineNr(),"unexpected token %s as the argument of %s",
        DocTokenizer::tokToString(tok),qPrint(tokenName));
    return 0;
  }
  return new DocInternalRef(*this,parent,context.token->name);
}

DocAnchor *DocParser::handleAnchor(DocNode *parent)
{
  int tok=tokenizer.lex();
  if (tok!=TK_WHITESPACE)
  {
    warn_doc_error(context.fileName,tokenizer.getLineNr(),"expected whitespace after \\%s command",
        qPrint(context.token->name));
    return 0;
  }
  tokenizer.setStateAnchor();
  tok=tokenizer.lex();
  if (tok==0)
  {
    warn_doc_error(context.fileName,tokenizer.getLineNr(),"unexpected end of comment block while parsing the "
        "argument of command %s",qPrint(context.token->name));
    return 0;
  }
  else if (tok!=TK_WORD && tok!=TK_LNKWORD)
  {
    warn_doc_error(context.fileName,tokenizer.getLineNr(),"unexpected token %s as the argument of %s",
        DocTokenizer::tokToString(tok),qPrint(context.token->name));
    return 0;
  }
  tokenizer.setStatePara();
  return new DocAnchor(*this,parent,context.token->name,FALSE);
}


/* Helper function that deals with the title, width, and height arguments of various commands.
 * @param[in] cmd        Command id for which to extract caption and size info.
 * @param[in] parent     Parent node, owner of the children list passed as
 *                       the third argument.
 * @param[in] children   The list of child nodes to which the node representing
 *                       the token can be added.
 * @param[out] width     the extracted width specifier
 * @param[out] height    the extracted height specifier
 */
void DocParser::defaultHandleTitleAndSize(const int cmd, DocNode *parent, DocNodeList &children, QCString &width,QCString &height)
{
  auto ns = AutoNodeStack(*this,parent);

  // parse title
  tokenizer.setStateTitle();
  int tok;
  while ((tok=tokenizer.lex()))
  {
    if (tok==TK_WORD && (context.token->name=="width=" || context.token->name=="height="))
    {
      // special case: no title, but we do have a size indicator
      break;
    }
    if (!defaultHandleToken(parent,tok,children))
    {
      errorHandleDefaultToken(parent,tok,children,Mappers::cmdMapper->find(cmd));
    }
  }
  // parse size attributes
  if (tok == 0)
  {
    tok=tokenizer.lex();
  }
  while (tok==TK_WHITESPACE || tok==TK_WORD) // there are values following the title
  {
    if(tok == TK_WORD)
    {
      if (context.token->name=="width=" || context.token->name=="height=")
      {
        tokenizer.setStateTitleAttrValue();
        context.token->name = context.token->name.left(context.token->name.length()-1);
      }

      if (context.token->name=="width")
      {
        width = context.token->chars;
      }
      else if (context.token->name=="height")
      {
        height = context.token->chars;
      }
      else
      {
        warn_doc_error(context.fileName,tokenizer.getLineNr(),"Unknown option '%s' after \\%s command, expected 'width' or 'height'",
                       qPrint(context.token->name), qPrint(Mappers::cmdMapper->find(cmd)));
        break;
      }
    }

    tok=tokenizer.lex();
  }
  tokenizer.setStatePara();

  handlePendingStyleCommands(parent,children);
}

/* Helper function that deals with the most common tokens allowed in
 * title like sections.
 * @param parent     Parent node, owner of the children list passed as
 *                   the third argument.
 * @param tok        The token to process.
 * @param children   The list of child nodes to which the node representing
 *                   the token can be added.
 * @param handleWord Indicates if word token should be processed
 * @retval TRUE      The token was handled.
 * @retval FALSE     The token was not handled.
 */
bool DocParser::defaultHandleToken(DocNode *parent,int tok, DocNodeList &children,bool handleWord)
{
  DBG(("token %s at %d",DocTokenizer::tokToString(tok),tokenizer.getLineNr()));
  if (tok==TK_WORD || tok==TK_LNKWORD || tok==TK_SYMBOL || tok==TK_URL ||
      tok==TK_COMMAND_AT || tok==TK_COMMAND_BS || tok==TK_HTMLTAG
     )
  {
    DBG((" name=%s",qPrint(context.token->name)));
  }
  DBG(("\n"));
reparsetoken:
  QCString tokenName = context.token->name;
  switch (tok)
  {
    case TK_COMMAND_AT:
        // fall through
    case TK_COMMAND_BS:
      switch (Mappers::cmdMapper->map(tokenName))
      {
        case CMD_BSLASH:
          children.push_back(std::make_unique<DocSymbol>(*this,parent,DocSymbol::Sym_BSlash));
          break;
        case CMD_AT:
          children.push_back(std::make_unique<DocSymbol>(*this,parent,DocSymbol::Sym_At));
          break;
        case CMD_LESS:
          children.push_back(std::make_unique<DocSymbol>(*this,parent,DocSymbol::Sym_Less));
          break;
        case CMD_GREATER:
          children.push_back(std::make_unique<DocSymbol>(*this,parent,DocSymbol::Sym_Greater));
          break;
        case CMD_AMP:
          children.push_back(std::make_unique<DocSymbol>(*this,parent,DocSymbol::Sym_Amp));
          break;
        case CMD_DOLLAR:
          children.push_back(std::make_unique<DocSymbol>(*this,parent,DocSymbol::Sym_Dollar));
          break;
        case CMD_HASH:
          children.push_back(std::make_unique<DocSymbol>(*this,parent,DocSymbol::Sym_Hash));
          break;
        case CMD_DCOLON:
          children.push_back(std::make_unique<DocSymbol>(*this,parent,DocSymbol::Sym_DoubleColon));
          break;
        case CMD_PERCENT:
          children.push_back(std::make_unique<DocSymbol>(*this,parent,DocSymbol::Sym_Percent));
          break;
        case CMD_NDASH:
          children.push_back(std::make_unique<DocSymbol>(*this,parent,DocSymbol::Sym_Minus));
          children.push_back(std::make_unique<DocSymbol>(*this,parent,DocSymbol::Sym_Minus));
          break;
        case CMD_MDASH:
          children.push_back(std::make_unique<DocSymbol>(*this,parent,DocSymbol::Sym_Minus));
          children.push_back(std::make_unique<DocSymbol>(*this,parent,DocSymbol::Sym_Minus));
          children.push_back(std::make_unique<DocSymbol>(*this,parent,DocSymbol::Sym_Minus));
          break;
        case CMD_QUOTE:
          children.push_back(std::make_unique<DocSymbol>(*this,parent,DocSymbol::Sym_Quot));
          break;
        case CMD_PUNT:
          children.push_back(std::make_unique<DocSymbol>(*this,parent,DocSymbol::Sym_Dot));
          break;
        case CMD_PLUS:
          children.push_back(std::make_unique<DocSymbol>(*this,parent,DocSymbol::Sym_Plus));
          break;
        case CMD_MINUS:
          children.push_back(std::make_unique<DocSymbol>(*this,parent,DocSymbol::Sym_Minus));
          break;
        case CMD_EQUAL:
          children.push_back(std::make_unique<DocSymbol>(*this,parent,DocSymbol::Sym_Equal));
          break;
        case CMD_EMPHASIS:
          {
            children.push_back(std::make_unique<DocStyleChange>(*this,parent,(uint)context.nodeStack.size(),DocStyleChange::Italic,tokenName,TRUE));
            tok=handleStyleArgument(parent,children,tokenName);
            children.push_back(std::make_unique<DocStyleChange>(*this,parent,(uint)context.nodeStack.size(),DocStyleChange::Italic,tokenName,FALSE));
            if (tok!=TK_WORD) children.push_back(std::make_unique<DocWhiteSpace>(*this,parent," "));
            if (tok==TK_NEWPARA) goto handlepara;
            else if (tok==TK_WORD || tok==TK_HTMLTAG)
            {
	      DBG(("CMD_EMPHASIS: reparsing command %s\n",qPrint(context.token->name)));
              goto reparsetoken;
            }
          }
          break;
        case CMD_BOLD:
          {
            children.push_back(std::make_unique<DocStyleChange>(*this,parent,(uint)context.nodeStack.size(),DocStyleChange::Bold,tokenName,TRUE));
            tok=handleStyleArgument(parent,children,tokenName);
            children.push_back(std::make_unique<DocStyleChange>(*this,parent,(uint)context.nodeStack.size(),DocStyleChange::Bold,tokenName,FALSE));
            if (tok!=TK_WORD) children.push_back(std::make_unique<DocWhiteSpace>(*this,parent," "));
            if (tok==TK_NEWPARA) goto handlepara;
            else if (tok==TK_WORD || tok==TK_HTMLTAG)
            {
	      DBG(("CMD_BOLD: reparsing command %s\n",qPrint(context.token->name)));
              goto reparsetoken;
            }
          }
          break;
        case CMD_CODE:
          {
            children.push_back(std::make_unique<DocStyleChange>(*this,parent,(uint)context.nodeStack.size(),DocStyleChange::Code,tokenName,TRUE));
            tok=handleStyleArgument(parent,children,tokenName);
            children.push_back(std::make_unique<DocStyleChange>(*this,parent,(uint)context.nodeStack.size(),DocStyleChange::Code,tokenName,FALSE));
            if (tok!=TK_WORD) children.push_back(std::make_unique<DocWhiteSpace>(*this,parent," "));
            if (tok==TK_NEWPARA) goto handlepara;
            else if (tok==TK_WORD || tok==TK_HTMLTAG)
            {
	      DBG(("CMD_CODE: reparsing command %s\n",qPrint(context.token->name)));
              goto reparsetoken;
            }
          }
          break;
        case CMD_HTMLONLY:
          {
            tokenizer.setStateHtmlOnly();
            tok = tokenizer.lex();
            children.push_back(std::make_unique<DocVerbatim>(*this,parent,context.context,context.token->verb,DocVerbatim::HtmlOnly,context.isExample,context.exampleName,context.token->name=="block"));
            if (tok==0) warn_doc_error(context.fileName,tokenizer.getLineNr(),"htmlonly section ended without end marker");
            tokenizer.setStatePara();
          }
          break;
        case CMD_MANONLY:
          {
            tokenizer.setStateManOnly();
            tok = tokenizer.lex();
            children.push_back(std::make_unique<DocVerbatim>(*this,parent,context.context,context.token->verb,DocVerbatim::ManOnly,context.isExample,context.exampleName));
            if (tok==0) warn_doc_error(context.fileName,tokenizer.getLineNr(),"manonly section ended without end marker");
            tokenizer.setStatePara();
          }
          break;
        case CMD_RTFONLY:
          {
            tokenizer.setStateRtfOnly();
            tok = tokenizer.lex();
            children.push_back(std::make_unique<DocVerbatim>(*this,parent,context.context,context.token->verb,DocVerbatim::RtfOnly,context.isExample,context.exampleName));
            if (tok==0) warn_doc_error(context.fileName,tokenizer.getLineNr(),"rtfonly section ended without end marker");
            tokenizer.setStatePara();
          }
          break;
        case CMD_LATEXONLY:
          {
            tokenizer.setStateLatexOnly();
            tok = tokenizer.lex();
            children.push_back(std::make_unique<DocVerbatim>(*this,parent,context.context,context.token->verb,DocVerbatim::LatexOnly,context.isExample,context.exampleName));
            if (tok==0) warn_doc_error(context.fileName,tokenizer.getLineNr(),"latexonly section ended without end marker");
            tokenizer.setStatePara();
          }
          break;
        case CMD_XMLONLY:
          {
            tokenizer.setStateXmlOnly();
            tok = tokenizer.lex();
            children.push_back(std::make_unique<DocVerbatim>(*this,parent,context.context,context.token->verb,DocVerbatim::XmlOnly,context.isExample,context.exampleName));
            if (tok==0) warn_doc_error(context.fileName,tokenizer.getLineNr(),"xmlonly section ended without end marker");
            tokenizer.setStatePara();
          }
          break;
        case CMD_DBONLY:
          {
            tokenizer.setStateDbOnly();
            tok = tokenizer.lex();
            children.push_back(std::make_unique<DocVerbatim>(*this,parent,context.context,context.token->verb,DocVerbatim::DocbookOnly,context.isExample,context.exampleName));
            if (tok==0) warn_doc_error(context.fileName,tokenizer.getLineNr(),"docbookonly section ended without end marker");
            tokenizer.setStatePara();
          }
          break;
        case CMD_FORMULA:
          {
            children.push_back(std::make_unique<DocFormula>(*this,parent,context.token->id));
          }
          break;
        case CMD_ANCHOR:
          {
            DocAnchor *anchor = handleAnchor(parent);
            if (anchor)
            {
              children.push_back(std::unique_ptr<DocAnchor>(anchor));
            }
          }
          break;
        case CMD_INTERNALREF:
          {
            DocInternalRef *ref = handleInternalRef(parent);
            if (ref)
            {
              children.push_back(std::unique_ptr<DocInternalRef>(ref));
              ref->parse();
            }
            tokenizer.setStatePara();
          }
          break;
        case CMD_SETSCOPE:
          {
            QCString scope;
            tokenizer.setStateSetScope();
            (void)tokenizer.lex();
            scope = context.token->name;
            context.context = scope;
            //printf("Found scope='%s'\n",qPrint(scope));
            tokenizer.setStatePara();
          }
          break;
        case CMD_IMAGE:
          ((DocPara *)parent) -> handleImage("image");
          break;
        default:
          return FALSE;
      }
      break;
    case TK_HTMLTAG:
      {
        switch (Mappers::htmlTagMapper->map(tokenName))
        {
          case HTML_DIV:
            warn_doc_error(context.fileName,tokenizer.getLineNr(),"found <div> tag in heading\n");
            break;
          case HTML_PRE:
            warn_doc_error(context.fileName,tokenizer.getLineNr(),"found <pre> tag in heading\n");
            break;
          case HTML_BOLD:
            if (!context.token->endTag)
            {
              handleStyleEnter(parent,children,DocStyleChange::Bold,tokenName,&context.token->attribs);
            }
            else
            {
              handleStyleLeave(parent,children,DocStyleChange::Bold,tokenName);
            }
            break;
          case HTML_S:
            if (!context.token->endTag)
            {
              handleStyleEnter(parent,children,DocStyleChange::S,tokenName,&context.token->attribs);
            }
            else
            {
              handleStyleLeave(parent,children,DocStyleChange::S,tokenName);
            }
            break;
          case HTML_STRIKE:
            if (!context.token->endTag)
            {
              handleStyleEnter(parent,children,DocStyleChange::Strike,tokenName,&context.token->attribs);
            }
            else
            {
              handleStyleLeave(parent,children,DocStyleChange::Strike,tokenName);
            }
            break;
          case HTML_DEL:
            if (!context.token->endTag)
            {
              handleStyleEnter(parent,children,DocStyleChange::Del,tokenName,&context.token->attribs);
            }
            else
            {
              handleStyleLeave(parent,children,DocStyleChange::Del,tokenName);
            }
            break;
          case HTML_UNDERLINE:
            if (!context.token->endTag)
            {
              handleStyleEnter(parent,children,DocStyleChange::Underline,tokenName,&context.token->attribs);
            }
            else
            {
              handleStyleLeave(parent,children,DocStyleChange::Underline,tokenName);
            }
            break;
          case HTML_INS:
            if (!context.token->endTag)
            {
              handleStyleEnter(parent,children,DocStyleChange::Ins,tokenName,&context.token->attribs);
            }
            else
            {
              handleStyleLeave(parent,children,DocStyleChange::Ins,tokenName);
            }
            break;
          case HTML_CODE:
          case XML_C:
            if (!context.token->endTag)
            {
              handleStyleEnter(parent,children,DocStyleChange::Code,tokenName,&context.token->attribs);
            }
            else
            {
              handleStyleLeave(parent,children,DocStyleChange::Code,tokenName);
            }
            break;
          case HTML_EMPHASIS:
            if (!context.token->endTag)
            {
              handleStyleEnter(parent,children,DocStyleChange::Italic,tokenName,&context.token->attribs);
            }
            else
            {
              handleStyleLeave(parent,children,DocStyleChange::Italic,tokenName);
            }
            break;
          case HTML_SUB:
            if (!context.token->endTag)
            {
              handleStyleEnter(parent,children,DocStyleChange::Subscript,tokenName,&context.token->attribs);
            }
            else
            {
              handleStyleLeave(parent,children,DocStyleChange::Subscript,tokenName);
            }
            break;
          case HTML_SUP:
            if (!context.token->endTag)
            {
              handleStyleEnter(parent,children,DocStyleChange::Superscript,tokenName,&context.token->attribs);
            }
            else
            {
              handleStyleLeave(parent,children,DocStyleChange::Superscript,tokenName);
            }
            break;
          case HTML_CENTER:
            if (!context.token->endTag)
            {
              handleStyleEnter(parent,children,DocStyleChange::Center,tokenName,&context.token->attribs);
            }
            else
            {
              handleStyleLeave(parent,children,DocStyleChange::Center,tokenName);
            }
            break;
          case HTML_SMALL:
            if (!context.token->endTag)
            {
              handleStyleEnter(parent,children,DocStyleChange::Small,tokenName,&context.token->attribs);
            }
            else
            {
              handleStyleLeave(parent,children,DocStyleChange::Small,tokenName);
            }
            break;
          case HTML_IMG:
            if (!context.token->endTag)
              handleImg(parent,children,context.token->attribs);
	    break;
          default:
            return FALSE;
            break;
        }
      }
      break;
    case TK_SYMBOL:
      {
        DocSymbol::SymType s = DocSymbol::decodeSymbol(tokenName);
        if (s!=DocSymbol::Sym_Unknown)
        {
          children.push_back(std::make_unique<DocSymbol>(*this,parent,s));
        }
        else
        {
          return FALSE;
        }
      }
      break;
    case TK_WHITESPACE:
    case TK_NEWPARA:
handlepara:
      if (insidePRE(parent) || !children.empty())
      {
        children.push_back(std::make_unique<DocWhiteSpace>(*this,parent,context.token->chars));
      }
      break;
    case TK_LNKWORD:
      if (handleWord)
      {
        handleLinkedWord(parent,children);
      }
      else
        return FALSE;
      break;
    case TK_WORD:
      if (handleWord)
      {
        children.push_back(std::make_unique<DocWord>(*this,parent,context.token->name));
      }
      else
        return FALSE;
      break;
    case TK_URL:
      if (context.insideHtmlLink)
      {
        children.push_back(std::make_unique<DocWord>(*this,parent,context.token->name));
      }
      else
      {
        children.push_back(std::make_unique<DocURL>(*this,parent,context.token->name,context.token->isEMailAddr));
      }
      break;
    default:
      return FALSE;
  }
  return TRUE;
}

//---------------------------------------------------------------------------

void DocParser::handleImg(DocNode *parent, DocNodeList &children,const HtmlAttribList &tagHtmlAttribs)
{
  bool found=FALSE;
  uint index=0;
  for (const auto &opt : tagHtmlAttribs)
  {
    //printf("option name=%s value=%s\n",qPrint(opt.name),qPrint(opt.value));
    if (opt.name=="src" && !opt.value.isEmpty())
    {
      // copy attributes
      HtmlAttribList attrList = tagHtmlAttribs;
      // and remove the src attribute
      attrList.erase(attrList.begin()+index);
      DocImage::Type t = DocImage::Html;
      children.push_back(
          std::make_unique<DocImage>(
            *this,parent,attrList,
            findAndCopyImage(opt.value,t,false),
            t,opt.value));
      found = TRUE;
    }
    ++index;
  }
  if (!found)
  {
    warn_doc_error(context.fileName,tokenizer.getLineNr(),"IMG tag does not have a SRC attribute!\n");
  }
}

//---------------------------------------------------------------------------

DocSymbol::SymType DocSymbol::decodeSymbol(const QCString &symName)
{
  DBG(("decodeSymbol(%s)\n",qPrint(symName)));
  return HtmlEntityMapper::instance()->name2sym(symName);
}

//---------------------------------------------------------------------------

DocEmoji::DocEmoji(DocParser &parser,DocNode *parent,const QCString &symName) :
      DocNode(parser), m_symName(symName), m_index(-1)
{
  m_parent = parent;
  QCString locSymName = symName;
  uint len=locSymName.length();
  if (len>0)
  {
    if (locSymName.at(len-1)!=':') locSymName.append(":");
    if (locSymName.at(0)!=':')     locSymName.prepend(":");
  }
  m_symName = locSymName;
  m_index = EmojiEntityMapper::instance()->symbol2index(m_symName.str());
  if (m_index==-1)
  {
    warn_doc_error(parser.context.fileName,parser.tokenizer.getLineNr(),"Found unsupported emoji symbol '%s'\n",qPrint(m_symName));
  }
}

//---------------------------------------------------------------------------

int DocParser::internalValidatingParseDoc(DocNode *parent,DocNodeList &children,
                                    const QCString &doc)
{
  int retval = RetVal_OK;

  if (doc.isEmpty()) return retval;

  tokenizer.init(doc.data(),context.fileName,context.markdownSupport);

  // first parse any number of paragraphs
  bool isFirst=TRUE;
  DocPara *lastPar=0;
  if (!children.empty() && children.back()->kind()==DocNode::Kind_Para)
  { // last child item was a paragraph
    lastPar = (DocPara*)children.back().get();
    isFirst=FALSE;
  }
  do
  {
    DocPara *par = new DocPara(*this,parent);
    if (isFirst) { par->markFirst(); isFirst=FALSE; }
    retval=par->parse();
    if (!par->isEmpty())
    {
      children.push_back(std::unique_ptr<DocNode>(par));
      if (lastPar) lastPar->markLast(FALSE);
      lastPar=par;
    }
    else
    {
      delete par;
    }
  } while (retval==TK_NEWPARA);
  if (lastPar) lastPar->markLast();

  //printf("internalValidateParsingDoc: %p: isFirst=%d isLast=%d\n",
  //   lastPar,lastPar?lastPar->isFirst():-1,lastPar?lastPar->isLast():-1);

  return retval;
}

//---------------------------------------------------------------------------

void DocParser::readTextFileByName(const QCString &file,QCString &text)
{
  if (Portable::isAbsolutePath(file))
  {
    FileInfo fi(file.str());
    if (fi.exists())
    {
      text = fileToString(file,Config_getBool(FILTER_SOURCE_FILES));
      return;
    }
  }
  const StringVector &examplePathList = Config_getList(EXAMPLE_PATH);
  for (const auto &s : examplePathList)
  {
    std::string absFileName = s+(Portable::pathSeparator()+file).str();
    FileInfo fi(absFileName);
    if (fi.exists())
    {
      text = fileToString(QCString(absFileName),Config_getBool(FILTER_SOURCE_FILES));
      return;
    }
  }

  // as a fallback we also look in the exampleNameDict
  bool ambig;
  FileDef *fd = findFileDef(Doxygen::exampleNameLinkedMap,file,ambig);
  if (fd)
  {
    text = fileToString(fd->absFilePath(),Config_getBool(FILTER_SOURCE_FILES));
    if (ambig)
    {
      warn_doc_error(context.fileName,tokenizer.getLineNr(),"included file name %s is ambiguous"
           "Possible candidates:\n%s",qPrint(file),
           qPrint(showFileDefMatches(Doxygen::exampleNameLinkedMap,file))
          );
    }
  }
  else
  {
    warn_doc_error(context.fileName,tokenizer.getLineNr(),"included file %s is not found. "
           "Check your EXAMPLE_PATH",qPrint(file));
  }
}

//---------------------------------------------------------------------------

DocWord::DocWord(DocParser &parser,DocNode *parent,const QCString &word) :
      DocNode(parser), m_word(word)
{
  m_parent = parent;
  //printf("new word %s url=%s\n",qPrint(word),qPrint(parser.context.searchUrl));
  if (Doxygen::searchIndex && !parser.context.searchUrl.isEmpty())
  {
    Doxygen::searchIndex->addWord(word,FALSE);
  }
}

//---------------------------------------------------------------------------

DocLinkedWord::DocLinkedWord(DocParser &parser,DocNode *parent,const QCString &word,
                  const QCString &ref,const QCString &file,
                  const QCString &anchor,const QCString &tooltip) :
      DocNode(parser), m_word(word), m_ref(ref),
      m_file(file), m_relPath(parser.context.relPath), m_anchor(anchor),
      m_tooltip(tooltip)
{
  m_parent = parent;
  //printf("DocLinkedWord: new word %s url=%s tooltip='%s'\n",
  //    qPrint(word),qPrint(parser.context.searchUrl),qPrint(tooltip));
  if (Doxygen::searchIndex && !parser.context.searchUrl.isEmpty())
  {
    Doxygen::searchIndex->addWord(word,FALSE);
  }
}

//---------------------------------------------------------------------------

DocAnchor::DocAnchor(DocParser &parser,DocNode *parent,const QCString &id,bool newAnchor) : DocNode(parser)
{
  m_parent = parent;
  if (id.isEmpty())
  {
    warn_doc_error(parser.context.fileName,parser.tokenizer.getLineNr(),"Empty anchor label");
    return;
  }

  const CitationManager &ct = CitationManager::instance();
  QCString anchorPrefix = ct.anchorPrefix();
  if (id.left(anchorPrefix.length()) == anchorPrefix)
  {
    const CiteInfo *cite = ct.find(id.mid(anchorPrefix.length()));
    if (cite)
    {
      m_file = convertNameToFile(ct.fileName(),FALSE,TRUE);
      m_anchor = id;
    }
    else
    {
      warn_doc_error(parser.context.fileName,parser.tokenizer.getLineNr(),"Invalid cite anchor id '%s'",qPrint(id));
      m_anchor = "invalid";
      m_file = "invalid";
    }
  }
  else if (newAnchor) // found <a name="label">
  {
    m_anchor = id;
  }
  else // found \anchor label
  {
    const SectionInfo *sec = SectionManager::instance().find(id);
    if (sec)
    {
      //printf("Found anchor %s\n",qPrint(id));
      m_file   = sec->fileName();
      m_anchor = sec->label();
    }
    else
    {
      warn_doc_error(parser.context.fileName,parser.tokenizer.getLineNr(),"Invalid anchor id '%s'",qPrint(id));
      m_anchor = "invalid";
      m_file = "invalid";
    }
  }
}

//---------------------------------------------------------------------------

DocVerbatim::DocVerbatim(DocParser &parser,DocNode *parent,const QCString &context,
    const QCString &text, Type t,bool isExample,
    const QCString &exampleFile,bool isBlock,const QCString &lang)
  : DocNode(parser), m_context(context), m_text(text), m_type(t),
    m_isExample(isExample), m_exampleFile(exampleFile),
    m_relPath(parser.context.relPath), m_lang(lang), m_isBlock(isBlock)
{
  m_parent = parent;
}


//---------------------------------------------------------------------------

void DocInclude::parse()
{
  DBG(("DocInclude::parse(file=%s,text=%s)\n",qPrint(m_file),qPrint(m_text)));
  switch(m_type)
  {
    case DontIncWithLines:
      // fall through
    case IncWithLines:
      // fall through
    case Include:
      // fall through
    case DontInclude:
      m_parser.readTextFileByName(m_file,m_text);
      m_parser.context.includeFileName   = m_file;
      m_parser.context.includeFileText   = m_text;
      m_parser.context.includeFileOffset = 0;
      m_parser.context.includeFileLength = m_text.length();
      m_parser.context.includeFileLine   = 0;
      m_parser.context.includeFileShowLineNo = (m_type == DontIncWithLines || m_type == IncWithLines);
      //printf("parser.context.includeFile=<<%s>>\n",qPrint(parser.context.includeFileText));
      break;
    case VerbInclude:
      // fall through
    case HtmlInclude:
    case LatexInclude:
    case DocInclude::RtfInclude:
    case DocInclude::ManInclude:
    case DocInclude::XmlInclude:
    case DocInclude::DocbookInclude:
      m_parser.readTextFileByName(m_file,m_text);
      break;
    case Snippet:
    case SnipWithLines:
      m_parser.readTextFileByName(m_file,m_text);
      // check here for the existence of the blockId inside the file, so we
      // only generate the warning once.
      int count;
      if (!m_blockId.isEmpty() && (count=m_text.contains(m_blockId.data()))!=2)
      {
        warn_doc_error(m_parser.context.fileName,m_parser.tokenizer.getLineNr(),"block marked with %s for \\snippet should appear twice in file %s, found it %d times\n",
            qPrint(m_blockId),qPrint(m_file),count);
      }
      break;
    case DocInclude::SnippetDoc:
    case DocInclude::IncludeDoc:
      err("Internal inconsistency: found switch SnippetDoc / IncludeDoc in file: %s"
          "Please create a bug report\n",__FILE__);
      break;
  }
}

//---------------------------------------------------------------------------

void DocIncOperator::parse()
{
  if (m_parser.context.includeFileName.isEmpty())
  {
    warn_doc_error(m_parser.context.fileName,m_parser.tokenizer.getLineNr(),
                   "No previous '\\include' or '\\dontinclude' command for '\\%s' present",
                   typeAsString());
  }

  m_includeFileName = m_parser.context.includeFileName;
  const char *p = m_parser.context.includeFileText.data();
  uint l = m_parser.context.includeFileLength;
  uint o = m_parser.context.includeFileOffset;
  int il = m_parser.context.includeFileLine;
  DBG(("DocIncOperator::parse() text=%s off=%d len=%d\n",p,o,l));
  uint so = o,bo;
  bool nonEmpty = FALSE;
  switch(type())
  {
    case Line:
      while (o<l)
      {
        char c = p[o];
        if (c=='\n')
        {
          m_parser.context.includeFileLine++;
          if (nonEmpty) break; // we have a pattern to match
          so=o+1; // no pattern, skip empty line
        }
        else if (!isspace((uchar)c)) // no white space char
        {
          nonEmpty=TRUE;
        }
        o++;
      }
      if (m_parser.context.includeFileText.mid(so,o-so).find(m_pattern)!=-1)
      {
        m_line  = il;
        m_text = m_parser.context.includeFileText.mid(so,o-so);
        DBG(("DocIncOperator::parse() Line: %s\n",qPrint(m_text)));
      }
      m_parser.context.includeFileOffset = std::min(l,o+1); // set pointer to start of new line
      m_showLineNo = m_parser.context.includeFileShowLineNo;
      break;
    case SkipLine:
      while (o<l)
      {
        so=o;
        while (o<l)
        {
          char c = p[o];
          if (c=='\n')
          {
            m_parser.context.includeFileLine++;
            if (nonEmpty) break; // we have a pattern to match
            so=o+1; // no pattern, skip empty line
          }
          else if (!isspace((uchar)c)) // no white space char
          {
            nonEmpty=TRUE;
          }
          o++;
        }
        if (m_parser.context.includeFileText.mid(so,o-so).find(m_pattern)!=-1)
        {
          m_line  = il;
          m_text = m_parser.context.includeFileText.mid(so,o-so);
          DBG(("DocIncOperator::parse() SkipLine: %s\n",qPrint(m_text)));
          break;
        }
        o++; // skip new line
      }
      m_parser.context.includeFileOffset = std::min(l,o+1); // set pointer to start of new line
      m_showLineNo = m_parser.context.includeFileShowLineNo;
      break;
    case Skip:
      while (o<l)
      {
        so=o;
        while (o<l)
        {
          char c = p[o];
          if (c=='\n')
          {
            m_parser.context.includeFileLine++;
            if (nonEmpty) break; // we have a pattern to match
            so=o+1; // no pattern, skip empty line
          }
          else if (!isspace((uchar)c)) // no white space char
          {
            nonEmpty=TRUE;
          }
          o++;
        }
        if (m_parser.context.includeFileText.mid(so,o-so).find(m_pattern)!=-1)
        {
          break;
        }
        o++; // skip new line
      }
      m_parser.context.includeFileOffset = so; // set pointer to start of new line
      m_showLineNo = m_parser.context.includeFileShowLineNo;
      break;
    case Until:
      bo=o;
      while (o<l)
      {
        so=o;
        while (o<l)
        {
          char c = p[o];
          if (c=='\n')
          {
            m_parser.context.includeFileLine++;
            if (nonEmpty) break; // we have a pattern to match
            so=o+1; // no pattern, skip empty line
          }
          else if (!isspace((uchar)c)) // no white space char
          {
            nonEmpty=TRUE;
          }
          o++;
        }
        if (m_parser.context.includeFileText.mid(so,o-so).find(m_pattern)!=-1)
        {
          m_line  = il;
          m_text = m_parser.context.includeFileText.mid(bo,o-bo);
          DBG(("DocIncOperator::parse() Until: %s\n",qPrint(m_text)));
          break;
        }
        o++; // skip new line
      }
      m_parser.context.includeFileOffset = std::min(l,o+1); // set pointer to start of new line
      m_showLineNo = m_parser.context.includeFileShowLineNo;
      break;
  }
}

//---------------------------------------------------------------------------

DocXRefItem::DocXRefItem(DocParser &parser,DocNode *parent,int id,const QCString &key) :
   CompAccept<DocXRefItem>(parser), m_id(id), m_key(key), m_relPath(parser.context.relPath)
{
   m_parent = parent;
}

bool DocXRefItem::parse()
{
  RefList *refList = RefListManager::instance().find(m_key);
  if (refList && refList->isEnabled())
  {
    RefItem *item = refList->find(m_id);
    ASSERT(item!=0);
    if (item)
    {
      if (m_parser.context.memberDef && m_parser.context.memberDef->name().at(0)=='@')
      {
        m_file   = "@";  // can't cross reference anonymous enum
        m_anchor = "@";
      }
      else
      {
        m_file   = refList->fileName();
        m_anchor = item->anchor();
      }
      m_title  = refList->sectionTitle();
      //printf("DocXRefItem: file=%s anchor=%s title=%s\n",
      //    qPrint(m_file),qPrint(m_anchor),qPrint(m_title));

      if (!item->text().isEmpty())
      {
        m_parser.pushContext();
        m_parser.internalValidatingParseDoc(this,m_children,item->text());
        m_parser.popContext();
      }
    }
    return TRUE;
  }
  return FALSE;
}

//---------------------------------------------------------------------------

DocFormula::DocFormula(DocParser &parser,DocNode *parent,int id) : DocNode(parser),
      m_relPath(parser.context.relPath)
{
  m_parent = parent;
  QCString text = FormulaManager::instance().findFormula(id);
  if (!text.isEmpty())
  {
    m_id = id;
    m_name.sprintf("form_%d",m_id);
    m_text = text;
  }
  else // wrong \_form#<n> command
  {
    warn_doc_error(parser.context.fileName,parser.tokenizer.getLineNr(),"Wrong formula id %d",id);
    m_id = -1;
  }
}

//---------------------------------------------------------------------------

//int DocLanguage::parse()
//{
//  int retval;
//  DBG(("DocLanguage::parse() start\n"));
//  auto ns = AutoNodeStack(m_parser,this);
//
//  // parse one or more paragraphs
//  bool isFirst=TRUE;
//  DocPara *par=0;
//  do
//  {
//    par = new DocPara(this);
//    if (isFirst) { par->markFirst(); isFirst=FALSE; }
//    m_children.push_back(std::unique_ptr<DocPara>(par));
//    retval=par->parse();
//  }
//  while (retval==TK_NEWPARA);
//  if (par) par->markLast();
//
//  DBG(("DocLanguage::parse() end\n"));
//  return retval;
//}

//---------------------------------------------------------------------------

void DocSecRefItem::parse()
{
  DBG(("DocSecRefItem::parse() start\n"));
  auto ns = AutoNodeStack(m_parser,this);

  m_parser.tokenizer.setStateTitle();
  int tok;
  while ((tok=m_parser.tokenizer.lex()))
  {
    if (!m_parser.defaultHandleToken(this,tok,m_children))
    {
      m_parser.errorHandleDefaultToken(this,tok,m_children,"\\refitem");
    }
  }
  m_parser.tokenizer.setStatePara();
  m_parser.handlePendingStyleCommands(this,m_children);

  const SectionInfo *sec=0;
  if (!m_target.isEmpty())
  {
    sec = SectionManager::instance().find(m_target);
    if (sec)
    {
      m_file   = sec->fileName();
      m_anchor = sec->label();
    }
    else
    {
      warn_doc_error(m_parser.context.fileName,m_parser.tokenizer.getLineNr(),"reference to unknown section %s",
          qPrint(m_target));
    }
  }
  else
  {
    warn_doc_error(m_parser.context.fileName,m_parser.tokenizer.getLineNr(),"reference to empty target");
  }

  DBG(("DocSecRefItem::parse() end\n"));
}

//---------------------------------------------------------------------------

void DocSecRefList::parse()
{
  DBG(("DocSecRefList::parse() start\n"));
  auto ns = AutoNodeStack(m_parser,this);

  int tok=m_parser.tokenizer.lex();
  // skip white space
  while (tok==TK_WHITESPACE || tok==TK_NEWPARA) tok=m_parser.tokenizer.lex();
  // handle items
  while (tok)
  {
    if (tok==TK_COMMAND_AT || tok == TK_COMMAND_BS)
    {
      const char *cmd_start = (tok==TK_COMMAND_AT ? "@" : "\\");
      switch (Mappers::cmdMapper->map(m_parser.context.token->name))
      {
        case CMD_SECREFITEM:
          {
            tok=m_parser.tokenizer.lex();
            if (tok!=TK_WHITESPACE)
            {
              warn_doc_error(m_parser.context.fileName,m_parser.tokenizer.getLineNr(),"expected whitespace after \\refitem command");
              break;
            }
            tok=m_parser.tokenizer.lex();
            if (tok!=TK_WORD && tok!=TK_LNKWORD)
            {
              warn_doc_error(m_parser.context.fileName,m_parser.tokenizer.getLineNr(),"unexpected token %s as the argument of \\refitem",
                  DocTokenizer::tokToString(tok));
              break;
            }

            DocSecRefItem *item = new DocSecRefItem(m_parser,this,m_parser.context.token->name);
            m_children.push_back(std::unique_ptr<DocSecRefItem>(item));
            item->parse();
          }
          break;
        case CMD_ENDSECREFLIST:
          goto endsecreflist;
        default:
          warn_doc_error(m_parser.context.fileName,m_parser.tokenizer.getLineNr(),"Illegal command %s as part of a \\secreflist",
              qPrint(cmd_start + m_parser.context.token->name));
          goto endsecreflist;
      }
    }
    else if (tok==TK_WHITESPACE)
    {
      // ignore whitespace
    }
    else
    {
      warn_doc_error(m_parser.context.fileName,m_parser.tokenizer.getLineNr(),"Unexpected token %s inside section reference list",
          DocTokenizer::tokToString(tok));
      goto endsecreflist;
    }
    tok=m_parser.tokenizer.lex();
  }

endsecreflist:
  DBG(("DocSecRefList::parse() end\n"));
}

//---------------------------------------------------------------------------

DocInternalRef::DocInternalRef(DocParser &parser,DocNode *parent,const QCString &ref)
  : CompAccept<DocInternalRef>(parser), m_relPath(parser.context.relPath)
{
  m_parent = parent;
  int i=ref.find('#');
  if (i!=-1)
  {
    m_anchor = ref.right((int)ref.length()-i-1);
    m_file   = ref.left(i);
  }
  else
  {
    m_file = ref;
  }
}

void DocInternalRef::parse()
{
  auto ns = AutoNodeStack(m_parser,this);
  DBG(("DocInternalRef::parse() start\n"));

  int tok;
  while ((tok=m_parser.tokenizer.lex()))
  {
    if (!m_parser.defaultHandleToken(this,tok,m_children))
    {
      m_parser.errorHandleDefaultToken(this,tok,m_children,"\\ref");
    }
  }

  m_parser.handlePendingStyleCommands(this,m_children);
  DBG(("DocInternalRef::parse() end\n"));
}

//---------------------------------------------------------------------------

DocRef::DocRef(DocParser &parser,DocNode *parent,const QCString &target,const QCString &context) :
   CompAccept<DocRef>(parser), m_refType(Unknown), m_isSubPage(FALSE)
{
  m_parent = parent;
  const Definition  *compound = 0;
  QCString     anchor;
  //printf("DocRef::DocRef(target=%s,context=%s)\n",qPrint(target),qPrint(context));
  ASSERT(!target.isEmpty());
  SrcLangExt lang = getLanguageFromFileName(target);
  m_relPath = parser.context.relPath;
  const SectionInfo *sec = SectionManager::instance().find(target);
  if (sec==0 && lang==SrcLangExt_Markdown) // lookup as markdown file
  {
    sec = SectionManager::instance().find(markdownFileNameToId(target));
  }
  if (sec) // ref to section or anchor
  {
    PageDef *pd = 0;
    if (sec->type()==SectionType::Page)
    {
      pd = Doxygen::pageLinkedMap->find(target);
    }
    m_text         = sec->title();
    if (m_text.isEmpty()) m_text = sec->label();

    m_ref          = sec->ref();
    m_file         = stripKnownExtensions(sec->fileName());
    if (sec->type()==SectionType::Anchor)
    {
      m_refType = Anchor;
    }
    else if (sec->type()==SectionType::Table)
    {
      m_refType = Table;
    }
    else
    {
      m_refType = Section;
    }
    m_isSubPage    = pd && pd->hasParentPage();
    if (sec->type()!=SectionType::Page || m_isSubPage) m_anchor = sec->label();
    //printf("m_text=%s,m_ref=%s,m_file=%s,type=%d\n",
    //    qPrint(m_text),qPrint(m_ref),qPrint(m_file),m_refType);
    return;
  }
  else if (resolveLink(context,target,TRUE,&compound,anchor))
  {
    bool isFile = compound ?
                 (compound->definitionType()==Definition::TypeFile ||
                  compound->definitionType()==Definition::TypePage ? TRUE : FALSE) :
                 FALSE;
    m_text = linkToText(compound?compound->getLanguage():SrcLangExt_Unknown,target,isFile);
    m_anchor = anchor;
    if (compound && compound->isLinkable()) // ref to compound
    {
      if (anchor.isEmpty() &&                                  /* compound link */
          compound->definitionType()==Definition::TypeGroup && /* is group */
          !toGroupDef(compound)->groupTitle().isEmpty()        /* with title */
         )
      {
        m_text=(toGroupDef(compound))->groupTitle(); // use group's title as link
      }
      else if (compound->definitionType()==Definition::TypeMember &&
          toMemberDef(compound)->isObjCMethod())
      {
        // Objective C Method
        const MemberDef *member = toMemberDef(compound);
        bool localLink = parser.context.memberDef ? member->getClassDef()==parser.context.memberDef->getClassDef() : FALSE;
        m_text = member->objCMethodName(localLink,parser.context.inSeeBlock);
      }

      m_file = compound->getOutputFileBase();
      m_ref  = compound->getReference();
      //printf("isFile=%d compound=%s (%d)\n",isFile,qPrint(compound->name()),
      //    compound->definitionType());
      return;
    }
    else if (compound && compound->definitionType()==Definition::TypeFile &&
             toFileDef(compound)->generateSourceFile()
            ) // undocumented file that has source code we can link to
    {
      m_file = compound->getSourceFileBase();
      m_ref  = compound->getReference();
      return;
    }
  }
  m_text = target;
  warn_doc_error(parser.context.fileName,parser.tokenizer.getLineNr(),"unable to resolve reference to '%s' for \\ref command",
           qPrint(target));
}

static void flattenParagraphs(DocNode *root,DocNodeList &children)
{
  DocNodeList newChildren;
  for (const auto &dn : children)
  {
    if (dn->kind()==DocNode::Kind_Para)
    {
      DocPara *para = (DocPara*)dn.get();
      // move the children of the paragraph to the end of the newChildren list
      newChildren.insert(newChildren.end(),
                         std::make_move_iterator(para->children().begin()),
                         std::make_move_iterator(para->children().end()));
    }
  }

  // replace the children list by the newChildren list
  children.clear();
  children.insert(children.end(),
                  std::make_move_iterator(newChildren.begin()),
                  std::make_move_iterator(newChildren.end()));
  // reparent the children
  for (const auto &cn : children)
  {
    cn->setParent(root);
  }
}

void DocRef::parse()
{
  auto ns = AutoNodeStack(m_parser,this);
  DBG(("DocRef::parse() start\n"));

  int tok;
  while ((tok=m_parser.tokenizer.lex()))
  {
    if (!m_parser.defaultHandleToken(this,tok,m_children))
    {
      switch (tok)
      {
        case TK_HTMLTAG:
          break;
        default:
          m_parser.errorHandleDefaultToken(this,tok,m_children,"\\ref");
          break;
      }
    }
  }

  if (m_children.empty() && !m_text.isEmpty())
  {
    m_parser.context.insideHtmlLink=TRUE;
    m_parser.pushContext();
    m_parser.internalValidatingParseDoc(this,m_children,m_text);
    m_parser.popContext();
    m_parser.context.insideHtmlLink=FALSE;
    flattenParagraphs(this,m_children);
  }

  m_parser.handlePendingStyleCommands(this,m_children);
}

//---------------------------------------------------------------------------

DocCite::DocCite(DocParser &parser,DocNode *parent,const QCString &target,const QCString &) : DocNode(parser)
{
  size_t numBibFiles = Config_getList(CITE_BIB_FILES).size();
  m_parent = parent;
  //printf("DocCite::DocCite(target=%s)\n",qPrint(target));
  ASSERT(!target.isEmpty());
  m_relPath = parser.context.relPath;
  const CitationManager &ct = CitationManager::instance();
  const CiteInfo *cite = ct.find(target);
  //printf("cite=%p text='%s' numBibFiles=%d\n",cite,cite?qPrint(cite->text):"<null>",numBibFiles);
  if (numBibFiles>0 && cite && !cite->text().isEmpty()) // ref to citation
  {
    m_text         = cite->text();
    m_ref          = "";
    m_anchor       = ct.anchorPrefix()+cite->label();
    m_file         = convertNameToFile(ct.fileName(),FALSE,TRUE);
    //printf("CITE ==> m_text=%s,m_ref=%s,m_file=%s,m_anchor=%s\n",
    //    qPrint(m_text),qPrint(m_ref),qPrint(m_file),qPrint(m_anchor));
    return;
  }
  m_text = target;
  if (numBibFiles==0)
  {
    warn_doc_error(parser.context.fileName,parser.tokenizer.getLineNr(),"\\cite command found but no bib files specified via CITE_BIB_FILES!");
  }
  else if (cite==0)
  {
    warn_doc_error(parser.context.fileName,parser.tokenizer.getLineNr(),"unable to resolve reference to '%s' for \\cite command",
             qPrint(target));
  }
  else
  {
    warn_doc_error(parser.context.fileName,parser.tokenizer.getLineNr(),"\\cite command to '%s' does not have an associated number",
             qPrint(target));
  }
}

//---------------------------------------------------------------------------

DocLink::DocLink(DocParser &parser,DocNode *parent,const QCString &target) : CompAccept<DocLink>(parser)
{
  m_parent = parent;
  const Definition *compound = 0;
  QCString anchor;
  m_refText = target;
  m_relPath = parser.context.relPath;
  if (!m_refText.isEmpty() && m_refText.at(0)=='#')
  {
    m_refText = m_refText.right(m_refText.length()-1);
  }
  if (resolveLink(parser.context.context,stripKnownExtensions(target),parser.context.inSeeBlock,&compound,anchor))
  {
    m_anchor = anchor;
    if (compound && compound->isLinkable())
    {
      m_file = compound->getOutputFileBase();
      m_ref  = compound->getReference();
    }
    else if (compound && compound->definitionType()==Definition::TypeFile &&
             (toFileDef(compound))->generateSourceFile()
            ) // undocumented file that has source code we can link to
    {
      m_file = compound->getSourceFileBase();
      m_ref  = compound->getReference();
    }
    return;
  }

  // bogus link target
  warn_doc_error(parser.context.fileName,parser.tokenizer.getLineNr(),"unable to resolve link to '%s' for \\link command",
         qPrint(target));
}


QCString DocLink::parse(bool isJavaLink,bool isXmlLink)
{
  QCString result;
  auto ns = AutoNodeStack(m_parser,this);
  DBG(("DocLink::parse() start\n"));

  int tok;
  while ((tok=m_parser.tokenizer.lex()))
  {
    if (!m_parser.defaultHandleToken(this,tok,m_children,FALSE))
    {
      const char *cmd_start = "\\";
      switch (tok)
      {
        case TK_COMMAND_AT:
          cmd_start = "@";
        // fall through
        case TK_COMMAND_BS:
          switch (Mappers::cmdMapper->map(m_parser.context.token->name))
          {
            case CMD_ENDLINK:
              if (isJavaLink)
              {
                warn_doc_error(m_parser.context.fileName,m_parser.tokenizer.getLineNr(),"{@link.. ended with @endlink command");
              }
              goto endlink;
            default:
              warn_doc_error(m_parser.context.fileName,m_parser.tokenizer.getLineNr(),"Illegal command %s as part of a \\link",
                  qPrint(cmd_start + m_parser.context.token->name));
              break;
          }
          break;
        case TK_SYMBOL:
          warn_doc_error(m_parser.context.fileName,m_parser.tokenizer.getLineNr(),"Unsupported symbol %s found as part of a \\link",
              qPrint(m_parser.context.token->name));
          break;
        case TK_HTMLTAG:
          if (m_parser.context.token->name!="see" || !isXmlLink)
          {
            warn_doc_error(m_parser.context.fileName,m_parser.tokenizer.getLineNr(),"Unexpected xml/html command %s found as part of a \\link",
                qPrint(m_parser.context.token->name));
          }
          goto endlink;
        case TK_LNKWORD:
        case TK_WORD:
          if (isJavaLink) // special case to detect closing }
          {
            QCString w = m_parser.context.token->name;
            int p;
            if (w=="}")
            {
              goto endlink;
            }
            else if ((p=w.find('}'))!=-1)
            {
              uint l=w.length();
              m_children.push_back(std::make_unique<DocWord>(m_parser,this,w.left(p)));
              if ((uint)p<l-1) // something left after the } (for instance a .)
              {
                result=w.right((int)l-p-1);
              }
              goto endlink;
            }
          }
          m_children.push_back(std::make_unique<DocWord>(m_parser,this,m_parser.context.token->name));
          break;
        default:
          warn_doc_error(m_parser.context.fileName,m_parser.tokenizer.getLineNr(),"Unexpected token %s",
             DocTokenizer::tokToString(tok));
        break;
      }
    }
  }
  if (tok==0)
  {
    warn_doc_error(m_parser.context.fileName,m_parser.tokenizer.getLineNr(),"Unexpected end of comment while inside"
           " link command\n");
  }
endlink:

  if (m_children.empty()) // no link text
  {
    m_children.push_back(std::make_unique<DocWord>(m_parser,this,m_refText));
  }

  m_parser.handlePendingStyleCommands(this,m_children);
  DBG(("DocLink::parse() end\n"));
  return result;
}


//---------------------------------------------------------------------------

DocDotFile::DocDotFile(DocParser &parser,DocNode *parent,const QCString &name,const QCString &context,
                       const QCString &srcFile,int srcLine) :
  DocDiagramFileBase(parser,name,context,srcFile,srcLine)
{
  m_relPath = parser.context.relPath;
  m_parent = parent;
}

bool DocDotFile::parse()
{
  bool ok = false;
  m_parser.defaultHandleTitleAndSize(CMD_DOTFILE,this,m_children,m_width,m_height);

  bool ambig;
  FileDef *fd = findFileDef(Doxygen::dotFileNameLinkedMap,m_name,ambig);
  if (fd==0 && m_name.right(4)!=".dot") // try with .dot extension as well
  {
    fd = findFileDef(Doxygen::dotFileNameLinkedMap,m_name+".dot",ambig);
  }
  if (fd)
  {
    m_file = fd->absFilePath();
    ok = true;
    if (ambig)
    {
      warn_doc_error(m_parser.context.fileName,m_parser.tokenizer.getLineNr(),"included dot file name %s is ambiguous.\n"
           "Possible candidates:\n%s",qPrint(m_name),
           qPrint(showFileDefMatches(Doxygen::dotFileNameLinkedMap,m_name))
          );
    }
  }
  else
  {
    warn_doc_error(m_parser.context.fileName,m_parser.tokenizer.getLineNr(),"included dot file %s is not found "
           "in any of the paths specified via DOTFILE_DIRS!",qPrint(m_name));
  }
  return ok;
}

DocMscFile::DocMscFile(DocParser &parser,DocNode *parent,const QCString &name,const QCString &context,
                       const QCString &srcFile, int srcLine) :
  DocDiagramFileBase(parser,name,context,srcFile,srcLine)
{
  m_relPath = parser.context.relPath;
  m_parent = parent;
}

bool DocMscFile::parse()
{
  bool ok = false;
  m_parser.defaultHandleTitleAndSize(CMD_MSCFILE,this,m_children,m_width,m_height);

  bool ambig;
  FileDef *fd = findFileDef(Doxygen::mscFileNameLinkedMap,m_name,ambig);
  if (fd==0 && m_name.right(4)!=".msc") // try with .msc extension as well
  {
    fd = findFileDef(Doxygen::mscFileNameLinkedMap,m_name+".msc",ambig);
  }
  if (fd)
  {
    m_file = fd->absFilePath();
    ok = true;
    if (ambig)
    {
      warn_doc_error(m_parser.context.fileName,m_parser.tokenizer.getLineNr(),"included msc file name %s is ambiguous.\n"
           "Possible candidates:\n%s",qPrint(m_name),
           qPrint(showFileDefMatches(Doxygen::mscFileNameLinkedMap,m_name))
          );
    }
  }
  else
  {
    warn_doc_error(m_parser.context.fileName,m_parser.tokenizer.getLineNr(),"included msc file %s is not found "
           "in any of the paths specified via MSCFILE_DIRS!",qPrint(m_name));
  }
  return ok;
}

//---------------------------------------------------------------------------

DocDiaFile::DocDiaFile(DocParser &parser,DocNode *parent,const QCString &name,const QCString &context,
                       const QCString &srcFile,int srcLine) :
  DocDiagramFileBase(parser,name,context,srcFile,srcLine)
{
  m_relPath = parser.context.relPath;
  m_parent = parent;
}

bool DocDiaFile::parse()
{
  bool ok = false;
  m_parser.defaultHandleTitleAndSize(CMD_DIAFILE,this,m_children,m_width,m_height);

  bool ambig;
  FileDef *fd = findFileDef(Doxygen::diaFileNameLinkedMap,m_name,ambig);
  if (fd==0 && m_name.right(4)!=".dia") // try with .dia extension as well
  {
    fd = findFileDef(Doxygen::diaFileNameLinkedMap,m_name+".dia",ambig);
  }
  if (fd)
  {
    m_file = fd->absFilePath();
    ok = true;
    if (ambig)
    {
      warn_doc_error(m_parser.context.fileName,m_parser.tokenizer.getLineNr(),"included dia file name %s is ambiguous.\n"
           "Possible candidates:\n%s",qPrint(m_name),
           qPrint(showFileDefMatches(Doxygen::diaFileNameLinkedMap,m_name))
          );
    }
  }
  else
  {
    warn_doc_error(m_parser.context.fileName,m_parser.tokenizer.getLineNr(),"included dia file %s is not found "
           "in any of the paths specified via DIAFILE_DIRS!",qPrint(m_name));
  }
  return ok;
}

//---------------------------------------------------------------------------

DocVhdlFlow::DocVhdlFlow(DocParser &parser,DocNode *parent) : CompAccept<DocVhdlFlow>(parser)
{
  m_parent = parent;
}

void DocVhdlFlow::parse()
{
  auto ns = AutoNodeStack(m_parser,this);
  DBG(("DocVhdlFlow::parse() start\n"));

  m_parser.tokenizer.setStateTitle();
  int tok;
  while ((tok=m_parser.tokenizer.lex()))
  {
    if (!m_parser.defaultHandleToken(this,tok,m_children))
    {
      m_parser.errorHandleDefaultToken(this,tok,m_children,"\\vhdlflow");
    }
  }
  tok=m_parser.tokenizer.lex();

  m_parser.tokenizer.setStatePara();
  m_parser.handlePendingStyleCommands(this,m_children);

  DBG(("DocVhdlFlow::parse() end\n"));
  VhdlDocGen::createFlowChart(m_parser.context.memberDef);
}


//---------------------------------------------------------------------------

DocImage::DocImage(DocParser &parser,DocNode *parent,const HtmlAttribList &attribs,const QCString &name,
                   Type t,const QCString &url, bool inlineImage) :
      CompAccept<DocImage>(parser), m_attribs(attribs), m_name(name),
      m_type(t), m_relPath(parser.context.relPath),
      m_url(url), m_inlineImage(inlineImage)
{
  m_parent = parent;
}

bool DocImage::isSVG() const
{
  QCString  locName = m_url.isEmpty() ? m_name : m_url;
  int len = (int)locName.length();
  int fnd = locName.find('?'); // ignore part from ? until end
  if (fnd==-1) fnd=len;
  return fnd>=4 && locName.mid(fnd-4,4)==".svg";
}

void DocImage::parse()
{
  m_parser.defaultHandleTitleAndSize(CMD_IMAGE,this,m_children,m_width,m_height);
}


//---------------------------------------------------------------------------

int DocHtmlHeader::parse()
{
  int retval=RetVal_OK;
  auto ns = AutoNodeStack(m_parser,this);
  DBG(("DocHtmlHeader::parse() start\n"));

  int tok;
  while ((tok=m_parser.tokenizer.lex()))
  {
    if (!m_parser.defaultHandleToken(this,tok,m_children))
    {
      switch (tok)
      {
        case TK_HTMLTAG:
          {
            int tagId=Mappers::htmlTagMapper->map(m_parser.context.token->name);
            if (tagId==HTML_H1 && m_parser.context.token->endTag) // found </h1> tag
            {
              if (m_level!=1)
              {
                warn_doc_error(m_parser.context.fileName,m_parser.tokenizer.getLineNr(),"<h%d> ended with </h1>",
                    m_level);
              }
              goto endheader;
            }
            else if (tagId==HTML_H2 && m_parser.context.token->endTag) // found </h2> tag
            {
              if (m_level!=2)
              {
                warn_doc_error(m_parser.context.fileName,m_parser.tokenizer.getLineNr(),"<h%d> ended with </h2>",
                    m_level);
              }
              goto endheader;
            }
            else if (tagId==HTML_H3 && m_parser.context.token->endTag) // found </h3> tag
            {
              if (m_level!=3)
              {
                warn_doc_error(m_parser.context.fileName,m_parser.tokenizer.getLineNr(),"<h%d> ended with </h3>",
                    m_level);
              }
              goto endheader;
            }
            else if (tagId==HTML_H4 && m_parser.context.token->endTag) // found </h4> tag
            {
              if (m_level!=4)
              {
                warn_doc_error(m_parser.context.fileName,m_parser.tokenizer.getLineNr(),"<h%d> ended with </h4>",
                    m_level);
              }
              goto endheader;
            }
            else if (tagId==HTML_H5 && m_parser.context.token->endTag) // found </h5> tag
            {
              if (m_level!=5)
              {
                warn_doc_error(m_parser.context.fileName,m_parser.tokenizer.getLineNr(),"<h%d> ended with </h5>",
                    m_level);
              }
              goto endheader;
            }
            else if (tagId==HTML_H6 && m_parser.context.token->endTag) // found </h6> tag
            {
              if (m_level!=6)
              {
                warn_doc_error(m_parser.context.fileName,m_parser.tokenizer.getLineNr(),"<h%d> ended with </h6>",
                    m_level);
              }
              goto endheader;
            }
            else if (tagId==HTML_A)
            {
              if (!m_parser.context.token->endTag)
              {
                m_parser.handleAHref(this,m_children,m_parser.context.token->attribs);
              }
            }
            else if (tagId==HTML_BR)
            {
              m_children.push_back(std::make_unique<DocLineBreak>(m_parser,this,m_parser.context.token->attribs));
            }
            else
            {
              warn_doc_error(m_parser.context.fileName,m_parser.tokenizer.getLineNr(),"Unexpected html tag <%s%s> found within <h%d> context",
                  m_parser.context.token->endTag?"/":"",qPrint(m_parser.context.token->name),m_level);
            }
          }
          break;
        default:
	  char tmp[20];
	  sprintf(tmp,"<h%d>tag",m_level);
          m_parser.errorHandleDefaultToken(this,tok,m_children,tmp);
      }
    }
  }
  if (tok==0)
  {
    warn_doc_error(m_parser.context.fileName,m_parser.tokenizer.getLineNr(),"Unexpected end of comment while inside"
           " <h%d> tag\n",m_level);
  }
endheader:
  m_parser.handlePendingStyleCommands(this,m_children);
  DBG(("DocHtmlHeader::parse() end\n"));
  return retval;
}

//---------------------------------------------------------------------------

int DocHRef::parse()
{
  int retval=RetVal_OK;
  auto ns = AutoNodeStack(m_parser,this);
  DBG(("DocHRef::parse() start\n"));

  int tok;
  while ((tok=m_parser.tokenizer.lex()))
  {
    if (!m_parser.defaultHandleToken(this,tok,m_children))
    {
      switch (tok)
      {
        case TK_HTMLTAG:
          {
            int tagId=Mappers::htmlTagMapper->map(m_parser.context.token->name);
            if (tagId==HTML_A && m_parser.context.token->endTag) // found </a> tag
            {
              goto endhref;
            }
            else
            {
              warn_doc_error(m_parser.context.fileName,m_parser.tokenizer.getLineNr(),"Unexpected html tag <%s%s> found within <a href=...> context",
                  m_parser.context.token->endTag?"/":"",qPrint(m_parser.context.token->name));
            }
          }
          break;
        default:
          m_parser.errorHandleDefaultToken(this,tok,m_children,"<a>..</a> block");
          break;
      }
    }
  }
  if (tok==0)
  {
    warn_doc_error(m_parser.context.fileName,m_parser.tokenizer.getLineNr(),"Unexpected end of comment while inside"
           " <a href=...> tag");
  }
endhref:
  m_parser.handlePendingStyleCommands(this,m_children);
  DBG(("DocHRef::parse() end\n"));
  return retval;
}

//---------------------------------------------------------------------------

int DocInternal::parse(int level)
{
  int retval=RetVal_OK;
  auto ns = AutoNodeStack(m_parser,this);
  DBG(("DocInternal::parse() start\n"));

  // first parse any number of paragraphs
  bool isFirst=TRUE;
  DocPara *lastPar=0;
  do
  {
    DocPara *par = new DocPara(m_parser,this);
    if (isFirst) { par->markFirst(); isFirst=FALSE; }
    retval=par->parse();
    if (!par->isEmpty())
    {
      m_children.push_back(std::unique_ptr<DocPara>(par));
      lastPar=par;
    }
    else
    {
      delete par;
    }
    if (retval==TK_LISTITEM)
    {
      warn_doc_error(m_parser.context.fileName,m_parser.tokenizer.getLineNr(),"Invalid list item found");
    }
  } while (retval!=0 &&
           retval!=RetVal_Section &&
           retval!=RetVal_Subsection &&
           retval!=RetVal_Subsubsection &&
           retval!=RetVal_Paragraph &&
           retval!=RetVal_EndInternal
          );
  if (lastPar) lastPar->markLast();

  // then parse any number of level-n sections
  while ((level==1 && retval==RetVal_Section) ||
         (level==2 && retval==RetVal_Subsection) ||
         (level==3 && retval==RetVal_Subsubsection) ||
         (level==4 && retval==RetVal_Paragraph)
        )
  {
    DocSection *s=new DocSection(m_parser,this,
        std::min(level+Doxygen::subpageNestingLevel,5),m_parser.context.token->sectionId);
    m_children.push_back(std::unique_ptr<DocSection>(s));
    retval = s->parse();
  }

  if (retval==RetVal_Internal)
  {
    warn_doc_error(m_parser.context.fileName,m_parser.tokenizer.getLineNr(),"\\internal command found inside internal section");
  }

  DBG(("DocInternal::parse() end: retval=%x\n",retval));
  return retval;
}

//---------------------------------------------------------------------------

int DocIndexEntry::parse()
{
  int retval=RetVal_OK;
  auto ns = AutoNodeStack(m_parser,this);
  DBG(("DocIndexEntry::parse() start\n"));
  int tok=m_parser.tokenizer.lex();
  if (tok!=TK_WHITESPACE)
  {
    warn_doc_error(m_parser.context.fileName,m_parser.tokenizer.getLineNr(),"expected whitespace after \\addindex command");
    goto endindexentry;
  }
  m_parser.tokenizer.setStateTitle();
  m_entry="";
  while ((tok=m_parser.tokenizer.lex()))
  {
    switch (tok)
    {
      case TK_WHITESPACE:
        m_entry+=" ";
        break;
      case TK_WORD:
      case TK_LNKWORD:
        m_entry+=m_parser.context.token->name;
        break;
      case TK_SYMBOL:
        {
          DocSymbol::SymType s = DocSymbol::decodeSymbol(m_parser.context.token->name);
          switch (s)
          {
            case DocSymbol::Sym_BSlash:  m_entry+='\\'; break;
            case DocSymbol::Sym_At:      m_entry+='@';  break;
            case DocSymbol::Sym_Less:    m_entry+='<';  break;
            case DocSymbol::Sym_Greater: m_entry+='>';  break;
            case DocSymbol::Sym_Amp:     m_entry+='&';  break;
            case DocSymbol::Sym_Dollar:  m_entry+='$';  break;
            case DocSymbol::Sym_Hash:    m_entry+='#';  break;
            case DocSymbol::Sym_Percent: m_entry+='%';  break;
            case DocSymbol::Sym_apos:    m_entry+='\''; break;
            case DocSymbol::Sym_Quot:    m_entry+='"';  break;
            case DocSymbol::Sym_lsquo:   m_entry+='`';  break;
            case DocSymbol::Sym_rsquo:   m_entry+='\'';  break;
            case DocSymbol::Sym_ldquo:   m_entry+="``";  break;
            case DocSymbol::Sym_rdquo:   m_entry+="''";  break;
            case DocSymbol::Sym_ndash:   m_entry+="--";  break;
            case DocSymbol::Sym_mdash:   m_entry+="---";  break;
            default:
              warn_doc_error(m_parser.context.fileName,m_parser.tokenizer.getLineNr(),"Unexpected symbol found as argument of \\addindex");
              break;
          }
        }
        break;
      case TK_COMMAND_AT:
        // fall through
      case TK_COMMAND_BS:
        switch (Mappers::cmdMapper->map(m_parser.context.token->name))
        {
          case CMD_BSLASH:  m_entry+='\\';  break;
          case CMD_AT:      m_entry+='@';   break;
          case CMD_LESS:    m_entry+='<';   break;
          case CMD_GREATER: m_entry+='>';   break;
          case CMD_AMP:     m_entry+='&';   break;
          case CMD_DOLLAR:  m_entry+='$';   break;
          case CMD_HASH:    m_entry+='#';   break;
          case CMD_DCOLON:  m_entry+="::";  break;
          case CMD_PERCENT: m_entry+='%';   break;
          case CMD_NDASH:   m_entry+="--";  break;
          case CMD_MDASH:   m_entry+="---"; break;
          case CMD_QUOTE:   m_entry+='"';   break;
          case CMD_PUNT:    m_entry+='.';   break;
          case CMD_PLUS:    m_entry+='+';   break;
          case CMD_MINUS:   m_entry+='-';   break;
          case CMD_EQUAL:   m_entry+='=';   break;
          default:
               warn_doc_error(m_parser.context.fileName,m_parser.tokenizer.getLineNr(),"Unexpected command %s found as argument of \\addindex",
                              qPrint(m_parser.context.token->name));
               break;
        }
      break;
      default:
        warn_doc_error(m_parser.context.fileName,m_parser.tokenizer.getLineNr(),"Unexpected token %s",
            DocTokenizer::tokToString(tok));
        break;
    }
  }
  m_parser.tokenizer.setStatePara();
  m_entry = m_entry.stripWhiteSpace();
endindexentry:
  DBG(("DocIndexEntry::parse() end retval=%x\n",retval));
  return retval;
}

//---------------------------------------------------------------------------

DocHtmlCaption::DocHtmlCaption(DocParser &parser,DocNode *parent,const HtmlAttribList &attribs)
  : CompAccept<DocHtmlCaption>(parser)
{
  m_hasCaptionId = FALSE;
  for (const auto &opt : attribs)
  {
    if (opt.name=="id" && !opt.value.isEmpty()) // interpret id attribute as an anchor
    {
      const SectionInfo *sec = SectionManager::instance().find(opt.value);
      if (sec)
      {
        //printf("Found anchor %s\n",qPrint(id));
        m_file   = sec->fileName();
        m_anchor = sec->label();
        m_hasCaptionId = TRUE;
      }
      else
      {
        warn_doc_error(parser.context.fileName,parser.tokenizer.getLineNr(),"Invalid caption id '%s'",qPrint(opt.value));
      }
    }
    else // copy attribute
    {
      m_attribs.push_back(opt);
    }
  }
  m_parent = parent;
}

int DocHtmlCaption::parse()
{
  int retval=0;
  auto ns = AutoNodeStack(m_parser,this);
  DBG(("DocHtmlCaption::parse() start\n"));
  int tok;
  while ((tok=m_parser.tokenizer.lex()))
  {
    if (!m_parser.defaultHandleToken(this,tok,m_children))
    {
      switch (tok)
      {
        case TK_HTMLTAG:
          {
            int tagId=Mappers::htmlTagMapper->map(m_parser.context.token->name);
            if (tagId==HTML_CAPTION && m_parser.context.token->endTag) // found </caption> tag
            {
              retval = RetVal_OK;
              goto endcaption;
            }
            else
            {
              warn_doc_error(m_parser.context.fileName,m_parser.tokenizer.getLineNr(),"Unexpected html tag <%s%s> found within <caption> context",
                  m_parser.context.token->endTag?"/":"",qPrint(m_parser.context.token->name));
            }
          }
          break;
        default:
          m_parser.errorHandleDefaultToken(this,tok,m_children,"<caption> tag");
          break;
      }
    }
  }
  if (tok==0)
  {
    warn_doc_error(m_parser.context.fileName,m_parser.tokenizer.getLineNr(),"Unexpected end of comment while inside"
           " <caption> tag");
  }
endcaption:
  m_parser.handlePendingStyleCommands(this,m_children);
  DBG(("DocHtmlCaption::parse() end\n"));
  return retval;
}

//---------------------------------------------------------------------------

int DocHtmlCell::parse()
{
  int retval=RetVal_OK;
  auto ns = AutoNodeStack(m_parser,this);
  DBG(("DocHtmlCell::parse() start\n"));

  // parse one or more paragraphs
  bool isFirst=TRUE;
  DocPara *par=0;
  do
  {
    par = new DocPara(m_parser,this);
    if (isFirst) { par->markFirst(); isFirst=FALSE; }
    m_children.push_back(std::unique_ptr<DocPara>(par));
    retval=par->parse();
    if (retval==TK_HTMLTAG)
    {
      int tagId=Mappers::htmlTagMapper->map(m_parser.context.token->name);
      if (tagId==HTML_TD && m_parser.context.token->endTag) // found </dt> tag
      {
        retval=TK_NEWPARA; // ignore the tag
      }
      else if (tagId==HTML_TH && m_parser.context.token->endTag) // found </th> tag
      {
        retval=TK_NEWPARA; // ignore the tag
      }
    }
  }
  while (retval==TK_NEWPARA);
  if (par) par->markLast();

  DBG(("DocHtmlCell::parse() end\n"));
  return retval;
}

int DocHtmlCell::parseXml()
{
  int retval=RetVal_OK;
  auto ns = AutoNodeStack(m_parser,this);
  DBG(("DocHtmlCell::parseXml() start\n"));

  // parse one or more paragraphs
  bool isFirst=TRUE;
  DocPara *par=0;
  do
  {
    par = new DocPara(m_parser,this);
    if (isFirst) { par->markFirst(); isFirst=FALSE; }
    m_children.push_back(std::unique_ptr<DocPara>(par));
    retval=par->parse();
    if (retval==TK_HTMLTAG)
    {
      int tagId=Mappers::htmlTagMapper->map(m_parser.context.token->name);
      if (tagId==XML_ITEM && m_parser.context.token->endTag) // found </item> tag
      {
        retval=TK_NEWPARA; // ignore the tag
      }
      else if (tagId==XML_DESCRIPTION && m_parser.context.token->endTag) // found </description> tag
      {
        retval=TK_NEWPARA; // ignore the tag
      }
    }
  }
  while (retval==TK_NEWPARA);
  if (par) par->markLast();

  DBG(("DocHtmlCell::parseXml() end\n"));
  return retval;
}

uint DocHtmlCell::rowSpan() const
{
  for (const auto &attr : attribs())
  {
    if (attr.name.lower()=="rowspan")
    {
      return attr.value.toUInt();
    }
  }
  return 0;
}

uint DocHtmlCell::colSpan() const
{
  for (const auto &attr : attribs())
  {
    if (attr.name.lower()=="colspan")
    {
      return std::max(1u,attr.value.toUInt());
    }
  }
  return 1;
}

DocHtmlCell::Alignment DocHtmlCell::alignment() const
{
  for (const auto &attr : attribs())
  {
    QCString attrName  = attr.name.lower();
    QCString attrValue = attr.value.lower();
    if (attrName=="align")
    {
      if (attrValue=="center")
        return Center;
      else if (attrValue=="right")
        return Right;
      else return Left;
    }
    else if (attrName=="class" && attrValue.startsWith("markdowntable"))
    {
      if (attrValue=="markdowntableheadcenter")
        return Center;
      else if (attrValue=="markdowntableheadright")
        return Right;
      else if (attrValue=="markdowntableheadleft")
        return Left;
      else if (attrValue=="markdowntableheadnone")
        return Center;
      else if (attrValue=="markdowntablebodycenter")
        return Center;
      else if (attrValue=="markdowntablebodyright")
        return Right;
      else if (attrValue=="markdowntablebodyleft")
        return Left;
      else if (attrValue=="markdowntablebodynone")
        return Left;
      else return Left;
    }
  }
  return Left;
}

DocHtmlCell::Valignment DocHtmlCell::valignment() const
{
  for (const auto &attr : attribs())
  {
    QCString attrName  = attr.name.lower();
    QCString attrValue = attr.value.lower();
    if (attrName=="valign")
    {
      if (attrValue=="top")
        return Top;
      else if (attrValue=="bottom")
        return Bottom;
      else if (attrValue=="middle")
        return Middle;
      else return Middle;
    }
  }
  return Middle;
}

//---------------------------------------------------------------------------

int DocHtmlRow::parse()
{
  int retval=RetVal_OK;
  auto ns = AutoNodeStack(m_parser,this);
  DBG(("DocHtmlRow::parse() start\n"));

  bool isHeading=FALSE;
  bool isFirst=TRUE;
  DocHtmlCell *cell=0;

  // get next token
  int tok=m_parser.tokenizer.lex();
  // skip whitespace
  while (tok==TK_WHITESPACE || tok==TK_NEWPARA) tok=m_parser.tokenizer.lex();
  // should find a html tag now
  if (tok==TK_HTMLTAG)
  {
    int tagId=Mappers::htmlTagMapper->map(m_parser.context.token->name);
    if (tagId==HTML_TD && !m_parser.context.token->endTag) // found <td> tag
    {
    }
    else if (tagId==HTML_TH && !m_parser.context.token->endTag) // found <th> tag
    {
      isHeading=TRUE;
    }
    else // found some other tag
    {
      warn_doc_error(m_parser.context.fileName,m_parser.tokenizer.getLineNr(),"expected <td> or <th> tag but "
          "found <%s> instead!",qPrint(m_parser.context.token->name));
      m_parser.tokenizer.pushBackHtmlTag(m_parser.context.token->name);
      goto endrow;
    }
  }
  else if (tok==0) // premature end of comment
  {
    warn_doc_error(m_parser.context.fileName,m_parser.tokenizer.getLineNr(),"unexpected end of comment while looking"
        " for a html description title");
    goto endrow;
  }
  else // token other than html token
  {
    warn_doc_error(m_parser.context.fileName,m_parser.tokenizer.getLineNr(),"expected <td> or <th> tag but found %s token instead!",
        DocTokenizer::tokToString(tok));
    goto endrow;
  }

  // parse one or more cells
  do
  {
    cell=new DocHtmlCell(m_parser,this,m_parser.context.token->attribs,isHeading);
    cell->markFirst(isFirst);
    isFirst=FALSE;
    m_children.push_back(std::unique_ptr<DocHtmlCell>(cell));
    retval=cell->parse();
    isHeading = retval==RetVal_TableHCell;
  }
  while (retval==RetVal_TableCell || retval==RetVal_TableHCell);
  if (cell) cell->markLast(TRUE);

endrow:
  DBG(("DocHtmlRow::parse() end\n"));
  return retval;
}

int DocHtmlRow::parseXml(bool isHeading)
{
  int retval=RetVal_OK;
  auto ns = AutoNodeStack(m_parser,this);
  DBG(("DocHtmlRow::parseXml() start\n"));

  bool isFirst=TRUE;
  DocHtmlCell *cell=0;

  // get next token
  int tok=m_parser.tokenizer.lex();
  // skip whitespace
  while (tok==TK_WHITESPACE || tok==TK_NEWPARA) tok=m_parser.tokenizer.lex();
  // should find a html tag now
  if (tok==TK_HTMLTAG)
  {
    int tagId=Mappers::htmlTagMapper->map(m_parser.context.token->name);
    if (tagId==XML_TERM && !m_parser.context.token->endTag) // found <term> tag
    {
    }
    else if (tagId==XML_DESCRIPTION && !m_parser.context.token->endTag) // found <description> tag
    {
    }
    else // found some other tag
    {
      warn_doc_error(m_parser.context.fileName,m_parser.tokenizer.getLineNr(),"expected <term> or <description> tag but "
          "found <%s> instead!",qPrint(m_parser.context.token->name));
      m_parser.tokenizer.pushBackHtmlTag(m_parser.context.token->name);
      goto endrow;
    }
  }
  else if (tok==0) // premature end of comment
  {
    warn_doc_error(m_parser.context.fileName,m_parser.tokenizer.getLineNr(),"unexpected end of comment while looking"
        " for a html description title");
    goto endrow;
  }
  else // token other than html token
  {
    warn_doc_error(m_parser.context.fileName,m_parser.tokenizer.getLineNr(),"expected <td> or <th> tag but found %s token instead!",
        DocTokenizer::tokToString(tok));
    goto endrow;
  }

  do
  {
    cell=new DocHtmlCell(m_parser,this,m_parser.context.token->attribs,isHeading);
    cell->markFirst(isFirst);
    isFirst=FALSE;
    m_children.push_back(std::unique_ptr<DocHtmlCell>(cell));
    retval=cell->parseXml();
  }
  while (retval==RetVal_TableCell || retval==RetVal_TableHCell);
  if (cell) cell->markLast(TRUE);

endrow:
  DBG(("DocHtmlRow::parseXml() end\n"));
  return retval;
}

//---------------------------------------------------------------------------

int DocHtmlTable::parse()
{
  int retval=RetVal_OK;
  auto ns = AutoNodeStack(m_parser,this);
  DBG(("DocHtmlTable::parse() start\n"));

getrow:
  // get next token
  int tok=m_parser.tokenizer.lex();
  // skip whitespace
  while (tok==TK_WHITESPACE || tok==TK_NEWPARA) tok=m_parser.tokenizer.lex();
  // should find a html tag now
  if (tok==TK_HTMLTAG)
  {
    int tagId=Mappers::htmlTagMapper->map(m_parser.context.token->name);
    if (tagId==HTML_TR && !m_parser.context.token->endTag) // found <tr> tag
    {
      // no caption, just rows
      retval=RetVal_TableRow;
    }
    else if (tagId==HTML_CAPTION && !m_parser.context.token->endTag) // found <caption> tag
    {
      if (m_caption)
      {
        warn_doc_error(m_parser.context.fileName,m_parser.tokenizer.getLineNr(),"table already has a caption, found another one");
      }
      else
      {
        m_caption = new DocHtmlCaption(m_parser,this,m_parser.context.token->attribs);
        retval=m_caption->parse();

        if (retval==RetVal_OK) // caption was parsed ok
        {
          goto getrow;
        }
      }
    }
    else // found wrong token
    {
      warn_doc_error(m_parser.context.fileName,m_parser.tokenizer.getLineNr(),"expected <tr> or <caption> tag but "
          "found <%s%s> instead!", m_parser.context.token->endTag ? "/" : "", qPrint(m_parser.context.token->name));
    }
  }
  else if (tok==0) // premature end of comment
  {
      warn_doc_error(m_parser.context.fileName,m_parser.tokenizer.getLineNr(),"unexpected end of comment while looking"
          " for a <tr> or <caption> tag");
  }
  else // token other than html token
  {
    warn_doc_error(m_parser.context.fileName,m_parser.tokenizer.getLineNr(),"expected <tr> tag but found %s token instead!",
        DocTokenizer::tokToString(tok));
  }

  // parse one or more rows
  while (retval==RetVal_TableRow)
  {
    DocHtmlRow *tr=new DocHtmlRow(m_parser,this,m_parser.context.token->attribs);
    m_children.push_back(std::unique_ptr<DocHtmlRow>(tr));
    retval=tr->parse();
  }

  computeTableGrid();

  DBG(("DocHtmlTable::parse() end\n"));
  return retval==RetVal_EndTable ? RetVal_OK : retval;
}

int DocHtmlTable::parseXml()
{
  int retval=RetVal_OK;
  auto ns = AutoNodeStack(m_parser,this);
  DBG(("DocHtmlTable::parseXml() start\n"));

  // get next token
  int tok=m_parser.tokenizer.lex();
  // skip whitespace
  while (tok==TK_WHITESPACE || tok==TK_NEWPARA) tok=m_parser.tokenizer.lex();
  // should find a html tag now
  int tagId=0;
  bool isHeader=FALSE;
  if (tok==TK_HTMLTAG)
  {
    tagId=Mappers::htmlTagMapper->map(m_parser.context.token->name);
    if (tagId==XML_ITEM && !m_parser.context.token->endTag) // found <item> tag
    {
      retval=RetVal_TableRow;
    }
    if (tagId==XML_LISTHEADER && !m_parser.context.token->endTag) // found <listheader> tag
    {
      retval=RetVal_TableRow;
      isHeader=TRUE;
    }
  }

  // parse one or more rows
  while (retval==RetVal_TableRow)
  {
    DocHtmlRow *tr=new DocHtmlRow(m_parser,this,m_parser.context.token->attribs);
    m_children.push_back(std::unique_ptr<DocHtmlRow>(tr));
    retval=tr->parseXml(isHeader);
    isHeader=FALSE;
  }

  computeTableGrid();

  DBG(("DocHtmlTable::parseXml() end\n"));
  tagId=Mappers::htmlTagMapper->map(m_parser.context.token->name);
  return tagId==XML_LIST && m_parser.context.token->endTag ? RetVal_OK : retval;
}

/** Helper class to compute the grid for an HTML style table */
struct ActiveRowSpan
{
  ActiveRowSpan(uint rows,uint col) : rowsLeft(rows), column(col) {}
  uint rowsLeft;
  uint column;
};

/** List of ActiveRowSpan classes. */
typedef std::vector<ActiveRowSpan> RowSpanList;

/** determines the location of all cells in a grid, resolving row and
    column spans. For each the total number of visible cells is computed,
    and the total number of visible columns over all rows is stored.
 */
void DocHtmlTable::computeTableGrid()
{
  //printf("computeTableGrid()\n");
  RowSpanList rowSpans;
  uint maxCols=0;
  uint rowIdx=1;
  for (const auto &rowNode : children())
  {
    uint colIdx=1;
    uint cells=0;
    if (rowNode->kind()==DocNode::Kind_HtmlRow)
    {
      size_t i;
      DocHtmlRow *row = (DocHtmlRow*)rowNode.get();
      for (const auto &cellNode : row->children())
      {
        if (cellNode->kind()==DocNode::Kind_HtmlCell)
        {
          DocHtmlCell *cell = (DocHtmlCell*)cellNode.get();
          uint rs = cell->rowSpan();
          uint cs = cell->colSpan();

          for (i=0;i<rowSpans.size();i++)
          {
            if (rowSpans[i].rowsLeft>0 &&
                rowSpans[i].column==colIdx)
            {
              colIdx=rowSpans[i].column+1;
              cells++;
            }
          }
          if (rs>0) rowSpans.emplace_back(rs,colIdx);
          //printf("found cell at (%d,%d)\n",rowIdx,colIdx);
          cell->setRowIndex(rowIdx);
          cell->setColumnIndex(colIdx);
          colIdx+=cs;
          cells++;
        }
      }
      for (i=0;i<rowSpans.size();i++)
      {
        if (rowSpans[i].rowsLeft>0) rowSpans[i].rowsLeft--;
      }
      row->setVisibleCells(cells);
      row->setRowIndex(rowIdx);
      rowIdx++;
    }
    if (colIdx-1>maxCols) maxCols=colIdx-1;
  }
  m_numCols = maxCols;
}

void DocHtmlTable::accept(DocVisitor *v)
{
  v->visitPre(this);
  // for HTML output we put the caption first
  //if (m_caption && v->id()==DocVisitor_Html) m_caption->accept(v);
  // doxygen 1.8.11: always put the caption first
  if (m_caption) m_caption->accept(v);
  for (const auto &n : m_children) n->accept(v);
  // for other output formats we put the caption last
  //if (m_caption && v->id()!=DocVisitor_Html) m_caption->accept(v);
  v->visitPost(this);
}

//---------------------------------------------------------------------------

int DocHtmlDescTitle::parse()
{
  int retval=0;
  auto ns = AutoNodeStack(m_parser,this);
  DBG(("DocHtmlDescTitle::parse() start\n"));

  int tok;
  while ((tok=m_parser.tokenizer.lex()))
  {
    if (!m_parser.defaultHandleToken(this,tok,m_children))
    {
      const char *cmd_start = "\\";
      switch (tok)
      {
        case TK_COMMAND_AT:
          cmd_start = "@";
        // fall through
        case TK_COMMAND_BS:
          {
            QCString cmdName=m_parser.context.token->name;
            bool isJavaLink=FALSE;
            switch (Mappers::cmdMapper->map(cmdName))
            {
              case CMD_REF:
                {
                  tok=m_parser.tokenizer.lex();
                  if (tok!=TK_WHITESPACE)
                  {
                    warn_doc_error(m_parser.context.fileName,m_parser.tokenizer.getLineNr(),"expected whitespace after \\%s command",
                        qPrint(m_parser.context.token->name));
                  }
                  else
                  {
                    m_parser.tokenizer.setStateRef();
                    tok=m_parser.tokenizer.lex(); // get the reference id
                    if (tok!=TK_WORD)
                    {
                      warn_doc_error(m_parser.context.fileName,m_parser.tokenizer.getLineNr(),"unexpected token %s as the argument of \\%s command",
                          DocTokenizer::tokToString(tok),qPrint(cmdName));
                    }
                    else
                    {
                      DocRef *ref = new DocRef(m_parser,this,m_parser.context.token->name,m_parser.context.context);
                      m_children.push_back(std::unique_ptr<DocRef>(ref));
                      ref->parse();
                    }
                    m_parser.tokenizer.setStatePara();
                  }
                }
                break;
              case CMD_JAVALINK:
                isJavaLink=TRUE;
                // fall through
              case CMD_LINK:
                {
                  tok=m_parser.tokenizer.lex();
                  if (tok!=TK_WHITESPACE)
                  {
                    warn_doc_error(m_parser.context.fileName,m_parser.tokenizer.getLineNr(),"expected whitespace after \\%s command",
                        qPrint(cmdName));
                  }
                  else
                  {
                    m_parser.tokenizer.setStateLink();
                    tok=m_parser.tokenizer.lex();
                    if (tok!=TK_WORD)
                    {
                      warn_doc_error(m_parser.context.fileName,m_parser.tokenizer.getLineNr(),"unexpected token %s as the argument of \\%s command",
                          DocTokenizer::tokToString(tok),qPrint(cmdName));
                    }
                    else
                    {
                      m_parser.tokenizer.setStatePara();
                      DocLink *lnk = new DocLink(m_parser,this,m_parser.context.token->name);
                      m_children.push_back(std::unique_ptr<DocLink>(lnk));
                      QCString leftOver = lnk->parse(isJavaLink);
                      if (!leftOver.isEmpty())
                      {
                        m_children.push_back(std::make_unique<DocWord>(m_parser,this,leftOver));
                      }
                    }
                  }
                }

                break;
              default:
                warn_doc_error(m_parser.context.fileName,m_parser.tokenizer.getLineNr(),"Illegal command %s found as part of a <dt> tag",
                  qPrint(cmd_start + m_parser.context.token->name));
            }
          }
          break;
        case TK_SYMBOL:
          warn_doc_error(m_parser.context.fileName,m_parser.tokenizer.getLineNr(),"Unsupported symbol \\%s found as part of a <dt> tag",
              qPrint(m_parser.context.token->name));
          break;
        case TK_HTMLTAG:
          {
            int tagId=Mappers::htmlTagMapper->map(m_parser.context.token->name);
            if (tagId==HTML_DD && !m_parser.context.token->endTag) // found <dd> tag
            {
              retval = RetVal_DescData;
              goto endtitle;
            }
            else if (tagId==HTML_DT && m_parser.context.token->endTag)
            {
              // ignore </dt> tag.
            }
            else if (tagId==HTML_DT)
            {
              // missing <dt> tag.
              retval = RetVal_DescTitle;
              goto endtitle;
            }
            else if (tagId==HTML_DL && m_parser.context.token->endTag)
            {
              retval=RetVal_EndDesc;
              goto endtitle;
            }
            else if (tagId==HTML_A)
            {
              if (!m_parser.context.token->endTag)
              {
                m_parser.handleAHref(this,m_children,m_parser.context.token->attribs);
              }
            }
            else
            {
              warn_doc_error(m_parser.context.fileName,m_parser.tokenizer.getLineNr(),"Unexpected html tag <%s%s> found within <dt> context",
                  m_parser.context.token->endTag?"/":"",qPrint(m_parser.context.token->name));
            }
          }
          break;
        default:
          warn_doc_error(m_parser.context.fileName,m_parser.tokenizer.getLineNr(),"Unexpected token %s found as part of a <dt> tag",
              DocTokenizer::tokToString(tok));
          break;
      }
    }
  }
  if (tok==0)
  {
    warn_doc_error(m_parser.context.fileName,m_parser.tokenizer.getLineNr(),"Unexpected end of comment while inside"
        " <dt> tag");
  }
endtitle:
  m_parser.handlePendingStyleCommands(this,m_children);
  DBG(("DocHtmlDescTitle::parse() end\n"));
  return retval;
}

//---------------------------------------------------------------------------

int DocHtmlDescData::parse()
{
  m_attribs = m_parser.context.token->attribs;
  int retval=0;
  auto ns = AutoNodeStack(m_parser,this);
  DBG(("DocHtmlDescData::parse() start\n"));

  bool isFirst=TRUE;
  DocPara *par=0;
  do
  {
    par = new DocPara(m_parser,this);
    if (isFirst) { par->markFirst(); isFirst=FALSE; }
    m_children.push_back(std::unique_ptr<DocPara>(par));
    retval=par->parse();
  }
  while (retval==TK_NEWPARA);
  if (par) par->markLast();

  DBG(("DocHtmlDescData::parse() end\n"));
  return retval;
}

//---------------------------------------------------------------------------

int DocHtmlDescList::parse()
{
  int retval=RetVal_OK;
  auto ns = AutoNodeStack(m_parser,this);
  DBG(("DocHtmlDescList::parse() start\n"));

  // get next token
  int tok=m_parser.tokenizer.lex();
  // skip whitespace
  while (tok==TK_WHITESPACE || tok==TK_NEWPARA) tok=m_parser.tokenizer.lex();
  // should find a html tag now
  if (tok==TK_HTMLTAG)
  {
    int tagId=Mappers::htmlTagMapper->map(m_parser.context.token->name);
    if (tagId==HTML_DT && !m_parser.context.token->endTag) // found <dt> tag
    {
      // continue
    }
    else // found some other tag
    {
      warn_doc_error(m_parser.context.fileName,m_parser.tokenizer.getLineNr(),"expected <dt> tag but "
          "found <%s> instead!",qPrint(m_parser.context.token->name));
      m_parser.tokenizer.pushBackHtmlTag(m_parser.context.token->name);
      goto enddesclist;
    }
  }
  else if (tok==0) // premature end of comment
  {
    warn_doc_error(m_parser.context.fileName,m_parser.tokenizer.getLineNr(),"unexpected end of comment while looking"
        " for a html description title");
    goto enddesclist;
  }
  else // token other than html token
  {
    warn_doc_error(m_parser.context.fileName,m_parser.tokenizer.getLineNr(),"expected <dt> tag but found %s token instead!",
        DocTokenizer::tokToString(tok));
    goto enddesclist;
  }

  do
  {
    DocHtmlDescTitle *dt=new DocHtmlDescTitle(m_parser,this,m_parser.context.token->attribs);
    m_children.push_back(std::unique_ptr<DocHtmlDescTitle>(dt));
    DocHtmlDescData *dd=new DocHtmlDescData(m_parser,this);
    m_children.push_back(std::unique_ptr<DocHtmlDescData>(dd));
    retval=dt->parse();
    if (retval==RetVal_DescData)
    {
      retval=dd->parse();
    }
    else if (retval!=RetVal_DescTitle)
    {
      // error
      break;
    }
  } while (retval==RetVal_DescTitle);

  if (retval==0)
  {
    warn_doc_error(m_parser.context.fileName,m_parser.tokenizer.getLineNr(),"unexpected end of comment while inside <dl> block");
  }

enddesclist:

  DBG(("DocHtmlDescList::parse() end\n"));
  return retval==RetVal_EndDesc ? RetVal_OK : retval;
}

//---------------------------------------------------------------------------

int DocHtmlListItem::parse()
{
  DBG(("DocHtmlListItem::parse() start\n"));
  int retval=0;
  auto ns = AutoNodeStack(m_parser,this);

  // parse one or more paragraphs
  bool isFirst=TRUE;
  DocPara *par=0;
  do
  {
    par = new DocPara(m_parser,this);
    if (isFirst) { par->markFirst(); isFirst=FALSE; }
    m_children.push_back(std::unique_ptr<DocPara>(par));
    retval=par->parse();
  }
  while (retval==TK_NEWPARA);
  if (par) par->markLast();

  DBG(("DocHtmlListItem::parse() end retval=%x\n",retval));
  return retval;
}

int DocHtmlListItem::parseXml()
{
  DBG(("DocHtmlListItem::parseXml() start\n"));
  int retval=0;
  auto ns = AutoNodeStack(m_parser,this);

  // parse one or more paragraphs
  bool isFirst=TRUE;
  DocPara *par=0;
  do
  {
    par = new DocPara(m_parser,this);
    if (isFirst) { par->markFirst(); isFirst=FALSE; }
    m_children.push_back(std::unique_ptr<DocPara>(par));
    retval=par->parse();
    if (retval==0) break;

    //printf("new item: retval=%x m_parser.context.token->name=%s m_parser.context.token->endTag=%d\n",
    //    retval,qPrint(m_parser.context.token->name),m_parser.context.token->endTag);
    if (retval==RetVal_ListItem)
    {
      break;
    }
  }
  while (retval!=RetVal_CloseXml);

  if (par) par->markLast();

  DBG(("DocHtmlListItem::parseXml() end retval=%x\n",retval));
  return retval;
}

//---------------------------------------------------------------------------

int DocHtmlList::parse()
{
  DBG(("DocHtmlList::parse() start\n"));
  int retval=RetVal_OK;
  int num=1;
  auto ns = AutoNodeStack(m_parser,this);

  // get next token
  int tok=m_parser.tokenizer.lex();
  // skip whitespace and paragraph breaks
  while (tok==TK_WHITESPACE || tok==TK_NEWPARA) tok=m_parser.tokenizer.lex();
  // should find a html tag now
  if (tok==TK_HTMLTAG)
  {
    int tagId=Mappers::htmlTagMapper->map(m_parser.context.token->name);
    if (tagId==HTML_LI && !m_parser.context.token->endTag) // found <li> tag
    {
      // ok, we can go on.
    }
    else if (((m_type==Unordered && tagId==HTML_UL) ||
              (m_type==Ordered   && tagId==HTML_OL)
             ) && m_parser.context.token->endTag
            ) // found empty list
    {
      // add dummy item to obtain valid HTML
      m_children.push_back(std::make_unique<DocHtmlListItem>(m_parser,this,HtmlAttribList(),1));
      warn_doc_error(m_parser.context.fileName,m_parser.tokenizer.getLineNr(),"empty list!");
      retval = RetVal_EndList;
      goto endlist;
    }
    else // found some other tag
    {
      // add dummy item to obtain valid HTML
      m_children.push_back(std::make_unique<DocHtmlListItem>(m_parser,this,HtmlAttribList(),1));
      warn_doc_error(m_parser.context.fileName,m_parser.tokenizer.getLineNr(),"expected <li> tag but "
          "found <%s%s> instead!",m_parser.context.token->endTag?"/":"",qPrint(m_parser.context.token->name));
      m_parser.tokenizer.pushBackHtmlTag(m_parser.context.token->name);
      goto endlist;
    }
  }
  else if (tok==0) // premature end of comment
  {
    // add dummy item to obtain valid HTML
    m_children.push_back(std::make_unique<DocHtmlListItem>(m_parser,this,HtmlAttribList(),1));
    warn_doc_error(m_parser.context.fileName,m_parser.tokenizer.getLineNr(),"unexpected end of comment while looking"
        " for a html list item");
    goto endlist;
  }
  else // token other than html token
  {
    // add dummy item to obtain valid HTML
    m_children.push_back(std::make_unique<DocHtmlListItem>(m_parser,this,HtmlAttribList(),1));
    warn_doc_error(m_parser.context.fileName,m_parser.tokenizer.getLineNr(),"expected <li> tag but found %s token instead!",
        DocTokenizer::tokToString(tok));
    goto endlist;
  }

  do
  {
    DocHtmlListItem *li=new DocHtmlListItem(m_parser,this,m_parser.context.token->attribs,num++);
    m_children.push_back(std::unique_ptr<DocHtmlListItem>(li));
    retval=li->parse();
  } while (retval==RetVal_ListItem);

  if (retval==0)
  {
    warn_doc_error(m_parser.context.fileName,m_parser.tokenizer.getLineNr(),"unexpected end of comment while inside <%cl> block",
        m_type==Unordered ? 'u' : 'o');
  }

endlist:
  DBG(("DocHtmlList::parse() end retval=%x\n",retval));
  return retval==RetVal_EndList ? RetVal_OK : retval;
}

int DocHtmlList::parseXml()
{
  DBG(("DocHtmlList::parseXml() start\n"));
  int retval=RetVal_OK;
  int num=1;
  auto ns = AutoNodeStack(m_parser,this);

  // get next token
  int tok=m_parser.tokenizer.lex();
  // skip whitespace and paragraph breaks
  while (tok==TK_WHITESPACE || tok==TK_NEWPARA) tok=m_parser.tokenizer.lex();
  // should find a html tag now
  if (tok==TK_HTMLTAG)
  {
    int tagId=Mappers::htmlTagMapper->map(m_parser.context.token->name);
    //printf("m_parser.context.token->name=%s m_parser.context.token->endTag=%d\n",qPrint(m_parser.context.token->name),m_parser.context.token->endTag);
    if (tagId==XML_ITEM && !m_parser.context.token->endTag) // found <item> tag
    {
      // ok, we can go on.
    }
    else // found some other tag
    {
      warn_doc_error(m_parser.context.fileName,m_parser.tokenizer.getLineNr(),"expected <item> tag but "
          "found <%s> instead!",qPrint(m_parser.context.token->name));
      m_parser.tokenizer.pushBackHtmlTag(m_parser.context.token->name);
      goto endlist;
    }
  }
  else if (tok==0) // premature end of comment
  {
    warn_doc_error(m_parser.context.fileName,m_parser.tokenizer.getLineNr(),"unexpected end of comment while looking"
        " for a html list item");
    goto endlist;
  }
  else // token other than html token
  {
    warn_doc_error(m_parser.context.fileName,m_parser.tokenizer.getLineNr(),"expected <item> tag but found %s token instead!",
        DocTokenizer::tokToString(tok));
    goto endlist;
  }

  do
  {
    DocHtmlListItem *li=new DocHtmlListItem(m_parser,this,m_parser.context.token->attribs,num++);
    m_children.push_back(std::unique_ptr<DocHtmlListItem>(li));
    retval=li->parseXml();
    if (retval==0) break;
    //printf("retval=%x m_parser.context.token->name=%s\n",retval,qPrint(m_parser.context.token->name));
  } while (retval==RetVal_ListItem);

  if (retval==0)
  {
    warn_doc_error(m_parser.context.fileName,m_parser.tokenizer.getLineNr(),"unexpected end of comment while inside <list type=\"%s\"> block",
        m_type==Unordered ? "bullet" : "number");
  }

endlist:
  DBG(("DocHtmlList::parseXml() end retval=%x\n",retval));
  return retval==RetVal_EndList ||
         (retval==RetVal_CloseXml || m_parser.context.token->name=="list") ?
         RetVal_OK : retval;
}

//--------------------------------------------------------------------------

int DocHtmlBlockQuote::parse()
{
  DBG(("DocHtmlBlockQuote::parse() start\n"));
  int retval=0;
  auto ns = AutoNodeStack(m_parser,this);

  // parse one or more paragraphs
  bool isFirst=TRUE;
  DocPara *par=0;
  do
  {
    par = new DocPara(m_parser,this);
    if (isFirst) { par->markFirst(); isFirst=FALSE; }
    m_children.push_back(std::unique_ptr<DocPara>(par));
    retval=par->parse();
  }
  while (retval==TK_NEWPARA);
  if (par) par->markLast();

  DBG(("DocHtmlBlockQuote::parse() end retval=%x\n",retval));
  return (retval==RetVal_EndBlockQuote) ? RetVal_OK : retval;
}

//---------------------------------------------------------------------------

int DocParBlock::parse()
{
  DBG(("DocParBlock::parse() start\n"));
  int retval=0;
  auto ns = AutoNodeStack(m_parser,this);

  // parse one or more paragraphs
  bool isFirst=TRUE;
  DocPara *par=0;
  do
  {
    par = new DocPara(m_parser,this);
    if (isFirst) { par->markFirst(); isFirst=FALSE; }
    m_children.push_back(std::unique_ptr<DocPara>(par));
    retval=par->parse();
  }
  while (retval==TK_NEWPARA);
  if (par) par->markLast();

  DBG(("DocParBlock::parse() end retval=%x\n",retval));
  return (retval==RetVal_EndBlockQuote) ? RetVal_OK : retval;
}

//---------------------------------------------------------------------------

int DocSimpleListItem::parse()
{
  auto ns = AutoNodeStack(m_parser,this);
  int rv=m_paragraph->parse();
  m_paragraph->markFirst();
  m_paragraph->markLast();
  return rv;
}

//--------------------------------------------------------------------------

int DocSimpleList::parse()
{
  auto ns = AutoNodeStack(m_parser,this);
  int rv;
  do
  {
    DocSimpleListItem *li=new DocSimpleListItem(m_parser,this);
    m_children.push_back(std::unique_ptr<DocSimpleListItem>(li));
    rv=li->parse();
  } while (rv==RetVal_ListItem);
  return (rv!=TK_NEWPARA) ? rv : RetVal_OK;
}

//--------------------------------------------------------------------------

DocAutoListItem::DocAutoListItem(DocParser &parser,DocNode *parent,int indent,int num)
      : CompAccept<DocAutoListItem>(parser), m_indent(indent), m_itemNum(num)
{
  m_parent = parent;
}

int DocAutoListItem::parse()
{
  int retval = RetVal_OK;
  auto ns = AutoNodeStack(m_parser,this);

  // first parse any number of paragraphs
  bool isFirst=TRUE;
  DocPara *lastPar=0;
  do
  {
    DocPara *par = new DocPara(m_parser,this);
    if (isFirst) { par->markFirst(); isFirst=FALSE; }
    retval=par->parse();
    if (!par->isEmpty())
    {
      m_children.push_back(std::unique_ptr<DocPara>(par));
      if (lastPar) lastPar->markLast(FALSE);
      lastPar=par;
    }
    else
    {
      delete par;
    }
    // next paragraph should be more indented than the - marker to belong
    // to this item
  } while (retval==TK_NEWPARA && m_parser.context.token->indent>m_indent);
  if (lastPar) lastPar->markLast();

  //printf("DocAutoListItem: retval=%d indent=%d\n",retval,m_parser.context.token->indent);
  return retval;
}

//--------------------------------------------------------------------------

DocAutoList::DocAutoList(DocParser &parser,DocNode *parent,int indent,bool isEnumList,
                         int depth) :
      CompAccept<DocAutoList>(parser), m_indent(indent), m_isEnumList(isEnumList),
      m_depth(depth)
{
  m_parent = parent;
}

int DocAutoList::parse()
{
  int retval = RetVal_OK;
  int num=1;
  auto ns = AutoNodeStack(m_parser,this);
  m_parser.tokenizer.startAutoList();
	  // first item or sub list => create new list
  do
  {
    if (m_parser.context.token->id!=-1) // explicitly numbered list
    {
      num=m_parser.context.token->id;  // override num with real number given
    }
    DocAutoListItem *li = new DocAutoListItem(m_parser,this,m_indent,num++);
    m_children.push_back(std::unique_ptr<DocAutoListItem>(li));
    retval=li->parse();
    //printf("DocAutoList::parse(): retval=0x%x m_parser.context.token->indent=%d m_indent=%d "
    //       "m_isEnumList=%d m_parser.context.token->isEnumList=%d m_parser.context.token->name=%s\n",
    //       retval,m_parser.context.token->indent,m_indent,m_isEnumList,m_parser.context.token->isEnumList,
    //       qPrint(m_parser.context.token->name));
    //printf("num=%d m_parser.context.token->id=%d\n",num,m_parser.context.token->id);
  }
  while (retval==TK_LISTITEM &&                // new list item
         m_indent==m_parser.context.token->indent &&          // at same indent level
	 m_isEnumList==m_parser.context.token->isEnumList &&  // of the same kind
         (m_parser.context.token->id==-1 || m_parser.context.token->id>=num)  // increasing number (or no number)
        );

  m_parser.tokenizer.endAutoList();
  return retval;
}

//--------------------------------------------------------------------------

void DocTitle::parse()
{
  DBG(("DocTitle::parse() start\n"));
  auto ns = AutoNodeStack(m_parser,this);
  m_parser.tokenizer.setStateTitle();
  int tok;
  while ((tok=m_parser.tokenizer.lex()))
  {
    if (!m_parser.defaultHandleToken(this,tok,m_children))
    {
      m_parser.errorHandleDefaultToken(this,tok,m_children,"title section");
    }
  }
  m_parser.tokenizer.setStatePara();
  m_parser.handlePendingStyleCommands(this,m_children);
  DBG(("DocTitle::parse() end\n"));
}

void DocTitle::parseFromString(const QCString &text)
{
  m_children.push_back(std::make_unique<DocWord>(m_parser,this,text));
}

//--------------------------------------------------------------------------

DocSimpleSect::DocSimpleSect(DocParser &parser,DocNode *parent,Type t) :
     CompAccept<DocSimpleSect>(parser), m_type(t)
{
  m_parent = parent;
  m_title=0;
}

DocSimpleSect::~DocSimpleSect()
{
  delete m_title;
}

void DocSimpleSect::accept(DocVisitor *v)
{
  v->visitPre(this);
  if (m_title) m_title->accept(v);
  for (const auto &n : m_children) n->accept(v);
  v->visitPost(this);
}

int DocSimpleSect::parse(bool userTitle,bool needsSeparator)
{
  DBG(("DocSimpleSect::parse() start\n"));
  auto ns = AutoNodeStack(m_parser,this);

  // handle case for user defined title
  if (userTitle)
  {
    m_title = new DocTitle(m_parser,this);
    m_title->parse();
  }

  // add new paragraph as child
  DocPara *par = new DocPara(m_parser,this);
  if (m_children.empty())
  {
    par->markFirst();
  }
  else
  {
    ASSERT(m_children.back()->kind()==DocNode::Kind_Para);
    ((DocPara *)m_children.back().get())->markLast(FALSE);
  }
  par->markLast();
  if (needsSeparator) m_children.push_back(std::make_unique<DocSimpleSectSep>(m_parser,this));
  m_children.push_back(std::unique_ptr<DocPara>(par));

  // parse the contents of the paragraph
  int retval = par->parse();

  DBG(("DocSimpleSect::parse() end retval=%d\n",retval));
  return retval; // 0==EOF, TK_NEWPARA, TK_LISTITEM, TK_ENDLIST, RetVal_SimpleSec
}

int DocSimpleSect::parseRcs()
{
  DBG(("DocSimpleSect::parseRcs() start\n"));
  auto ns = AutoNodeStack(m_parser,this);

  m_title = new DocTitle(m_parser,this);
  m_title->parseFromString(m_parser.context.token->name);

  QCString text = m_parser.context.token->text;
  m_parser.pushContext(); // this will create a new parser.context.token
  m_parser.internalValidatingParseDoc(this,m_children,text);
  m_parser.popContext(); // this will restore the old parser.context.token

  DBG(("DocSimpleSect::parseRcs()\n"));
  return RetVal_OK;
}

int DocSimpleSect::parseXml()
{
  DBG(("DocSimpleSect::parse() start\n"));
  auto ns = AutoNodeStack(m_parser,this);

  int retval = RetVal_OK;
  for (;;)
  {
    // add new paragraph as child
    DocPara *par = new DocPara(m_parser,this);
    if (m_children.empty())
    {
      par->markFirst();
    }
    else
    {
      ASSERT(m_children.back()->kind()==DocNode::Kind_Para);
      ((DocPara *)m_children.back().get())->markLast(FALSE);
    }
    par->markLast();
    m_children.push_back(std::unique_ptr<DocPara>(par));

    // parse the contents of the paragraph
    retval = par->parse();
    if (retval == 0) break;
    if (retval == RetVal_CloseXml)
    {
      retval = RetVal_OK;
      break;
    }
  }

  DBG(("DocSimpleSect::parseXml() end retval=%d\n",retval));
  return retval;
}

void DocSimpleSect::appendLinkWord(const QCString &word)
{
  DocPara *p;
  if (m_children.empty() || m_children.back()->kind()!=DocNode::Kind_Para)
  {
    p = new DocPara(m_parser,this);
    m_children.push_back(std::unique_ptr<DocPara>(p));
  }
  else
  {
    p = (DocPara *)m_children.back().get();

    // Comma-separate <seealso> links.
    p->injectToken(TK_WORD,",");
    p->injectToken(TK_WHITESPACE," ");
  }

  m_parser.context.inSeeBlock=TRUE;
  p->injectToken(TK_LNKWORD,word);
  m_parser.context.inSeeBlock=FALSE;
}

QCString DocSimpleSect::typeString() const
{
  switch (m_type)
  {
    case Unknown:    break;
    case See:        return "see";
    case Return:     return "return";
    case Author:     // fall through
    case Authors:    return "author";
    case Version:    return "version";
    case Since:      return "since";
    case Date:       return "date";
    case Note:       return "note";
    case Warning:    return "warning";
    case Pre:        return "pre";
    case Post:       return "post";
    case Copyright:  return "copyright";
    case Invar:      return "invariant";
    case Remark:     return "remark";
    case Attention:  return "attention";
    case User:       return "user";
    case Rcs:        return "rcs";
  }
  return "unknown";
}

//--------------------------------------------------------------------------

int DocParamList::parse(const QCString &cmdName)
{
  int retval=RetVal_OK;
  DBG(("DocParamList::parse() start\n"));
  auto ns = AutoNodeStack(m_parser,this);
  DocPara *par=0;
  QCString saveCmdName = cmdName;

  int tok=m_parser.tokenizer.lex();
  if (tok!=TK_WHITESPACE)
  {
    warn_doc_error(m_parser.context.fileName,m_parser.tokenizer.getLineNr(),"expected whitespace after \\%s command",
        qPrint(saveCmdName));
    retval=RetVal_EndParBlock;
    goto endparamlist;
  }
  m_parser.tokenizer.setStateParam();
  tok=m_parser.tokenizer.lex();
  while (tok==TK_WORD) /* there is a parameter name */
  {
    if (m_type==DocParamSect::Param)
    {
      int typeSeparator = m_parser.context.token->name.find('#'); // explicit type position
      if (typeSeparator!=-1)
      {
        m_parser.handleParameterType(this,m_paramTypes,m_parser.context.token->name.left(typeSeparator));
        m_parser.context.token->name = m_parser.context.token->name.mid(typeSeparator+1);
        m_parser.context.hasParamCommand=TRUE;
        m_parser.checkArgumentName();
        ((DocParamSect*)parent())->m_hasTypeSpecifier=TRUE;
      }
      else
      {
        m_parser.context.hasParamCommand=TRUE;
        m_parser.checkArgumentName();
      }
    }
    else if (m_type==DocParamSect::RetVal)
    {
      m_parser.context.hasReturnCommand=TRUE;
      m_parser.checkRetvalName();
    }
    //m_params.append(m_parser.context.token->name);
    m_parser.handleLinkedWord(this,m_params);
    tok=m_parser.tokenizer.lex();
  }
  m_parser.tokenizer.setStatePara();
  if (tok==0) /* premature end of comment block */
  {
    warn_doc_error(m_parser.context.fileName,m_parser.tokenizer.getLineNr(),"unexpected end of comment block while parsing the "
        "argument of command %s",qPrint(saveCmdName));
    retval=RetVal_EndParBlock;
    goto endparamlist;
  }
  if (tok!=TK_WHITESPACE) /* premature end of comment block */
  {
    if (tok!=TK_NEWPARA) /* empty param description */
    {
      warn_doc_error(m_parser.context.fileName,m_parser.tokenizer.getLineNr(),"unexpected token in comment block while parsing the "
          "argument of command %s",qPrint(saveCmdName));
    }
    retval=RetVal_EndParBlock;
    goto endparamlist;
  }

  par = new DocPara(m_parser,this);
  m_paragraphs.push_back(std::unique_ptr<DocPara>(par));
  retval = par->parse();
  par->markFirst();
  par->markLast();

endparamlist:
  DBG(("DocParamList::parse() end retval=%d\n",retval));
  return retval;
}

int DocParamList::parseXml(const QCString &paramName)
{
  int retval=RetVal_OK;
  DBG(("DocParamList::parseXml() start\n"));
  auto ns = AutoNodeStack(m_parser,this);

  m_parser.context.token->name = paramName;
  if (m_type==DocParamSect::Param)
  {
    m_parser.context.hasParamCommand=TRUE;
    m_parser.checkArgumentName();
  }
  else if (m_type==DocParamSect::RetVal)
  {
    m_parser.context.hasReturnCommand=TRUE;
    m_parser.checkRetvalName();
  }

  m_parser.handleLinkedWord(this,m_params);

  do
  {
    DocPara *par = new DocPara(m_parser,this);
    retval = par->parse();
    if (par->isEmpty()) // avoid adding an empty paragraph for the whitespace
                        // after </para> and before </param>
    {
      delete par;
      break;
    }
    else // append the paragraph to the list
    {
      if (m_paragraphs.empty())
      {
        par->markFirst();
      }
      else
      {
        m_paragraphs.back()->markLast(FALSE);
      }
      par->markLast();
      m_paragraphs.push_back(std::unique_ptr<DocPara>(par));
    }

    if (retval == 0) break;

  } while (retval==RetVal_CloseXml &&
           Mappers::htmlTagMapper->map(m_parser.context.token->name)!=XML_PARAM &&
           Mappers::htmlTagMapper->map(m_parser.context.token->name)!=XML_TYPEPARAM &&
           Mappers::htmlTagMapper->map(m_parser.context.token->name)!=XML_EXCEPTION);


  if (retval==0) /* premature end of comment block */
  {
    warn_doc_error(m_parser.context.fileName,m_parser.tokenizer.getLineNr(),"unterminated param or exception tag");
  }
  else
  {
    retval=RetVal_OK;
  }


  DBG(("DocParamList::parse() end retval=%d\n",retval));
  return retval;
}

//--------------------------------------------------------------------------

int DocParamSect::parse(const QCString &cmdName,bool xmlContext, Direction d)
{
  int retval=RetVal_OK;
  DBG(("DocParamSect::parse() start\n"));
  auto ns = AutoNodeStack(m_parser,this);

  if (d!=Unspecified)
  {
    m_hasInOutSpecifier=TRUE;
  }

  DocParamList *pl = new DocParamList(m_parser,this,m_type,d);
  if (m_children.empty())
  {
    pl->markFirst();
    pl->markLast();
  }
  else
  {
    ASSERT(m_children.back()->kind()==DocNode::Kind_ParamList);
    ((DocParamList *)m_children.back().get())->markLast(FALSE);
    pl->markLast();
  }
  m_children.push_back(std::unique_ptr<DocParamList>(pl));
  if (xmlContext)
  {
    retval = pl->parseXml(cmdName);
  }
  else
  {
    retval = pl->parse(cmdName);
  }
  if (retval==RetVal_EndParBlock)
  {
    retval = RetVal_OK;
  }

  DBG(("DocParamSect::parse() end retval=%d\n",retval));
  return retval;
}

//--------------------------------------------------------------------------

int DocPara::handleSimpleSection(DocSimpleSect::Type t, bool xmlContext)
{
  DocSimpleSect *ss=0;
  bool needsSeparator = FALSE;
  if (!m_children.empty() &&                           // previous element
      m_children.back()->kind()==Kind_SimpleSect &&      // was a simple sect
      ((DocSimpleSect *)m_children.back().get())->type()==t && // of same type
      t!=DocSimpleSect::User)                            // but not user defined
  {
    // append to previous section
    ss=(DocSimpleSect *)m_children.back().get();
    needsSeparator = TRUE;
  }
  else // start new section
  {
    ss=new DocSimpleSect(m_parser,this,t);
    m_children.push_back(std::unique_ptr<DocSimpleSect>(ss));
  }
  int rv = RetVal_OK;
  if (xmlContext)
  {
    return ss->parseXml();
  }
  else
  {
    rv = ss->parse(t==DocSimpleSect::User,needsSeparator);
  }
  return (rv!=TK_NEWPARA) ? rv : RetVal_OK;
}

int DocPara::handleParamSection(const QCString &cmdName,
                                DocParamSect::Type t,
                                bool xmlContext=FALSE,
                                int direction=DocParamSect::Unspecified)
{
  DocParamSect *ps=0;
  if (!m_children.empty() &&                        // previous element
      m_children.back()->kind()==Kind_ParamSect &&    // was a param sect
      ((DocParamSect *)m_children.back().get())->type()==t) // of same type
  {
    // append to previous section
    ps=(DocParamSect *)m_children.back().get();
  }
  else // start new section
  {
    ps=new DocParamSect(m_parser,this,t);
    m_children.push_back(std::unique_ptr<DocParamSect>(ps));
  }
  int rv=ps->parse(cmdName,xmlContext,(DocParamSect::Direction)direction);
  return (rv!=TK_NEWPARA) ? rv : RetVal_OK;
}

void DocPara::handleCite()
{
  // get the argument of the cite command.
  int tok=m_parser.tokenizer.lex();
  if (tok!=TK_WHITESPACE)
  {
    warn_doc_error(m_parser.context.fileName,m_parser.tokenizer.getLineNr(),"expected whitespace after \\%s command",
        qPrint("cite"));
    return;
  }
  m_parser.tokenizer.setStateCite();
  tok=m_parser.tokenizer.lex();
  if (tok==0)
  {
    warn_doc_error(m_parser.context.fileName,m_parser.tokenizer.getLineNr(),"unexpected end of comment block while parsing the "
        "argument of command %s\n", qPrint("cite"));
    return;
  }
  else if (tok!=TK_WORD && tok!=TK_LNKWORD)
  {
    warn_doc_error(m_parser.context.fileName,m_parser.tokenizer.getLineNr(),"unexpected token %s as the argument of %s",
        DocTokenizer::tokToString(tok),qPrint("cite"));
    return;
  }
  m_parser.context.token->sectionId = m_parser.context.token->name;
  m_children.push_back(
      std::make_unique<DocCite>(
        m_parser,this,m_parser.context.token->name,m_parser.context.context));

  m_parser.tokenizer.setStatePara();
}

void DocPara::handleEmoji()
{
  // get the argument of the emoji command.
  int tok=m_parser.tokenizer.lex();
  if (tok!=TK_WHITESPACE)
  {
    warn_doc_error(m_parser.context.fileName,m_parser.tokenizer.getLineNr(),"expected whitespace after \\%s command",
        qPrint("emoji"));
    return;
  }
  m_parser.tokenizer.setStateEmoji();
  tok=m_parser.tokenizer.lex();
  if (tok==0)
  {
    warn_doc_error(m_parser.context.fileName,m_parser.tokenizer.getLineNr(),"unexpected end of comment block while parsing the "
        "argument of command %s\n", qPrint("emoji"));
    return;
  }
  else if (tok!=TK_WORD)
  {
    warn_doc_error(m_parser.context.fileName,m_parser.tokenizer.getLineNr(),"unexpected token %s as the argument of %s",
        DocTokenizer::tokToString(tok),qPrint("emoji"));
    return;
  }
  m_children.push_back(
      std::make_unique<DocEmoji>(
         m_parser,this,m_parser.context.token->name));
  m_parser.tokenizer.setStatePara();
}

int DocPara::handleXRefItem()
{
  int retval=m_parser.tokenizer.lex();
  ASSERT(retval==TK_WHITESPACE);
  m_parser.tokenizer.setStateXRefItem();
  retval=m_parser.tokenizer.lex();
  if (retval==RetVal_OK)
  {
    DocXRefItem *ref = new DocXRefItem(m_parser,this,m_parser.context.token->id,m_parser.context.token->name);
    if (ref->parse())
    {
      m_children.push_back(std::unique_ptr<DocXRefItem>(ref));
    }
    else
    {
      delete ref;
    }
  }
  m_parser.tokenizer.setStatePara();
  return retval;
}

void DocPara::handleIline()
{
  m_parser.tokenizer.setStateIline();
  int tok = m_parser.tokenizer.lex();
  if (tok!=TK_WORD)
  {
    warn_doc_error(m_parser.context.fileName,m_parser.tokenizer.getLineNr(),"invalid argument for command '\\iline'\n");
    return;
  }
  m_parser.tokenizer.setStatePara();
}

void DocPara::handleIncludeOperator(const QCString &cmdName,DocIncOperator::Type t)
{
  QCString saveCmdName = cmdName;
  DBG(("handleIncludeOperator(%s)\n",qPrint(saveCmdName)));
  int tok=m_parser.tokenizer.lex();
  if (tok!=TK_WHITESPACE)
  {
    warn_doc_error(m_parser.context.fileName,m_parser.tokenizer.getLineNr(),"expected whitespace after \\%s command",
        qPrint(saveCmdName));
    return;
  }
  m_parser.tokenizer.setStatePattern();
  tok=m_parser.tokenizer.lex();
  m_parser.tokenizer.setStatePara();
  if (tok==0)
  {
    warn_doc_error(m_parser.context.fileName,m_parser.tokenizer.getLineNr(),"unexpected end of comment block while parsing the "
        "argument of command %s", qPrint(saveCmdName));
    return;
  }
  else if (tok!=TK_WORD)
  {
    warn_doc_error(m_parser.context.fileName,m_parser.tokenizer.getLineNr(),"unexpected token %s as the argument of %s",
        DocTokenizer::tokToString(tok),qPrint(saveCmdName));
    return;
  }
  DocIncOperator *op = new DocIncOperator(m_parser,this,t,m_parser.context.token->name,m_parser.context.context,m_parser.context.isExample,m_parser.context.exampleName);
  DocNode *n1 = m_children.size()>=1 ? m_children.at(m_children.size()-1).get() : 0;
  DocNode *n2 = m_children.size()>=2 ? m_children.at(m_children.size()-2).get() : 0;
  bool isFirst = n1==0 || // no last node
                 (n1->kind()!=DocNode::Kind_IncOperator &&
                  n1->kind()!=DocNode::Kind_WhiteSpace
                 ) || // last node is not operator or whitespace
                 (n1->kind()==DocNode::Kind_WhiteSpace &&
                  n2!=0 && n2->kind()!=DocNode::Kind_IncOperator
                 ); // previous not is not operator
  op->markFirst(isFirst);
  op->markLast(TRUE);
  if (n1!=0 && n1->kind()==DocNode::Kind_IncOperator)
  {
    ((DocIncOperator *)n1)->markLast(FALSE);
  }
  else if (n1!=0 && n1->kind()==DocNode::Kind_WhiteSpace &&
           n2!=0 && n2->kind()==DocNode::Kind_IncOperator
          )
  {
    ((DocIncOperator *)n2)->markLast(FALSE);
  }
  m_children.push_back(std::unique_ptr<DocIncOperator>(op));
  op->parse();
}

void DocPara::handleImage(const QCString &cmdName)
{
  QCString saveCmdName = cmdName;
  bool inlineImage = FALSE;

  int tok=m_parser.tokenizer.lex();
  if (tok!=TK_WHITESPACE)
  {
    if (tok==TK_WORD)
    {
      if (m_parser.context.token->name == "{")
      {
        while ((tok=m_parser.tokenizer.lex())==TK_WHITESPACE);
        if (m_parser.context.token->name != "}") // non-empty option string
	{
          if (m_parser.context.token->name.lower() != "inline")
          {
            warn_doc_error(m_parser.context.fileName,m_parser.tokenizer.getLineNr(),"currently only 'inline' supported as option of %s command",
              qPrint(saveCmdName));
          }
          else
          {
            inlineImage = TRUE;
          }
          while ((tok=m_parser.tokenizer.lex())==TK_WHITESPACE);
	}
        if (!((tok==TK_WORD) && (m_parser.context.token->name == "}")))
        {
          warn_doc_error(m_parser.context.fileName,m_parser.tokenizer.getLineNr(),"expected closing '}' at option of %s command",
            qPrint(saveCmdName));
          return;
        }
        tok=m_parser.tokenizer.lex();
        if (tok!=TK_WHITESPACE)
        {
          warn_doc_error(m_parser.context.fileName,m_parser.tokenizer.getLineNr(),"expected whitespace after \\%s command with option",
            qPrint(saveCmdName));
          return;
        }
      }
    }
    else
    {
      warn_doc_error(m_parser.context.fileName,m_parser.tokenizer.getLineNr(),"expected whitespace after \\%s command",
        qPrint(saveCmdName));
      return;
    }
  }
  tok=m_parser.tokenizer.lex();
  if (tok!=TK_WORD && tok!=TK_LNKWORD)
  {
    warn_doc_error(m_parser.context.fileName,m_parser.tokenizer.getLineNr(),"unexpected token %s as the argument of %s",
        DocTokenizer::tokToString(tok),qPrint(saveCmdName));
    return;
  }
  tok=m_parser.tokenizer.lex();
  if (tok!=TK_WHITESPACE)
  {
    warn_doc_error(m_parser.context.fileName,m_parser.tokenizer.getLineNr(),"expected whitespace after \\%s command",
        qPrint(saveCmdName));
    return;
  }
  DocImage::Type t;
  QCString imgType = m_parser.context.token->name.lower();
  if      (imgType=="html")    t=DocImage::Html;
  else if (imgType=="latex")   t=DocImage::Latex;
  else if (imgType=="docbook") t=DocImage::DocBook;
  else if (imgType=="rtf")     t=DocImage::Rtf;
  else
  {
    warn_doc_error(m_parser.context.fileName,m_parser.tokenizer.getLineNr(),"output format %s specified as the first argument of "
        "%s command is not valid",
        qPrint(imgType),qPrint(saveCmdName));
    return;
  }
  m_parser.tokenizer.setStateFile();
  tok=m_parser.tokenizer.lex();
  m_parser.tokenizer.setStatePara();
  if (tok!=TK_WORD)
  {
    warn_doc_error(m_parser.context.fileName,m_parser.tokenizer.getLineNr(),"unexpected token %s as the argument of %s",
        DocTokenizer::tokToString(tok),qPrint(saveCmdName));
    return;
  }
  HtmlAttribList attrList;
  DocImage *img = new DocImage(m_parser,this,attrList,
                 m_parser.findAndCopyImage(m_parser.context.token->name,t),t,"",inlineImage);
  m_children.push_back(std::unique_ptr<DocImage>(img));
  img->parse();
}

template<class T>
void DocPara::handleFile(const QCString &cmdName)
{
  QCString saveCmdName = cmdName;
  int tok=m_parser.tokenizer.lex();
  if (tok!=TK_WHITESPACE)
  {
    warn_doc_error(m_parser.context.fileName,m_parser.tokenizer.getLineNr(),"expected whitespace after \\%s command",
        qPrint(saveCmdName));
    return;
  }
  m_parser.tokenizer.setStateFile();
  tok=m_parser.tokenizer.lex();
  m_parser.tokenizer.setStatePara();
  if (tok!=TK_WORD)
  {
    warn_doc_error(m_parser.context.fileName,m_parser.tokenizer.getLineNr(),"unexpected token %s as the argument of %s",
        DocTokenizer::tokToString(tok),qPrint(saveCmdName));
    return;
  }
  QCString name = m_parser.context.token->name;
  T *df = new T(m_parser,this,name,m_parser.context.context,m_parser.context.fileName,m_parser.tokenizer.getLineNr());
  if (df->parse())
  {
    m_children.push_back(std::unique_ptr<T>(df));
  }
  else
  {
    delete df;
  }
}

void DocPara::handleVhdlFlow()
{
  DocVhdlFlow *vf = new DocVhdlFlow(m_parser,this);
  m_children.push_back(std::unique_ptr<DocVhdlFlow>(vf));
  vf->parse();
}

void DocPara::handleLink(const QCString &cmdName,bool isJavaLink)
{
  QCString saveCmdName = cmdName;
  int tok=m_parser.tokenizer.lex();
  if (tok!=TK_WHITESPACE)
  {
    warn_doc_error(m_parser.context.fileName,m_parser.tokenizer.getLineNr(),"expected whitespace after \\%s command",
        qPrint(saveCmdName));
    return;
  }
  m_parser.tokenizer.setStateLink();
  tok=m_parser.tokenizer.lex();
  if (tok!=TK_WORD)
  {
    warn_doc_error(m_parser.context.fileName,m_parser.tokenizer.getLineNr(),"%s as the argument of %s",
        DocTokenizer::tokToString(tok),qPrint(saveCmdName));
    return;
  }
  m_parser.tokenizer.setStatePara();
  DocLink *lnk = new DocLink(m_parser,this,m_parser.context.token->name);
  m_children.push_back(std::unique_ptr<DocLink>(lnk));
  QCString leftOver = lnk->parse(isJavaLink);
  if (!leftOver.isEmpty())
  {
    m_children.push_back(std::make_unique<DocWord>(m_parser,this,leftOver));
  }
}

void DocPara::handleRef(const QCString &cmdName)
{
  QCString saveCmdName = cmdName;
  DBG(("handleRef(%s)\n",qPrint(saveCmdName)));
  int tok=m_parser.tokenizer.lex();
  if (tok!=TK_WHITESPACE)
  {
    warn_doc_error(m_parser.context.fileName,m_parser.tokenizer.getLineNr(),"expected whitespace after \\%s command",
        qPrint(saveCmdName));
    return;
  }
  m_parser.tokenizer.setStateRef();
  tok=m_parser.tokenizer.lex(); // get the reference id
  DocRef *ref=0;
  if (tok!=TK_WORD)
  {
    warn_doc_error(m_parser.context.fileName,m_parser.tokenizer.getLineNr(),"unexpected token %s as the argument of %s",
        DocTokenizer::tokToString(tok),qPrint(saveCmdName));
    goto endref;
  }
  ref = new DocRef(m_parser,this,m_parser.context.token->name,m_parser.context.context);
  m_children.push_back(std::unique_ptr<DocRef>(ref));
  ref->parse();
endref:
  m_parser.tokenizer.setStatePara();
}

void DocPara::handleInclude(const QCString &cmdName,DocInclude::Type t)
{
  DBG(("handleInclude(%s)\n",qPrint(cmdName)));
  QCString saveCmdName = cmdName;
  int tok=m_parser.tokenizer.lex();
  bool isBlock = false;
  if (tok==TK_WORD && m_parser.context.token->name=="{")
  {
    m_parser.tokenizer.setStateOptions();
    tok=m_parser.tokenizer.lex();
    m_parser.tokenizer.setStatePara();
    StringVector optList=split(m_parser.context.token->name.str(),",");
    auto contains = [&optList](const char *kw)
    {
      return std::find(optList.begin(),optList.end(),kw)!=optList.end();
    };
    if (t==DocInclude::Include && contains("lineno"))
    {
      t = DocInclude::IncWithLines;
    }
    else if (t==DocInclude::Snippet && contains("lineno"))
    {
      t = DocInclude::SnipWithLines;
    }
    else if (t==DocInclude::DontInclude && contains("lineno"))
    {
      t = DocInclude::DontIncWithLines;
    }
    else if (t==DocInclude::Include && contains("doc"))
    {
      t = DocInclude::IncludeDoc;
    }
    else if (t==DocInclude::Snippet && contains("doc"))
    {
      t = DocInclude::SnippetDoc;
    }
    tok=m_parser.tokenizer.lex();
    if (tok!=TK_WHITESPACE)
    {
      warn_doc_error(m_parser.context.fileName,m_parser.tokenizer.getLineNr(),"expected whitespace after \\%s command",
          qPrint(saveCmdName));
      return;
    }
  }
  else if (tok==TK_WORD && m_parser.context.token->name=="[")
  {
    m_parser.tokenizer.setStateBlock();
    tok=m_parser.tokenizer.lex();
    isBlock = (m_parser.context.token->name.stripWhiteSpace() == "block");
    m_parser.tokenizer.setStatePara();
    tok=m_parser.tokenizer.lex();
  }
  else if (tok!=TK_WHITESPACE)
  {
    warn_doc_error(m_parser.context.fileName,m_parser.tokenizer.getLineNr(),"expected whitespace after \\%s command",
        qPrint(saveCmdName));
    return;
  }
  m_parser.tokenizer.setStateFile();
  tok=m_parser.tokenizer.lex();
  m_parser.tokenizer.setStatePara();
  if (tok==0)
  {
    warn_doc_error(m_parser.context.fileName,m_parser.tokenizer.getLineNr(),"unexpected end of comment block while parsing the "
        "argument of command %s",qPrint(saveCmdName));
    return;
  }
  else if (tok!=TK_WORD)
  {
    warn_doc_error(m_parser.context.fileName,m_parser.tokenizer.getLineNr(),"unexpected token %s as the argument of %s",
        DocTokenizer::tokToString(tok),qPrint(saveCmdName));
    return;
  }
  QCString fileName = m_parser.context.token->name;
  QCString blockId;
  if (t==DocInclude::Snippet || t==DocInclude::SnipWithLines || t==DocInclude::SnippetDoc)
  {
    if (fileName == "this") fileName=m_parser.context.fileName;
    m_parser.tokenizer.setStateSnippet();
    tok=m_parser.tokenizer.lex();
    m_parser.tokenizer.setStatePara();
    if (tok!=TK_WORD)
    {
      warn_doc_error(m_parser.context.fileName,m_parser.tokenizer.getLineNr(),"expected block identifier, but found token %s instead while parsing the %s command",
          DocTokenizer::tokToString(tok),qPrint(saveCmdName));
      return;
    }
    blockId = "["+m_parser.context.token->name+"]";
  }

  // This is the only place to handle the \includedoc and \snippetdoc commands,
  // as the content is included here as if it is really here.
  if (t==DocInclude::IncludeDoc || t==DocInclude::SnippetDoc)
  {
     QCString inc_text;
     int inc_line  = 1;
     m_parser.readTextFileByName(fileName,inc_text);
     if (t==DocInclude::SnippetDoc)
     {
       inc_line = lineBlock(inc_text, blockId);
       inc_text = extractBlock(inc_text, blockId);
     }

     Markdown markdown(fileName,inc_line);
     QCString strippedDoc = stripIndentation(inc_text);
     QCString processedDoc = Config_getBool(MARKDOWN_SUPPORT) ? markdown.process(strippedDoc,inc_line) : strippedDoc;

     m_parser.pushContext();
     m_parser.context.fileName = fileName;
     m_parser.tokenizer.setLineNr(inc_line);
     m_parser.internalValidatingParseDoc(this,m_children,processedDoc);
     m_parser.popContext();
  }
  else
  {
    DocInclude *inc = new DocInclude(m_parser,this,fileName,m_parser.context.context,t,m_parser.context.isExample,m_parser.context.exampleName,blockId,isBlock);
    m_children.push_back(std::unique_ptr<DocInclude>(inc));
    inc->parse();
  }
}

void DocPara::handleSection(const QCString &cmdName)
{
  QCString saveCmdName = cmdName;
  // get the argument of the section command.
  int tok=m_parser.tokenizer.lex();
  if (tok!=TK_WHITESPACE)
  {
    warn_doc_error(m_parser.context.fileName,m_parser.tokenizer.getLineNr(),"expected whitespace after \\%s command",
        qPrint(saveCmdName));
    return;
  }
  tok=m_parser.tokenizer.lex();
  if (tok==0)
  {
    warn_doc_error(m_parser.context.fileName,m_parser.tokenizer.getLineNr(),"unexpected end of comment block while parsing the "
        "argument of command %s\n", qPrint(saveCmdName));
    return;
  }
  else if (tok!=TK_WORD && tok!=TK_LNKWORD)
  {
    warn_doc_error(m_parser.context.fileName,m_parser.tokenizer.getLineNr(),"unexpected token %s as the argument of %s",
        DocTokenizer::tokToString(tok),qPrint(saveCmdName));
    return;
  }
  m_parser.context.token->sectionId = m_parser.context.token->name;
  m_parser.tokenizer.setStateSkipTitle();
  m_parser.tokenizer.lex();
  m_parser.tokenizer.setStatePara();
}

int DocPara::handleHtmlHeader(const HtmlAttribList &tagHtmlAttribs,int level)
{
  DocHtmlHeader *header = new DocHtmlHeader(m_parser,this,tagHtmlAttribs,level);
  m_children.push_back(std::unique_ptr<DocHtmlHeader>(header));
  int retval = header->parse();
  return (retval==RetVal_OK) ? TK_NEWPARA : retval;
}

// For XML tags whose content is stored in attributes rather than
// contained within the element, we need a way to inject the attribute
// text into the current paragraph.
bool DocPara::injectToken(int tok,const QCString &tokText)
{
  m_parser.context.token->name = tokText;
  return m_parser.defaultHandleToken(this,tok,m_children);
}

int DocPara::handleStartCode()
{
  int retval = m_parser.tokenizer.lex();
  QCString lang = m_parser.context.token->name;
  if (!lang.isEmpty() && lang.at(0)!='.')
  {
    lang="."+lang;
  }
  if (m_parser.context.xmlComment)
  {
    m_parser.context.token->verb = substitute(substitute(m_parser.context.token->verb,"&lt;","<"),"&gt;",">");
  }
  // search for the first non-whitespace line, index is stored in li
  int i=0,li=0,l=m_parser.context.token->verb.length();
  while (i<l && (m_parser.context.token->verb.at(i)==' ' || m_parser.context.token->verb.at(i)=='\n'))
  {
    if (m_parser.context.token->verb.at(i)=='\n') li=i+1;
    i++;
  }
  m_children.push_back(std::make_unique<DocVerbatim>(m_parser,this,m_parser.context.context,stripIndentation(m_parser.context.token->verb.mid(li)),DocVerbatim::Code,m_parser.context.isExample,m_parser.context.exampleName,FALSE,lang));
  if (retval==0) warn_doc_error(m_parser.context.fileName,m_parser.tokenizer.getLineNr(),"code section ended without end marker");
  m_parser.tokenizer.setStatePara();
  return retval;
}

void DocPara::handleInheritDoc()
{
  if (m_parser.context.memberDef) // inheriting docs from a member
  {
    const MemberDef *reMd = m_parser.context.memberDef->reimplements();
    if (reMd) // member from which was inherited.
    {
      const MemberDef *thisMd = m_parser.context.memberDef;
      //printf("{InheritDocs:%s=>%s}\n",qPrint(m_parser.context.memberDef->qualifiedName()),qPrint(reMd->qualifiedName()));
      m_parser.pushContext();
      m_parser.context.scope=reMd->getOuterScope();
      if (m_parser.context.scope!=Doxygen::globalScope)
      {
        m_parser.context.context=m_parser.context.scope->name();
      }
      m_parser.context.memberDef=reMd;
      while (!m_parser.context.styleStack.empty()) m_parser.context.styleStack.pop();
      while (!m_parser.context.nodeStack.empty()) m_parser.context.nodeStack.pop();
      m_parser.context.copyStack.push_back(reMd);
      m_parser.internalValidatingParseDoc(this,m_children,reMd->briefDescription());
      m_parser.internalValidatingParseDoc(this,m_children,reMd->documentation());
      m_parser.context.copyStack.pop_back();
      auto hasParamCommand   = m_parser.context.hasParamCommand;
      auto hasReturnCommand  = m_parser.context.hasReturnCommand;
      auto retvalsFound      = m_parser.context.retvalsFound;
      auto paramsFound       = m_parser.context.paramsFound;
      m_parser.popContext();
      m_parser.context.hasParamCommand      = hasParamCommand;
      m_parser.context.hasReturnCommand     = hasReturnCommand;
      m_parser.context.retvalsFound         = retvalsFound;
      m_parser.context.paramsFound          = paramsFound;
      m_parser.context.memberDef = thisMd;
    }
  }
}


int DocPara::handleCommand(const QCString &cmdName, const int tok)
{
  DBG(("handleCommand(%s)\n",qPrint(cmdName)));
  int retval = RetVal_OK;
  int cmdId = Mappers::cmdMapper->map(cmdName);
  switch (cmdId)
  {
    case CMD_UNKNOWN:
      m_children.push_back(std::make_unique<DocWord>(m_parser,this,TK_COMMAND_CHAR(tok) + cmdName));
      warn_doc_error(m_parser.context.fileName,m_parser.tokenizer.getLineNr(),"Found unknown command '%s%s'",TK_COMMAND_CHAR(tok),qPrint(cmdName));
      break;
    case CMD_EMPHASIS:
      m_children.push_back(std::make_unique<DocStyleChange>(m_parser,this,(uint)m_parser.context.nodeStack.size(),DocStyleChange::Italic,cmdName,TRUE));
      retval=m_parser.handleStyleArgument(this,m_children,cmdName);
      m_children.push_back(std::make_unique<DocStyleChange>(m_parser,this,(uint)m_parser.context.nodeStack.size(),DocStyleChange::Italic,cmdName,FALSE));
      if (retval!=TK_WORD) m_children.push_back(std::make_unique<DocWhiteSpace>(m_parser,this," "));
      break;
    case CMD_BOLD:
      m_children.push_back(std::make_unique<DocStyleChange>(m_parser,this,(uint)m_parser.context.nodeStack.size(),DocStyleChange::Bold,cmdName,TRUE));
      retval=m_parser.handleStyleArgument(this,m_children,cmdName);
      m_children.push_back(std::make_unique<DocStyleChange>(m_parser,this,(uint)m_parser.context.nodeStack.size(),DocStyleChange::Bold,cmdName,FALSE));
      if (retval!=TK_WORD) m_children.push_back(std::make_unique<DocWhiteSpace>(m_parser,this," "));
      break;
    case CMD_CODE:
      m_children.push_back(std::make_unique<DocStyleChange>(m_parser,this,(uint)m_parser.context.nodeStack.size(),DocStyleChange::Code,cmdName,TRUE));
      retval=m_parser.handleStyleArgument(this,m_children,cmdName);
      m_children.push_back(std::make_unique<DocStyleChange>(m_parser,this,(uint)m_parser.context.nodeStack.size(),DocStyleChange::Code,cmdName,FALSE));
      if (retval!=TK_WORD) m_children.push_back(std::make_unique<DocWhiteSpace>(m_parser,this," "));
      break;
    case CMD_BSLASH:
      m_children.push_back(std::make_unique<DocSymbol>(m_parser,this,DocSymbol::Sym_BSlash));
      break;
    case CMD_AT:
      m_children.push_back(std::make_unique<DocSymbol>(m_parser,this,DocSymbol::Sym_At));
      break;
    case CMD_LESS:
      m_children.push_back(std::make_unique<DocSymbol>(m_parser,this,DocSymbol::Sym_Less));
      break;
    case CMD_GREATER:
      m_children.push_back(std::make_unique<DocSymbol>(m_parser,this,DocSymbol::Sym_Greater));
      break;
    case CMD_AMP:
      m_children.push_back(std::make_unique<DocSymbol>(m_parser,this,DocSymbol::Sym_Amp));
      break;
    case CMD_DOLLAR:
      m_children.push_back(std::make_unique<DocSymbol>(m_parser,this,DocSymbol::Sym_Dollar));
      break;
    case CMD_HASH:
      m_children.push_back(std::make_unique<DocSymbol>(m_parser,this,DocSymbol::Sym_Hash));
      break;
    case CMD_PIPE:
      m_children.push_back(std::make_unique<DocSymbol>(m_parser,this,DocSymbol::Sym_Pipe));
      break;
    case CMD_DCOLON:
      m_children.push_back(std::make_unique<DocSymbol>(m_parser,this,DocSymbol::Sym_DoubleColon));
      break;
    case CMD_PERCENT:
      m_children.push_back(std::make_unique<DocSymbol>(m_parser,this,DocSymbol::Sym_Percent));
      break;
    case CMD_NDASH:
      m_children.push_back(std::make_unique<DocSymbol>(m_parser,this,DocSymbol::Sym_Minus));
      m_children.push_back(std::make_unique<DocSymbol>(m_parser,this,DocSymbol::Sym_Minus));
      break;
    case CMD_MDASH:
      m_children.push_back(std::make_unique<DocSymbol>(m_parser,this,DocSymbol::Sym_Minus));
      m_children.push_back(std::make_unique<DocSymbol>(m_parser,this,DocSymbol::Sym_Minus));
      m_children.push_back(std::make_unique<DocSymbol>(m_parser,this,DocSymbol::Sym_Minus));
      break;
    case CMD_QUOTE:
      m_children.push_back(std::make_unique<DocSymbol>(m_parser,this,DocSymbol::Sym_Quot));
      break;
    case CMD_PUNT:
      m_children.push_back(std::make_unique<DocSymbol>(m_parser,this,DocSymbol::Sym_Dot));
      break;
    case CMD_PLUS:
      m_children.push_back(std::make_unique<DocSymbol>(m_parser,this,DocSymbol::Sym_Plus));
      break;
    case CMD_MINUS:
      m_children.push_back(std::make_unique<DocSymbol>(m_parser,this,DocSymbol::Sym_Minus));
      break;
    case CMD_EQUAL:
      m_children.push_back(std::make_unique<DocSymbol>(m_parser,this,DocSymbol::Sym_Equal));
      break;
    case CMD_SA:
      m_parser.context.inSeeBlock=TRUE;
      retval = handleSimpleSection(DocSimpleSect::See);
      m_parser.context.inSeeBlock=FALSE;
      break;
    case CMD_RETURN:
      retval = handleSimpleSection(DocSimpleSect::Return);
      m_parser.context.hasReturnCommand=TRUE;
      break;
    case CMD_AUTHOR:
      retval = handleSimpleSection(DocSimpleSect::Author);
      break;
    case CMD_AUTHORS:
      retval = handleSimpleSection(DocSimpleSect::Authors);
      break;
    case CMD_VERSION:
      retval = handleSimpleSection(DocSimpleSect::Version);
      break;
    case CMD_SINCE:
      retval = handleSimpleSection(DocSimpleSect::Since);
      break;
    case CMD_DATE:
      retval = handleSimpleSection(DocSimpleSect::Date);
      break;
    case CMD_NOTE:
      retval = handleSimpleSection(DocSimpleSect::Note);
      break;
    case CMD_WARNING:
      retval = handleSimpleSection(DocSimpleSect::Warning);
      break;
    case CMD_PRE:
      retval = handleSimpleSection(DocSimpleSect::Pre);
      break;
    case CMD_POST:
      retval = handleSimpleSection(DocSimpleSect::Post);
      break;
    case CMD_COPYRIGHT:
      retval = handleSimpleSection(DocSimpleSect::Copyright);
      break;
    case CMD_INVARIANT:
      retval = handleSimpleSection(DocSimpleSect::Invar);
      break;
    case CMD_REMARK:
      retval = handleSimpleSection(DocSimpleSect::Remark);
      break;
    case CMD_ATTENTION:
      retval = handleSimpleSection(DocSimpleSect::Attention);
      break;
    case CMD_PAR:
      retval = handleSimpleSection(DocSimpleSect::User);
      break;
    case CMD_LI:
      {
        DocSimpleList *sl=new DocSimpleList(m_parser,this);
        m_children.push_back(std::unique_ptr<DocSimpleList>(sl));
        retval = sl->parse();
      }
      break;
    case CMD_SECTION:
      {
        handleSection(cmdName);
        retval = RetVal_Section;
      }
      break;
    case CMD_SUBSECTION:
      {
        handleSection(cmdName);
        retval = RetVal_Subsection;
      }
      break;
    case CMD_SUBSUBSECTION:
      {
        handleSection(cmdName);
        retval = RetVal_Subsubsection;
      }
      break;
    case CMD_PARAGRAPH:
      {
        handleSection(cmdName);
        retval = RetVal_Paragraph;
      }
      break;
    case CMD_STARTCODE:
      {
        m_parser.tokenizer.setStateCode();
        retval = handleStartCode();
      }
      break;
    case CMD_HTMLONLY:
      {
        m_parser.tokenizer.setStateHtmlOnly();
        retval = m_parser.tokenizer.lex();
        m_children.push_back(std::make_unique<DocVerbatim>(m_parser,this,m_parser.context.context,m_parser.context.token->verb,DocVerbatim::HtmlOnly,m_parser.context.isExample,m_parser.context.exampleName,m_parser.context.token->name=="block"));
        if (retval==0) warn_doc_error(m_parser.context.fileName,m_parser.tokenizer.getLineNr(),"htmlonly section ended without end marker");
        m_parser.tokenizer.setStatePara();
      }
      break;
    case CMD_MANONLY:
      {
        m_parser.tokenizer.setStateManOnly();
        retval = m_parser.tokenizer.lex();
        m_children.push_back(std::make_unique<DocVerbatim>(m_parser,this,m_parser.context.context,m_parser.context.token->verb,DocVerbatim::ManOnly,m_parser.context.isExample,m_parser.context.exampleName));
        if (retval==0) warn_doc_error(m_parser.context.fileName,m_parser.tokenizer.getLineNr(),"manonly section ended without end marker");
        m_parser.tokenizer.setStatePara();
      }
      break;
    case CMD_RTFONLY:
      {
        m_parser.tokenizer.setStateRtfOnly();
        retval = m_parser.tokenizer.lex();
        m_children.push_back(std::make_unique<DocVerbatim>(m_parser,this,m_parser.context.context,m_parser.context.token->verb,DocVerbatim::RtfOnly,m_parser.context.isExample,m_parser.context.exampleName));
        if (retval==0) warn_doc_error(m_parser.context.fileName,m_parser.tokenizer.getLineNr(),"rtfonly section ended without end marker");
        m_parser.tokenizer.setStatePara();
      }
      break;
    case CMD_LATEXONLY:
      {
        m_parser.tokenizer.setStateLatexOnly();
        retval = m_parser.tokenizer.lex();
        m_children.push_back(std::make_unique<DocVerbatim>(m_parser,this,m_parser.context.context,m_parser.context.token->verb,DocVerbatim::LatexOnly,m_parser.context.isExample,m_parser.context.exampleName));
        if (retval==0) warn_doc_error(m_parser.context.fileName,m_parser.tokenizer.getLineNr(),"latexonly section ended without end marker");
        m_parser.tokenizer.setStatePara();
      }
      break;
    case CMD_XMLONLY:
      {
        m_parser.tokenizer.setStateXmlOnly();
        retval = m_parser.tokenizer.lex();
        m_children.push_back(std::make_unique<DocVerbatim>(m_parser,this,m_parser.context.context,m_parser.context.token->verb,DocVerbatim::XmlOnly,m_parser.context.isExample,m_parser.context.exampleName));
        if (retval==0) warn_doc_error(m_parser.context.fileName,m_parser.tokenizer.getLineNr(),"xmlonly section ended without end marker");
        m_parser.tokenizer.setStatePara();
      }
      break;
    case CMD_DBONLY:
      {
        m_parser.tokenizer.setStateDbOnly();
        retval = m_parser.tokenizer.lex();
        m_children.push_back(std::make_unique<DocVerbatim>(m_parser,this,m_parser.context.context,m_parser.context.token->verb,DocVerbatim::DocbookOnly,m_parser.context.isExample,m_parser.context.exampleName));
        if (retval==0) warn_doc_error(m_parser.context.fileName,m_parser.tokenizer.getLineNr(),"docbookonly section ended without end marker");
        m_parser.tokenizer.setStatePara();
      }
      break;
    case CMD_VERBATIM:
      {
        m_parser.tokenizer.setStateVerbatim();
        retval = m_parser.tokenizer.lex();
        m_children.push_back(std::make_unique<DocVerbatim>(m_parser,this,m_parser.context.context,m_parser.context.token->verb,DocVerbatim::Verbatim,m_parser.context.isExample,m_parser.context.exampleName));
        if (retval==0) warn_doc_error(m_parser.context.fileName,m_parser.tokenizer.getLineNr(),"verbatim section ended without end marker");
        m_parser.tokenizer.setStatePara();
      }
      break;
    case CMD_DOT:
      {
        DocVerbatim *dv = new DocVerbatim(m_parser,this,m_parser.context.context,m_parser.context.token->verb,DocVerbatim::Dot,m_parser.context.isExample,m_parser.context.exampleName);
        m_parser.tokenizer.setStatePara();
        QCString width,height;
        m_parser.defaultHandleTitleAndSize(CMD_DOT,dv,dv->children(),width,height);
        m_parser.tokenizer.setStateDot();
        retval = m_parser.tokenizer.lex();
        dv->setText(m_parser.context.token->verb);
        dv->setWidth(width);
        dv->setHeight(height);
        dv->setLocation(m_parser.context.fileName,m_parser.tokenizer.getLineNr());
        m_children.push_back(std::unique_ptr<DocVerbatim>(dv));
        if (retval==0) warn_doc_error(m_parser.context.fileName,m_parser.tokenizer.getLineNr(),"dot section ended without end marker");
        m_parser.tokenizer.setStatePara();
      }
      break;
    case CMD_MSC:
      {
        DocVerbatim *dv = new DocVerbatim(m_parser,this,m_parser.context.context,m_parser.context.token->verb,DocVerbatim::Msc,m_parser.context.isExample,m_parser.context.exampleName);
        m_parser.tokenizer.setStatePara();
        QCString width,height;
        m_parser.defaultHandleTitleAndSize(CMD_MSC,dv,dv->children(),width,height);
        m_parser.tokenizer.setStateMsc();
        retval = m_parser.tokenizer.lex();
        dv->setText(m_parser.context.token->verb);
        dv->setWidth(width);
        dv->setHeight(height);
        dv->setLocation(m_parser.context.fileName,m_parser.tokenizer.getLineNr());
        m_children.push_back(std::unique_ptr<DocVerbatim>(dv));
        if (retval==0) warn_doc_error(m_parser.context.fileName,m_parser.tokenizer.getLineNr(),"msc section ended without end marker");
        m_parser.tokenizer.setStatePara();
      }
      break;
    case CMD_STARTUML:
      {
        static QCString jarPath = Config_getString(PLANTUML_JAR_PATH);
        m_parser.tokenizer.setStatePlantUMLOpt();
        retval = m_parser.tokenizer.lex();

        QCString fullMatch = m_parser.context.token->sectionId;
        QCString sectionId = "";
        int idx = fullMatch.find('{');
        int idxEnd = fullMatch.find("}",idx+1);
        StringVector optList;
        QCString engine;
        if (idx != -1) // options present
        {
           QCString optStr = fullMatch.mid(idx+1,idxEnd-idx-1).stripWhiteSpace();
           optList = split(optStr.str(),",");
           for (const auto &opt : optList)
           {
             if (opt.empty()) continue;
             bool found = false;
             QCString locOpt(opt);
             locOpt = locOpt.stripWhiteSpace().lower();
             if (g_plantumlEngine.find(locOpt.str())!=g_plantumlEngine.end())
             {
               if (!engine.isEmpty())
               {
                 warn(m_parser.context.fileName,m_parser.tokenizer.getLineNr(), "Multiple definition of engine for '\\startuml'");
               }
               engine = locOpt;
               found = true;
             }
             if (!found)
             {
               if (sectionId.isEmpty())
               {
                 sectionId = opt;
               }
               else
               {
                 warn(m_parser.context.fileName,m_parser.tokenizer.getLineNr(),"Multiple use of of filename for '\\startuml'");
               }
             }
           }
        }
        else
        {
          sectionId = m_parser.context.token->sectionId;
        }
        if (engine.isEmpty()) engine = "uml";

        if (sectionId.isEmpty())
        {
          m_parser.tokenizer.setStatePlantUMLOpt();
          retval = m_parser.tokenizer.lex();
          assert(retval==RetVal_OK);

          sectionId = m_parser.context.token->sectionId;
          sectionId = sectionId.stripWhiteSpace();
        }

        QCString plantFile(sectionId);
        DocVerbatim *dv = new DocVerbatim(m_parser,this,m_parser.context.context,m_parser.context.token->verb,DocVerbatim::PlantUML,FALSE,plantFile);
        dv->setEngine(engine);
        m_parser.tokenizer.setStatePara();
        QCString width,height;
<<<<<<< HEAD
        m_parser.defaultHandleTitleAndSize(CMD_STARTUML,dv,dv->children(),width,height);
        m_parser.tokenizer.setStatePlantUML();
        retval = m_parser.tokenizer.lex();
        int line=0;
        dv->setText(stripLeadingAndTrailingEmptyLines(m_parser.context.token->verb,line));
=======
        defaultHandleTitleAndSize(CMD_STARTUML,dv,dv->children(),width,height);
        doctokenizerYYsetStatePlantUML();
        retval = doctokenizerYYlex();
        int line = 0;
        QCString trimmedVerb = stripLeadingAndTrailingEmptyLines(g_parserContext.token->verb,line);
        if (engine == "ditaa")
        {
          dv->setUseBitmap(true);
        }
        else if (engine == "uml")
        {
          int i = trimmedVerb.find('\n');
          QCString firstLine;
          if (i == -1)
            firstLine = trimmedVerb;
          else
            firstLine = trimmedVerb.left(i);
          if (firstLine.stripWhiteSpace() == "ditaa") dv->setUseBitmap(true);
        }
        dv->setText(trimmedVerb);
>>>>>>> b3bd9e1a
        dv->setWidth(width);
        dv->setHeight(height);
        dv->setLocation(m_parser.context.fileName,m_parser.tokenizer.getLineNr());
        if (jarPath.isEmpty())
        {
          warn_doc_error(m_parser.context.fileName,m_parser.tokenizer.getLineNr(),"ignoring \\startuml command because PLANTUML_JAR_PATH is not set");
          delete dv;
        }
        else
        {
          m_children.push_back(std::unique_ptr<DocVerbatim>(dv));
        }
        if (retval==0) warn_doc_error(m_parser.context.fileName,m_parser.tokenizer.getLineNr(),"startuml section ended without end marker");
        m_parser.tokenizer.setStatePara();
      }
      break;
    case CMD_ENDPARBLOCK:
      retval=RetVal_EndParBlock;
      break;
    case CMD_ENDCODE:
    case CMD_ENDHTMLONLY:
    case CMD_ENDMANONLY:
    case CMD_ENDRTFONLY:
    case CMD_ENDLATEXONLY:
    case CMD_ENDXMLONLY:
    case CMD_ENDDBONLY:
    case CMD_ENDLINK:
    case CMD_ENDVERBATIM:
    case CMD_ENDDOT:
    case CMD_ENDMSC:
    case CMD_ENDUML:
      warn_doc_error(m_parser.context.fileName,m_parser.tokenizer.getLineNr(),"unexpected command %s",qPrint(m_parser.context.token->name));
      break;
    case CMD_PARAM:
      retval = handleParamSection(cmdName,DocParamSect::Param,FALSE,m_parser.context.token->paramDir);
      break;
    case CMD_TPARAM:
      retval = handleParamSection(cmdName,DocParamSect::TemplateParam,FALSE,m_parser.context.token->paramDir);
      break;
    case CMD_RETVAL:
      retval = handleParamSection(cmdName,DocParamSect::RetVal);
      break;
    case CMD_EXCEPTION:
      retval = handleParamSection(cmdName,DocParamSect::Exception);
      break;
    case CMD_XREFITEM:
      retval = handleXRefItem();
      break;
    case CMD_LINEBREAK:
      {
        m_children.push_back(std::make_unique<DocLineBreak>(m_parser,this));
      }
      break;
    case CMD_ANCHOR:
      {
        DocAnchor *anchor = m_parser.handleAnchor(this);
        if (anchor)
        {
          m_children.push_back(std::unique_ptr<DocAnchor>(anchor));
        }
      }
      break;
    case CMD_ADDINDEX:
      {
        DocIndexEntry *ie = new DocIndexEntry(m_parser,this,
                     m_parser.context.scope!=Doxygen::globalScope?m_parser.context.scope:0,
                     m_parser.context.memberDef);
        m_children.push_back(std::unique_ptr<DocIndexEntry>(ie));
        retval = ie->parse();
      }
      break;
    case CMD_INTERNAL:
      retval = RetVal_Internal;
      break;
    case CMD_ENDINTERNAL:
      retval = RetVal_EndInternal;
      break;
    case CMD_PARBLOCK:
      {
        DocParBlock *block = new DocParBlock(m_parser,this);
        m_children.push_back(std::unique_ptr<DocParBlock>(block));
        retval = block->parse();
      }
      break;
    case CMD_COPYDOC:   // fall through
    case CMD_COPYBRIEF: // fall through
    case CMD_COPYDETAILS:
      //retval = RetVal_CopyDoc;
      // these commands should already be resolved by processCopyDoc()
      break;
    case CMD_INCLUDE:
      handleInclude(cmdName,DocInclude::Include);
      break;
    case CMD_INCWITHLINES:
      handleInclude(cmdName,DocInclude::IncWithLines);
      break;
    case CMD_DONTINCLUDE:
      handleInclude(cmdName,DocInclude::DontInclude);
      break;
    case CMD_HTMLINCLUDE:
      handleInclude(cmdName,DocInclude::HtmlInclude);
      break;
    case CMD_LATEXINCLUDE:
      handleInclude(cmdName,DocInclude::LatexInclude);
      break;
    case CMD_RTFINCLUDE:
      handleInclude(cmdName,DocInclude::RtfInclude);
      break;
    case CMD_MANINCLUDE:
      handleInclude(cmdName,DocInclude::ManInclude);
      break;
    case CMD_XMLINCLUDE:
      handleInclude(cmdName,DocInclude::XmlInclude);
      break;
    case CMD_DOCBOOKINCLUDE:
      handleInclude(cmdName,DocInclude::DocbookInclude);
      break;
    case CMD_VERBINCLUDE:
      handleInclude(cmdName,DocInclude::VerbInclude);
      break;
    case CMD_SNIPPET:
      handleInclude(cmdName,DocInclude::Snippet);
      break;
    case CMD_SNIPWITHLINES:
      handleInclude(cmdName,DocInclude::SnipWithLines);
      break;
    case CMD_INCLUDEDOC:
      handleInclude(cmdName,DocInclude::IncludeDoc);
      break;
    case CMD_SNIPPETDOC:
      handleInclude(cmdName,DocInclude::SnippetDoc);
      break;
    case CMD_SKIP:
      handleIncludeOperator(cmdName,DocIncOperator::Skip);
      break;
    case CMD_UNTIL:
      handleIncludeOperator(cmdName,DocIncOperator::Until);
      break;
    case CMD_SKIPLINE:
      handleIncludeOperator(cmdName,DocIncOperator::SkipLine);
      break;
    case CMD_LINE:
      handleIncludeOperator(cmdName,DocIncOperator::Line);
      break;
    case CMD_IMAGE:
      handleImage(cmdName);
      break;
    case CMD_DOTFILE:
      handleFile<DocDotFile>(cmdName);
      break;
    case CMD_VHDLFLOW:
      handleVhdlFlow();
      break;
    case CMD_MSCFILE:
      handleFile<DocMscFile>(cmdName);
      break;
    case CMD_DIAFILE:
      handleFile<DocDiaFile>(cmdName);
      break;
    case CMD_LINK:
      handleLink(cmdName,FALSE);
      break;
    case CMD_JAVALINK:
      handleLink(cmdName,TRUE);
      break;
    case CMD_CITE:
      handleCite();
      break;
    case CMD_EMOJI:
      handleEmoji();
      break;
    case CMD_REF: // fall through
    case CMD_SUBPAGE:
      handleRef(cmdName);
      break;
    case CMD_SECREFLIST:
      {
        DocSecRefList *list = new DocSecRefList(m_parser,this);
        m_children.push_back(std::unique_ptr<DocSecRefList>(list));
        list->parse();
      }
      break;
    case CMD_SECREFITEM:
      warn_doc_error(m_parser.context.fileName,m_parser.tokenizer.getLineNr(),"unexpected command %s",qPrint(m_parser.context.token->name));
      break;
    case CMD_ENDSECREFLIST:
      warn_doc_error(m_parser.context.fileName,m_parser.tokenizer.getLineNr(),"unexpected command %s",qPrint(m_parser.context.token->name));
      break;
    case CMD_FORMULA:
      {
        m_children.push_back(
            std::make_unique<DocFormula>(
              m_parser,this,m_parser.context.token->id));
      }
      break;
    //case CMD_LANGSWITCH:
    //  retval = handleLanguageSwitch();
    //  break;
    case CMD_INTERNALREF:
      //warn_doc_error(m_parser.context.fileName,m_parser.tokenizer.getLineNr(),"unexpected command %s",qPrint(m_parser.context.token->name));
      {
        DocInternalRef *ref = m_parser.handleInternalRef(this);
        if (ref)
        {
          m_children.push_back(std::unique_ptr<DocInternalRef>(ref));
          ref->parse();
        }
        m_parser.tokenizer.setStatePara();
      }
      break;
    case CMD_INHERITDOC:
      handleInheritDoc();
      break;
    case CMD_ILINE:
      handleIline();
      break;
    default:
      // we should not get here!
      ASSERT(0);
      break;
  }
  INTERNAL_ASSERT(retval==0 || retval==RetVal_OK || retval==RetVal_SimpleSec ||
         retval==TK_LISTITEM || retval==TK_ENDLIST || retval==TK_NEWPARA ||
         retval==RetVal_Section || retval==RetVal_EndList ||
         retval==RetVal_Internal || retval==RetVal_SwitchLang ||
         retval==RetVal_EndInternal
        );
  DBG(("handleCommand(%s) end retval=%x\n",qPrint(cmdName),retval));
  return retval;
}

static bool findAttribute(const HtmlAttribList &tagHtmlAttribs,
                          const char *attrName,
                          QCString *result)
{

  for (const auto &opt : tagHtmlAttribs)
  {
    if (opt.name==attrName)
    {
      *result = opt.value;
      return TRUE;
    }
  }
  return FALSE;
}

int DocPara::handleHtmlStartTag(const QCString &tagName,const HtmlAttribList &tagHtmlAttribs)
{
  DBG(("handleHtmlStartTag(%s,%d)\n",qPrint(tagName),tagHtmlAttribs.count()));
  int retval=RetVal_OK;
  int tagId = Mappers::htmlTagMapper->map(tagName);
  if (m_parser.context.token->emptyTag && !(tagId&XML_CmdMask) &&
      tagId!=HTML_UNKNOWN && tagId!=HTML_IMG && tagId!=HTML_BR && tagId!=HTML_HR && tagId!=HTML_P)
  {
      warn_doc_error(m_parser.context.fileName,m_parser.tokenizer.getLineNr(),"HTML tag ('<%s/>') may not use the 'empty tag' XHTML syntax.",
                     qPrint(tagName));
  }
  switch (tagId)
  {
    case HTML_UL:
      if (!m_parser.context.token->emptyTag)
      {
        DocHtmlList *list = new DocHtmlList(m_parser,this,tagHtmlAttribs,DocHtmlList::Unordered);
        m_children.push_back(std::unique_ptr<DocHtmlList>(list));
        retval=list->parse();
      }
      break;
    case HTML_OL:
      if (!m_parser.context.token->emptyTag)
      {
        DocHtmlList *list = new DocHtmlList(m_parser,this,tagHtmlAttribs,DocHtmlList::Ordered);
        m_children.push_back(std::unique_ptr<DocHtmlList>(list));
        retval=list->parse();
      }
      break;
    case HTML_LI:
      if (m_parser.context.token->emptyTag) break;
      if (!insideUL(this) && !insideOL(this))
      {
        warn_doc_error(m_parser.context.fileName,m_parser.tokenizer.getLineNr(),"lonely <li> tag found");
      }
      else
      {
        retval=RetVal_ListItem;
      }
      break;
    case HTML_BOLD:
      if (!m_parser.context.token->emptyTag) m_parser.handleStyleEnter(this,m_children,DocStyleChange::Bold,tagName,&m_parser.context.token->attribs);
      break;
    case HTML_S:
      if (!m_parser.context.token->emptyTag) m_parser.handleStyleEnter(this,m_children,DocStyleChange::S,tagName,&m_parser.context.token->attribs);
      break;
    case HTML_STRIKE:
      if (!m_parser.context.token->emptyTag) m_parser.handleStyleEnter(this,m_children,DocStyleChange::Strike,tagName,&m_parser.context.token->attribs);
      break;
    case HTML_DEL:
      if (!m_parser.context.token->emptyTag) m_parser.handleStyleEnter(this,m_children,DocStyleChange::Del,tagName,&m_parser.context.token->attribs);
      break;
    case HTML_UNDERLINE:
      if (!m_parser.context.token->emptyTag) m_parser.handleStyleEnter(this,m_children,DocStyleChange::Underline,tagName,&m_parser.context.token->attribs);
      break;
    case HTML_INS:
      if (!m_parser.context.token->emptyTag) m_parser.handleStyleEnter(this,m_children,DocStyleChange::Ins,tagName,&m_parser.context.token->attribs);
      break;
    case HTML_CODE:
      if (m_parser.context.token->emptyTag) break;
      if (/*getLanguageFromFileName(m_parser.context.fileName)==SrcLangExt_CSharp ||*/ m_parser.context.xmlComment)
        // for C# source or inside a <summary> or <remark> section we
        // treat <code> as an XML tag (so similar to @code)
      {
        m_parser.tokenizer.setStateXmlCode();
        retval = handleStartCode();
      }
      else // normal HTML markup
      {
        m_parser.handleStyleEnter(this,m_children,DocStyleChange::Code,tagName,&m_parser.context.token->attribs);
      }
      break;
    case HTML_EMPHASIS:
      if (!m_parser.context.token->emptyTag) m_parser.handleStyleEnter(this,m_children,DocStyleChange::Italic,tagName,&m_parser.context.token->attribs);
      break;
    case HTML_DIV:
      if (!m_parser.context.token->emptyTag) m_parser.handleStyleEnter(this,m_children,DocStyleChange::Div,tagName,&m_parser.context.token->attribs);
      break;
    case HTML_SPAN:
      if (!m_parser.context.token->emptyTag) m_parser.handleStyleEnter(this,m_children,DocStyleChange::Span,tagName,&m_parser.context.token->attribs);
      break;
    case HTML_SUB:
      if (!m_parser.context.token->emptyTag) m_parser.handleStyleEnter(this,m_children,DocStyleChange::Subscript,tagName,&m_parser.context.token->attribs);
      break;
    case HTML_SUP:
      if (!m_parser.context.token->emptyTag) m_parser.handleStyleEnter(this,m_children,DocStyleChange::Superscript,tagName,&m_parser.context.token->attribs);
      break;
    case HTML_CENTER:
      if (!m_parser.context.token->emptyTag) m_parser.handleStyleEnter(this,m_children,DocStyleChange::Center,tagName,&m_parser.context.token->attribs);
      break;
    case HTML_SMALL:
      if (!m_parser.context.token->emptyTag) m_parser.handleStyleEnter(this,m_children,DocStyleChange::Small,tagName,&m_parser.context.token->attribs);
      break;
    case HTML_PRE:
      if (m_parser.context.token->emptyTag) break;
      m_parser.handleStyleEnter(this,m_children,DocStyleChange::Preformatted,tagName,&m_parser.context.token->attribs);
      setInsidePreformatted(TRUE);
      m_parser.tokenizer.setInsidePre(TRUE);
      break;
    case HTML_P:
      retval=TK_NEWPARA;
      break;
    case HTML_DL:
      if (!m_parser.context.token->emptyTag)
      {
        DocHtmlDescList *list = new DocHtmlDescList(m_parser,this,tagHtmlAttribs);
        m_children.push_back(std::unique_ptr<DocHtmlDescList>(list));
        retval=list->parse();
      }
      break;
    case HTML_DT:
      retval = RetVal_DescTitle;
      break;
    case HTML_DD:
      warn_doc_error(m_parser.context.fileName,m_parser.tokenizer.getLineNr(),"Unexpected tag <dd> found");
      break;
    case HTML_TABLE:
      if (!m_parser.context.token->emptyTag)
      {
        DocHtmlTable *table = new DocHtmlTable(m_parser,this,tagHtmlAttribs);
        m_children.push_back(std::unique_ptr<DocHtmlTable>(table));
        retval=table->parse();
      }
      break;
    case HTML_TR:
      retval = RetVal_TableRow;
      break;
    case HTML_TD:
      retval = RetVal_TableCell;
      break;
    case HTML_TH:
      retval = RetVal_TableHCell;
      break;
    case HTML_CAPTION:
      warn_doc_error(m_parser.context.fileName,m_parser.tokenizer.getLineNr(),"Unexpected tag <caption> found");
      break;
    case HTML_BR:
      {
        m_children.push_back(std::make_unique<DocLineBreak>(m_parser,this,tagHtmlAttribs));
      }
      break;
    case HTML_HR:
      {
        m_children.push_back(std::make_unique<DocHorRuler>(m_parser,this,tagHtmlAttribs));
      }
      break;
    case HTML_A:
      retval = m_parser.handleAHref(this,m_children,tagHtmlAttribs);
      break;
    case HTML_H1:
      if (!m_parser.context.token->emptyTag) retval=handleHtmlHeader(tagHtmlAttribs,1);
      break;
    case HTML_H2:
      if (!m_parser.context.token->emptyTag) retval=handleHtmlHeader(tagHtmlAttribs,2);
      break;
    case HTML_H3:
      if (!m_parser.context.token->emptyTag) retval=handleHtmlHeader(tagHtmlAttribs,3);
      break;
    case HTML_H4:
      if (!m_parser.context.token->emptyTag) retval=handleHtmlHeader(tagHtmlAttribs,4);
      break;
    case HTML_H5:
      if (!m_parser.context.token->emptyTag) retval=handleHtmlHeader(tagHtmlAttribs,5);
      break;
    case HTML_H6:
      if (!m_parser.context.token->emptyTag) retval=handleHtmlHeader(tagHtmlAttribs,6);
      break;
    case HTML_IMG:
      {
        m_parser.handleImg(this,m_children,tagHtmlAttribs);
      }
      break;
    case HTML_BLOCKQUOTE:
      if (!m_parser.context.token->emptyTag)
      {
        DocHtmlBlockQuote *block = new DocHtmlBlockQuote(m_parser,this,tagHtmlAttribs);
        m_children.push_back(std::unique_ptr<DocHtmlBlockQuote>(block));
        retval = block->parse();
      }
      break;

    case XML_SUMMARY:
    case XML_REMARKS:
    case XML_EXAMPLE:
      m_parser.context.xmlComment=TRUE;
      // fall through
    case XML_VALUE:
    case XML_PARA:
      if (!m_children.empty())
      {
        retval = TK_NEWPARA;
      }
      break;
    case XML_DESCRIPTION:
      if (insideTable(this))
      {
        retval=RetVal_TableCell;
      }
      break;
    case XML_C:
      m_parser.handleStyleEnter(this,m_children,DocStyleChange::Code,tagName,&m_parser.context.token->attribs);
      break;
    case XML_PARAM:
    case XML_TYPEPARAM:
      {
        m_parser.context.xmlComment=TRUE;
        QCString paramName;
        if (findAttribute(tagHtmlAttribs,"name",&paramName))
        {
          if (paramName.isEmpty())
          {
            if (Config_getBool(WARN_NO_PARAMDOC))
            {
              warn_doc_error(m_parser.context.fileName,m_parser.tokenizer.getLineNr(),"empty 'name' attribute for <param%s> tag.",tagId==XML_PARAM?"":"type");
            }
          }
          else
          {
            retval = handleParamSection(paramName,
                tagId==XML_PARAM ? DocParamSect::Param : DocParamSect::TemplateParam,
                TRUE);
          }
        }
        else
        {
          warn_doc_error(m_parser.context.fileName,m_parser.tokenizer.getLineNr(),"Missing 'name' attribute from <param%s> tag.",tagId==XML_PARAM?"":"type");
        }
      }
      break;
    case XML_PARAMREF:
    case XML_TYPEPARAMREF:
      {
        QCString paramName;
        if (findAttribute(tagHtmlAttribs,"name",&paramName))
        {
          //printf("paramName=%s\n",qPrint(paramName));
          m_children.push_back(std::make_unique<DocStyleChange>(m_parser,this,(uint)m_parser.context.nodeStack.size(),DocStyleChange::Italic,tagName,TRUE));
          m_children.push_back(std::make_unique<DocWord>(m_parser,this,paramName));
          m_children.push_back(std::make_unique<DocStyleChange>(m_parser,this,(uint)m_parser.context.nodeStack.size(),DocStyleChange::Italic,tagName,FALSE));
          if (retval!=TK_WORD) m_children.push_back(std::make_unique<DocWhiteSpace>(m_parser,this," "));
        }
        else
        {
          warn_doc_error(m_parser.context.fileName,m_parser.tokenizer.getLineNr(),"Missing 'name' attribute from <param%sref> tag.",tagId==XML_PARAMREF?"":"type");
        }
      }
      break;
    case XML_EXCEPTION:
      {
        m_parser.context.xmlComment=TRUE;
        QCString exceptName;
        if (findAttribute(tagHtmlAttribs,"cref",&exceptName))
        {
          unescapeCRef(exceptName);
          retval = handleParamSection(exceptName,DocParamSect::Exception,TRUE);
        }
        else
        {
          warn_doc_error(m_parser.context.fileName,m_parser.tokenizer.getLineNr(),"Missing 'cref' attribute from <exception> tag.");
        }
      }
      break;
    case XML_ITEM:
    case XML_LISTHEADER:
      if (insideTable(this))
      {
        retval=RetVal_TableRow;
      }
      else if (insideUL(this) || insideOL(this))
      {
        retval=RetVal_ListItem;
      }
      else
      {
        warn_doc_error(m_parser.context.fileName,m_parser.tokenizer.getLineNr(),"lonely <item> tag found");
      }
      break;
    case XML_RETURNS:
      m_parser.context.xmlComment=TRUE;
      retval = handleSimpleSection(DocSimpleSect::Return,TRUE);
      m_parser.context.hasReturnCommand=TRUE;
      break;
    case XML_TERM:
      //m_children.push_back(std::make_unique<DocStyleChange>(this,(uint)m_parser.context.nodeStack.size(),DocStyleChange::Bold,TRUE));
      if (insideTable(this))
      {
        retval=RetVal_TableCell;
      }
      break;
    case XML_SEE:
      // I'm not sure if <see> is the same as <seealso> or if it
      // should you link a member without producing a section. The
      // C# specification is extremely vague about this (but what else
      // can we expect from Microsoft...)
      {
        QCString cref;
        //printf("XML_SEE: empty tag=%d\n",m_parser.context.token->emptyTag);
        if (findAttribute(tagHtmlAttribs,"cref",&cref))
        {
          unescapeCRef(cref);
          if (m_parser.context.token->emptyTag) // <see cref="..."/> style
          {
            bool inSeeBlock = m_parser.context.inSeeBlock;
            m_parser.context.token->name = cref;
            m_parser.context.inSeeBlock = TRUE;
            m_parser.handleLinkedWord(this,m_children,TRUE);
            m_parser.context.inSeeBlock = inSeeBlock;
          }
          else // <see cref="...">...</see> style
          {
            //DocRef *ref = new DocRef(this,cref);
            //m_children.append(ref);
            //ref->parse();
            m_parser.tokenizer.setStatePara();
            DocLink *lnk = new DocLink(m_parser,this,cref);
            m_children.push_back(std::unique_ptr<DocLink>(lnk));
            QCString leftOver = lnk->parse(FALSE,TRUE);
            if (!leftOver.isEmpty())
            {
              m_children.push_back(std::make_unique<DocWord>(m_parser,this,leftOver));
            }
          }
        }
        else if (findAttribute(tagHtmlAttribs,"langword",&cref)) // <see langword="..."/> or <see langword="..."></see>
        {
          bool inSeeBlock = m_parser.context.inSeeBlock;
          m_parser.context.token->name = cref;
          m_parser.context.inSeeBlock = TRUE;
          m_children.push_back(std::make_unique<DocStyleChange>(m_parser,this,(uint)m_parser.context.nodeStack.size(),DocStyleChange::Code,tagName,TRUE));
          m_parser.handleLinkedWord(this,m_children,TRUE);
          m_children.push_back(std::make_unique<DocStyleChange>(m_parser,this,(uint)m_parser.context.nodeStack.size(),DocStyleChange::Code,tagName,FALSE));
          m_parser.context.inSeeBlock = inSeeBlock;
        }
        else
        {
          warn_doc_error(m_parser.context.fileName,m_parser.tokenizer.getLineNr(),"Missing 'cref' or 'langword' attribute from <see> tag.");
        }
      }
      break;
    case XML_SEEALSO:
      {
        m_parser.context.xmlComment=TRUE;
        QCString cref;
        if (findAttribute(tagHtmlAttribs,"cref",&cref))
        {
          unescapeCRef(cref);
          // Look for an existing "see" section
          DocSimpleSect *ss=0;
          for (const auto &n : m_children)
          {
            if (n->kind()==Kind_SimpleSect && ((DocSimpleSect *)n.get())->type()==DocSimpleSect::See)
            {
              ss = (DocSimpleSect *)n.get();
            }
          }

          if (!ss)  // start new section
          {
            ss=new DocSimpleSect(m_parser,this,DocSimpleSect::See);
            m_children.push_back(std::unique_ptr<DocSimpleSect>(ss));
          }

          ss->appendLinkWord(cref);
          retval = RetVal_OK;
        }
        else
        {
          warn_doc_error(m_parser.context.fileName,m_parser.tokenizer.getLineNr(),"Missing 'cref' attribute from <seealso> tag.");
        }
      }
      break;
    case XML_LIST:
      {
        QCString type;
        findAttribute(tagHtmlAttribs,"type",&type);
        DocHtmlList::Type listType = DocHtmlList::Unordered;
        HtmlAttribList emptyList;
        if (type=="number")
        {
          listType=DocHtmlList::Ordered;
        }
        if (type=="table")
        {
          DocHtmlTable *table = new DocHtmlTable(m_parser,this,emptyList);
          m_children.push_back(std::unique_ptr<DocHtmlTable>(table));
          retval=table->parseXml();
        }
        else
        {
          DocHtmlList *list = new DocHtmlList(m_parser,this,emptyList,listType);
          m_children.push_back(std::unique_ptr<DocHtmlList>(list));
          retval=list->parseXml();
        }
      }
      break;
    case XML_INCLUDE:
    case XML_PERMISSION:
      // These tags are defined in .Net but are currently unsupported
      m_parser.context.xmlComment=TRUE;
      break;
    case HTML_UNKNOWN:
      warn_doc_error(m_parser.context.fileName,m_parser.tokenizer.getLineNr(),"Unsupported xml/html tag <%s> found", qPrint(tagName));
      m_children.push_back(std::make_unique<DocWord>(m_parser,this, "<"+tagName+m_parser.context.token->attribsStr+">"));
      break;
  case XML_INHERITDOC:
      handleInheritDoc();
      break;
  default:
      // we should not get here!
      ASSERT(0);
      break;
  }
  return retval;
}

int DocPara::handleHtmlEndTag(const QCString &tagName)
{
  DBG(("handleHtmlEndTag(%s)\n",qPrint(tagName)));
  int tagId = Mappers::htmlTagMapper->map(tagName);
  int retval=RetVal_OK;
  switch (tagId)
  {
    case HTML_UL:
      if (!insideUL(this))
      {
        warn_doc_error(m_parser.context.fileName,m_parser.tokenizer.getLineNr(),"found </ul> tag without matching <ul>");
      }
      else
      {
        retval=RetVal_EndList;
      }
      break;
    case HTML_OL:
      if (!insideOL(this))
      {
        warn_doc_error(m_parser.context.fileName,m_parser.tokenizer.getLineNr(),"found </ol> tag without matching <ol>");
      }
      else
      {
        retval=RetVal_EndList;
      }
      break;
    case HTML_LI:
      if (!insideLI(this))
      {
        warn_doc_error(m_parser.context.fileName,m_parser.tokenizer.getLineNr(),"found </li> tag without matching <li>");
      }
      else
      {
        // ignore </li> tags
      }
      break;
    case HTML_BLOCKQUOTE:
      retval=RetVal_EndBlockQuote;
      break;
    //case HTML_PRE:
    //  if (!insidePRE(this))
    //  {
    //    warn_doc_error(m_parser.context.fileName,m_parser.tokenizer.getLineNr(),"found </pre> tag without matching <pre>");
    //  }
    //  else
    //  {
    //    retval=RetVal_EndPre;
    //  }
    //  break;
    case HTML_BOLD:
      m_parser.handleStyleLeave(this,m_children,DocStyleChange::Bold,tagName);
      break;
    case HTML_S:
      m_parser.handleStyleLeave(this,m_children,DocStyleChange::S,"s");
      break;
    case HTML_STRIKE:
      m_parser.handleStyleLeave(this,m_children,DocStyleChange::Strike,tagName);
      break;
    case HTML_DEL:
      m_parser.handleStyleLeave(this,m_children,DocStyleChange::Del,tagName);
      break;
    case HTML_UNDERLINE:
      m_parser.handleStyleLeave(this,m_children,DocStyleChange::Underline,tagName);
      break;
    case HTML_INS:
      m_parser.handleStyleLeave(this,m_children,DocStyleChange::Ins,tagName);
      break;
    case HTML_CODE:
      m_parser.handleStyleLeave(this,m_children,DocStyleChange::Code,tagName);
      break;
    case HTML_EMPHASIS:
      m_parser.handleStyleLeave(this,m_children,DocStyleChange::Italic,tagName);
      break;
    case HTML_DIV:
      m_parser.handleStyleLeave(this,m_children,DocStyleChange::Div,tagName);
      break;
    case HTML_SPAN:
      m_parser.handleStyleLeave(this,m_children,DocStyleChange::Span,tagName);
      break;
    case HTML_SUB:
      m_parser.handleStyleLeave(this,m_children,DocStyleChange::Subscript,tagName);
      break;
    case HTML_SUP:
      m_parser.handleStyleLeave(this,m_children,DocStyleChange::Superscript,tagName);
      break;
    case HTML_CENTER:
      m_parser.handleStyleLeave(this,m_children,DocStyleChange::Center,tagName);
      break;
    case HTML_SMALL:
      m_parser.handleStyleLeave(this,m_children,DocStyleChange::Small,tagName);
      break;
    case HTML_PRE:
      m_parser.handleStyleLeave(this,m_children,DocStyleChange::Preformatted,tagName);
      setInsidePreformatted(FALSE);
      m_parser.tokenizer.setInsidePre(FALSE);
      break;
    case HTML_P:
      retval=TK_NEWPARA;
      break;
    case HTML_DL:
      retval=RetVal_EndDesc;
      break;
    case HTML_DT:
      // ignore </dt> tag
      break;
    case HTML_DD:
      // ignore </dd> tag
      break;
    case HTML_TABLE:
      retval=RetVal_EndTable;
      break;
    case HTML_TR:
      // ignore </tr> tag
      break;
    case HTML_TD:
      // ignore </td> tag
      break;
    case HTML_TH:
      // ignore </th> tag
      break;
    case HTML_CAPTION:
      warn_doc_error(m_parser.context.fileName,m_parser.tokenizer.getLineNr(),"Unexpected tag </caption> found");
      break;
    case HTML_BR:
      warn_doc_error(m_parser.context.fileName,m_parser.tokenizer.getLineNr(),"Illegal </br> tag found\n");
      break;
    case HTML_H1:
      warn_doc_error(m_parser.context.fileName,m_parser.tokenizer.getLineNr(),"Unexpected tag </h1> found");
      break;
    case HTML_H2:
      warn_doc_error(m_parser.context.fileName,m_parser.tokenizer.getLineNr(),"Unexpected tag </h2> found");
      break;
    case HTML_H3:
      warn_doc_error(m_parser.context.fileName,m_parser.tokenizer.getLineNr(),"Unexpected tag </h3> found");
      break;
    case HTML_H4:
      warn_doc_error(m_parser.context.fileName,m_parser.tokenizer.getLineNr(),"Unexpected tag </h4> found");
      break;
    case HTML_H5:
      warn_doc_error(m_parser.context.fileName,m_parser.tokenizer.getLineNr(),"Unexpected tag </h5> found");
      break;
    case HTML_H6:
      warn_doc_error(m_parser.context.fileName,m_parser.tokenizer.getLineNr(),"Unexpected tag </h6> found");
      break;
    case HTML_IMG:
      warn_doc_error(m_parser.context.fileName,m_parser.tokenizer.getLineNr(),"Unexpected tag </img> found");
      break;
    case HTML_HR:
      warn_doc_error(m_parser.context.fileName,m_parser.tokenizer.getLineNr(),"Illegal </hr> tag found\n");
      break;
    case HTML_A:
      //warn_doc_error(m_parser.context.fileName,m_parser.tokenizer.getLineNr(),"Unexpected tag </a> found");
      // ignore </a> tag (can be part of <a name=...></a>
      break;

    case XML_TERM:
      //m_children.push_back(std::make_unique<DocStyleChange>(this,(uint)m_parser.context.nodeStack.size(),DocStyleChange::Bold,FALSE));
      break;
    case XML_SUMMARY:
    case XML_REMARKS:
    case XML_PARA:
    case XML_VALUE:
    case XML_EXAMPLE:
    case XML_PARAM:
    case XML_LIST:
    case XML_TYPEPARAM:
    case XML_RETURNS:
    case XML_SEE:
    case XML_SEEALSO:
    case XML_EXCEPTION:
    case XML_INHERITDOC:
      retval = RetVal_CloseXml;
      break;
    case XML_C:
      m_parser.handleStyleLeave(this,m_children,DocStyleChange::Code,tagName);
      break;
    case XML_ITEM:
    case XML_LISTHEADER:
    case XML_INCLUDE:
    case XML_PERMISSION:
    case XML_DESCRIPTION:
    case XML_PARAMREF:
    case XML_TYPEPARAMREF:
      // These tags are defined in .Net but are currently unsupported
      break;
    case HTML_UNKNOWN:
      warn_doc_error(m_parser.context.fileName,m_parser.tokenizer.getLineNr(),"Unsupported xml/html tag </%s> found", qPrint(tagName));
      m_children.push_back(std::make_unique<DocWord>(m_parser,this,"</"+tagName+">"));
      break;
    default:
      // we should not get here!
      warn_doc_error(m_parser.context.fileName,m_parser.tokenizer.getLineNr(),"Unexpected end tag %s\n",qPrint(tagName));
      ASSERT(0);
      break;
  }
  return retval;
}

int DocPara::parse()
{
  DBG(("DocPara::parse() start\n"));
  auto ns = AutoNodeStack(m_parser,this);
  // handle style commands "inherited" from the previous paragraph
  m_parser.handleInitialStyleCommands(this,m_children);
  int tok;
  int retval=0;
  while ((tok=m_parser.tokenizer.lex())) // get the next token
  {
reparsetoken:
    DBG(("token %s at %d",DocTokenizer::tokToString(tok),m_parser.tokenizer.getLineNr()));
    if (tok==TK_WORD || tok==TK_LNKWORD || tok==TK_SYMBOL || tok==TK_URL ||
        tok==TK_COMMAND_AT || tok == TK_COMMAND_BS || tok==TK_HTMLTAG
       )
    {
      DBG((" name=%s",qPrint(m_parser.context.token->name)));
    }
    DBG(("\n"));
    switch(tok)
    {
      case TK_WORD:
        m_children.push_back(std::make_unique<DocWord>(m_parser,this,m_parser.context.token->name));
        break;
      case TK_LNKWORD:
        m_parser.handleLinkedWord(this,m_children);
        break;
      case TK_URL:
        m_children.push_back(std::make_unique<DocURL>(m_parser,this,m_parser.context.token->name,m_parser.context.token->isEMailAddr));
        break;
      case TK_WHITESPACE:
        {
          // prevent leading whitespace and collapse multiple whitespace areas
          DocNode::Kind k;
          if (insidePRE(this) || // all whitespace is relevant
              (
               // remove leading whitespace
               !m_children.empty()  &&
               // and whitespace after certain constructs
               (k=m_children.back()->kind())!=DocNode::Kind_HtmlDescList &&
               k!=DocNode::Kind_HtmlTable &&
               k!=DocNode::Kind_HtmlList &&
               k!=DocNode::Kind_SimpleSect &&
               k!=DocNode::Kind_AutoList &&
               k!=DocNode::Kind_SimpleList &&
               /*k!=DocNode::Kind_Verbatim &&*/
               k!=DocNode::Kind_HtmlHeader &&
               k!=DocNode::Kind_HtmlBlockQuote &&
               k!=DocNode::Kind_ParamSect &&
               k!=DocNode::Kind_XRefItem
              )
             )
          {
            m_children.push_back(std::make_unique<DocWhiteSpace>(m_parser,this,m_parser.context.token->chars));
          }
        }
        break;
      case TK_LISTITEM:
        {
          DBG(("found list item at %d parent=%d\n",m_parser.context.token->indent,parent()->kind()));
          DocNode *n=parent();
          while (n && n->kind()!=DocNode::Kind_AutoList) n=n->parent();
          if (n) // we found an auto list up in the hierarchy
          {
            DocAutoList *al = (DocAutoList *)n;
            DBG(("previous list item at %d\n",al->indent()));
            if (al->indent()>=m_parser.context.token->indent)
              // new item at the same or lower indent level
            {
              retval=TK_LISTITEM;
              goto endparagraph;
            }
          }

          // determine list depth
          int depth = 0;
          n=parent();
          while(n)
          {
            if (n->kind() == DocNode::Kind_AutoList &&
                ((DocAutoList*)n)->isEnumList()) depth++;
            n=n->parent();
          }

          // first item or sub list => create new list
          DocAutoList *al=0;
          do
          {
            al = new DocAutoList(m_parser,this,m_parser.context.token->indent,
                                 m_parser.context.token->isEnumList,depth);
            m_children.push_back(std::unique_ptr<DocAutoList>(al));
            retval = al->parse();
          } while (retval==TK_LISTITEM &&         // new list
              al->indent()==m_parser.context.token->indent  // at same indent level
              );

          // check the return value
          if (retval==RetVal_SimpleSec) // auto list ended due to simple section command
          {
            // Reparse the token that ended the section at this level,
            // so a new simple section will be started at this level.
            // This is the same as unputting the last read token and continuing.
            m_parser.context.token->name = m_parser.context.token->simpleSectName;
            if (m_parser.context.token->name.left(4)=="rcs:") // RCS section
            {
              m_parser.context.token->name = m_parser.context.token->name.mid(4);
              m_parser.context.token->text = m_parser.context.token->simpleSectText;
              tok = TK_RCSTAG;
            }
            else // other section
            {
              tok = TK_COMMAND_BS;
            }
            DBG(("reparsing command %s\n",qPrint(m_parser.context.token->name)));
            goto reparsetoken;
          }
          else if (retval==TK_ENDLIST)
          {
            if (al->indent()>m_parser.context.token->indent) // end list
            {
              goto endparagraph;
            }
            else // continue with current paragraph
            {
            }
          }
          else // paragraph ended due to TK_NEWPARA, TK_LISTITEM, or EOF
          {
            goto endparagraph;
          }
        }
        break;
      case TK_ENDLIST:
        DBG(("Found end of list inside of paragraph at line %d\n",m_parser.tokenizer.getLineNr()));
        if (parent()->kind()==DocNode::Kind_AutoListItem)
        {
          ASSERT(parent()->parent()->kind()==DocNode::Kind_AutoList);
          DocAutoList *al = (DocAutoList *)parent()->parent();
          if (al->indent()>=m_parser.context.token->indent)
          {
            // end of list marker ends this paragraph
            retval=TK_ENDLIST;
            goto endparagraph;
          }
          else
          {
            warn_doc_error(m_parser.context.fileName,m_parser.tokenizer.getLineNr(),"End of list marker found "
                "has invalid indent level");
          }
        }
        else
        {
          warn_doc_error(m_parser.context.fileName,m_parser.tokenizer.getLineNr(),"End of list marker found without any preceding "
              "list items");
        }
        break;
      case TK_COMMAND_AT:
        // fall through
      case TK_COMMAND_BS:
        {
          // see if we have to start a simple section
          int cmd = Mappers::cmdMapper->map(m_parser.context.token->name);
          DocNode *n=parent();
          while (n &&
              n->kind()!=DocNode::Kind_SimpleSect &&
              n->kind()!=DocNode::Kind_ParamSect
              )
          {
            n=n->parent();
          }
          if (cmd&SIMPLESECT_BIT)
          {
            if (n)  // already in a simple section
            {
              // simple section cannot start in this paragraph, need
              // to unwind the stack and remember the command.
              m_parser.context.token->simpleSectName = m_parser.context.token->name;
              retval=RetVal_SimpleSec;
              goto endparagraph;
            }
          }
          // see if we are in a simple list
          n=parent();
          while (n && n->kind()!=DocNode::Kind_SimpleListItem) n=n->parent();
          if (n)
          {
            if (cmd==CMD_LI)
            {
              retval=RetVal_ListItem;
              goto endparagraph;
            }
          }

          // handle the command
          retval=handleCommand(m_parser.context.token->name,tok);
          DBG(("handleCommand returns %x\n",retval));

          // check the return value
          if (retval==RetVal_SimpleSec)
          {
            // Reparse the token that ended the section at this level,
            // so a new simple section will be started at this level.
            // This is the same as unputting the last read token and continuing.
            m_parser.context.token->name = m_parser.context.token->simpleSectName;
            if (m_parser.context.token->name.left(4)=="rcs:") // RCS section
            {
              m_parser.context.token->name = m_parser.context.token->name.mid(4);
              m_parser.context.token->text = m_parser.context.token->simpleSectText;
              tok = TK_RCSTAG;
            }
            else // other section
            {
              tok = TK_COMMAND_BS;
            }
            DBG(("reparsing command %s\n",qPrint(m_parser.context.token->name)));
            goto reparsetoken;
          }
          else if (retval==RetVal_OK)
          {
            // the command ended normally, keep scanning for new tokens.
            retval = 0;
          }
          else if (retval>0 && retval<RetVal_OK)
          {
            // the command ended with a new command, reparse this token
            tok = retval;
            goto reparsetoken;
          }
          else // end of file, end of paragraph, start or end of section
            // or some auto list marker
          {
            goto endparagraph;
          }
        }
        break;
      case TK_HTMLTAG:
        {
          if (!m_parser.context.token->endTag) // found a start tag
          {
            retval = handleHtmlStartTag(m_parser.context.token->name,m_parser.context.token->attribs);
          }
          else // found an end tag
          {
            retval = handleHtmlEndTag(m_parser.context.token->name);
          }
          if (retval==RetVal_OK)
          {
            // the command ended normally, keep scanner for new tokens.
            retval = 0;
          }
          else
          {
            goto endparagraph;
          }
        }
        break;
      case TK_SYMBOL:
        {
          DocSymbol::SymType s = DocSymbol::decodeSymbol(m_parser.context.token->name);
          if (s!=DocSymbol::Sym_Unknown)
          {
            m_children.push_back(std::make_unique<DocSymbol>(m_parser,this,s));
          }
          else
          {
            m_children.push_back(std::make_unique<DocWord>(m_parser,this,m_parser.context.token->name));
            warn_doc_error(m_parser.context.fileName,m_parser.tokenizer.getLineNr(),"Unsupported symbol %s found",
                qPrint(m_parser.context.token->name));
          }
          break;
        }
      case TK_NEWPARA:
        retval=TK_NEWPARA;
        goto endparagraph;
      case TK_RCSTAG:
        {
          DocNode *n=parent();
          while (n &&
              n->kind()!=DocNode::Kind_SimpleSect &&
              n->kind()!=DocNode::Kind_ParamSect
              )
          {
            n=n->parent();
          }
          if (n)  // already in a simple section
          {
            // simple section cannot start in this paragraph, need
            // to unwind the stack and remember the command.
            m_parser.context.token->simpleSectName = "rcs:"+m_parser.context.token->name;
            m_parser.context.token->simpleSectText = m_parser.context.token->text;
            retval=RetVal_SimpleSec;
            goto endparagraph;
          }

          // see if we are in a simple list
          DocSimpleSect *ss=new DocSimpleSect(m_parser,this,DocSimpleSect::Rcs);
          m_children.push_back(std::unique_ptr<DocSimpleSect>(ss));
          ss->parseRcs();
        }
        break;
      default:
        warn_doc_error(m_parser.context.fileName,m_parser.tokenizer.getLineNr(),
            "Found unexpected token (id=%x)\n",tok);
        break;
    }
  }
  retval=0;
endparagraph:
  m_parser.handlePendingStyleCommands(this,m_children);
  DBG(("DocPara::parse() end retval=%x\n",retval));
  const DocNode *n = m_parser.context.nodeStack.top();
  if (!m_parser.context.token->endTag && n->kind()==DocNode::Kind_Para &&
      retval==TK_NEWPARA && m_parser.context.token->name.lower() == "p")
  {
    ((DocPara *)n)->setAttribs(m_parser.context.token->attribs);
  }
  INTERNAL_ASSERT(retval==0 || retval==TK_NEWPARA || retval==TK_LISTITEM ||
         retval==TK_ENDLIST || retval>RetVal_OK
	);

  return retval;
}

//--------------------------------------------------------------------------

int DocSection::parse()
{
  DBG(("DocSection::parse() start %s level=%d\n",qPrint(m_parser.context.token->sectionId),m_level));
  int retval=RetVal_OK;
  auto ns = AutoNodeStack(m_parser,this);

  if (!m_id.isEmpty())
  {
    const SectionInfo *sec = SectionManager::instance().find(m_id);
    if (sec)
    {
      m_file   = sec->fileName();
      m_anchor = sec->label();
      m_title  = sec->title();
      if (m_title.isEmpty()) m_title = sec->label();
    }
  }

  // first parse any number of paragraphs
  bool isFirst=TRUE;
  DocPara *lastPar=0;
  do
  {
    DocPara *par = new DocPara(m_parser,this);
    if (isFirst) { par->markFirst(); isFirst=FALSE; }
    retval=par->parse();
    if (!par->isEmpty())
    {
      m_children.push_back(std::unique_ptr<DocPara>(par));
      lastPar=par;
    }
    else
    {
      delete par;
    }
    if (retval==TK_LISTITEM)
    {
      warn_doc_error(m_parser.context.fileName,m_parser.tokenizer.getLineNr(),"Invalid list item found");
    }
    if (retval==RetVal_Internal)
    {
      DocInternal *in = new DocInternal(m_parser,this);
      m_children.push_back(std::unique_ptr<DocInternal>(in));
      retval = in->parse(m_level+1);
      if (retval==RetVal_EndInternal)
      {
        retval=RetVal_OK;
      }
    }
  } while (retval!=0 &&
           retval!=RetVal_Section       &&
           retval!=RetVal_Subsection    &&
           retval!=RetVal_Subsubsection &&
           retval!=RetVal_Paragraph     &&
           retval!=RetVal_EndInternal
          );

  if (lastPar) lastPar->markLast();

  //printf("m_level=%d <-> %d\n",m_level,Doxygen::subpageNestingLevel);

  while (true)
  {
    if (retval==RetVal_Subsection && m_level<=Doxygen::subpageNestingLevel+1)
    {
      // then parse any number of nested sections
      while (retval==RetVal_Subsection) // more sections follow
      {
        DocSection *s=new DocSection(m_parser,this,
            std::min(2+Doxygen::subpageNestingLevel,5),m_parser.context.token->sectionId);
        m_children.push_back(std::unique_ptr<DocSection>(s));
        retval = s->parse();
      }
      break;
    }
    else if (retval==RetVal_Subsubsection && m_level<=Doxygen::subpageNestingLevel+2)
    {
      if ((m_level<=1+Doxygen::subpageNestingLevel) && !m_parser.context.token->sectionId.startsWith("autotoc_md"))
          warn_doc_error(m_parser.context.fileName,m_parser.tokenizer.getLineNr(),"Unexpected subsubsection command found inside %s!",g_sectionLevelToName[m_level]);
      // then parse any number of nested sections
      while (retval==RetVal_Subsubsection) // more sections follow
      {
        DocSection *s=new DocSection(m_parser,this,
            std::min(3+Doxygen::subpageNestingLevel,5),m_parser.context.token->sectionId);
        m_children.push_back(std::unique_ptr<DocSection>(s));
        retval = s->parse();
      }
      if (!(m_level<Doxygen::subpageNestingLevel+2 && retval == RetVal_Subsection)) break;
    }
    else if (retval==RetVal_Paragraph && m_level<=std::min(5,Doxygen::subpageNestingLevel+3))
    {
      if ((m_level<=2+Doxygen::subpageNestingLevel) && !m_parser.context.token->sectionId.startsWith("autotoc_md"))
        warn_doc_error(m_parser.context.fileName,m_parser.tokenizer.getLineNr(),"Unexpected paragraph command found inside %s!",g_sectionLevelToName[m_level]);
      // then parse any number of nested sections
      while (retval==RetVal_Paragraph) // more sections follow
      {
        DocSection *s=new DocSection(m_parser,this,
            std::min(4+Doxygen::subpageNestingLevel,5),m_parser.context.token->sectionId);
        m_children.push_back(std::unique_ptr<DocSection>(s));
        retval = s->parse();
      }
      if (!(m_level<Doxygen::subpageNestingLevel+3 && (retval == RetVal_Subsection || retval == RetVal_Subsubsection))) break;
    }
    else
    {
      break;
    }
  }

  INTERNAL_ASSERT(retval==0 ||
                  retval==RetVal_Section ||
                  retval==RetVal_Subsection ||
                  retval==RetVal_Subsubsection ||
                  retval==RetVal_Paragraph ||
                  retval==RetVal_Internal ||
                  retval==RetVal_EndInternal
                 );

  DBG(("DocSection::parse() end: retval=%x\n",retval));
  return retval;
}

//--------------------------------------------------------------------------

void DocText::parse()
{
  DBG(("DocText::parse() start\n"));
  auto ns = AutoNodeStack(m_parser,this);
  m_parser.tokenizer.setStateText();

  int tok;
  while ((tok=m_parser.tokenizer.lex())) // get the next token
  {
    switch(tok)
    {
      case TK_WORD:
	m_children.push_back(std::make_unique<DocWord>(m_parser,this,m_parser.context.token->name));
	break;
      case TK_WHITESPACE:
        m_children.push_back(std::make_unique<DocWhiteSpace>(m_parser,this,m_parser.context.token->chars));
	break;
      case TK_SYMBOL:
        {
          DocSymbol::SymType s = DocSymbol::decodeSymbol(m_parser.context.token->name);
          if (s!=DocSymbol::Sym_Unknown)
          {
            m_children.push_back(std::make_unique<DocSymbol>(m_parser,this,s));
          }
          else
          {
            warn_doc_error(m_parser.context.fileName,m_parser.tokenizer.getLineNr(),"Unsupported symbol %s found",
                qPrint(m_parser.context.token->name));
          }
        }
        break;
      case TK_COMMAND_AT:
        // fall through
      case TK_COMMAND_BS:
        switch (Mappers::cmdMapper->map(m_parser.context.token->name))
        {
          case CMD_BSLASH:
            m_children.push_back(std::make_unique<DocSymbol>(m_parser,this,DocSymbol::Sym_BSlash));
            break;
          case CMD_AT:
            m_children.push_back(std::make_unique<DocSymbol>(m_parser,this,DocSymbol::Sym_At));
            break;
          case CMD_LESS:
            m_children.push_back(std::make_unique<DocSymbol>(m_parser,this,DocSymbol::Sym_Less));
            break;
          case CMD_GREATER:
            m_children.push_back(std::make_unique<DocSymbol>(m_parser,this,DocSymbol::Sym_Greater));
            break;
          case CMD_AMP:
            m_children.push_back(std::make_unique<DocSymbol>(m_parser,this,DocSymbol::Sym_Amp));
            break;
          case CMD_DOLLAR:
            m_children.push_back(std::make_unique<DocSymbol>(m_parser,this,DocSymbol::Sym_Dollar));
            break;
          case CMD_HASH:
            m_children.push_back(std::make_unique<DocSymbol>(m_parser,this,DocSymbol::Sym_Hash));
            break;
          case CMD_DCOLON:
            m_children.push_back(std::make_unique<DocSymbol>(m_parser,this,DocSymbol::Sym_DoubleColon));
            break;
          case CMD_PERCENT:
            m_children.push_back(std::make_unique<DocSymbol>(m_parser,this,DocSymbol::Sym_Percent));
            break;
          case CMD_NDASH:
            m_children.push_back(std::make_unique<DocSymbol>(m_parser,this,DocSymbol::Sym_Minus));
            m_children.push_back(std::make_unique<DocSymbol>(m_parser,this,DocSymbol::Sym_Minus));
            break;
          case CMD_MDASH:
            m_children.push_back(std::make_unique<DocSymbol>(m_parser,this,DocSymbol::Sym_Minus));
            m_children.push_back(std::make_unique<DocSymbol>(m_parser,this,DocSymbol::Sym_Minus));
            m_children.push_back(std::make_unique<DocSymbol>(m_parser,this,DocSymbol::Sym_Minus));
            break;
          case CMD_QUOTE:
            m_children.push_back(std::make_unique<DocSymbol>(m_parser,this,DocSymbol::Sym_Quot));
            break;
          case CMD_PUNT:
            m_children.push_back(std::make_unique<DocSymbol>(m_parser,this,DocSymbol::Sym_Dot));
            break;
          case CMD_PLUS:
            m_children.push_back(std::make_unique<DocSymbol>(m_parser,this,DocSymbol::Sym_Plus));
            break;
          case CMD_MINUS:
            m_children.push_back(std::make_unique<DocSymbol>(m_parser,this,DocSymbol::Sym_Minus));
            break;
          case CMD_EQUAL:
            m_children.push_back(std::make_unique<DocSymbol>(m_parser,this,DocSymbol::Sym_Equal));
            break;
          default:
            warn_doc_error(m_parser.context.fileName,m_parser.tokenizer.getLineNr(),"Unexpected command '%s' found",
                      qPrint(m_parser.context.token->name));
            break;
        }
        break;
      default:
        warn_doc_error(m_parser.context.fileName,m_parser.tokenizer.getLineNr(),"Unexpected token %s",
            DocTokenizer::tokToString(tok));
        break;
    }
  }

  m_parser.handleUnclosedStyleCommands();

  DBG(("DocText::parse() end\n"));
}


//--------------------------------------------------------------------------

void DocRoot::parse()
{
  DBG(("DocRoot::parse() start\n"));
  auto ns = AutoNodeStack(m_parser,this);
  m_parser.tokenizer.setStatePara();
  int retval=0;

  // first parse any number of paragraphs
  bool isFirst=TRUE;
  DocPara *lastPar=0;
  do
  {
    DocPara *par = new DocPara(m_parser,this);
    if (isFirst) { par->markFirst(); isFirst=FALSE; }
    retval=par->parse();
    if (!par->isEmpty() || !par->attribs().empty())
    {
      m_children.push_back(std::unique_ptr<DocPara>(par));
      lastPar=par;
    }
    else
    {
      delete par;
    }
    if (retval==RetVal_Paragraph)
    {
      if (!m_parser.context.token->sectionId.startsWith("autotoc_md"))
      {
         warn_doc_error(m_parser.context.fileName,m_parser.tokenizer.getLineNr(),"found paragraph command (id: '%s') outside of subsubsection context!",qPrint(m_parser.context.token->sectionId));
      }
      while (retval==RetVal_Paragraph)
      {
        if (!m_parser.context.token->sectionId.isEmpty())
        {
          const SectionInfo *sec=SectionManager::instance().find(m_parser.context.token->sectionId);
          if (sec)
          {
            DocSection *s=new DocSection(m_parser,this,
                std::min(4+Doxygen::subpageNestingLevel,5),m_parser.context.token->sectionId);
            m_children.push_back(std::unique_ptr<DocSection>(s));
            retval = s->parse();
          }
          else
          {
            warn_doc_error(m_parser.context.fileName,m_parser.tokenizer.getLineNr(),"Invalid paragraph id '%s'; ignoring paragraph",qPrint(m_parser.context.token->sectionId));
            retval = 0;
          }
        }
        else
        {
          warn_doc_error(m_parser.context.fileName,m_parser.tokenizer.getLineNr(),"Missing id for paragraph; ignoring paragraph");
          retval = 0;
        }
      }
    }
    if (retval==RetVal_Subsubsection)
    {
      if (!(m_parser.context.token->sectionId.startsWith("autotoc_md")))
        warn_doc_error(m_parser.context.fileName,m_parser.tokenizer.getLineNr(),"found subsubsection command (id: '%s') outside of subsection context!",qPrint(m_parser.context.token->sectionId));
      while (retval==RetVal_Subsubsection)
      {
        if (!m_parser.context.token->sectionId.isEmpty())
        {
          const SectionInfo *sec=SectionManager::instance().find(m_parser.context.token->sectionId);
          if (sec)
          {
            DocSection *s=new DocSection(m_parser,this,
                std::min(3+Doxygen::subpageNestingLevel,5),m_parser.context.token->sectionId);
            m_children.push_back(std::unique_ptr<DocSection>(s));
            retval = s->parse();
          }
          else
          {
            warn_doc_error(m_parser.context.fileName,m_parser.tokenizer.getLineNr(),"Invalid subsubsection id '%s'; ignoring subsubsection",qPrint(m_parser.context.token->sectionId));
            retval = 0;
          }
        }
        else
        {
          warn_doc_error(m_parser.context.fileName,m_parser.tokenizer.getLineNr(),"Missing id for subsubsection; ignoring subsubsection");
          retval = 0;
        }
      }
    }
    if (retval==RetVal_Subsection)
    {
      if (!m_parser.context.token->sectionId.startsWith("autotoc_md"))
      {
        warn_doc_error(m_parser.context.fileName,m_parser.tokenizer.getLineNr(),"found subsection command (id: '%s') outside of section context!",qPrint(m_parser.context.token->sectionId));
      }
      while (retval==RetVal_Subsection)
      {
        if (!m_parser.context.token->sectionId.isEmpty())
        {
          const SectionInfo *sec=SectionManager::instance().find(m_parser.context.token->sectionId);
          if (sec)
          {
            DocSection *s=new DocSection(m_parser,this,
                std::min(2+Doxygen::subpageNestingLevel,5),m_parser.context.token->sectionId);
            m_children.push_back(std::unique_ptr<DocSection>(s));
            retval = s->parse();
          }
          else
          {
            warn_doc_error(m_parser.context.fileName,m_parser.tokenizer.getLineNr(),"Invalid subsection id '%s'; ignoring subsection",qPrint(m_parser.context.token->sectionId));
            retval = 0;
          }
        }
        else
        {
          warn_doc_error(m_parser.context.fileName,m_parser.tokenizer.getLineNr(),"Missing id for subsection; ignoring subsection");
          retval = 0;
        }
      }
    }
    if (retval==TK_LISTITEM)
    {
      warn_doc_error(m_parser.context.fileName,m_parser.tokenizer.getLineNr(),"Invalid list item found");
    }
    if (retval==RetVal_Internal)
    {
      DocInternal *in = new DocInternal(m_parser,this);
      m_children.push_back(std::unique_ptr<DocInternal>(in));
      retval = in->parse(1);
    }
  } while (retval!=0 && retval!=RetVal_Section);
  if (lastPar) lastPar->markLast();

  //printf("DocRoot::parse() retval=%d %d\n",retval,RetVal_Section);
  // then parse any number of level1 sections
  while (retval==RetVal_Section)
  {
    if (!m_parser.context.token->sectionId.isEmpty())
    {
      const SectionInfo *sec=SectionManager::instance().find(m_parser.context.token->sectionId);
      if (sec)
      {
        DocSection *s=new DocSection(m_parser,this,
            std::min(1+Doxygen::subpageNestingLevel,5),m_parser.context.token->sectionId);
        m_children.push_back(std::unique_ptr<DocSection>(s));
        retval = s->parse();
      }
      else
      {
        warn_doc_error(m_parser.context.fileName,m_parser.tokenizer.getLineNr(),"Invalid section id '%s'; ignoring section",qPrint(m_parser.context.token->sectionId));
        retval = 0;
      }
    }
    else
    {
      warn_doc_error(m_parser.context.fileName,m_parser.tokenizer.getLineNr(),"Missing id for section; ignoring section");
      retval = 0;
    }
  }

  m_parser.handleUnclosedStyleCommands();

  DBG(("DocRoot::parse() end\n"));
}

static QCString extractCopyDocId(const char *data, uint &j, uint len)
{
  uint s=j;
  uint e=j;
  int round=0;
  bool insideDQuote=FALSE;
  bool insideSQuote=FALSE;
  bool found=FALSE;
  while (j<len && !found)
  {
    if (!insideSQuote && !insideDQuote)
    {
      switch (data[j])
      {
        case '(': round++; break;
        case ')': round--; break;
        case '"': insideDQuote=TRUE; break;
        case '\'': insideSQuote=TRUE; break;
        case ' ':  // fall through
        case '\t': // fall through
        case '\n':
          found=(round==0);
          break;
      }
    }
    else if (insideSQuote) // look for single quote end
    {
      if (data[j]=='\'' && (j==0 || data[j]!='\\'))
      {
        insideSQuote=FALSE;
      }
    }
    else if (insideDQuote) // look for double quote end
    {
      if (data[j]=='"' && (j==0 || data[j]!='\\'))
      {
        insideDQuote=FALSE;
      }
    }
    if (!found) j++;
  }
  if (qstrncmp(data+j," const",6)==0)
  {
    j+=6;
  }
  else if (qstrncmp(data+j," volatile",9)==0)
  {
    j+=9;
  }
  e=j;
  QCString id(data+s,e-s);
  //printf("extractCopyDocId='%s' input='%s'\n",qPrint(id),&data[s]);
  return id;
}

// macro to check if the input starts with a specific command.
// note that data[i] should point to the start of the command (\ or @ character)
// and the sizeof(str) returns the size of str including the '\0' terminator;
// a fact we abuse to skip over the start of the command character.
#define CHECK_FOR_COMMAND(str,action) \
   do if ((i+sizeof(str)<len) && qstrncmp(data+i+1,str,sizeof(str)-1)==0) \
   { j=i+sizeof(str); action; } while(0)

static uint isCopyBriefOrDetailsCmd(const char *data, uint i,uint len,bool &brief)
{
  int j=0;
  if (i==0 || (data[i-1]!='@' && data[i-1]!='\\')) // not an escaped command
  {
    CHECK_FOR_COMMAND("copybrief",brief=TRUE);    // @copybrief or \copybrief
    CHECK_FOR_COMMAND("copydetails",brief=FALSE); // @copydetails or \copydetails
  }
  return j;
}

static uint isVerbatimSection(const char *data,uint i,uint len,QCString &endMarker)
{
  int j=0;
  if (i==0 || (data[i-1]!='@' && data[i-1]!='\\')) // not an escaped command
  {
    CHECK_FOR_COMMAND("dot",endMarker="enddot");
    CHECK_FOR_COMMAND("code",endMarker="endcode");
    CHECK_FOR_COMMAND("msc",endMarker="endmsc");
    CHECK_FOR_COMMAND("verbatim",endMarker="endverbatim");
    CHECK_FOR_COMMAND("latexonly",endMarker="endlatexonly");
    CHECK_FOR_COMMAND("htmlonly",endMarker="endhtmlonly");
    CHECK_FOR_COMMAND("xmlonly",endMarker="endxmlonly");
    CHECK_FOR_COMMAND("rtfonly",endMarker="endrtfonly");
    CHECK_FOR_COMMAND("manonly",endMarker="endmanonly");
    CHECK_FOR_COMMAND("docbookonly",endMarker="enddocbookonly");
    CHECK_FOR_COMMAND("startuml",endMarker="enduml");
  }
  //printf("isVerbatimSection(%s)=%d)\n",qPrint(QCString(&data[i]).left(10)),j);
  return j;
}

static uint skipToEndMarker(const char *data,uint i,uint len,const QCString &endMarker)
{
  while (i<len)
  {
    if ((data[i]=='@' || data[i]=='\\') &&  // start of command character
        (i==0 || (data[i-1]!='@' && data[i-1]!='\\'))) // that is not escaped
    {
      if (i+endMarker.length()+1<=len && qstrncmp(data+i+1,endMarker.data(),endMarker.length())==0)
      {
        return i+endMarker.length()+1;
      }
    }
    i++;
  }
  // oops no endmarker found...
  return i<len ? i+1 : len;
}

QCString DocParser::processCopyDoc(const char *data,uint &len)
{
  //printf("processCopyDoc start '%s'\n",data);
  GrowBuf buf;
  uint i=0;
  while (i<len)
  {
    char c = data[i];
    if (c=='@' || c=='\\') // look for a command
    {
      bool isBrief=TRUE;
      uint j=isCopyBriefOrDetailsCmd(data,i,len,isBrief);
      if (j>0)
      {
        // skip whitespace
        while (j<len && (data[j]==' ' || data[j]=='\t')) j++;
        // extract the argument
        QCString id = extractCopyDocId(data,j,len);
        const Definition *def = 0;
        QCString doc,brief;
        //printf("resolving docs='%s'\n",qPrint(id));
        if (findDocsForMemberOrCompound(id,&doc,&brief,&def))
        {
          //printf("found it def=%p brief='%s' doc='%s' isBrief=%d\n",def,qPrint(brief),qPrint(doc),isBrief);
          auto it = std::find(context.copyStack.begin(),context.copyStack.end(),def);
          if (it==context.copyStack.end()) // definition not parsed earlier
          {
            context.copyStack.push_back(def);
            if (isBrief)
            {
              uint l=brief.length();
              buf.addStr(processCopyDoc(brief.data(),l));
            }
            else
            {
              uint l=doc.length();
              buf.addStr(processCopyDoc(doc.data(),l));
            }
            context.copyStack.pop_back();
          }
          else
          {
            warn_doc_error(context.fileName,tokenizer.getLineNr(),
	         "Found recursive @copy%s or @copydoc relation for argument '%s'.\n",
                 isBrief?"brief":"details",qPrint(id));
          }
        }
        else
        {
          warn_doc_error(context.fileName,tokenizer.getLineNr(),
               "@copy%s or @copydoc target '%s' not found", isBrief?"brief":"details",
               qPrint(id));
        }
        // skip over command
        i=j;
      }
      else
      {
        QCString endMarker;
        uint k = isVerbatimSection(data,i,len,endMarker);
        if (k>0)
        {
          int orgPos = i;
          i=skipToEndMarker(data,k,len,endMarker);
          buf.addStr(data+orgPos,i-orgPos);
        }
        else
        {
          buf.addChar(c);
          i++;
        }
      }
    }
    else // not a command, just copy
    {
      buf.addChar(c);
      i++;
    }
  }
  len = buf.getPos();
  buf.addChar(0);
  return buf.get();
}

//---------------------------------------------------------------------------

DocRoot *validatingParseDoc(IDocParser &parserIntf,
                            const QCString &fileName,int startLine,
                            const Definition *ctx,const MemberDef *md,
                            const QCString &input,bool indexWords,
                            bool isExample, const QCString &exampleName,
                            bool singleLine, bool linkFromIndex,
                            bool markdownSupport)
{
  DocParser &parser = dynamic_cast<DocParser&>(parserIntf);
  //printf("validatingParseDoc(%s,%s)=[%s]\n",ctx?qPrint(ctx->name()):"<none>",
  //                                     md?qPrint(md->name()):"<none>",
  //                                     input);
  //printf("========== validating %s at line %d\n",qPrint(fileName),startLine);
  //printf("---------------- input --------------------\n%s\n----------- end input -------------------\n",qPrint(input));
  //parser.context.token = new TokenInfo;

  // store parser state so we can re-enter this function if needed
  //bool fortranOpt = Config_getBool(OPTIMIZE_FOR_FORTRAN);
  parser.pushContext();

  if (ctx && ctx!=Doxygen::globalScope &&
      (ctx->definitionType()==Definition::TypeClass ||
       ctx->definitionType()==Definition::TypeNamespace
      )
     )
  {
    parser.context.context = ctx->name();
  }
  else if (ctx && ctx->definitionType()==Definition::TypePage)
  {
    const Definition *scope = (toPageDef(ctx))->getPageScope();
    if (scope && scope!=Doxygen::globalScope) parser.context.context = scope->name();
  }
  else if (ctx && ctx->definitionType()==Definition::TypeGroup)
  {
    const Definition *scope = (toGroupDef(ctx))->getGroupScope();
    if (scope && scope!=Doxygen::globalScope) parser.context.context = scope->name();
  }
  else
  {
    parser.context.context = "";
  }
  parser.context.scope = ctx;

  if (indexWords && Doxygen::searchIndex)
  {
    if (md)
    {
      parser.context.searchUrl=md->getOutputFileBase();
      Doxygen::searchIndex->setCurrentDoc(md,md->anchor(),FALSE);
    }
    else if (ctx)
    {
      parser.context.searchUrl=ctx->getOutputFileBase();
      Doxygen::searchIndex->setCurrentDoc(ctx,ctx->anchor(),FALSE);
    }
  }
  else
  {
    parser.context.searchUrl="";
  }

  parser.context.fileName = fileName;
  parser.context.relPath = (!linkFromIndex && ctx) ?
               QCString(relativePathToRoot(ctx->getOutputFileBase())) :
               QCString("");
  //printf("ctx->name=%s relPath=%s\n",qPrint(ctx->name()),qPrint(parser.context.relPath));
  parser.context.memberDef = md;
  while (!parser.context.nodeStack.empty()) parser.context.nodeStack.pop();
  while (!parser.context.styleStack.empty()) parser.context.styleStack.pop();
  while (!parser.context.initialStyleStack.empty()) parser.context.initialStyleStack.pop();
  parser.context.inSeeBlock = FALSE;
  parser.context.xmlComment = FALSE;
  parser.context.insideHtmlLink = FALSE;
  parser.context.includeFileText = "";
  parser.context.includeFileOffset = 0;
  parser.context.includeFileLength = 0;
  parser.context.isExample = isExample;
  parser.context.exampleName = exampleName;
  parser.context.hasParamCommand = FALSE;
  parser.context.hasReturnCommand = FALSE;
  parser.context.retvalsFound.clear();
  parser.context.paramsFound.clear();
  parser.context.markdownSupport = markdownSupport;

  //printf("Starting comment block at %s:%d\n",qPrint(parser.context.fileName),startLine);
  parser.tokenizer.setLineNr(startLine);
  uint ioLen = input.length();
  QCString inpStr = parser.processCopyDoc(input.data(),ioLen);
  if (inpStr.isEmpty() || inpStr.at(inpStr.length()-1)!='\n')
  {
    inpStr+='\n';
  }
  //printf("processCopyDoc(in='%s' out='%s')\n",input,qPrint(inpStr));
  parser.tokenizer.init(inpStr.data(),parser.context.fileName,markdownSupport);

  // build abstract syntax tree
  DocRoot *root = new DocRoot(parser,md!=0,singleLine);
  root->parse();


  if (Debug::isFlagSet(Debug::PrintTree))
  {
    // pretty print the result
    PrintDocVisitor *v = new PrintDocVisitor;
    root->accept(v);
    delete v;
  }

  parser.checkUnOrMultipleDocumentedParams();
  if (parser.context.memberDef) parser.context.memberDef->detectUndocumentedParams(parser.context.hasParamCommand,parser.context.hasReturnCommand);

  // TODO: These should be called at the end of the program.
  //parser.tokenizer.cleanup();
  //Mappers::cmdMapper->freeInstance();
  //Mappers::htmlTagMapper->freeInstance();

  // restore original parser state
  parser.popContext();

  //printf(">>>>>> end validatingParseDoc(%s,%s)\n",ctx?qPrint(ctx->name()):"<none>",
  //                                     md?qPrint(md->name()):"<none>");

  return root;
}

DocText *validatingParseText(IDocParser &parserIntf,const QCString &input)
{
  DocParser &parser = dynamic_cast<DocParser&>(parserIntf);
  // store parser state so we can re-enter this function if needed
  parser.pushContext();

  //printf("------------ input ---------\n%s\n"
  //       "------------ end input -----\n",input);
  //parser.context.token = new TokenInfo;
  parser.context.context = "";
  parser.context.fileName = "<parseText>";
  parser.context.relPath = "";
  parser.context.memberDef = 0;
  while (!parser.context.nodeStack.empty()) parser.context.nodeStack.pop();
  while (!parser.context.styleStack.empty()) parser.context.styleStack.pop();
  while (!parser.context.initialStyleStack.empty()) parser.context.initialStyleStack.pop();
  parser.context.inSeeBlock = FALSE;
  parser.context.xmlComment = FALSE;
  parser.context.insideHtmlLink = FALSE;
  parser.context.includeFileText = "";
  parser.context.includeFileOffset = 0;
  parser.context.includeFileLength = 0;
  parser.context.isExample = FALSE;
  parser.context.exampleName = "";
  parser.context.hasParamCommand = FALSE;
  parser.context.hasReturnCommand = FALSE;
  parser.context.retvalsFound.clear();
  parser.context.paramsFound.clear();
  parser.context.searchUrl="";

  DocText *txt = new DocText(parser);

  if (!input.isEmpty())
  {
    parser.tokenizer.setLineNr(1);
    parser.tokenizer.init(input.data(),parser.context.fileName,Config_getBool(MARKDOWN_SUPPORT));

    // build abstract syntax tree
    txt->parse();

    if (Debug::isFlagSet(Debug::PrintTree))
    {
      // pretty print the result
      PrintDocVisitor *v = new PrintDocVisitor;
      txt->accept(v);
      delete v;
    }
  }

  // restore original parser state
  parser.popContext();
  return txt;
}

DocRef *createRef(IDocParser &parserIntf,const QCString &target,const QCString &context)
{
  DocParser &parser = dynamic_cast<DocParser&>(parserIntf);
  return new DocRef(parser,0,target,context);
}

void docFindSections(const QCString &input,
                     const Definition *d,
                     const QCString &fileName)
{
  DocParser parser;
  parser.tokenizer.findSections(input,d,fileName);
}
<|MERGE_RESOLUTION|>--- conflicted
+++ resolved
@@ -5613,18 +5613,11 @@
         dv->setEngine(engine);
         m_parser.tokenizer.setStatePara();
         QCString width,height;
-<<<<<<< HEAD
         m_parser.defaultHandleTitleAndSize(CMD_STARTUML,dv,dv->children(),width,height);
         m_parser.tokenizer.setStatePlantUML();
         retval = m_parser.tokenizer.lex();
-        int line=0;
-        dv->setText(stripLeadingAndTrailingEmptyLines(m_parser.context.token->verb,line));
-=======
-        defaultHandleTitleAndSize(CMD_STARTUML,dv,dv->children(),width,height);
-        doctokenizerYYsetStatePlantUML();
-        retval = doctokenizerYYlex();
         int line = 0;
-        QCString trimmedVerb = stripLeadingAndTrailingEmptyLines(g_parserContext.token->verb,line);
+        QCString trimmedVerb = stripLeadingAndTrailingEmptyLines(m_parser.context.token->verb,line);
         if (engine == "ditaa")
         {
           dv->setUseBitmap(true);
@@ -5632,15 +5625,10 @@
         else if (engine == "uml")
         {
           int i = trimmedVerb.find('\n');
-          QCString firstLine;
-          if (i == -1)
-            firstLine = trimmedVerb;
-          else
-            firstLine = trimmedVerb.left(i);
+          QCString firstLine = i==-1 ? trimmedVerb : trimmedVerb.left(i);
           if (firstLine.stripWhiteSpace() == "ditaa") dv->setUseBitmap(true);
         }
         dv->setText(trimmedVerb);
->>>>>>> b3bd9e1a
         dv->setWidth(width);
         dv->setHeight(height);
         dv->setLocation(m_parser.context.fileName,m_parser.tokenizer.getLineNr());
