--- conflicted
+++ resolved
@@ -1270,17 +1270,13 @@
         case CommandType::CMD_PUNT:
           children.append<DocSymbol>(this,parent,HtmlEntityMapper::Sym_Dot);
           break;
-<<<<<<< HEAD
-        case CMD_EXCLAMATION:
+        case CommandType::CMD_EXCLAMATION:
           children.append<DocSymbol>(this,parent,HtmlEntityMapper::Sym_Exclam);
           break;
-        case CMD_QUESTION:
+        case CommandType::CMD_QUESTION:
           children.append<DocSymbol>(this,parent,HtmlEntityMapper::Sym_Quest);
           break;
-        case CMD_PLUS:
-=======
         case CommandType::CMD_PLUS:
->>>>>>> 2a156275
           children.append<DocSymbol>(this,parent,HtmlEntityMapper::Sym_Plus);
           break;
         case CommandType::CMD_MINUS:
