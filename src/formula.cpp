/******************************************************************************
 *
 * Copyright (C) 1997-2022 by Dimitri van Heesch.
 *
 * Permission to use, copy, modify, and distribute this software and its
 * documentation under the terms of the GNU General Public License is hereby
 * granted. No representations are made about the suitability of this software
 * for any purpose. It is provided "as is" without express or implied warranty.
 * See the GNU General Public License for more details.
 *
 * Documents produced by Doxygen are derivative works derived from the
 * input used in their production; they are not affected by this license.
 *
 */

#include <map>
#include <vector>
#include <string>
#include <utility>

#include "formula.h"
#include "message.h"
#include "config.h"
#include "util.h"
#include "portable.h"
#include "image.h"
#include "fileinfo.h"
#include "dir.h"
#include "regex.h"
#include "linkedmap.h"
#include "threadpool.h"
#include "portable.h"
#include "latexgen.h"
#include "debug.h"

// TODO: remove these dependencies
#include "doxygen.h"   // for Doxygen::indexList
#include "indexlist.h" // for Doxygen::indexList

static int determineInkscapeVersion(const Dir &thisDir);

struct FormulaManager::Private
{
  LinkedMap<Formula>      formulas;
  std::map<int,Formula *> formulaIdMap;
  bool                    repositoriesValid = true;
  StringVector            tempFiles;
};

FormulaManager::FormulaManager() : p(std::make_unique<Private>())
{
}

FormulaManager &FormulaManager::instance()
{
  static FormulaManager fm;
  return fm;
}

void FormulaManager::initFromRepository(const QCString &dir)
{
  std::ifstream f = Portable::openInputStream(dir+"/formula.repository");
  if (f.is_open())
  {
    uint32_t formulaCount=0;
    msg("Reading formula repository...\n");
    std::string readLine;
    std::string line;
    std::string prefix("\\_form#");
    int lineNr;
    int nextLineNr=1;
    bool hasNextLine = !getline(f,readLine).fail();
    while (hasNextLine)
    {
      line = readLine;
      lineNr = nextLineNr;

      // look ahead a bit because a formula can be spread over several lines
      while ((hasNextLine = !getline(f,readLine).fail()))
      {
        nextLineNr+=1;
        if (!readLine.compare(0, prefix.size(), prefix)) break;
        line += "\n" + readLine;
      }

      // new format: \_form#<digits>=<digits>x<digits>:formula
      static const reg::Ex re_new(R"(\\_form#(\d+)=(\d+)x(\d+):)");
      // old format: \_form#<digits>:formula
      static const reg::Ex re_old(R"(\\_form#(\d+):)");

      reg::Match match;
      int id     = -1;
      int width  = -1;
      int height = -1;
      std::string text;
      if (reg::search(line,match,re_new)) // try new format first
      {
        id     = std::stoi(match[1].str());
        width  = std::stoi(match[2].str());
        height = std::stoi(match[3].str());
        text   = line.substr(match.position()+match.length());
        //printf("new format found id=%d width=%d height=%d text=%s\n",id,width,height,text.c_str());
      }
      else if (reg::search(line,match,re_old)) // check for old format
      {
        //id     = std::stoi(match[1].str());
        //text   = line.substr(match.position()+match.length());
        //printf("old format found id=%d text=%s\n",id,text.c_str());
        msg("old formula.repository format detected; forcing upgrade.\n");
        p->repositoriesValid = false;
        break;
      }
      else // unexpected content
      {
        warn_uncond("%s/formula.repository contains invalid content at line %d: found: '%s'\n",qPrint(dir),lineNr,line.c_str());
        p->repositoriesValid = false;
        break;
      }

      auto it = p->formulaIdMap.find(id);
      Formula *formula=nullptr;
      if (it!=p->formulaIdMap.end()) // formula already found in a repository for another output format
      {
        formula = it->second;
        if (formula->text().str()!=text) // inconsistency between repositories detected
        {
          msg("differences detected between formula.repository files; forcing upgrade.\n");
          p->repositoriesValid = false;
          break;
        }
        formulaCount++;
      }
      else // create new formula from cache
      {
        //printf("formula not found adding it under id=%d\n",id);
        formula = p->formulas.add(text.c_str(),id,width,height);
        p->formulaIdMap.insert(std::make_pair(id,formula));
      }

      if (formula) // if an entry in the repository exists also check if there is a generated image
      {
        QCString formImgName;
        formImgName.sprintf("form_%d",formula->id());
        FileInfo fiPng((dir+"/"+formImgName+".png").str());
        FileInfo fiSvg((dir+"/"+formImgName+".svg").str());
        // mark formula as cached, so we do not need to regenerate the images
        bool isCached = fiPng.exists() || fiSvg.exists();
        formula->setCached(isCached);
        //printf("formula %d: cached=%d\n",formula->id(),isCached);

        FileInfo fiPngDark((dir+"/"+formImgName+"_dark.png").str());
        FileInfo fiSvgDark((dir+"/"+formImgName+"_dark.svg").str());
        bool isCachedDark = fiPngDark.exists() || fiSvgDark.exists();
        formula->setCachedDark(isCachedDark);
        //printf("formula %d: cachedDark=%d\n",formula->id(),isCachedDark);
      }
    }

    // For the first repository all formulas should be new (e.g. formulaCount==0).
    // For the other repositories the same number of formulas should be found
    // (and number of formulas should be the same for all repositories, content is already check above)
    if (formulaCount>0 && formulaCount!=p->formulas.size()) // inconsistency between repositories
    {
      msg("differences detected between formula.repository files; forcing upgrade.\n");
      p->repositoriesValid = false;
    }
  }
  else // no repository found for an output format
  {
    p->repositoriesValid = false;
  }
}

void FormulaManager::checkRepositories()
{
  //printf("checkRepositories valid=%d\n",p->repositoriesValid);
  if (!p->repositoriesValid)
  {
    clear(); // clear cached formulas, so the corresponding images and repository files
             // are regenerated
    p->repositoriesValid = true;
  }
}

void FormulaManager::createLatexFile(const QCString &fileName,Format format,const bool toIndex,Mode mode,IntVector &formulasToGenerate)
{
  // generate a latex file containing one formula per page.
  QCString texName=fileName+".tex";
  std::ofstream f = Portable::openOutputStream(texName);
  if (f.is_open())
  {
    TextStream t(&f);
    t << "\\documentclass{article}\n";
    t << "\\usepackage{ifthen}\n";
    t << "\\usepackage{epsfig}\n"; // for those who want to include images
    t << "\\usepackage[utf8]{inputenc}\n"; // looks like some older distributions with newunicode package 1.1 need this option.
    t << "\\usepackage{xcolor}\n";

    if (mode==Mode::Dark) // invert page and text colors
    {
      t << "\\color{white}\n";
      t << "\\pagecolor{black}\n";
    }

    writeExtraLatexPackages(t);
    writeLatexSpecialFormulaChars(t);

    QCString macroFile = Config_getString(FORMULA_MACROFILE);
    if (!macroFile.isEmpty())
    {
      FileInfo fi(macroFile.str());
      QCString stripMacroFile = fi.fileName();
      t << "\\input{" << stripMacroFile << "}\n";
    }

    t << "\\pagestyle{empty}\n";
    t << "\\begin{document}\n";
    for (const auto &formula : p->formulas)
    {
      int id = formula->id();
      // only formulas for which no image is cached are generated
      //printf("check formula %d: cached=%d cachedDark=%d\n",formula->id(),formula->isCached(),formula->isCachedDark());
      if ((mode==Mode::Light && !formula->isCached()) ||
          (mode==Mode::Dark && !formula->isCachedDark())
         )
      {
        // we force a pagebreak after each formula
        t << formula->text() << "\n\\pagebreak\n\n";
        formulasToGenerate.push_back(id);
      }
      if (toIndex)
      {
        QCString resultName;
        resultName.sprintf("form_%d%s.%s",id, mode==Mode::Light?"":"_dark", format==Format::Vector?"svg":"png");
        Doxygen::indexList->addImageFile(resultName);
      }
    }
    t << "\\end{document}\n";
    t.flush();
    f.close();
  }
}

static bool createDVIFile(const QCString &fileName)
{
  QCString latexCmd = "latex";
  const size_t argsLen = 4096;
  char args[argsLen];
  int rerunCount=1;
  while (rerunCount<8)
  {
    //printf("Running latex...\n");
    qsnprintf(args,argsLen,"-interaction=batchmode %s >%s",qPrint(fileName),Portable::devNull());
    if ((Portable::system(latexCmd,args)!=0) || (Portable::system(latexCmd,args)!=0))
    {
      err("Problems running latex. Check your installation or look "
          "for typos in %s.tex and check %s.log!\n",qPrint(fileName),qPrint(fileName));
      return false;
    }
    // check the log file if we need to run latex again to resolve references
    QCString logFile = fileToString(fileName+".log");
    if (logFile.isEmpty() ||
        (logFile.find("Rerun to get cross-references right")==-1 && logFile.find("Rerun LaTeX")==-1))
    {
      break;
    }
    rerunCount++;
  }
  return true;
}

static bool createPostscriptFile(const QCString &fileName,const QCString &formBase,int pageIndex)
{
  const size_t argsLen = 4096;
  char args[argsLen];
  // run dvips to convert the page with number pageIndex to an
  // postscript file.
  qsnprintf(args,argsLen,"-q -D 600 -n 1 -p %d -o %s_tmp.ps %s.dvi",pageIndex,qPrint(formBase),qPrint(fileName));
  if (Portable::system("dvips",args)!=0)
  {
    err("Problems running dvips. Check your installation!\n");
    return false;
  }
  return true;
}

static bool createEPSbboxFile(const QCString &formBase)
{
  const size_t argsLen = 4096;
  char args[argsLen];
  // extract the bounding box for the postscript file
  qsnprintf(args,argsLen,"-q -dBATCH -dNOPAUSE -P- -dNOSAFER -sDEVICE=bbox %s_tmp.ps 2>%s_tmp.epsi",
      qPrint(formBase),qPrint(formBase));
  if (Portable::system(Portable::ghostScriptCommand(),args)!=0)
  {
    err("Problems running %s. Check your installation!\n",Portable::ghostScriptCommand());
    return false;
  }
  return true;
}

static bool extractBoundingBox(const QCString &formBase,
            int *x1,int *y1,int *x2,int *y2,
            double *x1hi,double *y1hi,double *x2hi,double *y2hi)
{
  FileInfo fi((formBase+"_tmp.epsi").str());
  if (fi.exists())
  {
    QCString eps = fileToString(formBase+"_tmp.epsi");
    int i = eps.find("%%BoundingBox:");
    if (i!=-1)
    {
      sscanf(eps.data()+i,"%%%%BoundingBox:%d %d %d %d",x1,y1,x2,y2);
    }
    else
    {
      err("Couldn't extract bounding box from %s_tmp.epsi\n",qPrint(formBase));
      return false;
    }
    i = eps.find("%%HiResBoundingBox:");
    if (i!=-1)
    {
      sscanf(eps.data()+i,"%%%%HiResBoundingBox:%lf %lf %lf %lf",x1hi,y1hi,x2hi,y2hi);
    }
    else
    {
      err("Couldn't extract high resolution bounding box from %s_tmp.epsi\n",qPrint(formBase));
      return false;
    }
  }
  //printf("Bounding box [%d %d %d %d]\n",x1,y1,x2,y2);
  return true;
}

static std::mutex g_formulaUpdateMutex;

static double updateFormulaSize(Formula *formula,int x1,int y1,int x2,int y2)
{
  double scaleFactor = 1.25;
  int zoomFactor = Config_getInt(FORMULA_FONTSIZE);
  if (zoomFactor<8 || zoomFactor>50) zoomFactor=10;
  scaleFactor *= zoomFactor/10.0;

  if (formula)
  {
    std::lock_guard<std::mutex> lock(g_formulaUpdateMutex);
    formula->setWidth(static_cast<int>((x2-x1)*scaleFactor+0.5));
    formula->setHeight(static_cast<int>((y2-y1)*scaleFactor+0.5));
  }
  return scaleFactor;
}

static bool createCroppedPDF(const QCString &formBase,int x1,int y1,int x2,int y2)
{
  const size_t argsLen = 4096;
  char args[argsLen];
  // crop the image to its bounding box
  qsnprintf(args,argsLen,"-q -dBATCH -dNOPAUSE -P- -dNOSAFER -sDEVICE=pdfwrite"
              " -o %s_tmp.pdf -c \"[/CropBox [%d %d %d %d] /PAGES pdfmark\" -f %s_tmp.ps",
      qPrint(formBase),x1,y1,x2,y2,qPrint(formBase));
  if (Portable::system(Portable::ghostScriptCommand(),args)!=0)
  {
    err("Problems running %s. Check your installation!\n",Portable::ghostScriptCommand());
    return false;
  }
  return true;
}

static bool createCroppedEPS(const QCString &formBase)
{
  const size_t argsLen = 4096;
  char args[argsLen];
  // crop the image to its bounding box
  qsnprintf(args,argsLen,"-q -dBATCH -dNOPAUSE -P- -dNOSAFER -sDEVICE=eps2write"
              " -o %s_tmp.eps -f %s_tmp.ps",qPrint(formBase),qPrint(formBase));
  if (Portable::system(Portable::ghostScriptCommand(),args)!=0)
  {
    err("Problems running %s. Check your installation!\n",Portable::ghostScriptCommand());
    return false;
  }
  return true;
}

static bool createSVGFromPDF(const QCString &formBase,const QCString &outFile)
{
  const size_t argsLen = 4096;
  char args[argsLen];
  qsnprintf(args,argsLen,"%s_tmp.pdf %s",qPrint(formBase),qPrint(outFile));
  if (Portable::system("pdf2svg",args)!=0)
  {
    err("Problems running pdf2svg. Check your installation!\n");
    return false;
  }
  return true;
}

static bool createSVGFromPDFviaInkscape(const Dir &thisDir,const QCString &formBase,const QCString &outFile)
{
  const size_t argsLen = 4096;
  char args[argsLen];
  int inkscapeVersion = determineInkscapeVersion(thisDir);
  if (inkscapeVersion == -1)
  {
    err("Problems determining the version of inkscape. Check your installation!\n");
    return false;
  }
  else if (inkscapeVersion == 0)
  {
    qsnprintf(args,argsLen,"-l %s -z %s_tmp.pdf 2>%s",qPrint(outFile),qPrint(formBase),Portable::devNull());
  }
  else // inkscapeVersion >= 1
  {
    qsnprintf(args,argsLen,"--export-type=svg --export-filename=%s %s_tmp.pdf 2>%s",qPrint(outFile),qPrint(formBase),Portable::devNull());
  }
  if (Portable::system("inkscape",args)!=0)
  {
    err("Problems running inkscape. Check your installation!\n");
    return false;
  }
  return true;
}


static bool updateEPSBoundingBox(const QCString &formBase,
                                 int x1,int y1,int x2,int y2,
                                 double x1hi,double y1hi,double x2hi,double y2hi)
{
  // read back %s_tmp.eps and replace
  // bounding box values with x1,y1,x2,y2 and remove the HiResBoundingBox
  std::ifstream epsIn  = Portable::openInputStream(formBase+"_tmp.eps");
  std::ofstream epsOut = Portable::openOutputStream(formBase+"_tmp_corr.eps");
  if (epsIn.is_open() && epsOut.is_open())
  {
    std::string line;
    while (getline(epsIn,line))
    {
      if (line.rfind("%%BoundingBox",0)==0)
      {
        epsOut << "%%BoundingBox: " << std::max(0,x1-1) << " " << std::max(0,y1-1) << " " << (x2+1) << " " << (y2+1) << "\n";
      }
      else if (line.rfind("%%HiResBoundingBox",0)==0)
      {
        epsOut << "%%HiResBoundingBox: " << std::max(0.0,x1hi-1.0) << " " << std::max(0.0,y1hi-1.0) << " " << (x2hi+1.0) << " " << (y2hi+1.0) << "\n";
      }
      else
      {
        epsOut << line << "\n";
      }
    }
    epsIn.close();
    epsOut.close();
  }
  else
  {
    err("Problems correcting the eps files from %s_tmp.eps to %s_tmp_corr.eps\n",
        qPrint(formBase),qPrint(formBase));
    return false;
  }
  return true;
}

static bool createPNG(const QCString &formBase,const QCString &outFile,double scaleFactor)
{
  const size_t argsLen = 4096;
  char args[argsLen];
  qsnprintf(args,argsLen,"-q -dNOSAFER -dBATCH -dNOPAUSE -dEPSCrop -sDEVICE=pngalpha -dGraphicsAlphaBits=4 -dTextAlphaBits=4 "
               "-r%d -sOutputFile=%s %s_tmp_corr.eps",static_cast<int>(scaleFactor*72),qPrint(outFile),qPrint(formBase));
  if (Portable::system(Portable::ghostScriptCommand(),args)!=0)
  {
    err("Problems running %s. Check your installation!\n",Portable::ghostScriptCommand());
    return false;
  }
  return true;
}

static StringVector generateFormula(const Dir &thisDir,const QCString &formulaFileName,Formula *formula,int pageNum,int pageIndex,
                                    FormulaManager::Format format,FormulaManager::HighDPI hd,FormulaManager::Mode mode)
{
  StringVector tempFiles;
  QCString outputFile;
  outputFile.sprintf("form_%d%s.%s",pageNum, mode==FormulaManager::Mode::Light?"":"_dark", format==FormulaManager::Format::Vector?"svg":"png");
  msg("Generating image %s for formula\n",qPrint(outputFile));

  QCString formBase;
  formBase.sprintf("_form%d%s",pageNum,mode==FormulaManager::Mode::Light?"":"_dark");

  if (!createPostscriptFile(formulaFileName,formBase,pageIndex)) return tempFiles;

  int x1=0,y1=0,x2=0,y2=0;
  double x1hi=0.0,y1hi=0.0,x2hi=0.0,y2hi=0.0;
  if (mode==FormulaManager::Mode::Light)
  {
    if (!createEPSbboxFile(formBase)) return tempFiles;
    // extract the bounding box info from the generated .epsi file
    if (!extractBoundingBox(formBase,&x1,&y1,&x2,&y2,&x1hi,&y1hi,&x2hi,&y2hi)) return tempFiles;
  }
  else // for dark images the bounding box is wrong (includes the black) so
       // use the bounding box of the light image instead.
  {
    QCString formBaseLight;
    formBaseLight.sprintf("_form%d",pageNum);
    if (!extractBoundingBox(formBaseLight,&x1,&y1,&x2,&y2,&x1hi,&y1hi,&x2hi,&y2hi)) return tempFiles;
  }

  // convert the corrected EPS to a bitmap
  double scaleFactor = updateFormulaSize(formula,x1,y1,x2,y2);

  if (format==FormulaManager::Format::Vector)
  {
    if (!createCroppedPDF(formBase,x1,y1,x2,y2)) return tempFiles;

    // if we have pdf2svg available use it to create a SVG image
    if (Portable::checkForExecutable("pdf2svg"))
    {
      createSVGFromPDF(formBase,outputFile);
    }
    else if (Portable::checkForExecutable("inkscape")) // alternative is to use inkscape
    {
      createSVGFromPDFviaInkscape(thisDir,formBase,outputFile);
    }
    else
    {
      err("Neither 'pdf2svg' nor 'inkscape' present for conversion of formula to 'svg'\n");
      return tempFiles;
    }

    tempFiles.push_back(formBase.str()+"_tmp.pdf");
  }
  else // format==FormulaManager::Format::Bitmap
  {
    if (!createCroppedEPS(formBase)) return tempFiles;

    if (!updateEPSBoundingBox(formBase,x1,y1,x2,y2,x1hi,y1hi,x2hi,y2hi)) return tempFiles;

    if (hd==FormulaManager::HighDPI::On) // for high DPI display it looks much better if the
                                         // image resolution is higher than the display resolution
    {
      scaleFactor*=2;
    }

    if (!createPNG(formBase,outputFile,scaleFactor)) return tempFiles;

    tempFiles.push_back(formBase.str()+"_tmp.eps");
    tempFiles.push_back(formBase.str()+"_tmp_corr.eps");
  }

  // remove intermediate image files
  tempFiles.push_back(formBase.str()+"_tmp.ps");
  if (mode==FormulaManager::Mode::Light)
  {
    tempFiles.push_back(formBase.str()+"_tmp.epsi");
  }
  return tempFiles;
}

void FormulaManager::createFormulasTexFile(Dir &thisDir,Format format,const bool toIndex, HighDPI hd,Mode mode)
{
  IntVector formulasToGenerate;
  QCString formulaFileName = mode==Mode::Light ? "_formulas" : "_formulas_dark";
  createLatexFile(formulaFileName,format,toIndex,mode,formulasToGenerate);

  if (!formulasToGenerate.empty()) // there are new formulas
  {
    if (!createDVIFile(formulaFileName)) return;

    auto getFormula = [this](int pageNum) -> Formula *
    {
      auto it = p->formulaIdMap.find(pageNum);
      if (it!=p->formulaIdMap.end())
      {
        return it->second;
      }
      return nullptr;
    };

    int pageIndex=1;
    std::size_t numThreads = static_cast<std::size_t>(Config_getInt(NUM_PROC_THREADS));
    if (numThreads>1) // multi-threaded version
    {
      ThreadPool threadPool(numThreads);
      std::vector< std::future< StringVector > > results;
      for (int pageNum : formulasToGenerate)
      {
        // create images for each formula.
        auto formula = getFormula(pageNum);
        auto processFormula = [=]() -> StringVector
        {
          return generateFormula(thisDir,formulaFileName,formula,pageNum,pageIndex,format,hd,mode);
        };
        results.emplace_back(threadPool.queue(processFormula));
        pageIndex++;
      }
      for (auto &f : results)
      {
        auto tf = f.get();
        p->tempFiles.insert(p->tempFiles.end(),tf.begin(),tf.end()); // append tf to p->tempFiles
      }
    }
    else // single threaded version
    {
      for (int pageNum : formulasToGenerate)
      {
        // create images for each formula.
        auto formula = getFormula(pageNum);
        StringVector tf = generateFormula(thisDir,formulaFileName,formula,pageNum,pageIndex,format,hd,mode);
        p->tempFiles.insert(p->tempFiles.end(),tf.begin(),tf.end()); // append tf to p->tempFiles

        pageIndex++;
      }
    }
    // remove intermediate files produced by latex
    p->tempFiles.push_back(formulaFileName.str()+".dvi");
    p->tempFiles.push_back(formulaFileName.str()+".log");
    p->tempFiles.push_back(formulaFileName.str()+".aux");
  }
  // remove the latex file itself
  p->tempFiles.push_back(formulaFileName.str()+".tex");

  // write/update the formula repository so we know what text the
  // generated images represent (we use this next time to avoid regeneration
  // of the images, and to avoid forcing the user to delete all images in order
  // to let a browser refresh the images).
  std::ofstream f = Portable::openOutputStream("formula.repository");
  if (f.is_open())
  {
    TextStream t(&f);
    for (const auto &formula : p->formulas)
    {
      t << "\\_form#" << formula->id();
      if (formula->width()!=-1 && formula->height()!=-1)
      {
        t << "=" << formula->width() << "x" << formula->height();
      }
      t << ":" << formula->text() << "\n";
    }
  }
}

void FormulaManager::generateImages(const QCString &path,Format format,const bool toIndex,HighDPI hd)
{
  Dir d(path.str());
  // store the original directory
  if (!d.exists())
  {
    term("Output directory '%s' does not exist!\n",qPrint(path));
  }
  std::string oldDir = Dir::currentDirPath();

  QCString macroFile = Config_getString(FORMULA_MACROFILE);
  QCString stripMacroFile;
  if (!macroFile.isEmpty())
  {
    FileInfo fi(macroFile.str());
    macroFile=fi.absFilePath();
    stripMacroFile = fi.fileName();
  }

  // go to the html output directory (i.e. path)
  Dir::setCurrent(d.absPath());
  Dir thisDir;

<<<<<<< HEAD
  createFormulasTexFile(thisDir,format,toIndex,hd,Mode::Light);
=======
  if (!macroFile.isEmpty())
  {
    copyFile(macroFile,stripMacroFile);
  }

  createFormulasTexFile(thisDir,format,hd,Mode::Light);
>>>>>>> c8d625bc
  if (Config_getEnum(HTML_COLORSTYLE)!=HTML_COLORSTYLE_t::LIGHT) // all modes other than light need a dark version
  {
    // note that the dark version reuses the bounding box of the light version so it needs to be
    // created after the light version.
    createFormulasTexFile(thisDir,format,toIndex,hd,Mode::Dark);
  }

  // clean up temporary files
  if (!Debug::isFlagSet(Debug::Formula))
  {
    for (const auto &file : p->tempFiles)
    {
      thisDir.remove(file);
    }
  }

  // reset the directory to the original location.
  Dir::setCurrent(oldDir);
}

void FormulaManager::clear()
{
  p->formulas.clear();
  p->formulaIdMap.clear();
}

int FormulaManager::addFormula(const std::string &formulaText,int width,int height)
{
  Formula *formula = p->formulas.find(formulaText);
  if (formula) // same formula already stored
  {
    return formula->id();
  }
  // add new formula
  int id = static_cast<int>(p->formulas.size());
  formula = p->formulas.add(formulaText.c_str(),id,width,height);
  p->formulaIdMap.insert(std::make_pair(id,formula));
  return id;
}

const Formula *FormulaManager::findFormula(int formulaId) const
{
  auto   it  = p->formulaIdMap.find(formulaId);
  return it != p->formulaIdMap.end() ? it->second : nullptr;
}

#if 0
Formula *FormulaManager::findFormula(int formulaId)
{
  auto   it  = p->formulaIdMap.find(formulaId);
  return it != p->formulaIdMap.end() ? it->second : nullptr;
}
#endif


bool FormulaManager::hasFormulas() const
{
  return !p->formulas.empty();
}

static std::mutex g_inkscapeDetectionMutex;

// helper function to detect and return the major version of inkscape.
// return -1 if the version cannot be determined.
static int determineInkscapeVersion(const Dir &thisDir)
{
  std::lock_guard<std::mutex> lock(g_inkscapeDetectionMutex);
  // The command line interface (CLI) of Inkscape 1.0 has changed in comparison to
  // previous versions. In order to invokine Inkscape, the used version is detected
  // and based on the version the right syntax of the CLI is chosen.
  static int inkscapeVersion = -2;
  if (inkscapeVersion == -2) // initial one time version check
  {
    QCString inkscapeVersionFile = "inkscape_version" ;
    inkscapeVersion = -1;
    QCString args = "-z --version >"+inkscapeVersionFile+" 2>"+Portable::devNull();
    if (Portable::system("inkscape",args)!=0)
    {
      // looks like the old syntax gave problems, lets try the new syntax
      args = " --version >"+inkscapeVersionFile+" 2>"+Portable::devNull();
      if (Portable::system("inkscape",args)!=0)
      {
        return -1;
      }
    }
    // read version file and determine major version
    std::ifstream inkscapeVersionIn = Portable::openInputStream(inkscapeVersionFile);
    if (inkscapeVersionIn.is_open())
    {
      std::string line;
      while (getline(inkscapeVersionIn,line))
      {
        size_t dotPos = line.find('.');
        if (line.rfind("Inkscape ",0)==0 && dotPos>0)
        {
          // get major version
          inkscapeVersion = std::stoi(line.substr(9,dotPos-9));
          break;
        }
      }
      inkscapeVersionIn.close();
    }
    else // failed to open version file
    {
      return -1;
    }
    if (!Debug::isFlagSet(Debug::Formula))
    {
      thisDir.remove(inkscapeVersionFile.str());
    }
  }
  return inkscapeVersion;
}<|MERGE_RESOLUTION|>--- conflicted
+++ resolved
@@ -659,16 +659,12 @@
   Dir::setCurrent(d.absPath());
   Dir thisDir;
 
-<<<<<<< HEAD
+  if (!macroFile.isEmpty())
+  {
+    copyFile(macroFile,stripMacroFile);
+  }
+
   createFormulasTexFile(thisDir,format,toIndex,hd,Mode::Light);
-=======
-  if (!macroFile.isEmpty())
-  {
-    copyFile(macroFile,stripMacroFile);
-  }
-
-  createFormulasTexFile(thisDir,format,hd,Mode::Light);
->>>>>>> c8d625bc
   if (Config_getEnum(HTML_COLORSTYLE)!=HTML_COLORSTYLE_t::LIGHT) // all modes other than light need a dark version
   {
     // note that the dark version reuses the bounding box of the light version so it needs to be
