/******************************************************************************
 *
 * Copyright (C) 1997-2022 by Dimitri van Heesch.
 *
 * Permission to use, copy, modify, and distribute this software and its
 * documentation under the terms of the GNU General Public License is hereby
 * granted. No representations are made about the suitability of this software
 * for any purpose. It is provided "as is" without express or implied warranty.
 * See the GNU General Public License for more details.
 *
 * Documents produced by Doxygen are derivative works derived from the
 * input used in their production; they are not affected by this license.
 *
 */

#include <map>
#include <vector>
#include <string>
#include <utility>

#include "formula.h"
#include "message.h"
#include "config.h"
#include "util.h"
#include "portable.h"
#include "image.h"
#include "fileinfo.h"
#include "dir.h"
#include "regex.h"
#include "linkedmap.h"
#include "threadpool.h"
#include "portable.h"
#include "latexgen.h"

// TODO: remove these dependencies
#include "doxygen.h"   // for Doxygen::indexList
#include "indexlist.h" // for Doxygen::indexList

static int determineInkscapeVersion(const Dir &thisDir);

// Remove the temporary files
#define RM_TMP_FILES (true)
//#define RM_TMP_FILES (false)

struct FormulaManager::Private
{
  LinkedMap<Formula>      formulas;
  std::map<int,Formula *> formulaIdMap;
  bool                    repositoriesValid = true;
  StringVector            tempFiles;
};

FormulaManager::FormulaManager() : p(std::make_unique<Private>())
{
}

FormulaManager &FormulaManager::instance()
{
  static FormulaManager fm;
  return fm;
}

void FormulaManager::initFromRepository(const QCString &dir)
{
  std::ifstream f = Portable::openInputStream(dir+"/formula.repository");
  if (f.is_open())
  {
    uint32_t formulaCount=0;
    msg("Reading formula repository...\n");
    std::string readLine;
    std::string line;
    std::string prefix("\\_form#");
    int lineNr;
    int nextLineNr=1;
    bool hasNextLine = !getline(f,readLine).fail();
    while (hasNextLine)
    {
      line = readLine;
      lineNr = nextLineNr;

      // look ahead a bit because a formula can be spread over several lines
      while ((hasNextLine = !getline(f,readLine).fail()))
      {
        nextLineNr+=1;
        if (!readLine.compare(0, prefix.size(), prefix)) break;
        line += "\n" + readLine;
      }

      // new format: \_form#<digits>=<digits>x<digits>:formula
      static const reg::Ex re_new(R"(\\_form#(\d+)=(\d+)x(\d+):)");
      // old format: \_form#<digits>:formula
      static const reg::Ex re_old(R"(\\_form#(\d+):)");

      reg::Match match;
      int id     = -1;
      int width  = -1;
      int height = -1;
      std::string text;
      if (reg::search(line,match,re_new)) // try new format first
      {
        id     = std::stoi(match[1].str());
        width  = std::stoi(match[2].str());
        height = std::stoi(match[3].str());
        text   = line.substr(match.position()+match.length());
        //printf("new format found id=%d width=%d height=%d text=%s\n",id,width,height,text.c_str());
      }
      else if (reg::search(line,match,re_old)) // check for old format
      {
        //id     = std::stoi(match[1].str());
        //text   = line.substr(match.position()+match.length());
        //printf("old format found id=%d text=%s\n",id,text.c_str());
        msg("old formula.repository format detected; forcing upgrade.\n");
        p->repositoriesValid = false;
        break;
      }
      else // unexpected content
      {
        warn_uncond("%s/formula.repository contains invalid content at line %d: found: '%s'\n",qPrint(dir),lineNr,line.c_str());
        p->repositoriesValid = false;
        break;
      }

      auto it = p->formulaIdMap.find(id);
      Formula *formula=0;
      if (it!=p->formulaIdMap.end()) // formula already found in a repository for another output format
      {
        formula = it->second;
        if (formula->text().str()!=text) // inconsistency between repositories detected
        {
          msg("differences detected between formula.repository files; forcing upgrade.\n");
          p->repositoriesValid = false;
          break;
        }
        formulaCount++;
      }
      else // create new formula from cache
      {
        //printf("formula not found adding it under id=%d\n",id);
        formula = p->formulas.add(text.c_str(),id,width,height);
        p->formulaIdMap.insert(std::make_pair(id,formula));
      }

      if (formula) // if an entry in the repository exists also check if there is a generated image
      {
        QCString formImgName;
        formImgName.sprintf("form_%d",formula->id());
        FileInfo fiPng((dir+"/"+formImgName+".png").str());
        FileInfo fiSvg((dir+"/"+formImgName+".svg").str());
        // mark formula as cached, so we do not need to regenerate the images
        bool isCached = fiPng.exists() || fiSvg.exists();
        formula->setCached(isCached);
        //printf("formula %d: cached=%d\n",formula->id(),isCached);

        FileInfo fiPngDark((dir+"/"+formImgName+"_dark.png").str());
        FileInfo fiSvgDark((dir+"/"+formImgName+"_dark.svg").str());
        bool isCachedDark = fiPngDark.exists() || fiSvgDark.exists();
        formula->setCachedDark(isCachedDark);
        //printf("formula %d: cachedDark=%d\n",formula->id(),isCachedDark);
      }
    }

    // For the first repository all formulas should be new (e.g. formulaCount==0).
    // For the other repositories the same number of formulas should be found
    // (and number of formulas should be the same for all repositories, content is already check above)
    if (formulaCount>0 && formulaCount!=p->formulas.size()) // inconsistency between repositories
    {
      msg("differences detected between formula.repository files; forcing upgrade.\n");
      p->repositoriesValid = false;
    }
  }
  else // no repository found for an output format
  {
    p->repositoriesValid = false;
  }
}

<<<<<<< HEAD
void FormulaManager::generateImages(const QCString &path,Format format,const bool toIndex,HighDPI hd) const
=======
void FormulaManager::checkRepositories()
>>>>>>> 5b5f1534
{
  //printf("checkRepositories valid=%d\n",p->repositoriesValid);
  if (!p->repositoriesValid)
  {
    clear(); // clear cached formulas, so the corresponding images and repository files
             // are regenerated
    p->repositoriesValid = true;
  }
}

void FormulaManager::createLatexFile(const QCString &fileName,Format format,Mode mode,IntVector &formulasToGenerate)
{
  QCString macroFile = Config_getString(FORMULA_MACROFILE);
  QCString stripMacroFile;
  if (!macroFile.isEmpty())
  {
    FileInfo fi(macroFile.str());
    macroFile=fi.absFilePath();
    stripMacroFile = fi.fileName();
  }

  // generate a latex file containing one formula per page.
  QCString texName=fileName+".tex";
  std::ofstream f = Portable::openOutputStream(texName);
  if (f.is_open())
  {
    TextStream t(&f);
    t << "\\documentclass{article}\n";
    t << "\\usepackage{ifthen}\n";
    t << "\\usepackage{epsfig}\n"; // for those who want to include images
    t << "\\usepackage[utf8]{inputenc}\n"; // looks like some older distributions with newunicode package 1.1 need this option.
    t << "\\usepackage{xcolor}\n";

    if (mode==Mode::Dark) // invert page and text colors
    {
      t << "\\color{white}\n";
      t << "\\pagecolor{black}\n";
    }

    writeExtraLatexPackages(t);
    writeLatexSpecialFormulaChars(t);
    if (!macroFile.isEmpty())
    {
      copyFile(macroFile,stripMacroFile);
      t << "\\input{" << stripMacroFile << "}\n";
    }
    t << "\\pagestyle{empty}\n";
    t << "\\begin{document}\n";
    for (const auto &formula : p->formulas)
    {
      int id = formula->id();
      // only formulas for which no image is cached are generated
      //printf("check formula %d: cached=%d cachedDark=%d\n",formula->id(),formula->isCached(),formula->isCachedDark());
      if ((mode==Mode::Light && !formula->isCached()) ||
          (mode==Mode::Dark && !formula->isCachedDark())
         )
      {
        // we force a pagebreak after each formula
        t << formula->text() << "\n\\pagebreak\n\n";
        formulasToGenerate.push_back(id);
      }
<<<<<<< HEAD
      if (toIndex) Doxygen::indexList->addImageFile(resultName);
=======
      QCString resultName;
      resultName.sprintf("form_%d%s.%s",id, mode==Mode::Light?"":"_dark", format==Format::Vector?"svg":"png");
      Doxygen::indexList->addImageFile(resultName);
>>>>>>> 5b5f1534
    }
    t << "\\end{document}\n";
    t.flush();
    f.close();
  }
}

static bool createDVIFile(const QCString &fileName)
{
  QCString latexCmd = "latex";
  const size_t argsLen = 4096;
  char args[argsLen];
  int rerunCount=1;
  while (rerunCount<8)
  {
    //printf("Running latex...\n");
    qsnprintf(args,argsLen,"-interaction=batchmode %s >%s",qPrint(fileName),Portable::devNull());
    if ((Portable::system(latexCmd,args)!=0) || (Portable::system(latexCmd,args)!=0))
    {
      err("Problems running latex. Check your installation or look "
          "for typos in %s.tex and check %s.log!\n",qPrint(fileName),qPrint(fileName));
      return false;
    }
    // check the log file if we need to run latex again to resolve references
    QCString logFile = fileToString(fileName+".log");
    if (logFile.isEmpty() ||
        (logFile.find("Rerun to get cross-references right")==-1 && logFile.find("Rerun LaTeX")==-1))
    {
      break;
    }
    rerunCount++;
  }
  return true;
}

static bool createPostscriptFile(const QCString &fileName,const QCString &formBase,int pageIndex)
{
  const size_t argsLen = 4096;
  char args[argsLen];
  // run dvips to convert the page with number pageIndex to an
  // postscript file.
  qsnprintf(args,argsLen,"-q -D 600 -n 1 -p %d -o %s_tmp.ps %s.dvi",pageIndex,qPrint(formBase),qPrint(fileName));
  if (Portable::system("dvips",args)!=0)
  {
    err("Problems running dvips. Check your installation!\n");
    return false;
  }
  return true;
}

static bool createEPSbboxFile(const QCString &formBase)
{
  const size_t argsLen = 4096;
  char args[argsLen];
  // extract the bounding box for the postscript file
  qsnprintf(args,argsLen,"-q -dBATCH -dNOPAUSE -P- -dNOSAFER -sDEVICE=bbox %s_tmp.ps 2>%s_tmp.epsi",
      qPrint(formBase),qPrint(formBase));
  if (Portable::system(Portable::ghostScriptCommand(),args)!=0)
  {
    err("Problems running %s. Check your installation!\n",Portable::ghostScriptCommand());
    return false;
  }
  return true;
}

static bool extractBoundingBox(const QCString &formBase,
            int *x1,int *y1,int *x2,int *y2,
            double *x1hi,double *y1hi,double *x2hi,double *y2hi)
{
  FileInfo fi((formBase+"_tmp.epsi").str());
  if (fi.exists())
  {
    QCString eps = fileToString(formBase+"_tmp.epsi");
    int i = eps.find("%%BoundingBox:");
    if (i!=-1)
    {
      sscanf(eps.data()+i,"%%%%BoundingBox:%d %d %d %d",x1,y1,x2,y2);
    }
    else
    {
      err("Couldn't extract bounding box from %s_tmp.epsi",qPrint(formBase));
      return false;
    }
    i = eps.find("%%HiResBoundingBox:");
    if (i!=-1)
    {
      sscanf(eps.data()+i,"%%%%HiResBoundingBox:%lf %lf %lf %lf",x1hi,y1hi,x2hi,y2hi);
    }
    else
    {
      err("Couldn't extract high resolution bounding box from %s_tmp.epsi",qPrint(formBase));
      return false;
    }
  }
  //printf("Bounding box [%d %d %d %d]\n",x1,y1,x2,y2);
  return true;
}

static std::mutex g_formulaUpdateMutex;

static double updateFormulaSize(Formula *formula,int x1,int y1,int x2,int y2)
{
  double scaleFactor = 1.25;
  int zoomFactor = Config_getInt(FORMULA_FONTSIZE);
  if (zoomFactor<8 || zoomFactor>50) zoomFactor=10;
  scaleFactor *= zoomFactor/10.0;

  if (formula)
  {
    std::lock_guard<std::mutex> lock(g_formulaUpdateMutex);
    formula->setWidth(static_cast<int>((x2-x1)*scaleFactor+0.5));
    formula->setHeight(static_cast<int>((y2-y1)*scaleFactor+0.5));
  }
  return scaleFactor;
}

static bool createCroppedPDF(const QCString &formBase,int x1,int y1,int x2,int y2)
{
  const size_t argsLen = 4096;
  char args[argsLen];
  // crop the image to its bounding box
  qsnprintf(args,argsLen,"-q -dBATCH -dNOPAUSE -P- -dNOSAFER -sDEVICE=pdfwrite"
              " -o %s_tmp.pdf -c \"[/CropBox [%d %d %d %d] /PAGES pdfmark\" -f %s_tmp.ps",
      qPrint(formBase),x1,y1,x2,y2,qPrint(formBase));
  if (Portable::system(Portable::ghostScriptCommand(),args)!=0)
  {
    err("Problems running %s. Check your installation!\n",Portable::ghostScriptCommand());
    return false;
  }
  return true;
}

static bool createCroppedEPS(const QCString &formBase)
{
  const size_t argsLen = 4096;
  char args[argsLen];
  // crop the image to its bounding box
  qsnprintf(args,argsLen,"-q -dBATCH -dNOPAUSE -P- -dNOSAFER -sDEVICE=eps2write"
              " -o %s_tmp.eps -f %s_tmp.ps",qPrint(formBase),qPrint(formBase));
  if (Portable::system(Portable::ghostScriptCommand(),args)!=0)
  {
    err("Problems running %s. Check your installation!\n",Portable::ghostScriptCommand());
    return false;
  }
  return true;
}

static bool createSVGFromPDF(const QCString &formBase,const QCString &outFile)
{
  const size_t argsLen = 4096;
  char args[argsLen];
  qsnprintf(args,argsLen,"%s_tmp.pdf %s",qPrint(formBase),qPrint(outFile));
  if (Portable::system("pdf2svg",args)!=0)
  {
    err("Problems running pdf2svg. Check your installation!\n");
    return false;
  }
  return true;
}

static bool createSVGFromPDFviaInkscape(const Dir &thisDir,const QCString &formBase,const QCString &outFile)
{
  const size_t argsLen = 4096;
  char args[argsLen];
  int inkscapeVersion = determineInkscapeVersion(thisDir);
  if (inkscapeVersion == -1)
  {
    err("Problems determining the version of inkscape. Check your installation!\n");
    return false;
  }
  else if (inkscapeVersion == 0)
  {
    qsnprintf(args,argsLen,"-l %s -z %s_tmp.pdf 2>%s",qPrint(outFile),qPrint(formBase),Portable::devNull());
  }
  else // inkscapeVersion >= 1
  {
    qsnprintf(args,argsLen,"--export-type=svg --export-filename=%s %s_tmp.pdf 2>%s",qPrint(outFile),qPrint(formBase),Portable::devNull());
  }
  if (Portable::system("inkscape",args)!=0)
  {
    err("Problems running inkscape. Check your installation!\n");
    return false;
  }
  return true;
}


static bool updateEPSBoundingBox(const QCString &formBase,
                                 int x1,int y1,int x2,int y2,
                                 double x1hi,double y1hi,double x2hi,double y2hi)
{
  // read back %s_tmp.eps and replace
  // bounding box values with x1,y1,x2,y2 and remove the HiResBoundingBox
  std::ifstream epsIn  = Portable::openInputStream(formBase+"_tmp.eps");
  std::ofstream epsOut = Portable::openOutputStream(formBase+"_tmp_corr.eps");
  if (epsIn.is_open() && epsOut.is_open())
  {
    std::string line;
    while (getline(epsIn,line))
    {
      if (line.rfind("%%BoundingBox",0)==0)
      {
        epsOut << "%%BoundingBox: " << x1 << " " << y1 << " " << x2 << " " << y2 << "\n";
      }
      else if (line.rfind("%%HiResBoundingBox",0)==0)
      {
        epsOut << "%%HiResBoundingBox: " << x1hi << " " << y1hi << " " << x2hi << " " << y2hi << "\n";
      }
      else
      {
        epsOut << line << "\n";
      }
    }
    epsIn.close();
    epsOut.close();
  }
  else
  {
    err("Problems correcting the eps files from %s_tmp.eps to %s_tmp_corr.eps\n",
        qPrint(formBase),qPrint(formBase));
    return false;
  }
  return true;
}

static bool createPNG(const QCString &formBase,const QCString &outFile,double scaleFactor)
{
  const size_t argsLen = 4096;
  char args[argsLen];
  qsnprintf(args,argsLen,"-q -dNOSAFER -dBATCH -dNOPAUSE -dEPSCrop -sDEVICE=pnggray -dGraphicsAlphaBits=4 -dTextAlphaBits=4 "
               "-r%d -sOutputFile=%s %s_tmp_corr.eps",static_cast<int>(scaleFactor*72),qPrint(outFile),qPrint(formBase));
  if (Portable::system(Portable::ghostScriptCommand(),args)!=0)
  {
    err("Problems running %s. Check your installation!\n",Portable::ghostScriptCommand());
    return false;
  }
  return true;
}

static StringVector generateFormula(const Dir &thisDir,const QCString &formulaFileName,Formula *formula,int pageNum,int pageIndex,
                                    FormulaManager::Format format,FormulaManager::HighDPI hd,FormulaManager::Mode mode)
{
  StringVector tempFiles;
  QCString outputFile;
  outputFile.sprintf("form_%d%s.%s",pageNum, mode==FormulaManager::Mode::Light?"":"_dark", format==FormulaManager::Format::Vector?"svg":"png");
  msg("Generating image %s for formula\n",qPrint(outputFile));

  QCString formBase;
  formBase.sprintf("_form%d%s",pageNum,mode==FormulaManager::Mode::Light?"":"_dark");

  if (!createPostscriptFile(formulaFileName,formBase,pageIndex)) return tempFiles;

  int x1=0,y1=0,x2=0,y2=0;
  double x1hi=0.0,y1hi=0.0,x2hi=0.0,y2hi=0.0;
  if (mode==FormulaManager::Mode::Light)
  {
    if (!createEPSbboxFile(formBase)) return tempFiles;
    // extract the bounding box info from the generated .epsi file
    if (!extractBoundingBox(formBase,&x1,&y1,&x2,&y2,&x1hi,&y1hi,&x2hi,&y2hi)) return tempFiles;
  }
  else // for dark images the bounding box is wrong (includes the black) so
       // use the bounding box of the light image instead.
  {
    QCString formBaseLight;
    formBaseLight.sprintf("_form%d",pageNum);
    if (!extractBoundingBox(formBaseLight,&x1,&y1,&x2,&y2,&x1hi,&y1hi,&x2hi,&y2hi)) return tempFiles;
  }

  // convert the corrected EPS to a bitmap
  double scaleFactor = updateFormulaSize(formula,x1,y1,x2,y2);

  if (format==FormulaManager::Format::Vector)
  {
    if (!createCroppedPDF(formBase,x1,y1,x2,y2)) return tempFiles;

    // if we have pdf2svg available use it to create a SVG image
    if (Portable::checkForExecutable("pdf2svg"))
    {
      createSVGFromPDF(formBase,outputFile);
    }
    else if (Portable::checkForExecutable("inkscape")) // alternative is to use inkscape
    {
      createSVGFromPDFviaInkscape(thisDir,formBase,outputFile);
    }
    else
    {
      err("Neither 'pdf2svg' nor 'inkscape' present for conversion of formula to 'svg'\n");
      return tempFiles;
    }

    tempFiles.push_back(formBase.str()+"_tmp.pdf");
  }
  else // format==FormulaManager::Format::Bitmap
  {
    if (!createCroppedEPS(formBase)) return tempFiles;

    if (!updateEPSBoundingBox(formBase,x1,y1,x2,y2,x1hi,y1hi,x2hi,y2hi)) return tempFiles;

    if (hd==FormulaManager::HighDPI::On) // for high DPI display it looks much better if the
                                         // image resolution is higher than the display resolution
    {
      scaleFactor*=2;
    }

    if (!createPNG(formBase,outputFile,scaleFactor)) return tempFiles;

    tempFiles.push_back(formBase.str()+"_tmp.eps");
    tempFiles.push_back(formBase.str()+"_tmp_corr.eps");
  }

  // remove intermediate image files
  tempFiles.push_back(formBase.str()+"_tmp.ps");
  if (mode==FormulaManager::Mode::Light)
  {
    tempFiles.push_back(formBase.str()+"_tmp.epsi");
  }
  return tempFiles;
}

void FormulaManager::createFormulasTexFile(Dir &thisDir,Format format,HighDPI hd,Mode mode)
{
  IntVector formulasToGenerate;
  QCString formulaFileName = mode==Mode::Light ? "_formulas" : "_formulas_dark";
  createLatexFile(formulaFileName,format,mode,formulasToGenerate);

  if (!formulasToGenerate.empty()) // there are new formulas
  {
    if (!createDVIFile(formulaFileName)) return;

    auto getFormula = [this](int pageNum) -> Formula *
    {
      auto it = p->formulaIdMap.find(pageNum);
      if (it!=p->formulaIdMap.end())
      {
        return it->second;
      }
      return nullptr;
    };

    int pageIndex=1;
    std::size_t numThreads = static_cast<std::size_t>(Config_getInt(NUM_PROC_THREADS));
    if (numThreads>1) // multi-threaded version
    {
      ThreadPool threadPool(numThreads);
      std::vector< std::future< StringVector > > results;
      for (int pageNum : formulasToGenerate)
      {
        // create images for each formula.
        auto formula = getFormula(pageNum);
        auto processFormula = [=]() -> StringVector
        {
          return generateFormula(thisDir,formulaFileName,formula,pageNum,pageIndex,format,hd,mode);
        };
        results.emplace_back(threadPool.queue(processFormula));
      }
      for (auto &f : results)
      {
        auto tf = f.get();
        p->tempFiles.insert(p->tempFiles.end(),tf.begin(),tf.end()); // append tf to p->tempFiles
      }
    }
    else // single threaded version
    {
      for (int pageNum : formulasToGenerate)
      {
        // create images for each formula.
        auto formula = getFormula(pageNum);
        StringVector tf = generateFormula(thisDir,formulaFileName,formula,pageNum,pageIndex,format,hd,mode);
        p->tempFiles.insert(p->tempFiles.end(),tf.begin(),tf.end()); // append tf to p->tempFiles

        pageIndex++;
      }
    }
    // remove intermediate files produced by latex
    p->tempFiles.push_back(formulaFileName.str()+".dvi");
    p->tempFiles.push_back(formulaFileName.str()+".log");
    p->tempFiles.push_back(formulaFileName.str()+".aux");
  }
  // remove the latex file itself
  p->tempFiles.push_back(formulaFileName.str()+".tex");

  // write/update the formula repository so we know what text the
  // generated images represent (we use this next time to avoid regeneration
  // of the images, and to avoid forcing the user to delete all images in order
  // to let a browser refresh the images).
  std::ofstream f = Portable::openOutputStream("formula.repository");
  if (f.is_open())
  {
    TextStream t(&f);
    for (const auto &formula : p->formulas)
    {
      t << "\\_form#" << formula->id();
      if (formula->width()!=-1 && formula->height()!=-1)
      {
        t << "=" << formula->width() << "x" << formula->height();
      }
      t << ":" << formula->text() << "\n";
    }
  }
}

void FormulaManager::generateImages(const QCString &path,Format format,HighDPI hd)
{
  Dir d(path.str());
  // store the original directory
  if (!d.exists())
  {
    term("Output directory '%s' does not exist!\n",qPrint(path));
  }
  std::string oldDir = Dir::currentDirPath();

  // go to the html output directory (i.e. path)
  Dir::setCurrent(d.absPath());
  Dir thisDir;

  createFormulasTexFile(thisDir,format,hd,Mode::Light);
  if (Config_getEnum(HTML_COLORSTYLE)!=HTML_COLORSTYLE_t::LIGHT) // all modes other than light need a dark version
  {
    // note that the dark version reuses the bounding box of the light version so it needs to be
    // created after the light version.
    createFormulasTexFile(thisDir,format,hd,Mode::Dark);
  }

  // clean up temporary files
  if (RM_TMP_FILES)
  {
    for (const auto &file : p->tempFiles)
    {
      thisDir.remove(file);
    }
  }

  // reset the directory to the original location.
  Dir::setCurrent(oldDir);
}

void FormulaManager::clear()
{
  p->formulas.clear();
  p->formulaIdMap.clear();
}

int FormulaManager::addFormula(const std::string &formulaText,int width,int height)
{
  Formula *formula = p->formulas.find(formulaText);
  if (formula) // same formula already stored
  {
    return formula->id();
  }
  // add new formula
  int id = static_cast<int>(p->formulas.size());
  formula = p->formulas.add(formulaText.c_str(),id,width,height);
  p->formulaIdMap.insert(std::make_pair(id,formula));
  return id;
}

const Formula *FormulaManager::findFormula(int formulaId) const
{
  auto   it  = p->formulaIdMap.find(formulaId);
  return it != p->formulaIdMap.end() ? it->second : nullptr;
}

#if 0
Formula *FormulaManager::findFormula(int formulaId)
{
  auto   it  = p->formulaIdMap.find(formulaId);
  return it != p->formulaIdMap.end() ? it->second : nullptr;
}
#endif


bool FormulaManager::hasFormulas() const
{
  return !p->formulas.empty();
}

static std::mutex g_inkscapeDetectionMutex;

// helper function to detect and return the major version of inkscape.
// return -1 if the version cannot be determined.
static int determineInkscapeVersion(const Dir &thisDir)
{
  std::lock_guard<std::mutex> lock(g_inkscapeDetectionMutex);
  // The command line interface (CLI) of Inkscape 1.0 has changed in comparison to
  // previous versions. In order to invokine Inkscape, the used version is detected
  // and based on the version the right syntax of the CLI is chosen.
  static int inkscapeVersion = -2;
  if (inkscapeVersion == -2) // initial one time version check
  {
    QCString inkscapeVersionFile = "inkscape_version" ;
    inkscapeVersion = -1;
    QCString args = "-z --version >"+inkscapeVersionFile+" 2>"+Portable::devNull();
    if (Portable::system("inkscape",args)!=0)
    {
      // looks like the old syntax gave problems, lets try the new syntax
      args = " --version >"+inkscapeVersionFile+" 2>"+Portable::devNull();
      if (Portable::system("inkscape",args)!=0)
      {
        return -1;
      }
    }
    // read version file and determine major version
    std::ifstream inkscapeVersionIn = Portable::openInputStream(inkscapeVersionFile);
    if (inkscapeVersionIn.is_open())
    {
      std::string line;
      while (getline(inkscapeVersionIn,line))
      {
        size_t dotPos = line.find('.');
        if (line.rfind("Inkscape ",0)==0 && dotPos>0)
        {
          // get major version
          inkscapeVersion = std::stoi(line.substr(9,dotPos-9));
          break;
        }
      }
      inkscapeVersionIn.close();
    }
    else // failed to open version file
    {
      return -1;
    }
    if (RM_TMP_FILES)
    {
      thisDir.remove(inkscapeVersionFile.str());
    }
  }
  return inkscapeVersion;
}<|MERGE_RESOLUTION|>--- conflicted
+++ resolved
@@ -174,11 +174,7 @@
   }
 }
 
-<<<<<<< HEAD
-void FormulaManager::generateImages(const QCString &path,Format format,const bool toIndex,HighDPI hd) const
-=======
 void FormulaManager::checkRepositories()
->>>>>>> 5b5f1534
 {
   //printf("checkRepositories valid=%d\n",p->repositoriesValid);
   if (!p->repositoriesValid)
@@ -189,7 +185,7 @@
   }
 }
 
-void FormulaManager::createLatexFile(const QCString &fileName,Format format,Mode mode,IntVector &formulasToGenerate)
+void FormulaManager::createLatexFile(const QCString &fileName,Format format,const bool toIndex,Mode mode,IntVector &formulasToGenerate)
 {
   QCString macroFile = Config_getString(FORMULA_MACROFILE);
   QCString stripMacroFile;
@@ -240,13 +236,12 @@
         t << formula->text() << "\n\\pagebreak\n\n";
         formulasToGenerate.push_back(id);
       }
-<<<<<<< HEAD
-      if (toIndex) Doxygen::indexList->addImageFile(resultName);
-=======
-      QCString resultName;
-      resultName.sprintf("form_%d%s.%s",id, mode==Mode::Light?"":"_dark", format==Format::Vector?"svg":"png");
-      Doxygen::indexList->addImageFile(resultName);
->>>>>>> 5b5f1534
+      if (toIndex)
+      {
+        QCString resultName;
+        resultName.sprintf("form_%d%s.%s",id, mode==Mode::Light?"":"_dark", format==Format::Vector?"svg":"png");
+        Doxygen::indexList->addImageFile(resultName);
+      }
     }
     t << "\\end{document}\n";
     t.flush();
@@ -566,11 +561,11 @@
   return tempFiles;
 }
 
-void FormulaManager::createFormulasTexFile(Dir &thisDir,Format format,HighDPI hd,Mode mode)
+void FormulaManager::createFormulasTexFile(Dir &thisDir,Format format,const bool toIndex, HighDPI hd,Mode mode)
 {
   IntVector formulasToGenerate;
   QCString formulaFileName = mode==Mode::Light ? "_formulas" : "_formulas_dark";
-  createLatexFile(formulaFileName,format,mode,formulasToGenerate);
+  createLatexFile(formulaFileName,format,toIndex,mode,formulasToGenerate);
 
   if (!formulasToGenerate.empty()) // there are new formulas
   {
@@ -648,7 +643,7 @@
   }
 }
 
-void FormulaManager::generateImages(const QCString &path,Format format,HighDPI hd)
+void FormulaManager::generateImages(const QCString &path,Format format,const bool toIndex,HighDPI hd)
 {
   Dir d(path.str());
   // store the original directory
@@ -662,12 +657,12 @@
   Dir::setCurrent(d.absPath());
   Dir thisDir;
 
-  createFormulasTexFile(thisDir,format,hd,Mode::Light);
+  createFormulasTexFile(thisDir,format,toIndex,hd,Mode::Light);
   if (Config_getEnum(HTML_COLORSTYLE)!=HTML_COLORSTYLE_t::LIGHT) // all modes other than light need a dark version
   {
     // note that the dark version reuses the bounding box of the light version so it needs to be
     // created after the light version.
-    createFormulasTexFile(thisDir,format,hd,Mode::Dark);
+    createFormulasTexFile(thisDir,format,toIndex,hd,Mode::Dark);
   }
 
   // clean up temporary files
