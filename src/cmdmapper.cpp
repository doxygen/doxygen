--- conflicted
+++ resolved
@@ -212,13 +212,10 @@
   { "u",          HTML_UNDERLINE },
   { "ins",        HTML_INS },
   { "del",        HTML_DEL },
-<<<<<<< HEAD
   { "thead",      HTML_THEAD },
   { "tbody",      HTML_TBODY },
   { "tfoot",      HTML_TFOOT },
-=======
   { "details",    HTML_DETAILS },
->>>>>>> 97367fc3
 
   { "c",            XML_C },
   // { "code",       XML_CODE },  <= ambiguous <code> is also a HTML tag
