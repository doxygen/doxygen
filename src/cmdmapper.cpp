--- conflicted
+++ resolved
@@ -263,21 +263,17 @@
   return QCString();
 }
 
-<<<<<<< HEAD
 int Mapper::find(const QCString str)
 {
-  QDictIterator<int> mapIterator(m_map);
-  for (int *curVal = mapIterator.toFirst();(curVal = mapIterator.current());++mapIterator)
+  for (const auto &kv : m_map)
   {
-    if (mapIterator.currentKey() == str) return(*curVal);
+    QCString curStr = kv.first.c_str();
+    if (curStr == str) return kv.second;
   }
   return -1;
 }
 
-Mapper::Mapper(const CommandMap *cm,bool caseSensitive) : m_map(89), m_cs(caseSensitive)
-=======
 Mapper::Mapper(const CommandMap *cm,bool caseSensitive) : m_cs(caseSensitive)
->>>>>>> 80dadfd5
 {
   const CommandMap *p = cm;
   while (p->cmdName)
