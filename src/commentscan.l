--- conflicted
+++ resolved
@@ -2041,10 +2041,6 @@
 					  }
   					}
 <SkipInternal>[@\\]"endinternal"[ \t]*  {
-<<<<<<< HEAD
-                                          addOutput(" \\endinternal "); 
-=======
->>>>>>> c6eacb2d
 					  BEGIN(Comment);
 					}
 <SkipInternal>[^ \\@\n]+		{ // skip non-special characters
