--- conflicted
+++ resolved
@@ -321,20 +321,13 @@
   { "lineinfo",        { &handleLineInfo,         CommandSpacing::Inline    }},
 };
 
-<<<<<<< HEAD
-DocCmdMapper *DocCmdMapper::s_instance=0;
-  
-bool inInternalDocs = FALSE;
-  
 bool isDoxygenScanCmd(QCString cmdName)
 {
-  return (DocCmdMapper::map(cmdName) ? TRUE : FALSE);
-}
-
-=======
+  return (docCmdMap.find(cmdName.str()) != docCmdMap.end());
+}
+
 #define YY_NO_INPUT 1
 #define YY_NO_UNISTD_H 1
->>>>>>> 80dadfd5
 #define YY_NEVER_INTERACTIVE 1
 
 
