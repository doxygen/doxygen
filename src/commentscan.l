/*****************************************************************************
 *
 * Copyright (C) 1997-2020 by Dimitri van Heesch.
 *
 * Permission to use, copy, modify, and distribute this software and its
 * documentation under the terms of the GNU General Public License is hereby
 * granted. No representations are made about the suitability of this software
 * for any purpose. It is provided "as is" without express or implied warranty.
 * See the GNU General Public License for more details.
 *
 * Documents produced by Doxygen are derivative works derived from the
 * input used in their production; they are not affected by this license.
 *
 */

%option never-interactive
%option prefix="commentscanYY"
%option reentrant
%option extra-type="struct commentscanYY_state *"
%top{
#include <stdint.h>
// forward declare yyscan_t to improve typesafety
#define YY_TYPEDEF_YY_SCANNER_T
struct yyguts_t;
typedef yyguts_t *yyscan_t;
}

%{

/*
 *        includes
 */

#include <map>
#include <stack>
#include <string>
#include <mutex>
#include <functional>
#include <unordered_map>

#include <stdio.h>
#include <stdlib.h>
#include <assert.h>
#include <ctype.h>

#include "qcstring.h"
#include "fileinfo.h"
#include "cite.h"
#include "commentscan.h"
#include "condparser.h"
#include "config.h"
#include "debug.h"
#include "docgroup.h"
#include "doxygen.h"
#include "entry.h"
#include "formula.h"
#include "language.h"
#include "message.h"
#include "parserintf.h"
#include "reflist.h"
#include "section.h"
#include "regex.h"
#include "util.h"
#include "reflist.h"
#include "trace.h"
#include "debug.h"

// forward declarations
static bool handleBrief(yyscan_t yyscanner,const QCString &, const StringVector &);
static bool handleFn(yyscan_t yyscanner,const QCString &, const StringVector &);
static bool handleDef(yyscan_t yyscanner,const QCString &, const StringVector &);
static bool handleOverload(yyscan_t yyscanner,const QCString &, const StringVector &);
static bool handleEnum(yyscan_t yyscanner,const QCString &, const StringVector &);
static bool handleDefGroup(yyscan_t yyscanner,const QCString &, const StringVector &);
static bool handleAddToGroup(yyscan_t yyscanner,const QCString &, const StringVector &);
static bool handleWeakGroup(yyscan_t yyscanner,const QCString &, const StringVector &);
static bool handleNamespace(yyscan_t yyscanner,const QCString &, const StringVector &);
static bool handlePackage(yyscan_t yyscanner,const QCString &, const StringVector &);
static bool handleConcept(yyscan_t yyscanner,const QCString &, const StringVector &);
static bool handleClass(yyscan_t yyscanner,const QCString &, const StringVector &);
static bool handleHeaderFile(yyscan_t yyscanner,const QCString &, const StringVector &);
static bool handleProtocol(yyscan_t yyscanner,const QCString &, const StringVector &);
static bool handleCategory(yyscan_t yyscanner,const QCString &, const StringVector &);
static bool handleUnion(yyscan_t yyscanner,const QCString &, const StringVector &);
static bool handleStruct(yyscan_t yyscanner,const QCString &, const StringVector &);
static bool handleInterface(yyscan_t yyscanner,const QCString &, const StringVector &);
static bool handleIdlException(yyscan_t yyscanner,const QCString &, const StringVector &);
static bool handlePage(yyscan_t yyscanner,const QCString &, const StringVector &);
static bool handleMainpage(yyscan_t yyscanner,const QCString &, const StringVector &);
static bool handleFile(yyscan_t yyscanner,const QCString &, const StringVector &);
static bool handleDir(yyscan_t yyscanner,const QCString &, const StringVector &);
static bool handleExample(yyscan_t yyscanner,const QCString &, const StringVector &);
static bool handleDetails(yyscan_t yyscanner,const QCString &, const StringVector &);
static bool handleRaiseWarning(yyscan_t yyscanner,const QCString &, const StringVector &);
static bool handleNoop(yyscan_t yyscanner,const QCString &, const StringVector &);
static bool handleName(yyscan_t yyscanner,const QCString &, const StringVector &);
static bool handleTodo(yyscan_t yyscanner,const QCString &, const StringVector &);
static bool handleTest(yyscan_t yyscanner,const QCString &, const StringVector &);
static bool handleBug(yyscan_t yyscanner,const QCString &, const StringVector &);
static bool handleSubpage(yyscan_t yyscanner,const QCString &s, const StringVector &);
static bool handleDeprecated(yyscan_t yyscanner,const QCString &, const StringVector &);
static bool handleXRefItem(yyscan_t yyscanner,const QCString &, const StringVector &);
static bool handleRelated(yyscan_t yyscanner,const QCString &, const StringVector &);
static bool handleRelatedAlso(yyscan_t yyscanner,const QCString &, const StringVector &);
static bool handleMemberOf(yyscan_t yyscanner,const QCString &, const StringVector &);
static bool handleRefItem(yyscan_t yyscanner,const QCString &, const StringVector &);
static bool handleSection(yyscan_t yyscanner,const QCString &, const StringVector &);
static bool handleAnchor(yyscan_t yyscanner,const QCString &, const StringVector &);
static bool handleImage(yyscan_t yyscanner,const QCString &, const StringVector &);
static bool handleCite(yyscan_t yyscanner,const QCString &, const StringVector &);
static bool handleFormatBlock(yyscan_t yyscanner,const QCString &, const StringVector &);
static bool handleAddIndex(yyscan_t yyscanner,const QCString &, const StringVector &);
static bool handleIf(yyscan_t yyscanner,const QCString &, const StringVector &);
static bool handleIfNot(yyscan_t yyscanner,const QCString &, const StringVector &);
static bool handleElseIf(yyscan_t yyscanner,const QCString &, const StringVector &);
static bool handleElse(yyscan_t yyscanner,const QCString &, const StringVector &);
static bool handleEndIf(yyscan_t yyscanner,const QCString &, const StringVector &);
static bool handleIngroup(yyscan_t yyscanner,const QCString &, const StringVector &);
static bool handleNoSubGrouping(yyscan_t yyscanner,const QCString &, const StringVector &);
static bool handleShowInitializer(yyscan_t yyscanner,const QCString &, const StringVector &);
static bool handleHideInitializer(yyscan_t yyscanner,const QCString &, const StringVector &);
static bool handleCallgraph(yyscan_t yyscanner,const QCString &, const StringVector &);
static bool handleHideCallgraph(yyscan_t yyscanner,const QCString &, const StringVector &);
static bool handleCallergraph(yyscan_t yyscanner,const QCString &, const StringVector &);
static bool handleHideCallergraph(yyscan_t yyscanner,const QCString &, const StringVector &);
static bool handleIncludegraph(yyscan_t yyscanner,const QCString &, const StringVector &);
static bool handleIncludedBygraph(yyscan_t yyscanner,const QCString &, const StringVector &);
static bool handleShowInlineSource(yyscan_t yyscanner,const QCString &, const StringVector &);
static bool handleHideInlineSource(yyscan_t yyscanner,const QCString &, const StringVector &);
static bool handleHideIncludegraph(yyscan_t yyscanner,const QCString &, const StringVector &);
static bool handleHideIncludedBygraph(yyscan_t yyscanner,const QCString &, const StringVector &);
static bool handleDirectoryGraph(yyscan_t yyscanner,const QCString &, const StringVector &);
static bool handleHideDirectoryGraph(yyscan_t yyscanner,const QCString &, const StringVector &);
static bool handleCollaborationgraph(yyscan_t yyscanner,const QCString &, const StringVector &);
static bool handleHideCollaborationgraph(yyscan_t yyscanner,const QCString &, const StringVector &);
static bool handleInheritanceGraph(yyscan_t yyscanner,const QCString &, const StringVector &);
static bool handleHideInheritanceGraph(yyscan_t yyscanner,const QCString &, const StringVector &);
static bool handleReferencedByRelation(yyscan_t yyscanner,const QCString &, const StringVector &);
static bool handleHideReferencedByRelation(yyscan_t yyscanner,const QCString &, const StringVector &);
static bool handleReferencesRelation(yyscan_t yyscanner,const QCString &, const StringVector &);
static bool handleHideReferencesRelation(yyscan_t yyscanner,const QCString &, const StringVector &);
static bool handleGroupgraph(yyscan_t yyscanner,const QCString &, const StringVector &);
static bool handleHideGroupgraph(yyscan_t yyscanner,const QCString &, const StringVector &);
static bool handleInternal(yyscan_t yyscanner,const QCString &, const StringVector &);
static bool handleStatic(yyscan_t yyscanner,const QCString &, const StringVector &);
static bool handlePure(yyscan_t yyscanner,const QCString &, const StringVector &);
static bool handlePrivate(yyscan_t yyscanner,const QCString &, const StringVector &);
static bool handlePrivateSection(yyscan_t yyscanner,const QCString &, const StringVector &);
static bool handleProtected(yyscan_t yyscanner,const QCString &, const StringVector &);
static bool handleProtectedSection(yyscan_t yyscanner,const QCString &, const StringVector &);
static bool handlePublic(yyscan_t yyscanner,const QCString &s, const StringVector &);
static bool handlePublicSection(yyscan_t yyscanner,const QCString &s, const StringVector &);
static bool handleQualifier(yyscan_t yyscanner,const QCString &, const StringVector &);
static bool handleToc(yyscan_t yyscanner,const QCString &s, const StringVector &);
static bool handleInherit(yyscan_t yyscanner,const QCString &, const StringVector &);
static bool handleExtends(yyscan_t yyscanner,const QCString &, const StringVector &);
static bool handleCopyDoc(yyscan_t yyscanner,const QCString &, const StringVector &);
static bool handleCopyBrief(yyscan_t yyscanner,const QCString &, const StringVector &);
static bool handleCopyDetails(yyscan_t yyscanner,const QCString &, const StringVector &);
static bool handleParBlock(yyscan_t yyscanner,const QCString &, const StringVector &);
static bool handleEndParBlock(yyscan_t yyscanner,const QCString &, const StringVector &);
static bool handleParam(yyscan_t yyscanner,const QCString &, const StringVector &);
static bool handleRetval(yyscan_t yyscanner,const QCString &, const StringVector &);
static bool handleFileInfo(yyscan_t yyscanner,const QCString &cmdName, const StringVector &optList);
static bool handleFileInfoSection(yyscan_t yyscanner,const QCString &cmdName, const StringVector &optList);
static bool handleFileInfoResult(yyscan_t yyscanner,const QCString &, const StringVector &optList, bool isSection);
static bool handleLineInfo(yyscan_t yyscanner,const QCString &, const StringVector &);
static bool handleModule(yyscan_t yyscanner,const QCString &, const StringVector &);
static bool handleIFile(yyscan_t yyscanner,const QCString &, const StringVector &);
static bool handleILine(yyscan_t yyscanner,const QCString &, const StringVector &);

[[maybe_unused]] static const char *stateToString(int state);

typedef bool (*DocCmdFunc)(yyscan_t yyscanner,const QCString &name, const StringVector &optList);

enum class CommandSpacing
{
  Invisible, //!< command sets some property but does not appear in the output.
  Inline,    //!< command appears inline in the output which can be a brief description.
  Block,     //!< command starts a new paragraphs / ends a brief description.
  XRef       //!< command is a cross reference (todo, bug, test, deprecated, xrefitem).
};

enum class SectionHandling
{
  Allowed, //!< command is allowed without restrictions in section title
  Replace, //!< command will be handled in here / needs special handling here
  Escape,  //!< command is not-allowed in section title, it will be escaped
  Break    //!< command is not-allowed in section title, it will end the section title
};

struct DocCmdMap
{
  DocCmdMap(DocCmdFunc h,CommandSpacing s,SectionHandling sh) : handler(h), spacing(s), sectionHandling(sh) {}
  DocCmdFunc      handler;
  CommandSpacing  spacing;
  SectionHandling sectionHandling;
};

// map of command to handler function
static const std::map< std::string, DocCmdMap > docCmdMap =
{
  // command name             handler function                   command spacing            section handling
  { "addindex",               { &handleAddIndex,                 CommandSpacing::Invisible, SectionHandling::Allowed }},
  { "addtogroup",             { &handleAddToGroup,               CommandSpacing::Invisible, SectionHandling::Escape  }},
  { "anchor",                 { &handleAnchor,                   CommandSpacing::Invisible, SectionHandling::Replace }},
  { "ianchor",                { &handleAnchor,                   CommandSpacing::Invisible, SectionHandling::Replace }},
  { "arg",                    { 0,                               CommandSpacing::Block,     SectionHandling::Break   }},
  { "attention",              { 0,                               CommandSpacing::Block,     SectionHandling::Break   }},
  { "author",                 { 0,                               CommandSpacing::Block,     SectionHandling::Break   }},
  { "authors",                { 0,                               CommandSpacing::Block,     SectionHandling::Break   }},
  { "brief",                  { &handleBrief,                    CommandSpacing::Invisible, SectionHandling::Break   }},
  { "bug",                    { &handleBug,                      CommandSpacing::XRef,      SectionHandling::Break   }},
  { "callergraph",            { &handleCallergraph,              CommandSpacing::Invisible, SectionHandling::Escape  }},
  { "callgraph",              { &handleCallgraph,                CommandSpacing::Invisible, SectionHandling::Escape  }},
  { "category",               { &handleCategory,                 CommandSpacing::Invisible, SectionHandling::Escape  }},
  { "cite",                   { &handleCite,                     CommandSpacing::Inline,    SectionHandling::Replace }},
  { "class",                  { &handleClass,                    CommandSpacing::Invisible, SectionHandling::Escape  }},
  { "code",                   { &handleFormatBlock,              CommandSpacing::Block,     SectionHandling::Break   }},
  { "icode",                  { &handleFormatBlock,              CommandSpacing::Block,     SectionHandling::Break   }},
  { "collaborationgraph",     { &handleCollaborationgraph,       CommandSpacing::Invisible, SectionHandling::Escape  }},
  { "concept",                { &handleConcept,                  CommandSpacing::Invisible, SectionHandling::Escape  }},
  { "copybrief",              { &handleCopyBrief,                CommandSpacing::Invisible, SectionHandling::Escape  }},
  { "copydetails",            { &handleCopyDetails,              CommandSpacing::Block,     SectionHandling::Escape  }},
  { "copydoc",                { &handleCopyDoc,                  CommandSpacing::Block,     SectionHandling::Escape  }},
  { "copyright",              { 0,                               CommandSpacing::Block,     SectionHandling::Break   }},
  { "showdate",               { 0,                               CommandSpacing::Inline,    SectionHandling::Allowed }},
  { "date",                   { 0,                               CommandSpacing::Block,     SectionHandling::Break   }},
  { "def",                    { &handleDef,                      CommandSpacing::Invisible, SectionHandling::Escape  }},
  { "defgroup",               { &handleDefGroup,                 CommandSpacing::Invisible, SectionHandling::Escape  }},
  { "deprecated",             { &handleDeprecated,               CommandSpacing::XRef,      SectionHandling::Break   }},
  { "details",                { &handleDetails,                  CommandSpacing::Block,     SectionHandling::Break   }},
  { "diafile",                { 0,                               CommandSpacing::Block,     SectionHandling::Break   }},
  { "dir",                    { &handleDir,                      CommandSpacing::Invisible, SectionHandling::Escape  }},
  { "directorygraph",         { &handleDirectoryGraph,           CommandSpacing::Invisible, SectionHandling::Escape  }},
  { "docbookinclude",         { 0,                               CommandSpacing::Inline,    SectionHandling::Break   }},
  { "docbookonly",            { &handleFormatBlock,              CommandSpacing::Invisible, SectionHandling::Break   }},
  { "dot",                    { &handleFormatBlock,              CommandSpacing::Block,     SectionHandling::Break   }},
  { "dotfile",                { 0,                               CommandSpacing::Block,     SectionHandling::Break   }},
  { "else",                   { &handleElse,                     CommandSpacing::Inline,    SectionHandling::Escape  }},
  { "elseif",                 { &handleElseIf,                   CommandSpacing::Inline,    SectionHandling::Escape  }},
  { "endif",                  { &handleEndIf,                    CommandSpacing::Inline,    SectionHandling::Escape  }},
  { "endparblock",            { &handleEndParBlock,              CommandSpacing::Block,     SectionHandling::Escape  }},
  { "enum",                   { &handleEnum,                     CommandSpacing::Invisible, SectionHandling::Escape  }},
  { "example",                { &handleExample,                  CommandSpacing::Invisible, SectionHandling::Escape  }},
  { "exception",              { 0,                               CommandSpacing::Block,     SectionHandling::Break   }},
  { "extends",                { &handleExtends,                  CommandSpacing::Invisible, SectionHandling::Escape  }},
  { "file",                   { &handleFile,                     CommandSpacing::Invisible, SectionHandling::Escape  }},
  { "fn",                     { &handleFn,                       CommandSpacing::Invisible, SectionHandling::Escape  }},
  { "groupgraph",             { &handleGroupgraph,               CommandSpacing::Invisible, SectionHandling::Escape  }},
  { "headerfile",             { &handleHeaderFile,               CommandSpacing::Invisible, SectionHandling::Escape  }},
  { "hidecallergraph",        { &handleHideCallergraph,          CommandSpacing::Invisible, SectionHandling::Escape  }},
  { "hidecallgraph",          { &handleHideCallgraph,            CommandSpacing::Invisible, SectionHandling::Escape  }},
  { "hidecollaborationgraph", { &handleHideCollaborationgraph,   CommandSpacing::Invisible, SectionHandling::Escape  }},
  { "hidedirectorygraph",     { &handleHideDirectoryGraph,       CommandSpacing::Invisible, SectionHandling::Escape  }},
  { "hidegroupgraph",         { &handleHideGroupgraph,           CommandSpacing::Invisible, SectionHandling::Escape  }},
  { "hideincludedbygraph",    { &handleHideIncludedBygraph,      CommandSpacing::Invisible, SectionHandling::Escape  }},
  { "hideincludegraph",       { &handleHideIncludegraph,         CommandSpacing::Invisible, SectionHandling::Escape  }},
  { "hideinheritancegraph",   { &handleHideInheritanceGraph,     CommandSpacing::Invisible, SectionHandling::Escape  }},
  { "hideinitializer",        { &handleHideInitializer,          CommandSpacing::Invisible, SectionHandling::Escape  }},
  { "hideinlinesource",       { &handleHideInlineSource,         CommandSpacing::Invisible, SectionHandling::Escape  }},
  { "hiderefby",              { &handleHideReferencedByRelation, CommandSpacing::Invisible, SectionHandling::Escape  }},
  { "hiderefs",               { &handleHideReferencesRelation,   CommandSpacing::Invisible, SectionHandling::Escape  }},
  { "htmlinclude",            { 0,                               CommandSpacing::Inline,    SectionHandling::Break   }},
  { "htmlonly",               { &handleFormatBlock,              CommandSpacing::Invisible, SectionHandling::Break   }},
  { "idlexcept",              { &handleIdlException,             CommandSpacing::Invisible, SectionHandling::Escape  }},
  { "if",                     { &handleIf,                       CommandSpacing::Inline,    SectionHandling::Break   }},
  { "ifnot",                  { &handleIfNot,                    CommandSpacing::Inline,    SectionHandling::Break   }},
  { "image",                  { &handleImage,                    CommandSpacing::Block,     SectionHandling::Break   }},
  { "implements",             { &handleExtends,                  CommandSpacing::Invisible, SectionHandling::Escape  }},
  { "include",                { 0,                               CommandSpacing::Block,     SectionHandling::Break   }},
  { "includedbygraph",        { &handleIncludedBygraph,          CommandSpacing::Invisible, SectionHandling::Escape  }},
  { "includegraph",           { &handleIncludegraph,             CommandSpacing::Invisible, SectionHandling::Escape  }},
  { "includelineno",          { 0,                               CommandSpacing::Block,     SectionHandling::Break   }},
  { "ingroup",                { &handleIngroup,                  CommandSpacing::Invisible, SectionHandling::Escape  }},
  { "inherit",                { &handleInherit,                  CommandSpacing::Invisible, SectionHandling::Escape  }},
  { "inheritancegraph",       { &handleInheritanceGraph,         CommandSpacing::Invisible, SectionHandling::Escape  }},
  { "interface",              { &handleInterface,                CommandSpacing::Invisible, SectionHandling::Escape  }},
  { "internal",               { &handleInternal,                 CommandSpacing::Block,     SectionHandling::Break   }},
  { "invariant",              { 0,                               CommandSpacing::Block,     SectionHandling::Break   }},
  { "latexinclude",           { 0,                               CommandSpacing::Inline,    SectionHandling::Break   }},
  { "latexonly",              { &handleFormatBlock,              CommandSpacing::Invisible, SectionHandling::Break   }},
  { "li",                     { 0,                               CommandSpacing::Block,     SectionHandling::Break   }},
  { "line",                   { 0,                               CommandSpacing::Invisible, SectionHandling::Escape  }},
  { "mainpage",               { &handleMainpage,                 CommandSpacing::Invisible, SectionHandling::Break   }},
  { "maninclude",             { 0,                               CommandSpacing::Inline,    SectionHandling::Break   }},
  { "manonly",                { &handleFormatBlock,              CommandSpacing::Invisible, SectionHandling::Break   }},
  { "memberof",               { &handleMemberOf,                 CommandSpacing::Invisible, SectionHandling::Escape  }},
  { "module",                 { &handleModule,                   CommandSpacing::Invisible, SectionHandling::Escape  }},
  { "msc",                    { &handleFormatBlock,              CommandSpacing::Block,     SectionHandling::Break   }},
  { "mscfile",                { 0,                               CommandSpacing::Block,     SectionHandling::Break   }},
  { "name",                   { &handleName,                     CommandSpacing::Invisible, SectionHandling::Escape  }},
  { "namespace",              { &handleNamespace,                CommandSpacing::Invisible, SectionHandling::Escape  }},
  { "noop",                   { &handleNoop,                     CommandSpacing::Invisible, SectionHandling::Replace }},
  { "nosubgrouping",          { &handleNoSubGrouping,            CommandSpacing::Invisible, SectionHandling::Escape  }},
  { "note",                   { 0,                               CommandSpacing::Block,     SectionHandling::Break   }},
  { "overload",               { &handleOverload,                 CommandSpacing::Invisible, SectionHandling::Escape  }},
  { "package",                { &handlePackage,                  CommandSpacing::Invisible, SectionHandling::Escape  }},
  { "page",                   { &handlePage,                     CommandSpacing::Invisible, SectionHandling::Break   }},
  { "par",                    { 0,                               CommandSpacing::Block,     SectionHandling::Break   }},
  { "paragraph",              { &handleSection,                  CommandSpacing::Block,     SectionHandling::Break   }},
  { "param",                  { &handleParam,                    CommandSpacing::Block,     SectionHandling::Break   }},
  { "parblock",               { &handleParBlock,                 CommandSpacing::Block,     SectionHandling::Break   }},
  { "post",                   { 0,                               CommandSpacing::Block,     SectionHandling::Break   }},
  { "pre",                    { 0,                               CommandSpacing::Block,     SectionHandling::Break   }},
  { "private",                { &handlePrivate,                  CommandSpacing::Invisible, SectionHandling::Escape  }},
  { "privatesection",         { &handlePrivateSection,           CommandSpacing::Invisible, SectionHandling::Escape  }},
  { "property",               { &handleFn,                       CommandSpacing::Invisible, SectionHandling::Escape  }},
  { "protected",              { &handleProtected,                CommandSpacing::Invisible, SectionHandling::Escape  }},
  { "protectedsection",       { &handleProtectedSection,         CommandSpacing::Invisible, SectionHandling::Escape  }},
  { "protocol",               { &handleProtocol,                 CommandSpacing::Invisible, SectionHandling::Escape  }},
  { "public",                 { &handlePublic,                   CommandSpacing::Invisible, SectionHandling::Escape  }},
  { "publicsection",          { &handlePublicSection,            CommandSpacing::Invisible, SectionHandling::Escape  }},
  { "pure",                   { &handlePure,                     CommandSpacing::Invisible, SectionHandling::Escape  }},
  { "qualifier",              { &handleQualifier,                CommandSpacing::Invisible, SectionHandling::Escape  }},
  { "raisewarning",           { &handleRaiseWarning,             CommandSpacing::Invisible, SectionHandling::Replace }},
  { "refitem",                { &handleRefItem,                  CommandSpacing::Inline,    SectionHandling::Escape  }},
  { "related",                { &handleRelated,                  CommandSpacing::Invisible, SectionHandling::Escape  }},
  { "relatedalso",            { &handleRelatedAlso,              CommandSpacing::Invisible, SectionHandling::Escape  }},
  { "relates",                { &handleRelated,                  CommandSpacing::Invisible, SectionHandling::Escape  }},
  { "relatesalso",            { &handleRelatedAlso,              CommandSpacing::Invisible, SectionHandling::Escape  }},
  { "remark",                 { 0,                               CommandSpacing::Block,     SectionHandling::Break   }},
  { "remarks",                { 0,                               CommandSpacing::Block,     SectionHandling::Break   }},
  { "result",                 { 0,                               CommandSpacing::Block,     SectionHandling::Break   }},
  { "return",                 { 0,                               CommandSpacing::Block,     SectionHandling::Break   }},
  { "returns",                { 0,                               CommandSpacing::Block,     SectionHandling::Break   }},
  { "retval",                 { &handleRetval,                   CommandSpacing::Block,     SectionHandling::Break   }},
  { "rtfinclude",             { 0,                               CommandSpacing::Inline,    SectionHandling::Break   }},
  { "rtfonly",                { &handleFormatBlock,              CommandSpacing::Invisible, SectionHandling::Break   }},
  { "sa",                     { 0,                               CommandSpacing::Block,     SectionHandling::Break   }},
  { "section",                { &handleSection,                  CommandSpacing::Block,     SectionHandling::Break   }},
  { "see",                    { 0,                               CommandSpacing::Block,     SectionHandling::Break   }},
  { "short",                  { &handleBrief,                    CommandSpacing::Invisible, SectionHandling::Break   }},
  { "showinitializer",        { &handleShowInitializer,          CommandSpacing::Invisible, SectionHandling::Escape  }},
  { "showinlinesource",       { &handleShowInlineSource,         CommandSpacing::Invisible, SectionHandling::Escape  }},
  { "showrefby",              { &handleReferencedByRelation,     CommandSpacing::Invisible, SectionHandling::Escape  }},
  { "showrefs",               { &handleReferencesRelation,       CommandSpacing::Invisible, SectionHandling::Escape  }},
  { "since",                  { 0,                               CommandSpacing::Block,     SectionHandling::Break   }},
  { "snippet",                { 0,                               CommandSpacing::Block,     SectionHandling::Break   }},
  { "snippetlineno",          { 0,                               CommandSpacing::Block,     SectionHandling::Break   }},
  { "startuml",               { &handleFormatBlock,              CommandSpacing::Block,     SectionHandling::Break   }},
  { "static",                 { &handleStatic,                   CommandSpacing::Invisible, SectionHandling::Escape  }},
  { "struct",                 { &handleStruct,                   CommandSpacing::Invisible, SectionHandling::Escape  }},
  { "subpage",                { &handleSubpage,                  CommandSpacing::Inline,    SectionHandling::Allowed }},
  { "subsection",             { &handleSection,                  CommandSpacing::Block,     SectionHandling::Break   }},
  { "subsubsection",          { &handleSection,                  CommandSpacing::Block,     SectionHandling::Break   }},
  { "tableofcontents",        { &handleToc,                      CommandSpacing::Invisible, SectionHandling::Break   }},
  { "test",                   { &handleTest,                     CommandSpacing::XRef,      SectionHandling::Break   }},
  { "throw",                  { 0,                               CommandSpacing::Block,     SectionHandling::Break   }},
  { "throws",                 { 0,                               CommandSpacing::Block,     SectionHandling::Break   }},
  { "todo",                   { &handleTodo,                     CommandSpacing::XRef,      SectionHandling::Break   }},
  { "tparam",                 { 0,                               CommandSpacing::Block,     SectionHandling::Break   }},
  { "typedef",                { &handleFn,                       CommandSpacing::Invisible, SectionHandling::Escape  }},
  { "union",                  { &handleUnion,                    CommandSpacing::Invisible, SectionHandling::Escape  }},
  { "until",                  { 0,                               CommandSpacing::Block,     SectionHandling::Escape  }},
  { "var",                    { &handleFn,                       CommandSpacing::Invisible, SectionHandling::Escape  }},
  { "verbatim",               { &handleFormatBlock,              CommandSpacing::Block,     SectionHandling::Break   }},
  { "iverbatim",              { &handleFormatBlock,              CommandSpacing::Block,     SectionHandling::Break   }},
  { "verbinclude",            { 0,                               CommandSpacing::Inline,    SectionHandling::Break   }},
  { "version",                { 0,                               CommandSpacing::Block,     SectionHandling::Break   }},
  { "warning",                { 0,                               CommandSpacing::Block,     SectionHandling::Break   }},
  { "weakgroup",              { &handleWeakGroup,                CommandSpacing::Invisible, SectionHandling::Escape  }},
  { "xmlinclude",             { 0,                               CommandSpacing::Inline,    SectionHandling::Break   }},
  { "xmlonly",                { &handleFormatBlock,              CommandSpacing::Invisible, SectionHandling::Break   }},
  { "xrefitem",               { &handleXRefItem,                 CommandSpacing::XRef,      SectionHandling::Break   }},
  { "iliteral",               { &handleFormatBlock,              CommandSpacing::Inline,    SectionHandling::Break   }},
  { "fileinfo",               { &handleFileInfo,                 CommandSpacing::Inline,    SectionHandling::Replace }},
  { "lineinfo",               { &handleLineInfo,                 CommandSpacing::Inline,    SectionHandling::Replace }},
  { "secreflist",             { 0,                               CommandSpacing::Invisible, SectionHandling::Break   }},
  { "endsecreflist",          { 0,                               CommandSpacing::Invisible, SectionHandling::Escape  }},
  { "dontinclude",            { 0,                               CommandSpacing::Invisible, SectionHandling::Break   }},
  { "line",                   { 0,                               CommandSpacing::Invisible, SectionHandling::Escape  }},
  { "skip",                   { 0,                               CommandSpacing::Invisible, SectionHandling::Escape  }},
  { "skipline",               { 0,                               CommandSpacing::Invisible, SectionHandling::Escape  }},
  { "until",                  { 0,                               CommandSpacing::Invisible, SectionHandling::Escape  }},
  { "vhdlflow",               { 0,                               CommandSpacing::Block,     SectionHandling::Break   }},
  { "enddot",                 { 0,                               CommandSpacing::Invisible, SectionHandling::Escape  }},
  { "endmsc",                 { 0,                               CommandSpacing::Invisible, SectionHandling::Escape  }},
  { "enduml",                 { 0,                               CommandSpacing::Invisible, SectionHandling::Escape  }},
  { "endicode",               { 0,                               CommandSpacing::Invisible, SectionHandling::Escape  }},
  { "endcode",                { 0,                               CommandSpacing::Invisible, SectionHandling::Escape  }},
  { "endverbatim",            { 0,                               CommandSpacing::Invisible, SectionHandling::Escape  }},
  { "enddocbookonly",         { 0,                               CommandSpacing::Invisible, SectionHandling::Escape  }},
  { "endhtmlonly",            { 0,                               CommandSpacing::Invisible, SectionHandling::Escape  }},
  { "endlatexonly",           { 0,                               CommandSpacing::Invisible, SectionHandling::Escape  }},
  { "endmanonly",             { 0,                               CommandSpacing::Invisible, SectionHandling::Escape  }},
  { "endrtfonly",             { 0,                               CommandSpacing::Invisible, SectionHandling::Escape  }},
  { "endxmlonly",             { 0,                               CommandSpacing::Invisible, SectionHandling::Escape  }},
  { "link",                   { 0,                               CommandSpacing::Invisible, SectionHandling::Replace }},
  { "endlink",                { 0,                               CommandSpacing::Invisible, SectionHandling::Escape  }},
  { "ifile",                  { &handleIFile,                    CommandSpacing::Invisible, SectionHandling::Replace }},
  { "iline",                  { &handleILine,                    CommandSpacing::Invisible, SectionHandling::Replace }}
};

#define YY_NO_INPUT 1
#define YY_NO_UNISTD_H 1
#define YY_NEVER_INTERACTIVE 1


enum XRefKind
{
  XRef_Item,
  XRef_Todo,
  XRef_Test,
  XRef_Bug,
  XRef_Deprecated,
  XRef_None
};

enum OutputContext
{
  OutputDoc,
  OutputBrief,
  OutputXRef,
  OutputInbody
};

enum GuardType
{
  Guard_If,
  Guard_IfNot,
  Guard_ElseIf
};

class GuardedSection
{
  public:
    GuardedSection(bool parentVisible)
      : m_parentVisible(parentVisible) {}
    void setEnabled(bool enabled) { m_enabled = enabled; }
    bool isEnabled() const { return m_enabled; }
    void setEnabledFound() { m_enabledFound = true; }
    bool isEnabledFound() const { return m_enabledFound; }
    bool parentVisible() const { return m_parentVisible; }
    void setElse() { m_hasElse = true; }
    bool hasElse() const { return m_hasElse; }

  private:
    bool m_parentVisible;
    bool m_enabledFound = false;
    bool m_enabled = false;
    bool m_hasElse = false;
};

/* -----------------------------------------------------------------
 *
 *        statics
 */

struct commentscanYY_state
{
  OutlineParserInterface *langParser = nullptr;  // the language parser that is calling us
  QCString         inputString;            // input string
  QCString         currentCmd;             // the command used
  int              inputPosition = 0;      // read pointer
  QCString         fileName;               // file name that is read from
  int              lineNr = 0;             // line number in the input
  bool             inBody = FALSE;         // was the comment found inside the body of a function?
  OutputContext    inContext;              // are we inside the brief, details or xref part
  bool             briefEndsAtDot = FALSE; // does the brief description stop at a dot?
  QCString         formulaText;            // Running text of a formula
  QCString         formulaEnv;             // environment name
  int              formulaNewLines = 0;    // amount of new lines in the formula
  QCString        *pOutputString = nullptr;      // pointer to string to which the output is appended.
  QCString         outputXRef;               // temp argument of todo/test/../xrefitem commands
  QCString         blockName;                // preformatted block name (e.g. verbatim, latexonly,...)
  XRefKind         xrefKind    = XRef_Item;  // kind of cross-reference command
  XRefKind         newXRefKind = XRef_Item;  //
  GuardType        guardType = Guard_If;     // kind of guards for conditional section
  QCString         functionProto;          // function prototype
  std::stack<GuardedSection> guards;             // tracks nested conditional sections (if,ifnot,..)
  Entry           *current = nullptr;              // working entry

  bool             needNewEntry = FALSE;

  QCString         sectionLabel;
  QCString         sectionTitle;
  int              sectionLevel = 0;
  QCString         xrefItemKey;
  QCString         newXRefItemKey;
  QCString         xrefItemTitle;
  QCString         xrefListTitle;
  Protection       protection = Protection::Public;

  bool             xrefAppendFlag = FALSE;
  bool             inGroupParamFound = FALSE;
  int              braceCount = 0;
  bool             insidePre = FALSE;
  bool             parseMore = FALSE;
  int              condCount = 0;

  int              commentCount = 0;
  QCString         spaceBeforeCmd;
  QCString         spaceBeforeIf;
  QCString         copyDocArg;

  QCString         guardExpr;
  int              roundCount = 0;
  std::vector<int> HTMLDetailsSummary;

  bool             insideParBlock = FALSE;
  bool             inInternalDocs = FALSE;
  int              prevPosition = 0;
  DocGroup         docGroup;
  bool             markdownSupport = TRUE;

  QCString         raiseWarning;

  QCString         anchorTitle;
  QCString         htmlAnchorStr;
  bool             htmlAnchor = false;
  bool             CScode = false;
};


static std::mutex g_sectionMutex;
static std::mutex g_formulaMutex;
static std::mutex g_citeMutex;

//-----------------------------------------------------------------------------

static QCString stripQuotes(const char *s);
static SectionType sectionLevelToType(int level);
static void stripTrailingWhiteSpace(QCString &s);

static void initParser(yyscan_t yyscanner);
static bool makeStructuralIndicator(yyscan_t yyscanner,EntryType t);
static void lineCount(yyscan_t yyscanner);
static void addXRefItem(yyscan_t yyscanner,
                        const QCString &listName,const QCString &itemTitle,
                        const QCString &listTitle,bool append);
static QCString addFormula(yyscan_t yyscanner);
static void checkFormula(yyscan_t yyscanner);
static void addSection(yyscan_t yyscanner, bool addYYtext = true);
static inline void setOutput(yyscan_t yyscanner,OutputContext ctx);
static void addAnchor(yyscan_t yyscanner,const QCString &anchor, const QCString &title="");
static inline void addOutput(yyscan_t yyscanner,const char *s);
static inline void addOutput(yyscan_t yyscanner,const QCString &s);
static inline void addOutput(yyscan_t yyscanner,char c);
static void endBrief(yyscan_t yyscanner);
static void handleGuard(yyscan_t yyscanner,const QCString &expr);
static int yyread(yyscan_t yyscanner,char *buf,int max_size);
static void addCite(yyscan_t yyscanner);
static void addIline(yyscan_t yyscanner,int lineNr);
static void addIlineBreak(yyscan_t yyscanner,int lineNr);

#define unput_string(yytext,yyleng) do { for (int i=(int)yyleng-1;i>=0;i--) unput(yytext[i]); } while(0)

//-----------------------------------------------------------------------------

#undef        YY_INPUT
#define        YY_INPUT(buf,result,max_size) result=yyread(yyscanner,buf,max_size);

// otherwise the filename would be the name of the converted file (*.cpp instead of *.l)
static inline const char *getLexerFILE() {return __FILE__;}
#include "doxygen_lex.h"

%}

       /* start command character */
CMD       ("\\"|"@")
XREFCMD   {CMD}("bug"|"deprecated"|"test"|"todo"|"xrefitem")
PRE       [pP][rR][eE]
TABLE     [tT][aA][bB][lL][eE]
P         [pP]
UL        [uU][lL]
OL        [oO][lL]
DL        [dD][lL]
IMG       [iI][mM][gG]
HR        [hH][rR]
PARA      [pP][aA][rR][aA]
CODE      [cC][oO][dD][eE]
ENDCODE   "/"{CODE}
CAPTION   [cC][aA][pP][tT][iI][oO][nN]
CENTER    [cC][eE][nN][tT][eE][rR]
DIV       [dD][iI][vV]
DETAILS   [dD][eE][tT][aA][iI][lL][sS]
DETAILEDHTML {CENTER}|{DIV}|{PRE}|{UL}|{TABLE}|{OL}|{DL}|{P}|[Hh][1-6]|{IMG}|{HR}|{PARA}
DETAILEDHTMLOPT {CODE}
DETAILEDHTMLOPTEND {ENDCODE}
SUMMARY   [sS][uU][mM][mM][aA][rR][yY]
REMARKS   [rR][eE][mM][aA][rR][kK][sS]
AHTML     [aA]{BN}*
ANCHTML   ([iI][dD]|[nN][aA][mM][eE])"="("\""{LABELID}"\""|"'"{LABELID}"'"|{LABELID})
BN        [ \t\n\r]
BL        [ \t\r]*"\n"
B         [ \t]
Bopt      {B}*
BS        ^(({B}*"/""/")?)(({B}*"*"+)?){B}*
ATTR      ({B}+[^>\n]*)?
DOCNL     "\n"|"\\ilinebr"
LC        "\\"{B}*"\n"
NW        [^a-z_A-Z0-9]
FILESCHAR [a-z_A-Z0-9\x80-\xFF\\:\\\/\-\+=@&#]
FILEECHAR [a-z_A-Z0-9\x80-\xFF\-\+=@&#]
FILE      ({FILESCHAR}*{FILEECHAR}+("."{FILESCHAR}*{FILEECHAR}+)*)|("\""[^\n\"]*"\"")
ID        [$a-z_A-Z\x80-\xFF][$a-z_A-Z0-9\x80-\xFF]*
LABELID   [a-z_A-Z\x80-\xFF][a-z_A-Z0-9\x80-\xFF\-]*
CITESCHAR [a-z_A-Z0-9\x80-\xFF\-\?]
CITEECHAR [a-z_A-Z0-9\x80-\xFF\-\+:\/\?]*
CITEID    {CITESCHAR}{CITEECHAR}*("."{CITESCHAR}{CITEECHAR}*)*|"\""{CITESCHAR}{CITEECHAR}*("."{CITESCHAR}{CITEECHAR}*)*"\""
SCOPEID   {ID}({ID}*{BN}*"::"{BN}*)*({ID}?)
SCOPENAME "$"?(({ID}?{BN}*("::"|"."){BN}*)*)((~{BN}*)?{ID})
TMPLSPEC  "<"{BN}*[^>]+{BN}*">"
MAILADDR  ("mailto:")?[a-z_A-Z0-9\x80-\xff.+-]+"@"[a-z_A-Z0-9\x80-\xff-]+("."[a-z_A-Z0-9\x80-\xff\-]+)+[a-z_A-Z0-9\x80-\xff\-]+
RCSTAG    "$"{ID}":"[^\n$]+"$"
MODULE_ID ({ID}".")*{ID}
LINENR    {Bopt}[1-9][0-9]*

  // C start comment 
CCS   "/\*"
  // C end comment
CCE   "*\/"
  // Cpp comment 
CPPC  "/\/"

  // end of section title with asterisk
STAopt [^\n@\\*]*
  // end of section title without asterisk
STopt  [^\n@\\]*

%option noyywrap

  /* comment parsing states. */
%x      Comment
%x      PageDocArg1
%x      PageDocArg2
%x      RelatesParam1
%x      ClassDocArg1
%x      ClassDocArg2
%x      ClassDocArg3
%x      CategoryDocArg1
%x      XRefItemParam1
%x      XRefItemParam2
%x      XRefItemParam3
%x      FileDocArg1
%x      ParamArg1
%x      EnumDocArg1
%x      NameSpaceDocArg1
%x      PackageDocArg1
%x      ConceptDocArg1
%x      ModuleDocArg1
%x      GroupDocArg1
%x      GroupDocArg2
%x      SectionLabel
%x      SectionTitle
%x      SubpageLabel
%x      SubpageTitle
%x      FormatBlock
%x      LineParam
%x      GuardParam
%x      GuardParamEnd
%x      SkipGuardedSection
%x      SkipInternal
%x      NameParam
%x      InGroupParam
%x      FnParam
%x      OverloadParam
%x      InheritParam
%x      ExtendsParam
%x      ReadFormulaShort
%x      ReadFormulaShortSection
%x      ReadFormulaRound
%x      ReadFormulaRoundSection
%x      ReadFormulaLong
%x      AnchorLabel
%x      AnchorLabelSection
%x      HtmlComment
%x      HtmlA
%x      SkipLang
%x      CiteLabel
%x      CiteLabelSection
%x      CopyDoc
%x      GuardExpr
%x      CdataSection
%x      Noop
%x      RaiseWarning
%x      RaiseWarningSection
%x      Qualifier
%x      LinkSection
%x      IFile
%x      IFileSection
%x      ILine
%x      ILineSection

%%

  /* What can happen in while parsing a comment block:
   *   commands (e.g. @page, or \page)
   *   escaped commands (e.g. @@page or \\page).
   *   formulas (e.g. \f$...\f$ \f[...\f] \f{...\f} \f(...\f) )
   *   directories (e.g. \doxygen\src\)
   *   autolist end. (e.g. a dot on an otherwise empty line)
   *   newlines.
   *   end of brief description due to blank line.
   *   end of brief description due to some command (@command, or <command>).
   *   words and whitespace and other characters (#,?!, etc).
   *   grouping commands (e.g. @{ and @})
   *   language switch (e.g. \~english or \~).
   *   mail address (e.g. doxygen@gmail.com).
   *   quoted text, such as "foo@bar"
   *   XML commands, <summary></summary><remarks></remarks>
   */

<Comment>{CMD}{CMD}[a-z_A-Z]+{B}*       { // escaped command
                                          addOutput(yyscanner,yytext);
                                        }
<Comment>{CMD}{CMD}"~"[a-z_A-Z]*        { // escaped command
                                          addOutput(yyscanner,yytext);
                                        }
<Comment>{MAILADDR}                     { // mail address
                                          addOutput(yyscanner,yytext);
                                        }
<Comment>"\""[^"\n]*"\""                { // quoted text
                                          addOutput(yyscanner,yytext);
                                        }
<Comment>("\\"[a-z_A-Z]+)+"\\"          { // directory (or chain of commands!)
                                          addOutput(yyscanner,yytext);
                                        }
<Comment>"<"{DETAILEDHTML}{ATTR}">"     { // HTML command that ends a brief description
                                          setOutput(yyscanner,OutputDoc);
                                          // continue with the same input
                                          REJECT;
                                        }
<Comment>"<"{DETAILEDHTMLOPT}">"        { // HTML <code> command that ends a brief description
                                          // without attributes
                                          if (yyextra->current->lang==SrcLangExt::CSharp)
                                          {
                                            yyextra->CScode=true;
                                            setOutput(yyscanner,OutputDoc);
                                            addOutput(yyscanner,"@code{cs}");
                                          }
                                          else
                                          {
                                            // continue with the same input
                                            REJECT;
                                          }
                                        }
<Comment>"<"{DETAILEDHTMLOPTEND}">"     { // HTML command that ends a brief description
                                          if (yyextra->CScode)
                                          {
                                            addOutput(yyscanner,"@endcode");
                                            yyextra->CScode=false;
                                          }
                                          else
                                          {
                                            yyextra->CScode=false;
                                            // continue with the same input
                                            REJECT;
                                          }
                                        }
<Comment>"<"{DETAILEDHTMLOPT}{ATTR}">"  { // HTML <code> command that ends a brief description
                                          // with attributes, so cannot be CS.
                                          if (yyextra->current->lang==SrcLangExt::CSharp)
                                          {
                                            setOutput(yyscanner,OutputDoc);
                                          }
                                          // continue with the same input
                                          REJECT;
                                        }
<Comment>"<"{DETAILS}{ATTR}">"          { // start of a HTML style details description
                                          yyextra->HTMLDetailsSummary.push_back(0);
                                          setOutput(yyscanner,OutputDoc);
                                          addOutput(yyscanner,yytext);
                                        }
<Comment>"</"{DETAILS}">"               { // end of a HTML style details description
                                          if (!yyextra->HTMLDetailsSummary.empty())
                                          {
                                            yyextra->HTMLDetailsSummary.pop_back();
                                          }
                                          addOutput(yyscanner,yytext);
                                        }
<Comment>"<"{AHTML}                     { // potential start of HTML anchor, see issue 9200
                                          yyextra->htmlAnchorStr = yytext;
                                          yyextra->htmlAnchor = false;
                                          BEGIN(HtmlA);
                                        }
<HtmlA>{ANCHTML}                        { // only labels that can be converted to doxygen anchor
                                          yyextra->htmlAnchorStr += yytext;
                                          QCString tag(yytext);
                                          int s=tag.find("=");
                                          char c=tag[s+1];
                                          QCString id;
                                          if (c=='\'' || c=='"') // valid start
                                          {
                                            int e=tag.find(c,s+2);
                                            if (e!=-1) // found matching end
                                            {
                                              id=tag.mid(s+2,e-s-2); // extract id
                                              addAnchor(yyscanner,id);
                                            }
                                          }
                                          else
                                          {
                                            id=tag.mid(s+1);
                                            addAnchor(yyscanner,id);
                                          }
                                          if (!id.isEmpty() && !yyextra->htmlAnchor)
                                          {
                                            // only use first analogous to what is in docparser
                                            addOutput(yyscanner,"@anchor ");
                                            addOutput(yyscanner,id.data());
                                            addOutput(yyscanner," ");
                                            yyextra->htmlAnchor = true;
                                          }
                                        }
<HtmlA>("\""[^\n\"]*"\""|"'"[^\n']*"'") {
                                          yyextra->htmlAnchorStr += yytext;
                                        }
<HtmlA>">"|"/>"                         {
                                          if (!yyextra->htmlAnchor)
                                          {
                                            addOutput(yyscanner,yyextra->htmlAnchorStr);
                                            addOutput(yyscanner,yytext);
                                          }
                                          else
                                          {
                                            if (yyleng == 1) // to keep <a></a> pairs, otherwise single </a> present
                                            {
                                              addOutput(yyscanner,"<a>");
                                            }
                                          }
                                          BEGIN(Comment);
                                        }
<HtmlA>{DOCNL}                          { // newline
                                          yyextra->htmlAnchorStr += yytext;
                                          if (*yytext == '\n') yyextra->lineNr++;
                                        }
<HtmlA>.                                { // catch-all for anything else
                                          yyextra->htmlAnchorStr += yytext;
                                        }
<Comment>"<"{SUMMARY}">"                { // start of a .NET XML style brief description
                                          if (yyextra->HTMLDetailsSummary.empty())
                                          {
                                            setOutput(yyscanner,OutputBrief);
                                          }
                                          else // HTML5 style <summary> as part of <details> section.
                                          {
                                            addOutput(yyscanner,yytext);
                                          }
                                        }
<Comment>"<"{REMARKS}">"                { // start of a .NET XML style detailed description
                                          setOutput(yyscanner,OutputDoc);
                                          addOutput(yyscanner,yytext);
                                        }
<Comment>"</"{SUMMARY}">"               { // start of a .NET XML style detailed description
                                          if (!yyextra->HTMLDetailsSummary.empty())
                                          {
                                            addOutput(yyscanner,yytext);
                                          }
                                          else
                                          {
                                            setOutput(yyscanner,OutputDoc);
                                          }
                                        }
<Comment>"</"{REMARKS}">"               { // end of a brief or detailed description
                                          setOutput(yyscanner,OutputDoc);
                                          addOutput(yyscanner,yytext);
                                        }
<Comment>"<"{CAPTION}{ATTR}">"          {
                                          QCString tag(yytext);
                                          int s=tag.find("id=");
                                          if (s!=-1) // command has id attribute
                                          {
                                            char c=tag[s+3];
                                            if (c=='\'' || c=='"') // valid start
                                            {
                                              int e=tag.find(c,s+4);
                                              if (e!=-1) // found matching end
                                              {
                                                QCString id=tag.mid(s+4,e-s-4); // extract id
                                                addAnchor(yyscanner,id);
                                              }
                                            }
                                          }
                                          addOutput(yyscanner,yytext);
                                        }
<Comment>"<"{PRE}{ATTR}">"              {
                                          yyextra->insidePre=TRUE;
                                          addOutput(yyscanner,yytext);
                                        }
<Comment>"</"{PRE}">"                   {
                                          yyextra->insidePre=FALSE;
                                          addOutput(yyscanner,yytext);
                                        }
<Comment>{RCSTAG}                       { // RCS tag which end a brief description
                                          setOutput(yyscanner,OutputDoc);
                                          REJECT;
                                        }
<Comment>"<!--"                         {
                                          BEGIN(HtmlComment);
                                        }
<Comment>"<!\[CDATA\["                  {
                                          BEGIN(CdataSection);
                                        }
<Comment>{B}*{CMD}"endinternal"{B}*     {
                                          addOutput(yyscanner," \\endinternal ");
                                          if (!yyextra->inInternalDocs)
                                              warn(yyextra->fileName,yyextra->lineNr,
                                               "found \\endinternal without matching \\internal"
                                              );
                                          yyextra->inInternalDocs = FALSE;
                                        }
<Comment>{B}*"\\ilinebr"{B}*            { // preserve spacing around \\ilinebr
                                          addOutput(yyscanner,yytext);
                                        }
<Comment>{B}*{CMD}[a-z_A-Z]+"{"[^}]*"}"{B}*  |
<Comment>{B}*{CMD}[a-z_A-Z]+{B}*        { // potentially interesting command
                                          // the {B}* in the front was added for bug620924
                                          QCString fullMatch = QCString(yytext);
                                          int idx = fullMatch.find('{');
                                          /* handle `f{` command as special case */
                                          if ((idx > 1) && (yytext[idx-1] == 'f') && (yytext[idx-2] == '\\' || yytext[idx-2] =='@')) REJECT;
                                          int idxEnd = fullMatch.find("}",idx+1);
                                          QCString cmdName;
                                          StringVector optList;
                                          if (idx == -1) // no options
                                          {
                                            cmdName = QCString(yytext).stripWhiteSpace().mid(1); // to remove {CMD}
                                          }
                                          else // options present
                                          {
                                            cmdName = fullMatch.left(idx).stripWhiteSpace().mid(1); // to remove {CMD}
                                            QCString optStr = fullMatch.mid(idx+1,idxEnd-idx-1).stripWhiteSpace();
                                            optList = split(optStr.str(),",");
                                          }
                                          auto it = docCmdMap.find(cmdName.str());
                                          //printf("lookup command '%s' found=%d\n",qPrint(cmdName),it!=docCmdMap.end());
                                          if (it!=docCmdMap.end()) // special action is required
                                          {
                                            int i=0;
                                            while (yytext[i]==' ' || yytext[i]=='\t') i++;
                                            yyextra->spaceBeforeCmd = QCString(yytext).left(i);
                                            CommandSpacing spacing = it->second.spacing;
                                            if ((spacing==CommandSpacing::Block || spacing==CommandSpacing::XRef) &&
                                                !(yyextra->inContext==OutputXRef && cmdName=="parblock"))
                                            {
                                              yyextra->briefEndsAtDot=FALSE;
                                              bool insideXRef = yyextra->inContext==OutputXRef && spacing==CommandSpacing::XRef;
                                              // this command forces the end of brief description
                                              setOutput(yyscanner,insideXRef ? OutputXRef : OutputDoc);
                                            }
                                            //if (i>0) addOutput(yyscanner,QCString(yytext).left(i)); // removed for bug 689341
                                            if (it->second.handler && it->second.handler(yyscanner, cmdName, optList))
                                            {
                                              // implicit split of the comment block into two
                                              // entries. Restart the next block at the start
                                              // of this command.
                                              yyextra->parseMore=TRUE;

                                              // yuk, this is probably not very portable across lex implementations,
                                              // but we need to know the position in the input buffer where this
                                              // rule matched.
                                              // for flex 2.5.33+ we should use YY_CURRENT_BUFFER_LVALUE
#if YY_FLEX_MAJOR_VERSION>=2 && (YY_FLEX_MINOR_VERSION>5 || (YY_FLEX_MINOR_VERSION==5 && YY_FLEX_SUBMINOR_VERSION>=33))
                                              yyextra->inputPosition=yyextra->prevPosition + (int)(yy_bp - YY_CURRENT_BUFFER_LVALUE->yy_ch_buf);
#else
                                              yyextra->inputPosition=yyextra->prevPosition + (int)(yy_bp - yy_current_buffer->yy_ch_buf);
#endif
                                              yyterminate();
                                            }
                                            else if (it->second.handler==0)
                                            {
                                              // command without handler, to be processed
                                              // later by parsedoc.cpp
                                              addOutput(yyscanner,yytext);
                                            }
                                          }
                                          else // command not relevant
                                          {
                                            addOutput(yyscanner,yytext);
                                          }
                                        }
<Comment>{B}*({CMD}{CMD})"f"[$\[{]      { // escaped formula command
                                          addOutput(yyscanner,yytext);
                                        }
<Comment>{B}*{CMD}"~"[a-z_A-Z-]*        { // language switch command
                                          QCString langId = QCString(yytext).stripWhiteSpace().mid(2);
                                          if (!langId.isEmpty() &&
                                              qstricmp(Config_getEnumAsString(OUTPUT_LANGUAGE),langId)!=0)
                                          { // enable language specific section
                                            if (!Config_isAvailableEnum(OUTPUT_LANGUAGE,langId))
                                            {
                                               warn(yyextra->fileName,yyextra->lineNr,
                                               "non supported language '%s' specified in '%s'",langId.data(),QCString(yytext).stripWhiteSpace().data());
                                            }
                                            BEGIN(SkipLang);
                                          }
                                        }
<Comment>{B}*{CMD}"f{"[^}\n]+"}"("{"?)  { // start of a formula with custom environment
                                          setOutput(yyscanner,OutputDoc);
                                          yyextra->formulaText="\\begin";
                                          yyextra->formulaEnv=QCString(yytext).stripWhiteSpace().mid(2);
                                          if (yyextra->formulaEnv.at(yyextra->formulaEnv.length()-1)=='{')
                                          {
                                            // remove trailing open brace
                                            yyextra->formulaEnv=yyextra->formulaEnv.left(yyextra->formulaEnv.length()-1);
                                          }
                                          yyextra->formulaText+=yyextra->formulaEnv;
                                          yyextra->formulaNewLines=0;
                                          BEGIN(ReadFormulaLong);
                                        }
<Comment>{B}*{CMD}"f$"                  { // start of a inline formula
                                          yyextra->formulaText="$";
                                          yyextra->formulaNewLines=0;
                                          BEGIN(ReadFormulaShort);
                                        }
<Comment>{B}*{CMD}"f("                  { // start of a inline formula
                                          yyextra->formulaText="";
                                          yyextra->formulaNewLines=0;
                                          BEGIN(ReadFormulaRound);
                                        }
<Comment>{B}*{CMD}"f["                  { // start of a block formula
                                          setOutput(yyscanner,OutputDoc);
                                          yyextra->formulaText="\\[";
                                          yyextra->formulaNewLines=0;
                                          BEGIN(ReadFormulaLong);
                                        }
<Comment>{B}*{CMD}"{"                   { // begin of a group
                                          //yyextra->langParser->handleGroupStartCommand(yyextra->memberGroupHeader);
                                          yyextra->docGroup.open(yyextra->current,yyextra->fileName,yyextra->lineNr);
                                        }
<Comment>{B}*{CMD}"}"                   { // end of a group
                                          //yyextra->langParser->handleGroupEndCommand();
                                          yyextra->docGroup.close(yyextra->current,yyextra->fileName,yyextra->lineNr,TRUE);
                                          yyextra->docGroup.clearHeader();
                                          yyextra->parseMore=TRUE;
                                          yyextra->needNewEntry = TRUE;
#if YY_FLEX_MAJOR_VERSION>=2 && (YY_FLEX_MINOR_VERSION>5 || (YY_FLEX_MINOR_VERSION==5 && YY_FLEX_SUBMINOR_VERSION>=33))
                                          yyextra->inputPosition=yyextra->prevPosition + (int)(yy_bp - YY_CURRENT_BUFFER_LVALUE->yy_ch_buf) + (int)strlen(yytext);
#else
                                          yyextra->inputPosition=yyextra->prevPosition + (int)(yy_bp - yy_current_buffer->yy_ch_buf) + (int)strlen(yytext);
#endif
                                          yyterminate();
                                        }
<Comment>{B}*{CMD}[$@\\&~<>#%]          { // escaped character
                                          addOutput(yyscanner,yytext);
                                        }
<Comment>[a-z_A-Z]+                     { // normal word
                                          addOutput(yyscanner,yytext);
                                        }
<Comment>^{B}*"."{Bopt}/\n              { // explicit end autolist: e.g "  ."
                                          addOutput(yyscanner,yytext);
                                        }
<Comment>^{B}*[1-9][0-9]*"."{B}+        |
<Comment>^{B}*[*+]{B}+                  { // start of autolist
                                          if (!yyextra->markdownSupport)
                                          {
                                            REJECT;
                                          }
                                          else
                                          {
                                            if (yyextra->inContext!=OutputXRef)
                                            {
                                              yyextra->briefEndsAtDot=FALSE;
                                              setOutput(yyscanner,OutputDoc);
                                            }
                                            addOutput(yyscanner,yytext);
                                          }
                                          }
<Comment>^{B}*"-"{B}+                        { // start of autolist
                                          if (yyextra->inContext!=OutputXRef)
                                          {
                                            yyextra->briefEndsAtDot=FALSE;
                                            setOutput(yyscanner,OutputDoc);
                                          }
                                          addOutput(yyscanner,yytext);
                                        }
<Comment>^{B}*([\-:|]{B}*)*("--"|"---")({B}*[\-:|])*{Bopt}/\n { // horizontal line (dashed)
                                            addOutput(yyscanner,yytext);
                                        }
<Comment>{CMD}"---"                     { // escaped mdash
                                          addOutput(yyscanner,yytext);
                                        }
<Comment>{CMD}"--"                      { // escaped mdash
                                          addOutput(yyscanner,yytext);
                                        }
<Comment>"---"                          { // mdash
                                          addOutput(yyscanner,yyextra->insidePre || yyextra->markdownSupport ? yytext : "&mdash;");
                                        }
<Comment>"--"                           { // ndash
                                          addOutput(yyscanner,yyextra->insidePre || yyextra->markdownSupport ? yytext : "&ndash;");
                                        }
<Comment>"-#"{B}+                       { // numbered item
                                          if (yyextra->inContext!=OutputXRef)
                                          {
                                            yyextra->briefEndsAtDot=FALSE;
                                            setOutput(yyscanner,OutputDoc);
                                          }
                                          addOutput(yyscanner,yytext);
                                        }
<Comment>("."+)[a-z_A-Z0-9\)]           { // . at start or in the middle of a word, or ellipsis
                                          addOutput(yyscanner,yytext);
                                        }
<Comment>".\\"[ \t]                     { // . with escaped space.
                                          addOutput(yyscanner,yytext[0]);
                                          addOutput(yyscanner,yytext[2]);
                                        }
<Comment>"."[,:;]                       { // . with some puntuations such as "e.g.," or "e.g.:"
                                          addOutput(yyscanner,yytext);
                                        }
<Comment>"...\\"[ \t]                   { // ellipsis with escaped space.
                                          addOutput(yyscanner,"... ");
                                        }
<Comment>"..."/[^\.]                    { // ellipsis
                                          addOutput(yyscanner,"...");
                                        }
<Comment>".."[\.]?/[^ \t\n]             { // internal ellipsis
                                          addOutput(yyscanner,yytext);
                                        }
<Comment>(\n|\\ilinebr)({B}*(\n|\\ilinebr))+ { // at least one blank line (or blank line command)
                                          if (yyextra->inContext==OutputXRef)
                                          {
                                            // see bug 613024, we need to put the newlines after ending the XRef section.
                                            if (!yyextra->insideParBlock) setOutput(yyscanner,OutputDoc);
                                            yy_size_t i;
                                            for (i=0;i<(yy_size_t)yyleng;)
                                            {
                                              if (yytext[i]=='\n') addOutput(yyscanner,'\n'),i++;
                                              else if (strcmp(yytext+i,"\\ilinebr")==0) addOutput(yyscanner,"\\ilinebr"),i+=8;
                                              else i++;
                                            }
                                          }
                                          else if (yyextra->inContext!=OutputBrief)
                                          {
                                            yy_size_t i;
                                            for (i=0;i<(yy_size_t)yyleng;)
                                            {
                                              if (yytext[i]=='\n') addOutput(yyscanner,'\n'),i++;
                                              else if (strcmp(yytext+i,"\\ilinebr")==0) addOutput(yyscanner,"\\ilinebr"),i+=8;
                                              else i++;
                                            }
                                            setOutput(yyscanner,OutputDoc);
                                          }
                                          else // yyextra->inContext==OutputBrief
                                          { // only go to the detailed description if we have
                                            // found some brief description and not just whitespace
                                            endBrief(yyscanner);
                                          }
                                          lineCount(yyscanner);
                                        }
<Comment>"."                            { // potential end of a JavaDoc style comment
                                          addOutput(yyscanner,*yytext);
                                          if (yyextra->briefEndsAtDot)
                                          {
                                            setOutput(yyscanner,OutputDoc);
                                            yyextra->briefEndsAtDot=FALSE;
                                          }
                                        }
<Comment>{DOCNL}                        { // newline
                                          addOutput(yyscanner,yytext);
                                          if (*yytext == '\n') yyextra->lineNr++;
                                        }
<Comment>.                              { // catch-all for anything else
                                          addOutput(yyscanner,*yytext);
                                        }


 /* --------------   Rules for handling HTML comments ----------- */

<HtmlComment>"---"[!]?">"{B}*           {
                                          warn(yyextra->fileName,yyextra->lineNr,
                                               "incorrect HTML end comment --->"
                                              );
                                        }
<HtmlComment>"--"[!]?">"{B}*            { BEGIN( Comment ); }
<HtmlComment>{DOCNL}                    {
                                          if (*yytext=='\n')
                                          {
                                            addOutput(yyscanner,*yytext);
                                            yyextra->lineNr++;
                                          }
                                        }
<HtmlComment>[^\\\n\-]+                 { // ignore unimportant characters
                                        }
<HtmlComment>.                          { // ignore every else
                                        }

<CdataSection>"\]\]>"                   {
                                          BEGIN( Comment );
                                        }
<CdataSection>{DOCNL}                   {
                                          addOutput(yyscanner,'\n');
                                          if (*yytext=='\n') yyextra->lineNr++;
                                        }
<CdataSection>[<>&]                     { // the special XML characters for iwhich the CDATA section is especially used
                                          addOutput(yyscanner,'\\');
                                          addOutput(yyscanner,*yytext);
                                        }
<CdataSection>[^\\\n\]<>&]+             {
                                          addOutput(yyscanner,yytext);
                                        }
<CdataSection>.                         {
                                          addOutput(yyscanner,*yytext);
                                        }

 /* --------------   Rules for handling formulas ---------------- */

<ReadFormulaShort,ReadFormulaShortSection>{CMD}"f$" { // end of inline formula
                                          yyextra->formulaText+="$";
                                          QCString form = addFormula(yyscanner);
                                          addOutput(yyscanner," "+form);
                                          if (YY_START == ReadFormulaShort)
                                          {
                                            BEGIN(Comment);
                                          }
                                          else
                                          {
                                            yyextra->sectionTitle+= " "+form;
                                            BEGIN(SectionTitle);
                                          }
                                        }
<ReadFormulaRound,ReadFormulaRoundSection>{CMD}"f)" { // end of inline formula
                                          QCString form = addFormula(yyscanner);
                                          addOutput(yyscanner," "+form);
                                          if (YY_START == ReadFormulaRound)
                                          {
                                            BEGIN(Comment);
                                          }
                                          else
                                          {
                                            yyextra->sectionTitle+= " "+form;
                                            BEGIN(SectionTitle);
                                          }
                                        }
<ReadFormulaLong>{CMD}"f]"              { // end of block formula
                                          yyextra->formulaText+="\\]";
                                          addOutput(yyscanner," "+addFormula(yyscanner));
                                          BEGIN(Comment);
                                        }
<ReadFormulaLong>{CMD}"f}"              { // end of custom env formula
                                          yyextra->formulaText+="\\end";
                                          yyextra->formulaText+=yyextra->formulaEnv;
                                          addOutput(yyscanner," "+addFormula(yyscanner));
                                          BEGIN(Comment);
                                        }
<ReadFormulaLong,ReadFormulaShort,ReadFormulaShortSection,ReadFormulaRound,ReadFormulaRoundSection>[^\\@\n]+ { // any non-special character
                                          yyextra->formulaText+=yytext;
                                        }
<ReadFormulaLong,ReadFormulaShort,ReadFormulaShortSection,ReadFormulaRound,ReadFormulaRoundSection>\n    { // new line
                                          yyextra->formulaNewLines++;
                                          yyextra->formulaText+=*yytext;
                                          yyextra->lineNr++;
                                          addIline(yyscanner,yyextra->lineNr);
                                        }
<ReadFormulaLong,ReadFormulaShort,ReadFormulaShortSection,ReadFormulaRound,ReadFormulaRoundSection>.     { // any other character
                                          yyextra->formulaText+=*yytext;
                                        }

  /* ------------ handle argument of enum command --------------- */

<EnumDocArg1>{SCOPEID}                  { // handle argument
                                          yyextra->current->name = yytext;
                                          BEGIN( Comment );
                                        }
<EnumDocArg1>{LC}                       { // line continuation
                                          yyextra->lineNr++;
                                          addOutput(yyscanner,'\n');
                                        }
<EnumDocArg1>{DOCNL}                    { // missing argument
                                          warn(yyextra->fileName,yyextra->lineNr,
                                               "missing argument after \\enum."
                                              );
                                          unput_string(yytext,yyleng);
                                          //addOutput(yyscanner,'\n');
                                          //if (*yytext=='\n') yyextra->lineNr++;
                                          BEGIN( Comment );
                                        }
<EnumDocArg1>.                          { // ignore other stuff
                                        }

  /* ------------ handle argument of namespace command --------------- */

<NameSpaceDocArg1>{SCOPENAME}           { // handle argument
                                          lineCount(yyscanner);
                                          yyextra->current->name = substitute(removeRedundantWhiteSpace(QCString(yytext)),QCString("."),QCString("::"));
                                          BEGIN( Comment );
                                        }
<NameSpaceDocArg1>{LC}                  { // line continuation
                                          yyextra->lineNr++;
                                          addOutput(yyscanner,'\n');
                                        }
<NameSpaceDocArg1>{DOCNL}               { // missing argument
                                          warn(yyextra->fileName,yyextra->lineNr,
                                               "missing argument after "
                                               "\\namespace."
                                              );
                                          unput_string(yytext,yyleng);
                                          //addOutput(yyscanner,'\n');
                                          //if (*yytext=='\n') yyextra->lineNr++;
                                          BEGIN( Comment );
                                        }
<NameSpaceDocArg1>.                     { // ignore other stuff
                                        }

  /* ------------ handle argument of package command --------------- */

<PackageDocArg1>{ID}("."{ID})*          { // handle argument
                                          yyextra->current->name = yytext;
                                          BEGIN( Comment );
                                        }
<PackageDocArg1>{LC}                    { // line continuation
                                          yyextra->lineNr++;
                                          addOutput(yyscanner,'\n');
                                        }
<PackageDocArg1>{DOCNL}                 { // missing argument
                                          warn(yyextra->fileName,yyextra->lineNr,
                                               "missing argument after "
                                               "\\package."
                                              );
                                          unput_string(yytext,yyleng);
                                          //addOutput(yyscanner,'\n');
                                          //if (*yytext=='\n') yyextra->lineNr++;
                                          BEGIN( Comment );
                                        }
<PackageDocArg1>.                       { // ignore other stuff
                                        }

  /* ------------ handle argument of concept command --------------- */

<ConceptDocArg1>{SCOPEID}               { // handle argument
                                          yyextra->current->name = yytext;
                                          BEGIN( Comment );
                                        }
<ConceptDocArg1>{LC}                    { // line continuation
                                          yyextra->lineNr++;
                                          addOutput(yyscanner,'\n');
                                        }
<ConceptDocArg1>{DOCNL}                 { // missing argument
                                          warn(yyextra->fileName,yyextra->lineNr,
                                               "missing argument after "
                                               "\\concept."
                                              );
                                          unput_string(yytext,yyleng);
                                          BEGIN( Comment );
                                        }
<ConceptDocArg1>.                       { // ignore other stuff
                                        }

  /* ------------ handle argument of module command --------------- */
<ModuleDocArg1>{MODULE_ID}             { // handle argument
                                         yyextra->current->name = yytext;
                                         BEGIN( Comment );
                                       }
<ModuleDocArg1>{LC}                    { // line continuation
                                          yyextra->lineNr++;
                                          addOutput(yyscanner,'\n');
                                        }
<ModuleDocArg1>{DOCNL}                 { // missing argument
                                          warn(yyextra->fileName,yyextra->lineNr,
                                               "missing argument after "
                                               "\\module."
                                              );
                                          unput_string(yytext,yyleng);
                                          BEGIN( Comment );
                                        }
<ModuleDocArg1>.                        { // ignore other stuff
                                        }

  /* ------ handle argument of class/struct/union command --------------- */

<ClassDocArg1>{SCOPENAME}{TMPLSPEC}     {
                                          lineCount(yyscanner);
                                          yyextra->current->name = substitute(removeRedundantWhiteSpace(QCString(yytext)),".","::");
                                          BEGIN( ClassDocArg2 );
                                        }
<ClassDocArg1>{SCOPENAME}               { // first argument
                                          lineCount(yyscanner);
                                          yyextra->current->name = substitute(QCString(yytext),".","::");
                                          if (yyextra->current->section.isProtocolDoc())
                                          {
                                            yyextra->current->name+="-p";
                                          }
                                          // prepend outer scope name
                                          BEGIN( ClassDocArg2 );
                                        }
<CategoryDocArg1>{SCOPENAME}{B}*"("[^\)]+")" {
                                          lineCount(yyscanner);
                                          yyextra->current->name = substitute(QCString(yytext),".","::");
                                          BEGIN( ClassDocArg2 );
                                        }
<ClassDocArg1,CategoryDocArg1>{LC}      { // line continuation
                                          yyextra->lineNr++;
                                          addOutput(yyscanner,'\n');
                                        }
<ClassDocArg1,CategoryDocArg1>{DOCNL}   {
                                          warn(yyextra->fileName,yyextra->lineNr,
                                               "missing argument after "
                                               "'\\%s'.",qPrint(yyextra->currentCmd)
                                              );
                                          //addOutput(yyscanner,'\n');
                                          //if (*yytext=='\n') yyextra->lineNr++;
                                          unput_string(yytext,yyleng);
                                          BEGIN( Comment );
                                        }
<ClassDocArg1,CategoryDocArg1>.         { // ignore other stuff
                                        }

<ClassDocArg2>{DOCNL}                   {
                                          //addOutput(yyscanner,'\n');
                                          //if (*yytext=='\n') yyextra->lineNr++;
                                          unput_string(yytext,yyleng);
                                          BEGIN( Comment );
                                        }
<ClassDocArg2>{FILE}|"<>"               { // second argument; include file
                                          yyextra->current->includeFile = yytext;
                                          BEGIN( ClassDocArg3 );
                                        }
<ClassDocArg2>{LC}                      { // line continuation
                                          yyextra->lineNr++;
                                          addOutput(yyscanner,'\n');
                                        }
<ClassDocArg2>.                         { // ignore other stuff
                                        }

<ClassDocArg3>[<"]?{FILE}?[">]?         { // third argument; include file name
                                          yyextra->current->includeName = yytext;
                                          BEGIN( Comment );
                                        }
<ClassDocArg3>{LC}                      { // line continuation
                                          yyextra->lineNr++;
                                          addOutput(yyscanner,'\n');
                                        }
<ClassDocArg3>{DOCNL}                   {
                                          //if (*yytext=='\n') yyextra->lineNr++;
                                          unput_string(yytext,yyleng);
                                          BEGIN( Comment );
                                        }
<ClassDocArg3>.                         { // ignore other stuff
                                        }

  /* --------- handle arguments of {def,add,weak}group commands --------- */

<GroupDocArg1>{LABELID}(".html"?)       { // group name
                                           yyextra->current->name = yytext;
                                          //lastDefGroup.groupname = yytext;
                                          //lastDefGroup.pri = yyextra->current->groupingPri();
                                          // the .html stuff is for Qt compatibility
                                          if (yyextra->current->name.endsWith(".html"))
                                          {
                                            yyextra->current->name=yyextra->current->name.left(yyextra->current->name.length()-5);
                                          }
                                          yyextra->current->type.clear();
                                          BEGIN(GroupDocArg2);
                                        }
<GroupDocArg1>"\\"{B}*"\n"              { // line continuation
                                          yyextra->lineNr++;
                                          addOutput(yyscanner,'\n');
                                        }
<GroupDocArg1>{DOCNL}                   { // missing argument!
                                          warn(yyextra->fileName,yyextra->lineNr,
                                               "missing group name after %s",
                                               yyextra->current->groupDocCmd()
                                              );
                                          //addOutput(yyscanner,'\n');
                                          //if (*yytext=='\n') yyextra->lineNr++;
                                          unput_string(yytext,yyleng);
                                          BEGIN( Comment );
                                        }
<GroupDocArg1>.                         { // ignore other stuff
                                        }
<GroupDocArg2>"\\"{B}*"\n"              { // line continuation
                                          yyextra->lineNr++;
                                          addOutput(yyscanner,'\n');
                                        }
<GroupDocArg2>[^\n\\]+                  { // title (stored in type)
                                          yyextra->current->type += yytext;
                                          yyextra->current->type = yyextra->current->type.stripWhiteSpace();
                                        }
<GroupDocArg2>{DOCNL}                   {
                                          if ( yyextra->current->groupDocType==Entry::GROUPDOC_NORMAL &&
                                               yyextra->current->type.isEmpty()
                                             ) // defgroup requires second argument
                                          {
                                              warn(yyextra->fileName,yyextra->lineNr,
                                                 "missing title after "
                                                 "\\defgroup %s", qPrint(yyextra->current->name)
                                                );
                                          }
                                          unput_string(yytext,yyleng);
                                          //if (*yytext=='\n') yyextra->lineNr++;
                                          //addOutput(yyscanner,'\n');
                                          addOutput(yyscanner," \\ifile \""+ yyextra->fileName);
                                          addOutput(yyscanner,"\" \\ilinebr \\iline " + QCString().setNum(yyextra->lineNr) + " \\ilinebr ");
                                          BEGIN( Comment );
                                        }
<GroupDocArg2>.                         { // title (stored in type)
                                          yyextra->current->type += yytext;
                                          yyextra->current->type = yyextra->current->type.stripWhiteSpace();
                                        }

  /* --------- handle arguments of page/mainpage command ------------------- */

<PageDocArg1>[^\n]*"\\ilinebr @ianchor"\{[^\]\n]*\}{B}{FILE} { // special case where the Markdown processor has rewritten
                                                               // "@page label Title" as
                                                               // "@page md_label Title\ilinebr @ianchor{Title} label"
                                          QCString text = yytext;
                                          int start = text.find('{');
                                          int end   = text.find('}',start+1);
                                          yyextra->current->name = text.mid(end+2);
                                          int istart = yyextra->current->name.find("\\ilinebr");
                                          if (istart != -1)
                                          {
                                            QCString rest =  yyextra->current->name.mid(istart);
                                            unput_string(rest,rest.length());
                                            yyextra->current->name = yyextra->current->name.mid(0,istart);
                                          }
                                          yyextra->current->args = text.mid(start+1,end-start-1);
                                          //printf("name='%s' title='%s'\n",qPrint(yyextra->current->name),qPrint(yyextra->current->args));
                                          BEGIN( PageDocArg2 );
                                        }
<PageDocArg1>{FILE}                     { // first argument; page name
                                          yyextra->current->name = stripQuotes(yytext);
                                          yyextra->current->args = "";
                                          BEGIN( PageDocArg2 );
                                        }
<PageDocArg1>{LC}                       { yyextra->lineNr++;
                                          addOutput(yyscanner,'\n');
                                        }
<PageDocArg1>{DOCNL}                    {
                                            warn(yyextra->fileName,yyextra->lineNr,
                                               "missing argument after "
                                               "\\page."
                                              );
                                          unput_string(yytext,yyleng);
                                          //if (*yytext=='\n') yyextra->lineNr++;
                                          //addOutput(yyscanner,'\n');
                                          BEGIN( Comment );
                                        }
<PageDocArg1>.                          { // ignore other stuff
                                        }
<PageDocArg2>{DOCNL}                    { // second argument; page title
                                          unput_string(yytext,yyleng);
                                          //if (*yytext=='\n') yyextra->lineNr++;
                                          //addOutput(yyscanner,'\n');
                                          addOutput(yyscanner," \\ifile \""+ yyextra->fileName);
                                          addOutput(yyscanner,"\" \\ilinebr \\iline " + QCString().setNum(yyextra->lineNr) + " \\ilinebr ");
                                          BEGIN( Comment );
                                        }
<PageDocArg2>{CMD}[<>]                  {
                                          // bug 748927
                                          QCString tmp(yytext);
                                          tmp = substitute(substitute(tmp,"@<","&lt;"),"@>","&gt;");
                                          tmp = substitute(substitute(tmp,"\\<","&lt;"),"\\>","&gt;");
                                          yyextra->current->args += tmp;
                                        }
<PageDocArg2>.                          {
                                          yyextra->current->args += yytext;
                                        }
  /* --------- handle arguments of the param command ------------ */
<ParamArg1>{ID}/{B}*","                 {
                                          addOutput(yyscanner,yytext);
                                        }
<ParamArg1>","                          {
                                          addOutput(yyscanner," , ");
                                        }
<ParamArg1>{DOCNL}                      {
                                          if (*yytext=='\n') yyextra->lineNr++;
                                          addOutput(yyscanner," ");
                                        }
<ParamArg1>{ID}                         {
                                          addOutput(yyscanner,yytext);
                                          BEGIN( Comment );
                                        }
<ParamArg1>.                            {
                                          unput(yytext[0]);
                                          BEGIN( Comment );
                                        }

  /* --------- handle arguments of the file/dir/example command ------------ */

<FileDocArg1>{DOCNL}                    { // no file name specified
                                          unput_string(yytext,yyleng);
                                          //if (*yytext=='\n') yyextra->lineNr++;
                                          //addOutput(yyscanner,'\n');
                                          BEGIN( Comment );
                                        }
<FileDocArg1>{FILE}                     { // first argument; name
                                          yyextra->current->name = stripQuotes(yytext);
                                          BEGIN( Comment );
                                        }
<FileDocArg1>{LC}                       { yyextra->lineNr++;
                                          addOutput(yyscanner,'\n');
                                        }
<FileDocArg1>.                          { // ignore other stuff
                                        }

  /* --------- handle arguments of the xrefitem command ------------ */

<XRefItemParam1>{LABELID}               { // first argument
                                          yyextra->newXRefItemKey=yytext;
                                          setOutput(yyscanner,OutputXRef);
                                          BEGIN(XRefItemParam2);
                                        }
<XRefItemParam1>{LC}                    { // line continuation
                                          yyextra->lineNr++;
                                          addOutput(yyscanner,'\n');
                                        }
<XRefItemParam1>{DOCNL}                 { // missing arguments
                                          warn(yyextra->fileName,yyextra->lineNr,
                                               "Missing first argument of \\xrefitem"
                                              );
                                          if (*yytext=='\n') yyextra->lineNr++;
                                          addOutput(yyscanner,'\n');
                                          yyextra->inContext = OutputDoc;
                                          BEGIN( Comment );
                                        }
<XRefItemParam1>.                       { // ignore other stuff
                                        }

<XRefItemParam2>"\""[^\n\"]*"\""        { // second argument
                                          yyextra->xrefItemTitle = stripQuotes(yytext);
                                          BEGIN(XRefItemParam3);
                                        }
<XRefItemParam2>{LC}                    { // line continuation
                                          yyextra->lineNr++;
                                          addOutput(yyscanner,'\n');
                                        }
<XRefItemParam2>{DOCNL}                 { // missing argument
                                          warn(yyextra->fileName,yyextra->lineNr,
                                              "Missing second argument of \\xrefitem"
                                              );
                                          if (*yytext=='\n') yyextra->lineNr++;
                                          addOutput(yyscanner,'\n');
                                          yyextra->inContext = OutputDoc;
                                          BEGIN( Comment );
                                        }
<XRefItemParam2>.                       { // ignore other stuff
                                        }

<XRefItemParam3>"\""[^\n\"]*"\""        { // third argument
                                          yyextra->xrefListTitle = stripQuotes(yytext);
                                          yyextra->xrefKind = XRef_Item;
                                          BEGIN( Comment );
                                        }
<XRefItemParam2,XRefItemParam3>{LC}     { // line continuation
                                          yyextra->lineNr++;
                                          addOutput(yyscanner,'\n');
                                        }
<XRefItemParam3>{DOCNL}                 { // missing argument
                                          warn(yyextra->fileName,yyextra->lineNr,
                                              "Missing third argument of \\xrefitem"
                                              );
                                          if (*yytext=='\n') yyextra->lineNr++;
                                          addOutput(yyscanner,'\n');
                                          yyextra->inContext = OutputDoc;
                                          BEGIN( Comment );
                                        }
<XRefItemParam3>.                       { // ignore other stuff
                                        }


  /* ----- handle arguments of the relates(also)/memberof command ------- */

<RelatesParam1>({ID}("::"|"."))*{ID}    { // argument
                                          yyextra->current->relates = yytext;
                                          //if (yyextra->current->mGrpId!=DOX_NOGROUP)
                                          //{
                                          //  memberGroupRelates = yytext;
                                          //}
                                          BEGIN( Comment );
                                        }
<RelatesParam1>{LC}                     { // line continuation
                                          yyextra->lineNr++;
                                          addOutput(yyscanner,'\n');
                                        }
<RelatesParam1>{DOCNL}                  { // missing argument
                                          warn(yyextra->fileName,yyextra->lineNr,
                                              "Missing argument of '\\%s' command",qPrint(yyextra->currentCmd)
                                              );
                                          unput_string(yytext,yyleng);
                                          //if (*yytext=='\n') yyextra->lineNr++;
                                          //addOutput(yyscanner,'\n');
                                          BEGIN( Comment );
                                        }
<RelatesParam1>.                        { // ignore other stuff
                                        }


  /* ----- handle arguments of the qualifier command ----- */
<Qualifier>{LABELID}                    { // unquoted version, simple label
                                          yyextra->current->qualifiers.push_back(yytext);
                                          BEGIN( Comment );
                                        }
<Qualifier>"\""[^\"]*"\""               { // quotes version, add without quotes
                                          std::string inp(yytext);
                                          yyextra->current->qualifiers.push_back(inp.substr(1,yyleng-2));
                                          BEGIN( Comment );
                                        }
<Qualifier>{DOCNL}                      { // missing argument
                                          warn(yyextra->fileName,yyextra->lineNr,
                                              "Missing argument of '\\%s' command",qPrint(yyextra->currentCmd)
                                              );
                                          unput_string(yytext,yyleng);
                                          BEGIN( Comment );
                                        }
<Qualifier>.                            {
                                          warn(yyextra->fileName,yyextra->lineNr,
                                              "Argument of '\\%s' command should be quoted",qPrint(yyextra->currentCmd)
                                              );
                                          unput_string(yytext,yyleng);
                                          BEGIN( Comment );
                                        }
  /* ----- handle arguments of the iline command ----- */
<ILine>{LINENR}/[\\@\n\.]               |
<ILine>{LINENR}{B}                      {
                                          bool ok = false;
                                          int nr = QCString(yytext).toInt(&ok);
                                          if (!ok)
                                          {
                                            warn(yyextra->fileName,yyextra->lineNr,"Invalid line number '%s' for iline command",yytext);
                                          }
                                          else
                                          {
                                            yyextra->lineNr = nr;
                                          }
                                          addOutput(yyscanner,yytext);
                                          if (YY_START == ILine)
                                          {
                                            BEGIN(Comment);
                                          }
                                          else
                                          {
                                            yyextra->sectionTitle+=yytext;
                                            BEGIN(SectionTitle);
                                          }
                                        }
<ILine,ILineSection>.                   {
                                          addOutput(yyscanner,yytext);
                                          if (YY_START == ILine)
                                          {
                                            BEGIN(Comment);
                                          }
                                          else
                                          {
                                            yyextra->sectionTitle+=yytext;
                                            BEGIN(SectionTitle);
                                          }
                                        }

<IFile,IFileSection>{FILE}              {
                                          addOutput(yyscanner,yytext);
                                          QCString text(yytext);
                                          if (yytext[0] == '\"') yyextra->fileName = text.mid(1,text.length()-2);
                                          else yyextra->fileName = yytext;
                                          if (YY_START == IFile)
                                          {
                                            BEGIN(Comment);
                                          }
                                          else
                                          {
                                            yyextra->sectionTitle+=yytext;
                                            BEGIN(SectionTitle);
                                          }
                                        }

<LinkSection>[^\\@\n]*                  {
                                          yyextra->sectionTitle+=yytext;
                                        }
<LinkSection>{CMD}{CMD}                 {
                                          yyextra->sectionTitle+=yytext;
                                        }
<LinkSection>{DOCNL}                    {
                                          addOutput(yyscanner,yytext);
                                          if (*yytext == '\n') yyextra->lineNr++;
                                          yyextra->sectionTitle+=yytext;
                                        }
<LinkSection>{CMD}"endlink"             {
                                          yyextra->sectionTitle+=yytext;
                                          BEGIN(SectionTitle);
                                        }
<LinkSection>.                          {
                                          yyextra->sectionTitle+=yytext;
                                        }
<LinkSection><<EOF>>                    {
                                          warn(yyextra->fileName,yyextra->lineNr,
                                            "reached end of comment while inside a '\\%s' command, missing '\\%s' command",
                                            "link","endlink"
                                          );
                                          yyterminate();
                                        }
  /* ----- handle arguments of the relates(also)/addindex commands ----- */

<LineParam>{CMD}{CMD}                   { // escaped command
                                          addOutput(yyscanner,yytext);
                                        }
<LineParam>{DOCNL}                      { // end of argument
                                          //if (*yytext=='\n') yyextra->lineNr++;
                                          //addOutput(yyscanner,'\n');
                                          unput_string(yytext,yyleng);
                                          BEGIN( Comment );
                                        }
<LineParam>{LC}                         { // line continuation
                                          yyextra->lineNr++;
                                          addOutput(yyscanner,'\n');
                                        }
<LineParam>({CMD}{CMD}){ID}             { // escaped command
                                          addOutput(yyscanner,yytext);
                                        }
<LineParam>.                            { // ignore other stuff
                                          addOutput(yyscanner,*yytext);
                                        }

  /* ----- handle arguments of the section/subsection/.. commands ------- */

<SectionLabel>{LABELID}                 { // first argument
                                          yyextra->sectionLabel=yytext;
                                          addOutput(yyscanner,yytext);
                                          yyextra->sectionTitle.clear();
                                          BEGIN(SectionTitle);
                                        }
<SectionLabel>{DOCNL}                   { // missing argument
                                          warn(yyextra->fileName,yyextra->lineNr,
                                              "\\section command has no label"
                                              );
                                          if (*yytext=='\n') yyextra->lineNr++;
                                          addOutput(yyscanner,'\n');
                                          BEGIN( Comment );
                                        }
<SectionLabel>.                         { // invalid character for section label
                                          warn(yyextra->fileName,yyextra->lineNr,
                                              "Invalid or missing section label"
                                              );
                                          BEGIN(Comment);
                                        }
<SectionTitle>{STAopt}/"\n"             { // end of section title
                                          addSection(yyscanner);
                                          addOutput(yyscanner,yytext);
                                          BEGIN( Comment );
                                        }
<SectionTitle>{STopt}"\\\\ilinebr"      { // escaped end of section title
                                          yyextra->sectionTitle+=yytext;
                                        }
<SectionTitle>{STopt}/"\\ilinebr"       { // end of section title
                                          addSection(yyscanner);
                                          addOutput(yyscanner,yytext);
                                          BEGIN( Comment );
                                        }
<SectionTitle>{B}*{CMD}"f$"             {
                                          yyextra->formulaText="$";
                                          yyextra->formulaNewLines=0;
                                          BEGIN(ReadFormulaShortSection);
                                        }
<SectionTitle>{B}*{CMD}"f("             { // start of a inline formula
                                          yyextra->formulaText="";
                                          yyextra->formulaNewLines=0;
                                          BEGIN(ReadFormulaRoundSection);
                                        }
<SectionTitle>{B}*{CMD}"~"[a-z_A-Z-]*   | // language switch command
<SectionTitle>{B}*{CMD}"f"[\[{]         { // block formula
                                          setOutput(yyscanner,OutputDoc);
                                          addOutput(yyscanner," \\ilinebr ");
                                          addSection(yyscanner,false);
                                          warn(yyextra->fileName,yyextra->lineNr,
                                                "'\\%s' command is not allowed in section title, ending section title.",
                                               qPrint(QCString(yytext).stripWhiteSpace())
                                              );
                                          unput_string(yytext,yyleng);
                                          BEGIN(Comment);
                                        }
<SectionTitle>{LC}                      { // line continuation
                                          yyextra->lineNr++;
                                          addOutput(yyscanner,'\n');
                                        }
<SectionTitle>[^\n@\\]*                 { // any character without special meaning
                                          yyextra->sectionTitle+=yytext;
                                          addOutput(yyscanner,yytext);
                                        }
<SectionTitle>{B}*{CMD}{CMD}            {
                                          yyextra->sectionTitle+=yytext;
                                          addOutput(yyscanner,yytext);
                                        }
<SectionTitle>{B}*{CMD}[a-z_A-Z]+"{"[^}]*"}"{B}*  |
<SectionTitle>{B}*{CMD}[a-z_A-Z]+{B}*   { // handling command in section title
                                          QCString fullMatch = QCString(yytext);
                                          int idx = fullMatch.find('{');
                                          /* handle `f{` command as special case */
                                          if ((idx > 1) && (yytext[idx-1] == 'f') && (yytext[idx-2] == '\\' || yytext[idx-2] =='@')) REJECT;
                                          int idxEnd = fullMatch.find("}",idx+1);
                                          QCString cmdName;
                                          StringVector optList;
                                          if (idx == -1) // no options
                                          {
                                            cmdName = QCString(yytext).stripWhiteSpace().mid(1); // to remove {CMD}
                                          }
                                          else // options present
                                          {
                                            cmdName = fullMatch.left(idx).stripWhiteSpace().mid(1); // to remove {CMD}
                                            QCString optStr = fullMatch.mid(idx+1,idxEnd-idx-1).stripWhiteSpace();
                                            optList = split(optStr.str(),",");
                                          }
                                          auto it = docCmdMap.find(cmdName.str());
                                          if (it!=docCmdMap.end()) // special action is required
                                          {
                                            switch (it->second.sectionHandling)
                                            {
                                              case SectionHandling::Escape:
                                                {
                                                  int i=0;
                                                  while (yytext[i]==' ' || yytext[i]=='\t') i++;
                                                  yyextra->sectionTitle+=fullMatch.left(i);
                                                  yyextra->sectionTitle+='@';
                                                  yyextra->sectionTitle+=fullMatch.mid(i);
                                                  addOutput(yyscanner,qPrint(fullMatch.left(i)));
                                                  addOutput(yyscanner,'@');
                                                  addOutput(yyscanner,qPrint(fullMatch.mid(i)));
                                                  warn(yyextra->fileName,yyextra->lineNr,
                                                    "'\\%s' command is not allowed in section title, escaping command.",qPrint(cmdName)
                                                  );
                                                }
                                                break;
                                              case SectionHandling::Break:
                                                {
                                                  addSection(yyscanner,false);
                                                  addOutput(yyscanner," \\ilinebr ");
                                                  warn(yyextra->fileName,yyextra->lineNr,
                                                    "'\\%s' command is not allowed in section title, ending section title.",qPrint(cmdName)
                                                  );
                                                  unput_string(yytext,yyleng);
                                                  BEGIN(Comment);
                                                }
                                                break;
                                              case SectionHandling::Replace:
                                                {
                                                  if (cmdName == "fileinfo")
                                                  {
                                                    int i=0;
                                                    while (yytext[i]==' ' || yytext[i]=='\t') i++;
                                                    yyextra->sectionTitle+=fullMatch.left(i);
                                                    addOutput(yyscanner,fullMatch.left(i));
                                                    handleFileInfoSection(yyscanner,cmdName,optList);
                                                    if (idxEnd == -1)
                                                    {
                                                      yyextra->sectionTitle+=fullMatch.mid(i+9);
                                                      addOutput(yyscanner,fullMatch.mid(i+9));
                                                    }
                                                    else
                                                    {
                                                      yyextra->sectionTitle+=fullMatch.mid(idxEnd+1);
                                                      addOutput(yyscanner,fullMatch.mid(idxEnd+1));
                                                    }
                                                  }
                                                  else if (cmdName == "lineinfo")
                                                  {
                                                    int i=0;
                                                    while (yytext[i]==' ' || yytext[i]=='\t') i++;
                                                    yyextra->sectionTitle+=fullMatch.left(i);
                                                    yyextra->sectionTitle+=QCString().setNum(yyextra->lineNr);
                                                    yyextra->sectionTitle+=' ';
                                                    yyextra->sectionTitle+=fullMatch.mid(i+9);
                                                    addOutput(yyscanner,fullMatch.left(i));
                                                    addOutput(yyscanner,QCString().setNum(yyextra->lineNr));
                                                    addOutput(yyscanner,' ');
                                                    addOutput(yyscanner,fullMatch.mid(i+9));
                                                  }
                                                  else if (cmdName == "raisewarning")
                                                  {
                                                    yyextra->raiseWarning = "";
                                                    BEGIN(RaiseWarningSection);
                                                  }
                                                  else if (cmdName == "noop")
                                                  {
                                                    addSection(yyscanner,false);
                                                    BEGIN(Noop);
                                                  }
                                                  else if (cmdName == "cite")
                                                  {
                                                    yyextra->sectionTitle+=yytext;
                                                    addOutput(yyscanner,yytext);
                                                    BEGIN(CiteLabelSection);
                                                  }
                                                  else if (cmdName == "iline")
                                                  {
                                                    yyextra->sectionTitle+=yytext;
                                                    addOutput(yyscanner,yytext);
                                                    BEGIN(ILineSection);
                                                  }
                                                  else if (cmdName == "ifile")
                                                  {
                                                    yyextra->sectionTitle+=yytext;
                                                    addOutput(yyscanner,yytext);
                                                    BEGIN(IFileSection);
                                                  }
<<<<<<< HEAD
                                                  else if ((cmdName == "anchor") || (cmdName == "ianchor"))
                                                  {
                                                    addOutput(yyscanner,"@"+cmdName);
                                                    if (optList.empty())
                                                    {
                                                      yyextra -> anchorTitle = "";
                                                    }
                                                    else
                                                    {
                                                      addOutput(yyscanner,"{"+join(optList," ")+"}");
                                                      yyextra -> anchorTitle = join(optList," ");
                                                    }
                                                    addOutput(yyscanner," ");
                                                    BEGIN(AnchorLabelSection);
=======
                                                  else if (cmdName == "link")
                                                  {
                                                    yyextra->sectionTitle+=yytext;
                                                    BEGIN(LinkSection);
>>>>>>> 75692875
                                                  }
                                                  else
                                                  {
                                                    yyextra->sectionTitle+=yytext;
                                                    warn(yyextra->fileName,yyextra->lineNr,
                                                      "internal error '\\%s' command is to be replaced in section title.",qPrint(cmdName)
                                                    );
                                                  }
                                                }
                                                break;
                                              case SectionHandling::Allowed:
                                                {
                                                  yyextra->sectionTitle+=yytext;
                                                  addOutput(yyscanner,yytext);
                                                }
                                                break;
                                            }
                                          }
                                          else
                                          {
                                            yyextra->sectionTitle+=yytext;
                                            addOutput(yyscanner,yytext);
                                          }
                                        }
<SectionTitle>.                         { // anything else
                                          yyextra->sectionTitle+=yytext;
                                          addOutput(yyscanner,*yytext);
                                        }

  /* ----- handle arguments of the subpage command ------- */

<SubpageLabel>{FILE}                    { // first argument
                                          addOutput(yyscanner,yytext);
                                          // we add subpage labels as a kind of "inheritance" relation to prevent
                                          // needing to add another list to the Entry class.
                                          yyextra->current->extends.push_back(BaseInfo(QCString(yytext),Protection::Public,Specifier::Normal));
                                          BEGIN(SubpageTitle);
                                        }
<SubpageLabel>{DOCNL}                   { // missing argument
                                          warn(yyextra->fileName,yyextra->lineNr,
                                              "\\subpage command has no label"
                                              );
                                          if (*yytext=='\n') yyextra->lineNr++;
                                          addOutput(yyscanner,'\n');
                                          BEGIN( Comment );
                                        }
<SubpageLabel>.                         {
                                          unput(yytext[0]);
                                          BEGIN( Comment );
                                        }
<SubpageTitle>{DOCNL}                   { // no title, end command
                                          addOutput(yyscanner,yytext);
                                          BEGIN( Comment );
                                        }
<SubpageTitle>[ \t]*"\""[^\"\n]*"\""    { // add title, end of command
                                          addOutput(yyscanner,yytext);
                                          BEGIN( Comment );
                                        }
<SubpageTitle>.                         { // no title, end of command
                                          unput(*yytext);
                                          BEGIN( Comment );
                                        }

  /* ----- handle arguments of the anchor command ------- */

<AnchorLabel,AnchorLabelSection>{LABELID} { // found argument
                                          addAnchor(yyscanner,QCString(yytext), yyextra->anchorTitle);
                                          addOutput(yyscanner,yytext);
                                          if (YY_START == AnchorLabel)
                                          {
                                            BEGIN(Comment);
                                          }
                                          else
                                          {
                                            BEGIN(SectionTitle);
                                          }
                                        }
<AnchorLabel,AnchorLabelSection>{DOCNL} { // missing argument
                                          warn(yyextra->fileName,yyextra->lineNr,
                                              "\\anchor command has no label"
                                              );
                                          if (*yytext=='\n') yyextra->lineNr++;
                                          addOutput(yyscanner,'\n');
                                          if (YY_START == AnchorLabel)
                                          {
                                            BEGIN(Comment);
                                          }
                                          else
                                          {
                                            BEGIN(SectionTitle);
                                          }
                                        }
<AnchorLabel,AnchorLabelSection>.       { // invalid character for anchor label
                                          warn(yyextra->fileName,yyextra->lineNr,
                                              "Invalid or missing anchor label"
                                              );
                                          addOutput(yyscanner,yytext);
                                          if (YY_START == AnchorLabel)
                                          {
                                            BEGIN(Comment);
                                          }
                                          else
                                          {
                                            BEGIN(SectionTitle);
                                          }
                                        }


  /* ----- handle arguments of the preformatted block commands ------- */

<FormatBlock>{CMD}("endverbatim"|"endiverbatim"|"endiliteral"|"endlatexonly"|"endhtmlonly"|"endxmlonly"|"enddocbookonly"|"endrtfonly"|"endmanonly"|"enddot"|"endcode"|"endicode"|"endmsc")/{NW} { // possible ends
                                          addOutput(yyscanner,yytext);
                                          if (&yytext[4]==yyextra->blockName) // found end of the block
                                          {
                                              BEGIN(Comment);
                                          }
                                        }
<FormatBlock>{CMD}"enduml"              {
                                          addOutput(yyscanner,yytext);
                                          if (yyextra->blockName=="startuml") // found end of the block
                                          {
                                              BEGIN(Comment);
                                          }
                                        }
<FormatBlock>[^ \@\*\/\\\n]*            { // some word
                                          addOutput(yyscanner,yytext);
                                        }
<FormatBlock>{DOCNL}                    { // new line
                                          if (*yytext=='\n') yyextra->lineNr++;
                                          addOutput(yyscanner,'\n');
                                        }
<FormatBlock>{CCS}                       { // start of a C-comment
                                          if (!(yyextra->blockName=="code"  || yyextra->blockName=="verbatim" ||
                                                yyextra->blockName=="icode" || yyextra->blockName=="iverbatim"||
                                                yyextra->blockName=="iliteral"
                                               )
                                             ) yyextra->commentCount++;
                                          addOutput(yyscanner,yytext);
                                        }
<FormatBlock>{CCE}                       { // end of a C-comment
                                          addOutput(yyscanner,yytext);
                                          if (!(yyextra->blockName=="code"  || yyextra->blockName=="verbatim" ||
                                                yyextra->blockName=="icode" || yyextra->blockName=="iverbatim"||
                                                yyextra->blockName=="iliteral"
                                               )
                                             )
                                          {
                                            yyextra->commentCount--;
                                            if (yyextra->commentCount<0)
                                            {
                                              QCString endTag = "end"+yyextra->blockName;
                                              if (yyextra->blockName=="startuml") endTag="enduml";
                                              warn(yyextra->fileName,yyextra->lineNr,
                                                 "found */ without matching /* while inside a \\%s block! Perhaps a missing \\%s?",qPrint(yyextra->blockName),qPrint(endTag));
                                            }
                                          }
                                        }
<FormatBlock>.                          {
                                          addOutput(yyscanner,*yytext);
                                        }
<FormatBlock><<EOF>>                    {
                                          QCString endTag = "end"+yyextra->blockName;
                                          if (yyextra->blockName=="startuml") endTag="enduml";
                                          warn(yyextra->fileName,yyextra->lineNr,
                                            "reached end of comment while inside a \\%s block; check for missing \\%s tag!",
                                            qPrint(yyextra->blockName),qPrint(endTag)
                                          );
                                          yyterminate();
                                        }

  /* ----- handle arguments of if/ifnot commands ------- */

<GuardParam>{B}*"("                     {
                                          yyextra->guardExpr=yytext;
                                          yyextra->roundCount=1;
                                          BEGIN(GuardExpr);
                                        }
<GuardExpr>[^()]*                       {
                                          yyextra->guardExpr+=yytext;
                                          lineCount(yyscanner);
                                        }
<GuardExpr>"("                          {
                                          yyextra->guardExpr+=yytext;
                                          yyextra->roundCount++;
                                        }
<GuardExpr>")"                          {
                                          yyextra->guardExpr+=yytext;
                                          yyextra->roundCount--;
                                          if (yyextra->roundCount==0)
                                          {
                                            handleGuard(yyscanner,yyextra->guardExpr);
                                          }
                                        }
<GuardExpr>\n                           {
                                          warn(yyextra->fileName,yyextra->lineNr,
                                                "invalid expression '%s' for yyextra->guards",qPrint(yyextra->guardExpr));
                                          unput(*yytext);
                                          BEGIN(GuardParam);
                                        }
<GuardParam>{B}*[a-z_A-Z0-9.\-]+        { // parameter of if/ifnot yyextra->guards
                                          handleGuard(yyscanner,QCString(yytext));
                                        }
<GuardParam>{DOCNL}                     { // end of argument
                                          //next line is commented out due to bug620924
                                          //addOutput(yyscanner,'\n');
                                          addIlineBreak(yyscanner,yyextra->lineNr);
                                          unput_string(yytext,yyleng);
                                          handleGuard(yyscanner,QCString());
                                        }
<GuardParam>{LC}                        { // line continuation
                                          yyextra->lineNr++;
                                          addOutput(yyscanner,'\n');
                                        }
<GuardParam>.                           { // empty condition
                                          unput(*yytext);
                                          handleGuard(yyscanner,QCString());
                                        }
<GuardParamEnd>{B}*{DOCNL}              {
                                          lineCount(yyscanner);
                                          yyextra->spaceBeforeIf.clear();
                                          addIlineBreak(yyscanner,yyextra->lineNr);
                                          BEGIN(Comment);
                                        }
<GuardParamEnd>{B}*                     {
                                          if (!yyextra->spaceBeforeIf.isEmpty()) // needed for 665313 in combination with bug620924
                                          {
                                            addOutput(yyscanner,yyextra->spaceBeforeIf);
                                          }
                                          yyextra->spaceBeforeIf.clear();
                                          addIlineBreak(yyscanner,yyextra->lineNr);
                                          BEGIN(Comment);
                                        }
<GuardParamEnd>.                        {
                                          unput(*yytext);
                                          addIlineBreak(yyscanner,yyextra->lineNr);
                                          BEGIN(Comment);
                                        }

  /* ----- handle skipping of conditional sections ------- */

<SkipGuardedSection>{CMD}"ifnot"/{NW}   {
                                          yyextra->guardType = Guard_IfNot;
                                          yyextra->guards.push(GuardedSection(false));
                                          BEGIN( GuardParam );
                                        }
<SkipGuardedSection>{CMD}"if"/{NW}      {
                                          yyextra->guardType = Guard_If;
                                          yyextra->guards.push(GuardedSection(false));
                                          BEGIN( GuardParam );
                                        }
<SkipGuardedSection>{CMD}"endif"/{NW}   {
                                          if (yyextra->guards.empty())
                                          {
                                            warn(yyextra->fileName,yyextra->lineNr,
                                                "found \\endif without matching start command");
                                            BEGIN( Comment );
                                          }
                                          else
                                          {
                                            yyextra->guards.pop();
                                            if (yyextra->guards.empty())
                                            {
                                              BEGIN( GuardParamEnd );
                                            }
                                            else
                                            {
                                              if (yyextra->guards.top().isEnabled())
                                              {
                                                BEGIN( GuardParamEnd );
                                              }
                                              else
                                              {
                                                BEGIN( SkipGuardedSection );
                                              }
                                            }
                                          }
                                        }
<SkipGuardedSection>{CMD}"else"/{NW}    {
                                          if (yyextra->guards.empty())
                                          {
                                            warn(yyextra->fileName,yyextra->lineNr,
                                                "found \\else without matching start command");
                                          }
                                          else if (yyextra->guards.top().hasElse())
                                          {
                                            warn(yyextra->fileName,yyextra->lineNr,
                                                "found multiple \\else commands in same \\if construct");
                                            yyextra->guards.top().setEnabled(false);
                                            BEGIN( SkipGuardedSection );
                                          }
                                          else if (!yyextra->guards.top().parentVisible())
                                          {
                                            yyextra->guards.top().setEnabled(false);
                                            BEGIN( SkipGuardedSection );
                                          }
                                          else
                                          {
                                            yyextra->spaceBeforeIf = yyextra->spaceBeforeCmd;
                                            yyextra->guards.top().setElse();
                                            if (!yyextra->guards.top().parentVisible())
                                            {
                                              yyextra->guards.top().setEnabled(false);
                                              BEGIN( SkipGuardedSection );
                                            }
                                            else if (yyextra->guards.top().isEnabledFound())
                                            {
                                              yyextra->guards.top().setEnabled(false);
                                              BEGIN( SkipGuardedSection );
                                            }
                                            else
                                            {
                                              yyextra->guards.top().setEnabled(true);
                                              BEGIN( GuardParamEnd );
                                            }
                                          }
                                        }
<SkipGuardedSection>{CMD}"elseif"/{NW}  {
                                          if (yyextra->guards.empty())
                                          {
                                            warn(yyextra->fileName,yyextra->lineNr,
                                                "found \\elseif without matching start command");
                                          }
                                          else if (yyextra->guards.top().hasElse())
                                          {
                                            warn(yyextra->fileName,yyextra->lineNr,
                                                "found \\elseif command after \\else command was given in \\if construct");
                                            yyextra->guardType = Guard_ElseIf;
                                            yyextra->spaceBeforeIf = yyextra->spaceBeforeCmd;
                                            yyextra->guards.top().setEnabled(false);
                                            BEGIN( GuardParam );
                                          }
                                          else
                                          {
                                            yyextra->guardType = Guard_ElseIf;
                                            yyextra->spaceBeforeIf = yyextra->spaceBeforeCmd;
                                            yyextra->guards.top().setEnabled(false);
                                            BEGIN( GuardParam );
                                          }
                                        }
<SkipGuardedSection>{DOCNL}             { // skip line
                                          if (*yytext=='\n') yyextra->lineNr++;
                                          //addOutput(yyscanner,'\n');
                                        }
<SkipGuardedSection>[^ \\@\n]+          { // skip non-special characters
                                        }
<SkipGuardedSection>.                   { // any other character
                                        }


  /* ----- handle skipping of internal section ------- */

<SkipInternal>{DOCNL}                   { // skip line
                                          if (*yytext=='\n') yyextra->lineNr++;
                                          addOutput(yyscanner,'\n');
                                        }
<SkipInternal>[@\\]"if"/[ \t]           {
                                          yyextra->condCount++;
                                          }
<SkipInternal>[@\\]"ifnot"/[ \t]        {
                                          yyextra->condCount++;
                                        }
<SkipInternal>[@\\]/"endif"             {
                                          yyextra->condCount--;
                                          if (yyextra->condCount<0) // handle conditional section around of \internal, see bug607743
                                          {
                                            unput('\\');
                                            BEGIN(Comment);
                                          }
                                        }
<SkipInternal>[@\\]/"section"[ \t]      {
                                          if (yyextra->sectionLevel>0)
                                          {
                                            unput('\\');
                                            BEGIN(Comment);
                                          }
                                        }
<SkipInternal>[@\\]/"subsection"[ \t]   {
                                          if (yyextra->sectionLevel>1)
                                          {
                                            unput('\\');
                                            BEGIN(Comment);
                                          }
                                        }
<SkipInternal>[@\\]/"subsubsection"[ \t] {
                                          if (yyextra->sectionLevel>2)
                                          {
                                            unput('\\');
                                            BEGIN(Comment);
                                          }
                                        }
<SkipInternal>[@\\]/"paragraph"[ \t]    {
                                          if (yyextra->sectionLevel>3)
                                          {
                                            unput('\\');
                                            BEGIN(Comment);
                                          }
                                        }
<SkipInternal>[@\\]"endinternal"[ \t]*  {
                                          BEGIN(Comment);
                                        }
<SkipInternal>[^ \\@\n]+                { // skip non-special characters
                                        }
<SkipInternal>.                         { // any other character
                                        }


  /* ----- handle argument of name command ------- */

<NameParam>{DOCNL}                      { // end of argument
                                          //if (*yytext=='\n') yyextra->lineNr++;
                                          //addOutput(yyscanner,'\n');
                                          unput_string(yytext,yyleng);
                                          BEGIN( Comment );
                                        }
<NameParam>{LC}                         { // line continuation
                                          yyextra->lineNr++;
                                          addOutput(yyscanner,'\n');
                                          yyextra->docGroup.appendHeader(' ');
                                        }
<NameParam>.                            { // ignore other stuff
                                          yyextra->docGroup.appendHeader(*yytext);
                                          yyextra->current->name+=*yytext;
                                        }

  /* ----- handle argument of noop command ------- */
<Noop>{DOCNL}                           { // end of argument
                                          if (*yytext=='\n')
                                          {
                                            yyextra->lineNr++;
                                            addOutput(yyscanner,'\n');
                                          }
                                          BEGIN( Comment );
                                        }
<Noop>.                                 { // ignore other stuff
                                        }
  /* ----- handle argument of raisewarning command ------- */
<RaiseWarning,RaiseWarningSection>{DOCNL} { // end of argument
                                          warn_doc_error(yyextra->fileName,yyextra->lineNr,
                                                         "%s",qPrint(yyextra->raiseWarning));
                                          yyextra->raiseWarning = "";
                                          if (*yytext=='\n') yyextra->lineNr++;
                                          addOutput(yyscanner,'\n');
                                          if (YY_START == RaiseWarning)
                                          {
                                            BEGIN(Comment);
                                          }
                                          else
                                          {
                                            yyextra->sectionTitle+=yytext;
                                            BEGIN(SectionTitle);
                                          }
                                        }
<RaiseWarning,RaiseWarningSection>.     { // ignore other stuff
                                          yyextra->raiseWarning += yytext;
                                        }
  /* ----- handle argument of ingroup command ------- */

<InGroupParam>{LABELID}                 { // group id
                                          yyextra->current->groups.push_back(
                                             Grouping(QCString(yytext), Grouping::GROUPING_INGROUP)
                                          );
                                          yyextra->inGroupParamFound=TRUE;
                                        }
<InGroupParam>{DOCNL}                   { // missing argument
                                          if (!yyextra->inGroupParamFound)
                                          {
                                             warn(yyextra->fileName,yyextra->lineNr,
                                                "Missing group name for \\ingroup command"
                                                );
                                          }
                                          //if (*yytext=='\n') yyextra->lineNr++;
                                          //addOutput(yyscanner,'\n');
                                          unput_string(yytext,yyleng);
                                          BEGIN( Comment );
                                        }
<InGroupParam>{LC}                      { // line continuation
                                          yyextra->lineNr++;
                                          addOutput(yyscanner,'\n');
                                        }
<InGroupParam>.                         { // ignore other stuff
                                          addOutput(yyscanner,*yytext);
                                        }

  /* ----- handle argument of fn command ------- */

<FnParam>{DOCNL}                        { // end of argument
                                          if (yyextra->braceCount==0)
                                          {
                                            //if (*yytext=='\n') yyextra->lineNr++;
                                            //addOutput(yyscanner,'\n');
                                            unput_string(yytext,yyleng);
                                            yyextra->langParser->parsePrototype(yyextra->functionProto);
                                            BEGIN( Comment );
                                          }
                                        }
<FnParam>{LC}                           { // line continuation
                                          yyextra->lineNr++;
                                          yyextra->functionProto+=' ';
                                        }
<FnParam>[^@\\\n()]+                    { // non-special characters
                                          yyextra->functionProto+=yytext;
                                        }
<FnParam>"("                            {
                                          yyextra->functionProto+=yytext;
                                          yyextra->braceCount++;
                                        }
<FnParam>")"                            {
                                          yyextra->functionProto+=yytext;
                                          yyextra->braceCount--;
                                        }
<FnParam>.                              { // add other stuff
                                          yyextra->functionProto+=*yytext;
                                        }


  /* ----- handle argument of overload command ------- */


<OverloadParam>{DOCNL}                  { // end of argument
                                          if (*yytext=='\n') yyextra->lineNr++;
                                          if (yyextra->functionProto.stripWhiteSpace().isEmpty())
                                          { // plain overload command
                                            addOutput(yyscanner,getOverloadDocs());
                                            addOutput(yyscanner,'\n');
                                          }
                                          else // overload declaration
                                          {
                                            makeStructuralIndicator(yyscanner,EntryType::makeOverloadDoc());
                                            yyextra->langParser->parsePrototype(yyextra->functionProto);
                                          }
                                          BEGIN( Comment );
                                        }
<OverloadParam>{LC}                     { // line continuation
                                          yyextra->lineNr++;
                                          yyextra->functionProto+=' ';
                                        }
<OverloadParam>.                        { // add other stuff
                                          yyextra->functionProto+=*yytext;
                                        }

  /* ----- handle argument of inherit command ------- */

<InheritParam>({ID}("::"|"."))*{ID}     { // found argument
                                          yyextra->current->extends.push_back(
                                            BaseInfo(removeRedundantWhiteSpace(QCString(yytext)),Protection::Public,Specifier::Normal)
                                          );
                                          BEGIN( Comment );
                                        }
<InheritParam>{DOCNL}                   { // missing argument
                                          warn(yyextra->fileName,yyextra->lineNr,
                                              "\\inherit command has no argument"
                                              );
                                          if (*yytext=='\n') yyextra->lineNr++;
                                          addOutput(yyscanner,'\n');
                                          BEGIN( Comment );
                                        }
<InheritParam>.                         { // invalid character for anchor label
                                          warn(yyextra->fileName,yyextra->lineNr,
                                              "Invalid or missing name for \\inherit command"
                                              );
                                          BEGIN(Comment);
                                        }

  /* ----- handle argument of extends and implements commands ------- */

<ExtendsParam>({ID}("::"|"."))*{ID}     { // found argument
                                          yyextra->current->extends.push_back(
                                            BaseInfo(removeRedundantWhiteSpace(QCString(yytext)),Protection::Public,Specifier::Normal)
                                          );
                                          BEGIN( Comment );
                                        }
<ExtendsParam>{DOCNL}                   { // missing argument
                                          warn(yyextra->fileName,yyextra->lineNr,
                                              "'\\%s' command has no argument",qPrint(yyextra->currentCmd)
                                              );
                                          //if (*yytext=='\n') yyextra->lineNr++;
                                          //addOutput(yyscanner,'\n');
                                          unput_string(yytext,yyleng);
                                          BEGIN( Comment );
                                        }
<ExtendsParam>.                         { // ignore other stuff
                                        }

  /* ----- handle language specific sections ------- */

<SkipLang>[\\@]"~"[a-zA-Z-]*            { /* language switch */
                                          QCString langId(&yytext[2]);
                                          if (!langId.isEmpty() && !Config_isAvailableEnum(OUTPUT_LANGUAGE,langId))
                                          {
                                             warn(yyextra->fileName,yyextra->lineNr,
                                             "non supported language '%s' specified in '%s'",langId.data(),QCString(yytext).stripWhiteSpace().data());
                                          }
                                          else if (langId.isEmpty() ||
                                              qstricmp(Config_getEnumAsString(OUTPUT_LANGUAGE),langId)==0)
                                          { // enable language specific section
                                            BEGIN(Comment);
                                          }
                                        }
<SkipLang>[^*@\\\n]*                    { /* any character not a *, @, backslash or new line */
                                        }
<SkipLang>{DOCNL}                       { /* new line in verbatim block */
                                          if (*yytext=='\n') yyextra->lineNr++;
                                        }
<SkipLang>.                             { /* any other character */
                                        }

  /* ----- handle arguments of the cite command ------- */

<CiteLabel,CiteLabelSection>{CITEID}    { // found argument
                                          addCite(yyscanner);
                                          addOutput(yyscanner,yytext);
                                          if (YY_START == CiteLabel)
                                          {
                                            BEGIN(Comment);
                                          }
                                          else
                                          {
                                            yyextra->sectionTitle+=yytext;
                                            BEGIN(SectionTitle);
                                          }
                                        }
<CiteLabel,CiteLabelSection>{DOCNL}     { // missing argument
                                          warn(yyextra->fileName,yyextra->lineNr,
                                              "\\cite command has no label"
                                              );
                                          //if (*yytext=='\n') yyextra->lineNr++;
                                          //addOutput(yyscanner,'\n');
                                          if (YY_START == CiteLabel)
                                          {
                                            unput_string(yytext,yyleng);
                                            BEGIN(Comment);
                                          }
                                          else
                                          {
                                            yyextra->sectionTitle+=yytext;
                                            unput_string(yytext,yyleng);
                                            BEGIN(SectionTitle);
                                          }
                                        }
<CiteLabel,CiteLabelSection>.           { // invalid character for cite label
                                           warn(yyextra->fileName,yyextra->lineNr,
                                              "Invalid or missing cite label"
                                              );
                                          if (YY_START == CiteLabel)
                                          {
                                            BEGIN(Comment);
                                          }
                                          else
                                          {
                                            yyextra->sectionTitle+=yytext;
                                            BEGIN(SectionTitle);
                                          }
                                        }

  /* ----- handle argument of the copydoc command ------- */

<CopyDoc><<EOF>>                        {
                                          setOutput(yyscanner,OutputDoc);
                                          addOutput(yyscanner," \\ilinebr\\ilinebr\\copydetails ");
                                          addOutput(yyscanner,yyextra->copyDocArg);
                                          addOutput(yyscanner,"\n");
                                          BEGIN(Comment);
                                        }
<CopyDoc>{DOCNL}                        {
                                          if (*yytext=='\n') yyextra->lineNr++;
                                          if (yyextra->braceCount==0)
                                          {
                                            setOutput(yyscanner,OutputDoc);
                                            addOutput(yyscanner," \\ilinebr\\ilinebr\\copydetails ");
                                            addOutput(yyscanner,yyextra->copyDocArg);
                                            addOutput(yyscanner,"\n");
                                            BEGIN(Comment);
                                          }
                                        }
<CopyDoc>{LC}                           { // line continuation
                                          yyextra->lineNr++;
                                        }
<CopyDoc>[^@\\\n()]+                    { // non-special characters
                                          yyextra->copyDocArg+=yytext;
                                          addOutput(yyscanner,yytext);
                                        }
<CopyDoc>"("                            {
                                          yyextra->copyDocArg+=yytext;
                                          addOutput(yyscanner,yytext);
                                          yyextra->braceCount++;
                                        }
<CopyDoc>")"                            {
                                          yyextra->copyDocArg+=yytext;
                                          addOutput(yyscanner,yytext);
                                          yyextra->braceCount--;
                                        }
<CopyDoc>.                              {
                                          yyextra->copyDocArg+=yytext;
                                          addOutput(yyscanner,yytext);
                                        }

 /*
<*>.  { fprintf(stderr,"Lex scanner %s %sdefault rule for state %s: #%s#\n", __FILE__,!yyextra->fileName.isEmpty() ? ("(" + yyextra->fileName +") ").data(): "",stateToString(YY_START),yytext);}
<*>\n  { fprintf(stderr,"Lex scanner %s %sdefault rule newline for state %s.\n", __FILE__, !yyextra->fileName.isEmpty() ? ("(" + yyextra->fileName +") ").data(): "",stateToString(YY_START));}
 */

%%

//----------------------------------------------------------------------------

static bool handleBrief(yyscan_t yyscanner,const QCString &, const StringVector &)
{
  //printf("handleBrief\n");
  setOutput(yyscanner,OutputBrief);
  return FALSE;
}

static bool handleFn(yyscan_t yyscanner,const QCString &, const StringVector &)
{
  struct yyguts_t *yyg = (struct yyguts_t*)yyscanner;
  bool stop=makeStructuralIndicator(yyscanner,EntryType::makeMemberDoc());
  yyextra->functionProto.clear();
  yyextra->braceCount=0;
  BEGIN(FnParam);
  return stop;
}

static bool handleDef(yyscan_t yyscanner,const QCString &, const StringVector &)
{
  struct yyguts_t *yyg = (struct yyguts_t*)yyscanner;
  bool stop=makeStructuralIndicator(yyscanner,EntryType::makeDefineDoc());
  yyextra->functionProto.clear();
  BEGIN(FnParam);
  return stop;
}

static bool handleOverload(yyscan_t yyscanner,const QCString &, const StringVector &)
{
  struct yyguts_t *yyg = (struct yyguts_t*)yyscanner;
  yyextra->functionProto.clear();
  BEGIN(OverloadParam);
  return FALSE;
}

static bool handleEnum(yyscan_t yyscanner,const QCString &, const StringVector &)
{
  struct yyguts_t *yyg = (struct yyguts_t*)yyscanner;
  bool stop=makeStructuralIndicator(yyscanner,EntryType::makeEnumDoc());
  BEGIN(EnumDocArg1);
  return stop;
}

static bool handleDefGroup(yyscan_t yyscanner,const QCString &, const StringVector &)
{
  struct yyguts_t *yyg = (struct yyguts_t*)yyscanner;
  bool stop=makeStructuralIndicator(yyscanner,EntryType::makeGroupDoc());
  yyextra->current->groupDocType = Entry::GROUPDOC_NORMAL;
  BEGIN( GroupDocArg1 );
  return stop;
}

static bool handleAddToGroup(yyscan_t yyscanner,const QCString &, const StringVector &)
{
  struct yyguts_t *yyg = (struct yyguts_t*)yyscanner;
  bool stop=makeStructuralIndicator(yyscanner,EntryType::makeGroupDoc());
  yyextra->current->groupDocType = Entry::GROUPDOC_ADD;
  BEGIN( GroupDocArg1 );
  return stop;
}

static bool handleWeakGroup(yyscan_t yyscanner,const QCString &, const StringVector &)
{
  struct yyguts_t *yyg = (struct yyguts_t*)yyscanner;
  bool stop=makeStructuralIndicator(yyscanner,EntryType::makeGroupDoc());
  yyextra->current->groupDocType = Entry::GROUPDOC_WEAK;
  BEGIN( GroupDocArg1 );
  return stop;
}

static bool handleNamespace(yyscan_t yyscanner,const QCString &, const StringVector &)
{
  struct yyguts_t *yyg = (struct yyguts_t*)yyscanner;
  bool stop=makeStructuralIndicator(yyscanner,EntryType::makeNamespaceDoc());
  BEGIN( NameSpaceDocArg1 );
  return stop;
}

static bool handlePackage(yyscan_t yyscanner,const QCString &, const StringVector &)
{
  struct yyguts_t *yyg = (struct yyguts_t*)yyscanner;
  bool stop=makeStructuralIndicator(yyscanner,EntryType::makePackageDoc());
  BEGIN( PackageDocArg1 );
  return stop;
}

static bool handleClass(yyscan_t yyscanner,const QCString &cmd, const StringVector &)
{
  struct yyguts_t *yyg = (struct yyguts_t*)yyscanner;
  bool stop=makeStructuralIndicator(yyscanner,EntryType::makeClassDoc());
  yyextra->currentCmd = cmd;
  BEGIN( ClassDocArg1 );
  return stop;
}

static bool handleConcept(yyscan_t yyscanner,const QCString &cmd, const StringVector &)
{
  struct yyguts_t *yyg = (struct yyguts_t*)yyscanner;
  bool stop=makeStructuralIndicator(yyscanner,EntryType::makeConceptDoc());
  yyextra->currentCmd = cmd;
  BEGIN( ConceptDocArg1 );
  return stop;
}

static bool handleModule(yyscan_t yyscanner,const QCString &cmd, const StringVector &)
{
  struct yyguts_t *yyg = (struct yyguts_t*)yyscanner;
  bool stop=makeStructuralIndicator(yyscanner,EntryType::makeModuleDoc());
  yyextra->currentCmd = cmd;
  BEGIN( ModuleDocArg1 );
  return stop;
}


static bool handleHeaderFile(yyscan_t yyscanner,const QCString &, const StringVector &)
{
  struct yyguts_t *yyg = (struct yyguts_t*)yyscanner;
  BEGIN( ClassDocArg2 );
  return FALSE;
}

static bool handleProtocol(yyscan_t yyscanner,const QCString &cmd, const StringVector &)
{ // Obj-C protocol
  struct yyguts_t *yyg = (struct yyguts_t*)yyscanner;
  bool stop=makeStructuralIndicator(yyscanner,EntryType::makeProtocolDoc());
  yyextra->currentCmd = cmd;
  BEGIN( ClassDocArg1 );
  return stop;
}

static bool handleCategory(yyscan_t yyscanner,const QCString &cmd, const StringVector &)
{ // Obj-C category
  struct yyguts_t *yyg = (struct yyguts_t*)yyscanner;
  bool stop=makeStructuralIndicator(yyscanner,EntryType::makeCategoryDoc());
  yyextra->currentCmd = cmd;
  BEGIN( CategoryDocArg1 );
  return stop;
}

static bool handleUnion(yyscan_t yyscanner,const QCString &cmd, const StringVector &)
{
  struct yyguts_t *yyg = (struct yyguts_t*)yyscanner;
  bool stop=makeStructuralIndicator(yyscanner,EntryType::makeUnionDoc());
  yyextra->currentCmd = cmd;
  BEGIN( ClassDocArg1 );
  return stop;
}

static bool handleStruct(yyscan_t yyscanner,const QCString &cmd, const StringVector &)
{
  struct yyguts_t *yyg = (struct yyguts_t*)yyscanner;
  bool stop=makeStructuralIndicator(yyscanner,EntryType::makeStructDoc());
  yyextra->currentCmd = cmd;
  BEGIN( ClassDocArg1 );
  return stop;
}

static bool handleInterface(yyscan_t yyscanner,const QCString &cmd, const StringVector &)
{
  struct yyguts_t *yyg = (struct yyguts_t*)yyscanner;
  bool stop=makeStructuralIndicator(yyscanner,EntryType::makeInterfaceDoc());
  yyextra->currentCmd = cmd;
  BEGIN( ClassDocArg1 );
  return stop;
}

static bool handleIdlException(yyscan_t yyscanner,const QCString &cmd, const StringVector &)
{
  struct yyguts_t *yyg = (struct yyguts_t*)yyscanner;
  bool stop=makeStructuralIndicator(yyscanner,EntryType::makeExceptionDoc());
  yyextra->currentCmd = cmd;
  BEGIN( ClassDocArg1 );
  return stop;
}

static bool handlePage(yyscan_t yyscanner,const QCString &, const StringVector &)
{
  struct yyguts_t *yyg = (struct yyguts_t*)yyscanner;
  bool stop=makeStructuralIndicator(yyscanner,EntryType::makePageDoc());
  BEGIN( PageDocArg1 );
  return stop;
}

static bool handleMainpage(yyscan_t yyscanner,const QCString &, const StringVector &)
{
  struct yyguts_t *yyg = (struct yyguts_t*)yyscanner;
  bool stop=makeStructuralIndicator(yyscanner,EntryType::makeMainpageDoc());
  if (!stop)
  {
    yyextra->current->name = "mainpage";
  }
  setOutput(yyscanner,OutputDoc);
  BEGIN( PageDocArg2 );
  return stop;
}

static bool handleFile(yyscan_t yyscanner,const QCString &, const StringVector &)
{
  struct yyguts_t *yyg = (struct yyguts_t*)yyscanner;
  bool stop=makeStructuralIndicator(yyscanner,EntryType::makeFileDoc());
  if (!stop)
  {
    yyextra->current->name = yyextra->fileName;
  }
  BEGIN( FileDocArg1 );
  return stop;
}

static bool handleParam(yyscan_t yyscanner,const QCString &, const StringVector &)
{
  struct yyguts_t *yyg = (struct yyguts_t*)yyscanner;
  // we need process param and retval arguments to escape leading underscores in case of
  // markdown processing, see bug775493
  addOutput(yyscanner,"@param ");
  BEGIN( ParamArg1 );
  return FALSE;
}

static bool handleRetval(yyscan_t yyscanner,const QCString &, const StringVector &)
{
  struct yyguts_t *yyg = (struct yyguts_t*)yyscanner;
  addOutput(yyscanner,"@retval ");
  BEGIN( ParamArg1 );
  return FALSE;
}

static bool handleDir(yyscan_t yyscanner,const QCString &, const StringVector &)
{
  struct yyguts_t *yyg = (struct yyguts_t*)yyscanner;
  bool stop=makeStructuralIndicator(yyscanner,EntryType::makeDirDoc());
  if (!stop) yyextra->current->name = yyextra->fileName;
  BEGIN( FileDocArg1 );
  return stop;
}

static bool handleExample(yyscan_t yyscanner,const QCString &cmd, const StringVector &optList)
{
  struct yyguts_t *yyg = (struct yyguts_t*)yyscanner;
  EntryType section = EntryType::makeExample();
  for (const auto &opt : optList)
  {
    if (opt=="lineno")
    {
      section=EntryType::makeExampleLineno();
    }
    else
    {
      warn(yyextra->fileName,yyextra->lineNr,
          "unsupported option '%s' for command '\\%s'",opt.c_str(),qPrint(cmd));
    }
  }
  bool stop=makeStructuralIndicator(yyscanner,section);
  if (!stop) yyextra->current->name = yyextra->fileName;
  BEGIN( FileDocArg1 );
  return stop;
}

static bool handleDetails(yyscan_t yyscanner,const QCString &, const StringVector &)
{
  struct yyguts_t *yyg = (struct yyguts_t*)yyscanner;
  if (yyextra->inContext!=OutputBrief)
  {
    addOutput(yyscanner,"\\ilinebr\\ilinebr "); // treat @details outside brief description
                                                // as a new paragraph
  }
  setOutput(yyscanner,OutputDoc);
  return FALSE;
}

static bool handleRaiseWarning(yyscan_t yyscanner,const QCString &, const StringVector &)
{
  struct yyguts_t *yyg = (struct yyguts_t*)yyscanner;
  yyextra->raiseWarning = "";
  BEGIN( RaiseWarning );
  return FALSE;
}

static bool handleNoop(yyscan_t yyscanner,const QCString &, const StringVector &)
{
  struct yyguts_t *yyg = (struct yyguts_t*)yyscanner;
  BEGIN( Noop );
  return FALSE;
}

static bool handleName(yyscan_t yyscanner,const QCString &, const StringVector &)
{
  struct yyguts_t *yyg = (struct yyguts_t*)yyscanner;
  bool stop=makeStructuralIndicator(yyscanner,EntryType::makeMemberGrp());
  if (!stop)
  {
    yyextra->docGroup.clearHeader();
    BEGIN( NameParam );
    if (!yyextra->docGroup.isEmpty()) // end of previous member group
    {
      yyextra->docGroup.close(yyextra->current,yyextra->fileName,yyextra->lineNr,TRUE,true);
    }
  }
  return stop;
}

static bool handleTodo(yyscan_t yyscanner,const QCString &, const StringVector &)
{
  struct yyguts_t *yyg = (struct yyguts_t*)yyscanner;
  yyextra->newXRefKind = XRef_Todo;
  setOutput(yyscanner,OutputXRef);
  yyextra->xrefKind = XRef_Todo;
  return FALSE;
}

static bool handleTest(yyscan_t yyscanner,const QCString &, const StringVector &)
{
  struct yyguts_t *yyg = (struct yyguts_t*)yyscanner;
  yyextra->newXRefKind = XRef_Test;
  setOutput(yyscanner,OutputXRef);
  yyextra->xrefKind = XRef_Test;
  return FALSE;
}

static bool handleBug(yyscan_t yyscanner,const QCString &, const StringVector &)
{
  struct yyguts_t *yyg = (struct yyguts_t*)yyscanner;
  yyextra->newXRefKind = XRef_Bug;
  setOutput(yyscanner,OutputXRef);
  yyextra->xrefKind = XRef_Bug;
  return FALSE;
}

static bool handleDeprecated(yyscan_t yyscanner,const QCString &, const StringVector &)
{
  struct yyguts_t *yyg = (struct yyguts_t*)yyscanner;
  yyextra->newXRefKind = XRef_Deprecated;
  setOutput(yyscanner,OutputXRef);
  yyextra->xrefKind = XRef_Deprecated;
  return FALSE;
}

static bool handleXRefItem(yyscan_t yyscanner,const QCString &, const StringVector &)
{
  struct yyguts_t *yyg = (struct yyguts_t*)yyscanner;
  yyextra->newXRefKind = XRef_Item;
  BEGIN(XRefItemParam1);
  return FALSE;
}

static bool handleParBlock(yyscan_t yyscanner,const QCString &, const StringVector &)
{
  struct yyguts_t *yyg = (struct yyguts_t*)yyscanner;
  if (yyextra->insideParBlock)
  {
    warn(yyextra->fileName,yyextra->lineNr,
        "found \\parblock command while already in a parblock!");
  }
  if (!yyextra->spaceBeforeCmd.isEmpty())
  {
    addOutput(yyscanner,yyextra->spaceBeforeCmd);
    yyextra->spaceBeforeCmd.clear();
  }
  addOutput(yyscanner,"@parblock ");
  yyextra->insideParBlock = TRUE;
  return FALSE;
}

static bool handleEndParBlock(yyscan_t yyscanner,const QCString &, const StringVector &)
{
  struct yyguts_t *yyg = (struct yyguts_t*)yyscanner;
  if (!yyextra->insideParBlock)
  {
    warn(yyextra->fileName,yyextra->lineNr,
        "found \\endparblock command without matching \\parblock!");
  }
  addOutput(yyscanner,"@endparblock");
  setOutput(yyscanner,OutputDoc); // to end a parblock inside a xrefitem like context
  yyextra->insideParBlock = FALSE;
  return FALSE;
}

static bool handleRelated(yyscan_t yyscanner,const QCString &cmd, const StringVector &)
{
  struct yyguts_t *yyg = (struct yyguts_t*)yyscanner;
  if (!yyextra->current->relates.isEmpty())
  {
    warn(yyextra->fileName,yyextra->lineNr,
        "found multiple \\relates, \\relatesalso or \\memberof commands in a comment block, using last definition");
  }
  yyextra->current->relatesType = RelatesType::Simple;
  yyextra->currentCmd = cmd;
  BEGIN(RelatesParam1);
  return FALSE;
}

static bool handleRelatedAlso(yyscan_t yyscanner,const QCString &cmd, const StringVector &)
{
  struct yyguts_t *yyg = (struct yyguts_t*)yyscanner;
  if (!yyextra->current->relates.isEmpty())
  {
    warn(yyextra->fileName,yyextra->lineNr,
        "found multiple \\relates, \\relatesalso or \\memberof commands in a comment block, using last definition");
  }
  yyextra->current->relatesType = RelatesType::Duplicate;
  yyextra->currentCmd = cmd;
  BEGIN(RelatesParam1);
  return FALSE;
}

static bool handleMemberOf(yyscan_t yyscanner,const QCString &cmd, const StringVector &)
{
  struct yyguts_t *yyg = (struct yyguts_t*)yyscanner;
  if (!yyextra->current->relates.isEmpty())
  {
    warn(yyextra->fileName,yyextra->lineNr,
        "found multiple \\relates, \\relatesalso or \\memberof commands in a comment block, using last definition");
  }
  yyextra->current->relatesType = RelatesType::MemberOf;
  yyextra->currentCmd = cmd;
  BEGIN(RelatesParam1);
  return FALSE;
}

static bool handleRefItem(yyscan_t yyscanner,const QCString &, const StringVector &)
{
  struct yyguts_t *yyg = (struct yyguts_t*)yyscanner;
  addOutput(yyscanner,"@refitem ");
  BEGIN(LineParam);
  return FALSE;
}

static bool handleSection(yyscan_t yyscanner,const QCString &s, const StringVector &)
{
  struct yyguts_t *yyg = (struct yyguts_t*)yyscanner;
  setOutput(yyscanner,OutputDoc);
  addOutput(yyscanner,"@"+s+" ");
  BEGIN(SectionLabel);
  if      (s=="section")       yyextra->sectionLevel=1;
  else if (s=="subsection")    yyextra->sectionLevel=2;
  else if (s=="subsubsection") yyextra->sectionLevel=3;
  else if (s=="paragraph")     yyextra->sectionLevel=4;
  return FALSE;
}

static bool handleSubpage(yyscan_t yyscanner,const QCString &s, const StringVector &)
{
  struct yyguts_t *yyg = (struct yyguts_t*)yyscanner;
  if (!yyextra->current->section.isEmpty() &&
      !yyextra->current->section.isPageDoc() &&
      !yyextra->current->section.isMainpageDoc()
     )
  {
    warn(yyextra->fileName,yyextra->lineNr,
        "found \\subpage command in a comment block that is not marked as a page!");
  }
  if (!yyextra->spaceBeforeCmd.isEmpty())
  {
    addOutput(yyscanner,yyextra->spaceBeforeCmd);
    yyextra->spaceBeforeCmd.clear();
  }
  addOutput(yyscanner,"@"+s+" ");
  BEGIN(SubpageLabel);
  return FALSE;
}

static bool handleAnchor(yyscan_t yyscanner,const QCString &s, const StringVector &optList)
{
  struct yyguts_t *yyg = (struct yyguts_t*)yyscanner;
  addOutput(yyscanner,"@"+s+" ");
  if (optList.empty())
  {
    yyextra -> anchorTitle = "";
  }
  else
  {
    yyextra -> anchorTitle = join(optList," ");
  }
  BEGIN(AnchorLabel);
  return FALSE;
}

static bool handleImage(yyscan_t yyscanner,const QCString &s, const StringVector &optList)
{
  struct yyguts_t *yyg = (struct yyguts_t*)yyscanner;
  for (const auto &opt : optList)
  {
    QCString locOpt(opt);
    locOpt = locOpt.stripWhiteSpace();
    if (locOpt.lower().startsWith("anchor:"))
    {
      addAnchor(yyscanner,locOpt.mid(7));
      break; // real option handling will be done later on
    }
  }
  if (optList.empty())
  {
    addOutput(yyscanner,"@"+s+" ");
  }
  else
  {
    addOutput(yyscanner,"@"+s+"{"+QCString(join(optList,","))+"} ");
  }
  BEGIN(Comment);
  return FALSE;
}

static bool handleCite(yyscan_t yyscanner,const QCString &s, const StringVector &)
{
  struct yyguts_t *yyg = (struct yyguts_t*)yyscanner;
  if (!yyextra->spaceBeforeCmd.isEmpty())
  {
    addOutput(yyscanner,yyextra->spaceBeforeCmd);
    yyextra->spaceBeforeCmd.clear();
  }
  addOutput(yyscanner,"@"+s+" ");
  BEGIN(CiteLabel);
  return FALSE;
}

static bool handleFormatBlock(yyscan_t yyscanner,const QCString &s, const StringVector &optList)
{
  struct yyguts_t *yyg = (struct yyguts_t*)yyscanner;
  if (!yyextra->spaceBeforeCmd.isEmpty())
  {
    addOutput(yyscanner,yyextra->spaceBeforeCmd);
    yyextra->spaceBeforeCmd.clear();
  }
  if (optList.empty())
  {
    addOutput(yyscanner,"@"+s+" ");
  }
  else
  {
    addOutput(yyscanner,"@"+s+"{"+QCString(join(optList,","))+"} ");
  }
  //printf("handleFormatBlock(%s) with option(%s)\n",qPrint(s),qPrint(opt));
  yyextra->blockName=s;
  yyextra->commentCount=0;
  BEGIN(FormatBlock);
  return FALSE;
}

static bool handleAddIndex(yyscan_t yyscanner,const QCString &, const StringVector &)
{
  struct yyguts_t *yyg = (struct yyguts_t*)yyscanner;
  addOutput(yyscanner,"@addindex ");
  BEGIN(LineParam);
  return FALSE;
}

static bool handleFileInfo(yyscan_t yyscanner,const QCString &cmdName, const StringVector &optList)
{
  return handleFileInfoResult(yyscanner,cmdName, optList, false);
}
static bool handleFileInfoSection(yyscan_t yyscanner,const QCString &cmdName, const StringVector &optList)
{
  return handleFileInfoResult(yyscanner,cmdName, optList, true);
}
static bool handleFileInfoResult(yyscan_t yyscanner,const QCString &, const StringVector &optList, bool isSection)
{
  using OutputWriter = std::function<void(yyscan_t,FileInfo &,bool)>;
  static std::unordered_map<std::string,OutputWriter> options =
  { // name,        writer
    { "name",      [](yyscan_t s,FileInfo &fi,bool isSect) { addOutput(s,fi.baseName());
                                                             if (isSect)
                                                             {
                                                               struct yyguts_t *yyg = (struct yyguts_t*)s;
                                                               yyextra->sectionTitle+=fi.baseName();
                                                             }
                                                           } },
    { "extension", [](yyscan_t s,FileInfo &fi,bool isSect) { addOutput(s,fi.extension(true));
                                                             if (isSect)
                                                             {
                                                               struct yyguts_t *yyg = (struct yyguts_t*)s;
                                                               yyextra->sectionTitle+=fi.extension(true);
                                                             }
                                                           } },
    { "filename",  [](yyscan_t s,FileInfo &fi,bool isSect) { addOutput(s,fi.fileName());
                                                             if (isSect)
                                                             {
                                                               struct yyguts_t *yyg = (struct yyguts_t*)s;
                                                               yyextra->sectionTitle+=fi.fileName();
                                                             }
                                                           } },
    { "directory", [](yyscan_t s,FileInfo &fi,bool isSect) { addOutput(s,fi.dirPath());
                                                             if (isSect)
                                                             {
                                                               struct yyguts_t *yyg = (struct yyguts_t*)s;
                                                               yyextra->sectionTitle+=fi.dirPath();
                                                             }
                                                           } },
    { "full",      [](yyscan_t s,FileInfo &fi,bool isSect) { addOutput(s,fi.absFilePath());
                                                             if (isSect)
                                                             {
                                                               struct yyguts_t *yyg = (struct yyguts_t*)s;
                                                               yyextra->sectionTitle+=fi.absFilePath();
                                                             }
                                                           } },
  };

  struct yyguts_t *yyg = (struct yyguts_t*)yyscanner;
  if (!yyextra->spaceBeforeCmd.isEmpty())
  {
    if (isSection) yyextra->sectionTitle+=yyextra->spaceBeforeCmd;
    addOutput(yyscanner,yyextra->spaceBeforeCmd);
    yyextra->spaceBeforeCmd.clear();
  }
  bool first = true;
  FileInfo fi(yyextra->fileName.str());
  for (const auto &opt_ : optList)
  {
    QCString optStripped = QCString(opt_).stripWhiteSpace();
    std::string opt = optStripped.lower().str();
    auto it = options.find(opt);
    if (it != options.end())
    {
      if (!first)
      {
        warn(yyextra->fileName,yyextra->lineNr,"Multiple options specified with \\fileinfo, discarding '%s'", qPrint(optStripped));
      }
      else
      {
        it->second(yyscanner,fi,isSection);
      }
      first = false;
    }
    else
    {
      warn(yyextra->fileName,yyextra->lineNr,"Unknown option specified with \\fileinfo: '%s'", qPrint(optStripped));
    }
  }
  if (first) // no options specified
  {
    if (Config_getBool(FULL_PATH_NAMES))
    {
      if (isSection) yyextra->sectionTitle+=stripFromPath(yyextra->fileName);
      addOutput(yyscanner,stripFromPath(yyextra->fileName));
    }
    else
    {
      if (isSection) yyextra->sectionTitle+=yyextra->fileName;
      addOutput(yyscanner,yyextra->fileName);
    }
  }
  return false;
}

static bool handleLineInfo(yyscan_t yyscanner,const QCString &, const StringVector &)
{
  struct yyguts_t *yyg = (struct yyguts_t*)yyscanner;
  if (!yyextra->spaceBeforeCmd.isEmpty())
  {
    addOutput(yyscanner,yyextra->spaceBeforeCmd);
    yyextra->spaceBeforeCmd.clear();
  }
  addOutput(yyscanner,QCString().setNum(yyextra->lineNr));
  return FALSE;
}

static bool handleILine(yyscan_t yyscanner,const QCString &, const StringVector &)
{
  struct yyguts_t *yyg = (struct yyguts_t*)yyscanner;
  addOutput(yyscanner,yytext);
  BEGIN(ILine);
  return FALSE;
}

static bool handleIFile(yyscan_t yyscanner,const QCString &, const StringVector &)
{
  struct yyguts_t *yyg = (struct yyguts_t*)yyscanner;
  addOutput(yyscanner,yytext);
  BEGIN(IFile);
  return FALSE;
}

static bool handleIf(yyscan_t yyscanner,const QCString &, const StringVector &)
{
  struct yyguts_t *yyg = (struct yyguts_t*)yyscanner;
  yyextra->guardType = Guard_If;
  yyextra->spaceBeforeIf = yyextra->spaceBeforeCmd;
  if (yyextra->guards.empty())
  {
    yyextra->guards.push(GuardedSection(true));
  }
  else
  {
    bool enabled  = yyextra->guards.top().isEnabled();
    yyextra->guards.push(GuardedSection(enabled));
  }
  BEGIN(GuardParam);
  return FALSE;
}

static bool handleIfNot(yyscan_t yyscanner,const QCString &, const StringVector &)
{
  struct yyguts_t *yyg = (struct yyguts_t*)yyscanner;
  yyextra->guardType = Guard_IfNot;
  yyextra->spaceBeforeIf = yyextra->spaceBeforeCmd;
  if (yyextra->guards.empty())
  {
    yyextra->guards.push(GuardedSection(true));
  }
  else
  {
    bool enabled  = yyextra->guards.top().isEnabled();
    yyextra->guards.push(GuardedSection(enabled));
  }
  BEGIN(GuardParam);
  return FALSE;
}

static bool handleElseIf(yyscan_t yyscanner,const QCString &, const StringVector &)
{
  struct yyguts_t *yyg = (struct yyguts_t*)yyscanner;
  if (yyextra->guards.empty())
  {
    warn(yyextra->fileName,yyextra->lineNr,
        "found \\elseif without matching start command");
  }
  else if (yyextra->guards.top().hasElse())
  {
    warn(yyextra->fileName,yyextra->lineNr,
        "found \\elseif command after \\else command was given in \\if construct");
    yyextra->guardType = Guard_ElseIf;
    yyextra->spaceBeforeIf = yyextra->spaceBeforeCmd;
    yyextra->guards.top().setEnabled(false);
    BEGIN(GuardParam);
  }
  else
  {
    yyextra->guardType = Guard_ElseIf;
    yyextra->spaceBeforeIf = yyextra->spaceBeforeCmd;
    yyextra->guards.top().setEnabled(false);
    BEGIN(GuardParam);
  }
  return FALSE;
}

static bool handleElse(yyscan_t yyscanner,const QCString &, const StringVector &)
{
  struct yyguts_t *yyg = (struct yyguts_t*)yyscanner;
  if (yyextra->guards.empty())
  {
    warn(yyextra->fileName,yyextra->lineNr,
        "found \\else without matching start command");
  }
  else if (yyextra->guards.top().hasElse())
  {
    warn(yyextra->fileName,yyextra->lineNr,
        "found multiple \\else commands in same \\if construct");
    yyextra->guards.top().setEnabled(false);
    yyextra->guards.top().setElse();
    BEGIN( SkipGuardedSection );
  }
  else
  {
    yyextra->guards.top().setElse();
    yyextra->spaceBeforeIf = yyextra->spaceBeforeCmd;
    if (yyextra->guards.top().isEnabledFound())
    {
      yyextra->guards.top().setEnabled(false);
      BEGIN( SkipGuardedSection );
    }
    else
    {
      yyextra->guards.top().setEnabled(true);
      BEGIN( GuardParamEnd );
    }
  }
  return FALSE;
}

static bool handleEndIf(yyscan_t yyscanner,const QCString &, const StringVector &)
{
  struct yyguts_t *yyg = (struct yyguts_t*)yyscanner;
  if (yyextra->guards.empty())
  {
    warn(yyextra->fileName,yyextra->lineNr,
        "found \\endif without matching start command");
  }
  else
  {
    yyextra->guards.pop();
  }
  if (!yyextra->spaceBeforeCmd.isEmpty())
  {
    addOutput(yyscanner,yyextra->spaceBeforeCmd);
    yyextra->spaceBeforeCmd.clear();
  }
  if (yyextra->guards.empty())
  {
    BEGIN( GuardParamEnd );
  }
  else
  {
    if (yyextra->guards.top().isEnabled())
    {
      BEGIN( GuardParamEnd );
    }
    else
    {
      BEGIN( SkipGuardedSection );
    }
  }
  return FALSE;
}

static bool handleIngroup(yyscan_t yyscanner,const QCString &, const StringVector &)
{
  struct yyguts_t *yyg = (struct yyguts_t*)yyscanner;
  yyextra->inGroupParamFound=FALSE;
  BEGIN( InGroupParam );
  return FALSE;
}

static bool handleNoSubGrouping(yyscan_t yyscanner,const QCString &, const StringVector &)
{
  struct yyguts_t *yyg = (struct yyguts_t*)yyscanner;
  yyextra->current->subGrouping = FALSE;
  return FALSE;
}

static bool handleShowInitializer(yyscan_t yyscanner,const QCString &, const StringVector &)
{
  struct yyguts_t *yyg = (struct yyguts_t*)yyscanner;
  yyextra->current->initLines = 100000; // ON
  return FALSE;
}

static bool handleHideInitializer(yyscan_t yyscanner,const QCString &, const StringVector &)
{
  struct yyguts_t *yyg = (struct yyguts_t*)yyscanner;
  yyextra->current->initLines = 0; // OFF
  return FALSE;
}

static bool handleCallgraph(yyscan_t yyscanner,const QCString &, const StringVector &)
{
  struct yyguts_t *yyg = (struct yyguts_t*)yyscanner;
  yyextra->current->callGraph = TRUE; // ON
  return FALSE;
}

static bool handleHideCallgraph(yyscan_t yyscanner,const QCString &, const StringVector &)
{
  struct yyguts_t *yyg = (struct yyguts_t*)yyscanner;
  yyextra->current->callGraph = FALSE; // OFF
  return FALSE;
}

static bool handleCallergraph(yyscan_t yyscanner,const QCString &, const StringVector &)
{
  struct yyguts_t *yyg = (struct yyguts_t*)yyscanner;
  yyextra->current->callerGraph = TRUE; // ON
  return FALSE;
}

static bool handleHideCallergraph(yyscan_t yyscanner,const QCString &, const StringVector &)
{
  struct yyguts_t *yyg = (struct yyguts_t*)yyscanner;
  yyextra->current->callerGraph = FALSE; // OFF
  return FALSE;
}

static bool handleShowInlineSource(yyscan_t yyscanner,const QCString &, const StringVector &)
{
  struct yyguts_t *yyg = (struct yyguts_t*)yyscanner;
  yyextra->current->inlineSource = TRUE; // ON
  return FALSE;
}

static bool handleHideInlineSource(yyscan_t yyscanner,const QCString &, const StringVector &)
{
  struct yyguts_t *yyg = (struct yyguts_t*)yyscanner;
  yyextra->current->inlineSource = FALSE; // OFF
  return FALSE;
}

static bool handleIncludegraph(yyscan_t yyscanner,const QCString &, const StringVector &)
{
  struct yyguts_t *yyg = (struct yyguts_t*)yyscanner;
  yyextra->current->includeGraph = TRUE; // ON
  return FALSE;
}

static bool handleIncludedBygraph(yyscan_t yyscanner,const QCString &, const StringVector &)
{
  struct yyguts_t *yyg = (struct yyguts_t*)yyscanner;
  yyextra->current->includedByGraph = TRUE; // ON
  return FALSE;
}

static bool handleHideIncludegraph(yyscan_t yyscanner,const QCString &, const StringVector &)
{
  struct yyguts_t *yyg = (struct yyguts_t*)yyscanner;
  yyextra->current->includeGraph = FALSE; // OFF
  return FALSE;
}

static bool handleHideIncludedBygraph(yyscan_t yyscanner,const QCString &, const StringVector &)
{
  struct yyguts_t *yyg = (struct yyguts_t*)yyscanner;
  yyextra->current->includedByGraph = FALSE; // OFF
  return FALSE;
}

static bool handleDirectoryGraph(yyscan_t yyscanner,const QCString &, const StringVector &)
{
  struct yyguts_t *yyg = (struct yyguts_t*)yyscanner;
  yyextra->current->directoryGraph = TRUE; // ON
  return FALSE;
}

static bool handleHideDirectoryGraph(yyscan_t yyscanner,const QCString &, const StringVector &)
{
  struct yyguts_t *yyg = (struct yyguts_t*)yyscanner;
  yyextra->current->directoryGraph = FALSE; // OFF
  return FALSE;
}

static bool handleCollaborationgraph(yyscan_t yyscanner,const QCString &, const StringVector &)
{
  struct yyguts_t *yyg = (struct yyguts_t*)yyscanner;
  yyextra->current->collaborationGraph = TRUE; // ON
  return FALSE;
}

static bool handleHideCollaborationgraph(yyscan_t yyscanner,const QCString &, const StringVector &)
{
  struct yyguts_t *yyg = (struct yyguts_t*)yyscanner;
  yyextra->current->collaborationGraph = FALSE; // OFF
  return FALSE;
}

static bool handleGroupgraph(yyscan_t yyscanner,const QCString &, const StringVector &)
{
  struct yyguts_t *yyg = (struct yyguts_t*)yyscanner;
  yyextra->current->groupGraph = TRUE; // ON
  return FALSE;
}

static bool handleHideGroupgraph(yyscan_t yyscanner,const QCString &, const StringVector &)
{
  struct yyguts_t *yyg = (struct yyguts_t*)yyscanner;
  yyextra->current->groupGraph = FALSE; // OFF
  return FALSE;
}

static bool handleInheritanceGraph(yyscan_t yyscanner,const QCString &, const StringVector &optList)
{
  struct yyguts_t *yyg = (struct yyguts_t*)yyscanner;
  yyextra->current->inheritanceGraph = CLASS_GRAPH_t::YES;
  for (const auto &opt_ : optList)
  {
    QCString opt = QCString(opt_).stripWhiteSpace().lower();
    if (!opt.isEmpty())
    {
      if (opt == "yes")
      {
        yyextra->current->inheritanceGraph = CLASS_GRAPH_t::YES;
      }
      else if (opt == "graph")
      {
        yyextra->current->inheritanceGraph = CLASS_GRAPH_t::GRAPH;
      }
      else if (opt == "builtin")
      {
        yyextra->current->inheritanceGraph = CLASS_GRAPH_t::BUILTIN;
      }
      else if (opt == "text")
      {
        yyextra->current->inheritanceGraph = CLASS_GRAPH_t::TEXT;
      }
      else if (opt == "no")
      {
        yyextra->current->inheritanceGraph = CLASS_GRAPH_t::NO;
      }
      else
      {
        warn(yyextra->fileName,yyextra->lineNr,"Unknown option specified with \\inheritancegraph: '%s'", qPrint(QCString(opt_).stripWhiteSpace()));
      }
    }
  }
  return FALSE;
}

static bool handleHideInheritanceGraph(yyscan_t yyscanner,const QCString &, const StringVector &)
{
  struct yyguts_t *yyg = (struct yyguts_t*)yyscanner;
  yyextra->current->inheritanceGraph = CLASS_GRAPH_t::NO; // OFF
  return FALSE;
}

static bool handleQualifier(yyscan_t yyscanner,const QCString &cmd, const StringVector &)
{
  struct yyguts_t *yyg = (struct yyguts_t*)yyscanner;
  yyextra->currentCmd = cmd;
  BEGIN(Qualifier);
  return FALSE;
}

static bool handleReferencedByRelation(yyscan_t yyscanner,const QCString &, const StringVector &)
{
  struct yyguts_t *yyg = (struct yyguts_t*)yyscanner;
  yyextra->current->referencedByRelation = TRUE; // ON
  return FALSE;
}

static bool handleHideReferencedByRelation(yyscan_t yyscanner,const QCString &, const StringVector &)
{
  struct yyguts_t *yyg = (struct yyguts_t*)yyscanner;
  yyextra->current->referencedByRelation = FALSE; // OFF
  return FALSE;
}

static bool handleReferencesRelation(yyscan_t yyscanner,const QCString &, const StringVector &)
{
  struct yyguts_t *yyg = (struct yyguts_t*)yyscanner;
  yyextra->current->referencesRelation = TRUE; // ON
  return FALSE;
}

static bool handleHideReferencesRelation(yyscan_t yyscanner,const QCString &, const StringVector &)
{
  struct yyguts_t *yyg = (struct yyguts_t*)yyscanner;
  yyextra->current->referencesRelation = FALSE; // OFF
  return FALSE;
}

static bool handleInternal(yyscan_t yyscanner,const QCString &, const StringVector &)
{
  struct yyguts_t *yyg = (struct yyguts_t*)yyscanner;
  if (!Config_getBool(INTERNAL_DOCS))
  {
    // make sure some whitespace before a \internal command
    // is not treated as "documentation"
    if (yyextra->current->doc.stripWhiteSpace().isEmpty())
    {
      yyextra->current->doc.clear();
    }
    yyextra->condCount=0;
    BEGIN( SkipInternal );
  }
  else
  {
    // re-enabled for bug640828
    addOutput(yyscanner," \\internal ");
    yyextra->inInternalDocs = TRUE;
  }
  return FALSE;
}

static bool handleStatic(yyscan_t yyscanner,const QCString &, const StringVector &)
{
  struct yyguts_t *yyg = (struct yyguts_t*)yyscanner;
  yyextra->current->isStatic = TRUE;
  return FALSE;
}

static bool handlePure(yyscan_t yyscanner,const QCString &, const StringVector &)
{
  struct yyguts_t *yyg = (struct yyguts_t*)yyscanner;
  yyextra->current->virt = Specifier::Pure;
  return FALSE;
}

static bool handlePrivate(yyscan_t yyscanner,const QCString &, const StringVector &)
{
  struct yyguts_t *yyg = (struct yyguts_t*)yyscanner;
  yyextra->current->protection = Protection::Private;
  return FALSE;
}

static bool handlePrivateSection(yyscan_t yyscanner,const QCString &, const StringVector &)
{
  struct yyguts_t *yyg = (struct yyguts_t*)yyscanner;
  yyextra->current->protection = yyextra->protection = Protection::Private;
  return FALSE;
}

static bool handleProtected(yyscan_t yyscanner,const QCString &, const StringVector &)
{
  struct yyguts_t *yyg = (struct yyguts_t*)yyscanner;
  yyextra->current->protection = Protection::Protected;
  return FALSE;
}

static bool handleProtectedSection(yyscan_t yyscanner,const QCString &, const StringVector &)
{
  struct yyguts_t *yyg = (struct yyguts_t*)yyscanner;
  yyextra->current->protection = yyextra->protection = Protection::Protected ;
  return FALSE;
}

static bool handlePublic(yyscan_t yyscanner,const QCString &, const StringVector &)
{
  struct yyguts_t *yyg = (struct yyguts_t*)yyscanner;
  yyextra->current->protection = Protection::Public;
  return FALSE;
}

static bool handlePublicSection(yyscan_t yyscanner,const QCString &, const StringVector &)
{
  struct yyguts_t *yyg = (struct yyguts_t*)yyscanner;
  yyextra->current->protection = yyextra->protection = Protection::Public;
  return FALSE;
}

static bool handleToc(yyscan_t yyscanner,const QCString &, const StringVector &optList)
{
  struct yyguts_t *yyg = (struct yyguts_t*)yyscanner;
  if (yyextra->current->section.isPageDoc() ||
      yyextra->current->section.isMainpageDoc())
  {
    for (const auto &opt_ : optList)
    {
      QCString opt = QCString(opt_).stripWhiteSpace().lower();
      char dum;
      int level = 5;
      int i = opt.find(':');
      if (i>0)  // found ':' but not on position 0 what would mean just a level
      {
        if (sscanf(opt.right(opt.length() - i - 1).data(),"%d%c",&level,&dum) != 1)
        {
          warn(yyextra->fileName,yyextra->lineNr,"Unknown option:level specified with \\tableofcontents: '%s'", qPrint(QCString(opt_).stripWhiteSpace()));
          opt = "";
        }
        else
        {
          level = (level > 5 ? 5 : level);
          level = (level <= 0 ? 5 : level);
          opt = opt.left(i).stripWhiteSpace();
        }
      }
      if (!opt.isEmpty())
      {
        if (opt == "html")
        {
          yyextra->current->localToc.enableHtml(level);
        }
        else if (opt == "latex")
        {
          yyextra->current->localToc.enableLatex(level);
        }
        else if (opt == "xml")
        {
          yyextra->current->localToc.enableXml(level);
        }
        else if (opt == "docbook")
        {
          yyextra->current->localToc.enableDocbook(level);
        }
        else
        {
          warn(yyextra->fileName,yyextra->lineNr,"Unknown option specified with \\tableofcontents: '%s'", qPrint(QCString(opt_).stripWhiteSpace()));
        }
      }
    }
    if (yyextra->current->localToc.nothingEnabled())
    {
      // for backward compatibility
      yyextra->current->localToc.enableHtml(5);
      yyextra->current->localToc.enableXml(5);
    }
  }
  return FALSE;
}

static bool handleInherit(yyscan_t yyscanner,const QCString &, const StringVector &)
{
  struct yyguts_t *yyg = (struct yyguts_t*)yyscanner;
  BEGIN(InheritParam);
  return FALSE;
}

static bool handleExtends(yyscan_t yyscanner,const QCString &cmd, const StringVector &)
{
  struct yyguts_t *yyg = (struct yyguts_t*)yyscanner;
  yyextra->currentCmd = cmd;
  BEGIN(ExtendsParam);
  return FALSE;
}

static bool handleCopyBrief(yyscan_t yyscanner,const QCString &, const StringVector &)
{
  struct yyguts_t *yyg = (struct yyguts_t*)yyscanner;
  if (yyextra->current->brief.stripWhiteSpace().isEmpty() && yyextra->current->doc.stripWhiteSpace().isEmpty())
  { // if we don't have a brief or detailed description yet,
    // then the @copybrief should end up in the brief description.
    // otherwise it will be copied inline (see bug691315 & bug700788)
    setOutput(yyscanner,OutputBrief);
  }
  if (!yyextra->spaceBeforeCmd.isEmpty())
  {
    addOutput(yyscanner,yyextra->spaceBeforeCmd);
    yyextra->spaceBeforeCmd.clear();
  }
  addOutput(yyscanner,"\\copybrief ");
  return FALSE;
}

static bool handleCopyDetails(yyscan_t yyscanner,const QCString &, const StringVector &)
{
  struct yyguts_t *yyg = (struct yyguts_t*)yyscanner;
  setOutput(yyscanner,OutputDoc);
  if (!yyextra->spaceBeforeCmd.isEmpty())
  {
    addOutput(yyscanner,yyextra->spaceBeforeCmd);
    yyextra->spaceBeforeCmd.clear();
  }
  addOutput(yyscanner,"\\copydetails ");
  return FALSE;
}

static bool handleCopyDoc(yyscan_t yyscanner,const QCString &, const StringVector &)
{
  struct yyguts_t *yyg = (struct yyguts_t*)yyscanner;
  if (yyextra->current->brief.stripWhiteSpace().isEmpty() && yyextra->current->doc.stripWhiteSpace().isEmpty())
  { // if we don't have a brief or detailed description yet,
    // then the @copybrief should end up in the brief description.
    // otherwise it will be copied inline (see bug691315 & bug700788)
    setOutput(yyscanner,OutputBrief);
  }
  if (!yyextra->spaceBeforeCmd.isEmpty())
  {
    addOutput(yyscanner,yyextra->spaceBeforeCmd);
    yyextra->spaceBeforeCmd.clear();
  }
  addOutput(yyscanner,"\\copybrief ");
  yyextra->copyDocArg.clear();
  yyextra->braceCount = 0;
  BEGIN(CopyDoc);
  return FALSE;
}

//-----------------------------------------------------------------------------------------

static void initParser(yyscan_t yyscanner)
{
  struct yyguts_t *yyg = (struct yyguts_t*)yyscanner;
  yyextra->sectionLabel.clear();
  yyextra->sectionTitle.clear();
  yyextra->docGroup.clearHeader();
  yyextra->insideParBlock = FALSE;
}

//-----------------------------------------------------------------------------

static bool makeStructuralIndicator(yyscan_t yyscanner,EntryType t)
{
  struct yyguts_t *yyg = (struct yyguts_t*)yyscanner;
  //printf("yyextra->current->section=%x\n",yyextra->current->section);
  if (yyextra->current->section.isDoc())
  {
    return TRUE;
  }
  else
  {
    yyextra->needNewEntry = TRUE;
    yyextra->current->section = t;
    yyextra->current->fileName = yyextra->fileName;
    yyextra->current->startLine = yyextra->lineNr;
    if (yyextra->current->docLine == -1) yyextra->current->docLine = yyextra->lineNr;
    return FALSE;
  }
}

//-----------------------------------------------------------------

static void lineCount(yyscan_t yyscanner)
{
  struct yyguts_t *yyg = (struct yyguts_t*)yyscanner;
  for( const char* c = yytext ; *c ; ++c )
    yyextra->lineNr += (*c == '\n') ;
}

//-----------------------------------------------------------------

static QCString stripQuotes(const char *s)
{
  QCString name;
  if (s==nullptr || *s==0) return name;
  name=s;
  if (name.at(0)=='"' && name.at(name.length()-1)=='"')
  {
    name=name.mid(1,name.length()-2);
  }
  return name;
}

//-----------------------------------------------------------------

static void addXRefItem(yyscan_t yyscanner,
                        const QCString &listName,const QCString &itemTitle,
                        const QCString &listTitle,bool append)
{
  struct yyguts_t *yyg = (struct yyguts_t*)yyscanner;
  if (listName.isEmpty()) return;
  //printf("addXRefItem(%s,%s,%s,%d)\n",listName,itemTitle,listTitle,append);

  std::unique_lock<std::mutex> lock(g_sectionMutex);

  RefList *refList = RefListManager::instance().add(listName,listTitle,itemTitle);
  RefItem *item = nullptr;
  for (auto it = yyextra->current->sli.rbegin(); it != yyextra->current->sli.rend(); ++it)
  {
    RefItem *i = *it;
    if (i && i->list()->listName()==listName)
    {
      //printf("found %s lii->type=%s\n",listName,qPrint(i->list()->listName()));
      item = i;
      break;
    }
  }
  if (item && append) // already found item of same type just before this one
  {
    //printf("listName=%s item id = %d existing\n",listName,item->id());
    item->setText(item->text() + " <p>" + yyextra->outputXRef);
    //printf("%s: text +=%s\n",listName,qPrint(item->text));
  }
  else // new item
  {

    // if we have already an item from the same list type (e.g. a second @todo)
    // in the same Entry (i.e. lii!=0) then we reuse its link anchor.
    item = refList->add();
    //printf("listName=%s item id = %d new yyextra->current=%p\n",listName,item->id(),yyextra->current);
    QCString anchorLabel;
    anchorLabel.sprintf("_%s%06d",listName.data(),item->id());
    item->setText(yyextra->outputXRef);
    item->setAnchor(anchorLabel);
    yyextra->current->sli.push_back(item);
    QCString cmdString;
    cmdString.sprintf(" \\xrefitem %s %d.",qPrint(listName),item->id());
    if (yyextra->inBody)
    {
      yyextra->current->inbodyDocs += cmdString;
    }
    else
    {
      yyextra->current->doc += cmdString;
    }

    {
      SectionManager &sm = SectionManager::instance();
      const SectionInfo *si = sm.find(anchorLabel);
      if (si)
      {
        if (!si->ref().isEmpty()) // we are from a tag file
        {
          si = sm.replace(anchorLabel,listName,yyextra->lineNr,
              yyextra->sectionTitle,SectionType::Anchor,
              yyextra->sectionLevel);
          yyextra->current->anchors.push_back(si);
        }
        else if (si->lineNr() != -1)
        {
          warn(listName,yyextra->lineNr,"multiple use of section label '%s', (first occurrence: %s, line %d)",qPrint(anchorLabel),qPrint(si->fileName()),si->lineNr());
        }
        else
        {
          warn(listName,yyextra->lineNr,"multiple use of section label '%s', (first occurrence: %s)",qPrint(anchorLabel),qPrint(si->fileName()));
        }
      }
      else
      {
        si = sm.add(anchorLabel,listName,yyextra->lineNr,
            yyextra->sectionTitle,SectionType::Anchor,
            yyextra->sectionLevel);
        yyextra->current->anchors.push_back(si);
      }
    }
  }
  yyextra->outputXRef.clear();
}

//-----------------------------------------------------------------------------

// Adds a formula text to the list/dictionary of formulas if it was
// not already added. Returns the label of the formula.
static QCString addFormula(yyscan_t yyscanner)
{
  std::unique_lock<std::mutex> lock(g_formulaMutex);
  struct yyguts_t *yyg = (struct yyguts_t*)yyscanner;
  QCString formLabel;
  int id = FormulaManager::instance().addFormula(yyextra->formulaText.str());
  formLabel.sprintf("\\_form#%d",id);
  for (int i=0;i<yyextra->formulaNewLines;i++) formLabel+="@_fakenl"; // add fake newlines to
                                                         // keep the warnings
                                                         // correctly aligned.
  return formLabel;
}

//-----------------------------------------------------------------------------

static SectionType sectionLevelToType(int level)
{
  if (level>=0 && level<5) return (SectionType)level;
  return SectionType::Anchor;
}

static void addSection(yyscan_t yyscanner, bool addYYtext)
{
  std::unique_lock<std::mutex> lock(g_sectionMutex);
  struct yyguts_t *yyg = (struct yyguts_t*)yyscanner;
  SectionManager &sm = SectionManager::instance();
  const SectionInfo *si = sm.find(yyextra->sectionLabel);
  if (si)
  {
    if (!si->ref().isEmpty()) // we are from a tag file
    {
      // create a new section element
      if (addYYtext) yyextra->sectionTitle+=yytext;
      yyextra->sectionTitle=yyextra->sectionTitle.stripWhiteSpace();
      si = sm.replace(yyextra->sectionLabel,yyextra->fileName,yyextra->lineNr,
                      yyextra->sectionTitle,sectionLevelToType(yyextra->sectionLevel),
                      yyextra->sectionLevel);

      // add section to this entry
      yyextra->current->anchors.push_back(si);
    }
    else if (si->lineNr() != -1)
    {
      warn(yyextra->fileName,yyextra->lineNr,"multiple use of section label '%s' while adding section, (first occurrence: %s, line %d)",qPrint(yyextra->sectionLabel),qPrint(si->fileName()),si->lineNr());
    }
    else
    {
      warn(yyextra->fileName,yyextra->lineNr,"multiple use of section label '%s' while adding section, (first occurrence: %s)",qPrint(yyextra->sectionLabel),qPrint(si->fileName()));
    }
  }
  else
  {
    // create a new section element
    if (addYYtext) yyextra->sectionTitle+=yytext;
    yyextra->sectionTitle=yyextra->sectionTitle.stripWhiteSpace();
    si = sm.add(yyextra->sectionLabel,yyextra->fileName,yyextra->lineNr,
                yyextra->sectionTitle,sectionLevelToType(yyextra->sectionLevel),
                yyextra->sectionLevel);

    // add section to this entry
    yyextra->current->anchors.push_back(si);
  }
}

//-----------------------------------------------------------------------------

static void addCite(yyscan_t yyscanner)
{
  std::unique_lock<std::mutex> lock(g_citeMutex);
  struct yyguts_t *yyg = (struct yyguts_t*)yyscanner;
  QCString name(yytext);
  if (yytext[0] =='"')
  {
    name=yytext+1;
    name=name.left((int)yyleng-2);
  }
  CitationManager::instance().insert(name);
}

//-----------------------------------------------------------------------------

// strip trailing whitespace (excluding newlines) from string s
static void stripTrailingWhiteSpace(QCString &s)
{
  size_t len = s.length();
  int i = (int)len-1;
  char c;
  while (i>=0)
  {
    c = s.at(i);
    if (c==' ' || c=='\t' || c=='\r') // normal whitespace
    {
      i--;
    }
    else if (c=='r' && i>=7 && qstrncmp("\\ilinebr",s.data()+i-7,8)==0) // special line break marker
    {
      i-=8;
    }
    else // non-whitespace
    {
      break;
    }
  }
  //printf("stripTrailingWhitespace(%s) i=%d len=%d\n",qPrint(s),i,len);
  if (i!=(int)len-1)
  {
    s.resize(i+1); // string up to and including char at pos i
  }
}

// selects the output to write to
static inline void setOutput(yyscan_t yyscanner,OutputContext ctx)
{
  struct yyguts_t *yyg = (struct yyguts_t*)yyscanner;
  bool xrefAppendToPrev = yyextra->xrefAppendFlag;
  // determine append flag for the next item (i.e. the end of this item)
  yyextra->xrefAppendFlag = !yyextra->inBody &&
                   yyextra->inContext==OutputXRef && ctx==OutputXRef && // two consecutive xref items
                   yyextra->newXRefKind==yyextra->xrefKind &&                    // of the same kind
                   (yyextra->xrefKind!=XRef_Item ||
                    yyextra->newXRefItemKey==yyextra->xrefItemKey);              // with the same key if \xrefitem
  //printf("%d && %d && %d && (%d || %d)\n",
  //                 yyextra->inContext==OutputXRef,
  //                 ctx==OutputXRef,
  //                 yyextra->newXRefKind==yyextra->xrefKind,
  //                 yyextra->xrefKind!=XRef_Item,
  //                 yyextra->newXRefItemKey==yyextra->xrefItemKey);
  //printf("refKind=%d yyextra->newXRefKind=%d xrefAppendToPrev=%d yyextra->xrefAppendFlag=%d\n",
  //             yyextra->xrefKind,yyextra->newXRefKind,xrefAppendToPrev,yyextra->xrefAppendFlag);

  //printf("setOutput(yyscanner,yyextra->inContext=%d ctx=%d)\n",yyextra->inContext,ctx);
  if (yyextra->inContext==OutputXRef) // end of XRef section => add the item
  {
    // See if we can append this new xref item to the previous one.
    // We know this at the start of the next item of the same
    // type and need to remember this until the end of that item.
    switch(yyextra->xrefKind)
    {
      case XRef_Todo:
        addXRefItem(yyscanner,QCString("todo"),
            theTranslator->trTodo(),
            theTranslator->trTodoList(),
            xrefAppendToPrev
            );
        break;
      case XRef_Test:
        addXRefItem(yyscanner,QCString("test"),
            theTranslator->trTest(),
            theTranslator->trTestList(),
            xrefAppendToPrev
            );
        break;
      case XRef_Bug:
        addXRefItem(yyscanner,QCString("bug"),
            theTranslator->trBug(),
            theTranslator->trBugList(),
            xrefAppendToPrev
            );
        break;
      case XRef_Deprecated:
        addXRefItem(yyscanner,QCString("deprecated"),
            theTranslator->trDeprecated(),
            theTranslator->trDeprecatedList(),
            xrefAppendToPrev
            );
        break;
      case XRef_Item:  // user defined list
        addXRefItem(yyscanner,yyextra->xrefItemKey,
            yyextra->xrefItemTitle,
            yyextra->xrefListTitle,
            xrefAppendToPrev
            );
        break;
      case XRef_None:
        ASSERT(0);
        break;
    }
  }
  yyextra->xrefItemKey = yyextra->newXRefItemKey;

  int oldContext = yyextra->inContext;
  yyextra->inContext = ctx;
  if (yyextra->inContext!=OutputXRef && yyextra->inBody) yyextra->inContext=OutputInbody;
  switch(yyextra->inContext)
  {
    case OutputDoc:
      if (oldContext!=yyextra->inContext)
      {
        stripTrailingWhiteSpace(yyextra->current->doc);
        if (yyextra->current->doc.isEmpty()) yyextra->current->docLine = yyextra->lineNr;
        if (yyextra->current->docFile.isEmpty())
        {
          yyextra->current->docFile = yyextra->fileName;
          yyextra->current->docLine = yyextra->lineNr;
        }
      }
      yyextra->pOutputString = &yyextra->current->doc;
      break;
    case OutputBrief:
      {
        if (oldContext!=yyextra->inContext)
        {
          if (yyextra->current->brief.isEmpty()) yyextra->current->briefLine = yyextra->lineNr;
          if (yyextra->current->briefFile.isEmpty())
          {
            yyextra->current->briefFile = yyextra->fileName;
            yyextra->current->briefLine = yyextra->lineNr;
          }
        }
        bool foundMatch = false;
        if (yyextra->current->brief.stripWhiteSpace().isEmpty()) // we only want one brief
          // description even if multiple
          // are given...
        {
          foundMatch = true;
        }
        else
        {
          static const reg::Ex nonBrief(R"( *[\\@]ifile *\"[^\"]*\" *[\\@]ilinebr *[\\@]iline *(\d+) *[\\@]ilinebr( *\n*))");
          std::string str = yyextra->current->brief.str();
          reg::Match match;
          if (reg::match(str,match,nonBrief)) // match found
          {
            size_t cnt = 0;
            for (size_t i = 0; i < match[2].str().size(); i++)
            {
                 if (match[2].str()[i] == '\n') cnt++;
            }
            if (cnt)
            {
              yyextra->current->brief = yyextra->current->brief.left(yyextra->current->brief.length()-cnt);
              // set warning line correct
              yyextra->current->brief += "\\iline " + QCString().setNum(cnt + static_cast<int>(std::stoul(match[1].str()))) + " \\ilinebr ";
            }
            foundMatch = true;
          }
        }
        if (foundMatch)
        {
            yyextra->pOutputString = &yyextra->current->brief;
        }
        else
        {
          if (!yyextra->current->doc.isEmpty()) // when appending parts add a new line
          {
            yyextra->current->doc += "\n";
          }
          yyextra->pOutputString = &yyextra->current->doc;
          yyextra->inContext = OutputDoc; // need to switch to detailed docs, see bug 631380
        }
      }
      break;
    case OutputXRef:
      yyextra->pOutputString = &yyextra->outputXRef;
      // first item found, so can't append to previous
      //yyextra->xrefAppendFlag = FALSE;
      break;
    case OutputInbody:
      yyextra->pOutputString = &yyextra->current->inbodyDocs;
      break;
  }
}


static void addAnchor(yyscan_t yyscanner,const QCString &anchor, const QCString &title)
{
  std::unique_lock<std::mutex> lock(g_sectionMutex);
  struct yyguts_t *yyg = (struct yyguts_t*)yyscanner;
  SectionManager &sm = SectionManager::instance();
  const SectionInfo *si = sm.find(anchor);
  if (si)
  {
    if (!si->ref().isEmpty()) // we are from a tag file
    {
      si = sm.replace(anchor,yyextra->fileName,yyextra->lineNr,QCString(),SectionType::Anchor,0);
      yyextra->current->anchors.push_back(si);
    }
    else if (si->lineNr() != -1)
    {
      warn(yyextra->fileName,yyextra->lineNr,
          "multiple use of section label '%s' while adding anchor, (first occurrence: %s, line %d)",
          qPrint(anchor),qPrint(si->fileName()),si->lineNr());
    }
    else
    {
      warn(yyextra->fileName,yyextra->lineNr,"multiple use of section label '%s' while adding anchor, (first occurrence: %s)",
          qPrint(anchor),qPrint(si->fileName()));
    }
  }
  else
  {
    si = sm.add(anchor,yyextra->fileName,yyextra->lineNr,title,SectionType::Anchor,0);
    yyextra->current->anchors.push_back(si);
  }
}

// add a string to the output
static inline void addOutput(yyscan_t yyscanner,const char *s)
{
  struct yyguts_t *yyg = (struct yyguts_t*)yyscanner;
  //printf("addOutput(yyscanner,%s)\n",s);
  *yyextra->pOutputString+=s;
}

// add a string to the output
static inline void addOutput(yyscan_t yyscanner,const QCString &s)
{
  struct yyguts_t *yyg = (struct yyguts_t*)yyscanner;
  //printf("addOutput(yyscanner,%s)\n",s);
  *yyextra->pOutputString+=s;
}

// add a character to the output
static inline void addOutput(yyscan_t yyscanner,char c)
{
  struct yyguts_t *yyg = (struct yyguts_t*)yyscanner;
  *yyextra->pOutputString+=c;
}

static void addIline(yyscan_t yyscanner,int lineNr)
{
  char cmd[20];
  qsnprintf(cmd,20,"\\iline %d ",lineNr);
  addOutput(yyscanner, cmd);
}

static void addIlineBreak(yyscan_t yyscanner,int lineNr)
{
  char cmd[30];
  qsnprintf(cmd,30,"\\iline %d \\ilinebr ",lineNr);
  addOutput(yyscanner, cmd);
}

static void endBrief(yyscan_t yyscanner)
{
  struct yyguts_t *yyg = (struct yyguts_t*)yyscanner;
  if (!yyextra->current->brief.stripWhiteSpace().isEmpty())
  { // only go to the detailed description if we have
    // found some brief description and not just whitespace
    yyextra->briefEndsAtDot=FALSE;
    setOutput(yyscanner,OutputDoc);
    if (yyextra->current->doc.stripWhiteSpace().isEmpty())
    {
      yyextra->current->docLine = yyextra->lineNr;
      yyextra->current->doc = "";
    }
    else
    {
      addIline(yyscanner,yyextra->lineNr);
    }
    addOutput(yyscanner,yytext);
  }
  else
  {
    int saveLineNr = yyextra->lineNr;
    lineCount(yyscanner);
    yyextra->current->briefLine = yyextra->lineNr;
    yyextra->lineNr = saveLineNr;
  }
}

static int yyread(yyscan_t yyscanner,char *buf,int max_size)
{
  struct yyguts_t *yyg = (struct yyguts_t*)yyscanner;
  yyextra->prevPosition=yyextra->inputPosition;
  int c=0;
  while( c < max_size && yyextra->inputString[yyextra->inputPosition] )
  {
    *buf = yyextra->inputString[yyextra->inputPosition++] ;
    //printf("%d (%c)\n",*buf,*buf);
    c++; buf++;
  }
  return c;
}

//----------------------------------------------------------------------------

static void checkFormula(yyscan_t yyscanner)
{
  struct yyguts_t *yyg = (struct yyguts_t*)yyscanner;
  if (YY_START==ReadFormulaShort || YY_START==ReadFormulaShortSection ||
      YY_START==ReadFormulaRound || YY_START==ReadFormulaRoundSection ||
      YY_START==ReadFormulaLong)
  {
    warn(yyextra->fileName,yyextra->lineNr,"End of comment block while inside formula.");
  }
}

//----------------------------------------------------------------------------

struct CommentScanner::Private
{
  yyscan_t yyscanner;
  commentscanYY_state extra;
};

CommentScanner::CommentScanner() : p(std::make_unique<Private>())
{
  commentscanYYlex_init_extra(&p->extra,&p->yyscanner);
#ifdef FLEX_DEBUG
  commentscanYYset_debug(Debug::isFlagSet(Debug::Lex_commentscan)?1:0,p->yyscanner);
#endif
}

CommentScanner::~CommentScanner()
{
  commentscanYYlex_destroy(p->yyscanner);
}

bool CommentScanner::parseCommentBlock(/* in */     OutlineParserInterface *parser,
                       /* in */     Entry *curEntry,
                       /* in */     const QCString &comment,
                       /* in */     const QCString &fileName,
                       /* in,out */ int  &lineNr,
                       /* in */     bool isBrief,
                       /* in */     bool isAutoBriefOn,
                       /* in */     bool isInbody,
                       /* in,out */ Protection &prot,
                       /* in,out */ int &position,
                       /* out */    bool &newEntryNeeded,
                       /* in */     bool markdownSupport
                      )
{
  AUTO_TRACE("comment='{}' fileName={} lineNr={} isBrief={} isAutoBriefOn={} inInbody={}"
             " prot={} markdownSupport={}",Trace::trunc(comment),fileName,lineNr,isBrief,
             isAutoBriefOn,isInbody,prot,markdownSupport);
  yyscan_t yyscanner = p->yyscanner;
  struct yyguts_t *yyg = (struct yyguts_t*)yyscanner;

  initParser(yyscanner);
  yyextra->guards = std::stack<GuardedSection>();
  yyextra->langParser     = parser;
  yyextra->current        = curEntry;
  yyextra->current->docLine = (lineNr > 1 ? lineNr : 1);
  if (comment.isEmpty()) return FALSE; // avoid empty strings
  yyextra->inputString    = comment;
  yyextra->inputString.append(" ");
  yyextra->inputPosition  = position;
  yyextra->lineNr         = lineNr;
  yyextra->fileName       = fileName;
  yyextra->protection     = prot;
  yyextra->needNewEntry   = FALSE;
  yyextra->xrefKind       = XRef_None;
  yyextra->xrefAppendFlag = FALSE;
  yyextra->insidePre      = FALSE;
  yyextra->parseMore      = FALSE;
  yyextra->inBody         = isInbody;
  yyextra->markdownSupport= markdownSupport;
  yyextra->outputXRef.clear();
  if (!isBrief && !isAutoBriefOn && !yyextra->current->doc.isEmpty())
  { // add newline separator between detailed comment blocks
    yyextra->current->doc += '\n';
  }
  setOutput(yyscanner, isBrief || isAutoBriefOn ? OutputBrief : OutputDoc );
  yyextra->briefEndsAtDot = isAutoBriefOn;
  yyextra->condCount    = 0;
  yyextra->sectionLevel = 0;
  yyextra->spaceBeforeCmd.clear();
  yyextra->spaceBeforeIf.clear();

  DebugLex debugLex(Debug::Lex_commentscan, __FILE__, !fileName.isEmpty() ? qPrint(fileName): NULL);
  if (!yyextra->current->inbodyDocs.isEmpty() && isInbody) // separate in body fragments
  {
    char cmd[30];
    qsnprintf(cmd,30,"\n\n\\iline %d \\ilinebr ",lineNr);
    yyextra->current->inbodyDocs+=cmd;
  }

  Debug::print(Debug::CommentScan,0,"-----------\nCommentScanner: %s:%d\n"
               "input=[\n%s]\n",qPrint(fileName),lineNr,qPrint(yyextra->inputString)
              );

  commentscanYYrestart( 0, yyscanner );
  BEGIN( Comment );
  commentscanYYlex(yyscanner);
  setOutput(yyscanner, OutputDoc );

  if (YY_START==OverloadParam) // comment ended with \overload
  {
    addOutput(yyscanner,getOverloadDocs());
  }

  if (!yyextra->guards.empty())
  {
    warn(yyextra->fileName,yyextra->lineNr,"Documentation block ended in the middle of a conditional section!");
  }

  if (yyextra->insideParBlock)
  {
    warn(yyextra->fileName,yyextra->lineNr,
        "Documentation block ended while inside a \\parblock. Missing \\endparblock");
  }

  yyextra->current->doc=stripLeadingAndTrailingEmptyLines(yyextra->current->doc,yyextra->current->docLine);

  if (yyextra->current->section.isFileDoc() && yyextra->current->doc.isEmpty())
  {
    // to allow a comment block with just a @file command.
    yyextra->current->doc="\n\n";
  }

  if (yyextra->current->section.isMemberGrp() &&
      yyextra->docGroup.isEmpty()) // @name section but no group started yet
  {
    yyextra->docGroup.open(yyextra->current,yyextra->fileName,yyextra->lineNr,true);
  }

  Debug::print(Debug::CommentScan,0,"-----------\nCommentScanner: %s:%d\noutput=[\n"
               "brief=[line=%d\n%s]\ndocs=[line=%d\n%s]\ninbody=[line=%d\n%s]\n]\n===========\n",
               qPrint(fileName),lineNr,
               yyextra->current->briefLine,qPrint(yyextra->current->brief),
               yyextra->current->docLine,qPrint(yyextra->current->doc),
               yyextra->current->inbodyLine,qPrint(yyextra->current->inbodyDocs)
              );

  checkFormula(yyscanner);
  prot = yyextra->protection;

  yyextra->docGroup.addDocs(curEntry);

  newEntryNeeded = yyextra->needNewEntry;

  // if we did not proceed during this call, it does not make
  // sense to continue, since we get stuck. See bug 567346 for situations
  // were this happens
  if (yyextra->parseMore && position==yyextra->inputPosition) yyextra->parseMore=FALSE;

  if (yyextra->parseMore) position=yyextra->inputPosition; else position=0;

  lineNr = yyextra->lineNr;
  AUTO_TRACE_EXIT("position={} parseMore={} newEntryNeeded={}",
      position,yyextra->parseMore,newEntryNeeded);

  return yyextra->parseMore;
}

static void handleGuard(yyscan_t yyscanner,const QCString &expr)
{
  struct yyguts_t *yyg = (struct yyguts_t*)yyscanner;
  CondParser prs;
  bool sectionEnabled = false;
  if (!expr.isEmpty())
  {
    sectionEnabled=prs.parse(yyextra->fileName,yyextra->lineNr,expr.stripWhiteSpace());
  }
  bool parentEnabled = yyextra->guards.top().parentVisible();
  if (parentEnabled)
  {
    if (
        (sectionEnabled && yyextra->guardType==Guard_If) ||
        (!sectionEnabled && yyextra->guardType==Guard_IfNot)
       ) // section is visible
    {

      yyextra->guards.top().setEnabled(true);
      yyextra->guards.top().setEnabledFound();
      BEGIN( GuardParamEnd );
    }
    else if (yyextra->guardType==Guard_ElseIf)
    {
      if (yyextra->guards.top().isEnabledFound())
      {
        yyextra->guards.top().setEnabled(false);
        BEGIN( SkipGuardedSection );
      }
      else if (sectionEnabled)
      {
        yyextra->guards.top().setEnabled(true);
        yyextra->guards.top().setEnabledFound();
        BEGIN( GuardParamEnd );
      }
      else
      {
        yyextra->guards.top().setEnabled(false);
        BEGIN( SkipGuardedSection );
      }
    }
    else // section is invisible
    {
      BEGIN( SkipGuardedSection );
    }
  }
  else // invisible because of parent
  {
    BEGIN( SkipGuardedSection );
  }
}

void CommentScanner::initGroupInfo(Entry *entry)
{
  struct yyguts_t *yyg = (struct yyguts_t*)p->yyscanner;
  yyextra->docGroup.initGroupInfo(entry);
}

void CommentScanner::enterFile(const QCString &fileName,int lineNr)
{
  struct yyguts_t *yyg = (struct yyguts_t*)p->yyscanner;
  yyextra->docGroup.enterFile(fileName,lineNr);
}

void CommentScanner::leaveFile(const QCString &fileName,int lineNr)
{
  struct yyguts_t *yyg = (struct yyguts_t*)p->yyscanner;
  yyextra->docGroup.leaveFile(fileName,lineNr);
}

void CommentScanner::enterCompound(const QCString &fileName,int lineNr,const QCString &name)
{
  struct yyguts_t *yyg = (struct yyguts_t*)p->yyscanner;
  yyextra->docGroup.enterCompound(fileName,lineNr,name);
}

void CommentScanner::leaveCompound(const QCString &fileName,int lineNr,const QCString &name)
{
  struct yyguts_t *yyg = (struct yyguts_t*)p->yyscanner;
  yyextra->docGroup.leaveCompound(fileName,lineNr,name);
}

void CommentScanner::open(Entry *e,const QCString &fileName,int lineNr,bool implicit)
{
  struct yyguts_t *yyg = (struct yyguts_t*)p->yyscanner;
  yyextra->docGroup.open(e,fileName,lineNr,implicit);
}

void CommentScanner::close(Entry *e,const QCString &fileName,int lineNr,bool foundInline,bool implicit)
{
  struct yyguts_t *yyg = (struct yyguts_t*)p->yyscanner;
  yyextra->docGroup.close(e,fileName,lineNr,foundInline,implicit);
}

#include "commentscan.l.h"<|MERGE_RESOLUTION|>--- conflicted
+++ resolved
@@ -1981,7 +1981,6 @@
                                                     addOutput(yyscanner,yytext);
                                                     BEGIN(IFileSection);
                                                   }
-<<<<<<< HEAD
                                                   else if ((cmdName == "anchor") || (cmdName == "ianchor"))
                                                   {
                                                     addOutput(yyscanner,"@"+cmdName);
@@ -1996,12 +1995,11 @@
                                                     }
                                                     addOutput(yyscanner," ");
                                                     BEGIN(AnchorLabelSection);
-=======
+                                                  }
                                                   else if (cmdName == "link")
                                                   {
                                                     yyextra->sectionTitle+=yytext;
                                                     BEGIN(LinkSection);
->>>>>>> 75692875
                                                   }
                                                   else
                                                   {
