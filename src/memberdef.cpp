--- conflicted
+++ resolved
@@ -2490,70 +2490,6 @@
 
 bool MemberDefImpl::hasDetailedDescription() const
 {
-<<<<<<< HEAD
-  static bool extractAll        = Config_getBool(EXTRACT_ALL);
-  static bool alwaysDetailedSec = Config_getBool(ALWAYS_DETAILED_SEC);
-  static bool repeatBrief       = Config_getBool(REPEAT_BRIEF);
-  static bool briefMemberDesc   = Config_getBool(BRIEF_MEMBER_DESC);
-  static bool hideUndocMembers  = Config_getBool(HIDE_UNDOC_MEMBERS);
-  static bool extractStatic     = Config_getBool(EXTRACT_STATIC);
-  static bool extractPrivateVirtual = Config_getBool(EXTRACT_PRIV_VIRTUAL);
-
-  // the member has details documentation for any of the following reasons
-  bool docFilter =
-         // treat everything as documented
-         extractAll ||
-         // has detailed docs
-         !documentation().isEmpty() ||
-         // has inbody docs
-         !inbodyDocumentation().isEmpty() ||
-         // is an enum with values that are documented
-         (m_impl->mtype==MemberType_Enumeration && m_impl->docEnumValues) ||
-         // is documented enum value
-         (m_impl->mtype==MemberType_EnumValue && !briefDescription().isEmpty()) ||
-         // has brief description that is part of the detailed description
-         (!briefDescription().isEmpty() &&           // has brief docs
-          (alwaysDetailedSec &&                      // they are visible in
-           (repeatBrief ||                           // detailed section or
-            !briefMemberDesc                         // they are explicitly not
-           )                                         // shown in brief section
-          )
-         ) ||
-         // has a multi-line initialization block
-         //(initLines>0 && initLines<maxInitLines) ||
-         (hasMultiLineInitializer() && !hideUndocMembers) ||
-         // has one or more documented arguments
-         (m_impl->defArgList.hasDocumentation()) ||
-         // is an attribute or property - need to display that tag
-         (m_impl->memSpec & (Entry::Attribute|Entry::Property)) ||
-         // has user comments
-         Doxygen::userComments
-         ;
-  // this is not a global static or global statics should be extracted
-  bool staticFilter = getClassDef()!=0 || !isStatic() || extractStatic;
-
-  // only include members that are non-private unless EXTRACT_PRIVATE is
-  // set to YES or the member is part of a   group
-  bool privateFilter = protectionLevelVisible(protection()) || m_impl->mtype==MemberType_Friend ||
-                       (m_impl->prot==Private && m_impl->virt!=Normal && extractPrivateVirtual);
-
-  // hide friend (class|struct|union) member if HIDE_FRIEND_COMPOUNDS
-  // is true
-  bool friendCompoundFilter = !(Config_getBool(HIDE_FRIEND_COMPOUNDS) &&
-                                isFriend() /*&&
-                                (m_impl->type=="friend class" ||
-                                 m_impl->type=="friend struct" ||
-                                 m_impl->type=="friend union"
-                                )*/
-                               );
-
-
-  bool result = (docFilter && staticFilter && privateFilter && friendCompoundFilter && !isHidden());
-  return result;
-}
-
-bool MemberDefImpl::isDetailedSectionVisible(bool inGroup,bool inFile) const
-=======
   //printf(">hasDetailedDescription(cached=%d)\n",m_impl->hasDetailedDescriptionCached);
   if (!m_impl->hasDetailedDescriptionCached)
   {
@@ -2657,7 +2593,6 @@
 }
 
 bool MemberDefImpl::isDetailedSectionVisible(MemberListContainer container) const
->>>>>>> 449de7f9
 {
   static bool separateMemPages = Config_getBool(SEPARATE_MEMBER_PAGES);
   static bool inlineSimpleStructs = Config_getBool(INLINE_SIMPLE_STRUCTS);
