--- conflicted
+++ resolved
@@ -1,4 +1,3 @@
-<<<<<<< HEAD
 /******************************************************************************
  *
  *
@@ -38,6 +37,10 @@
     }
     virtual QCString trISOLang()
     { return "hy"; }
+    virtual QCString getLanguageString()
+    {
+      return "0x42b Armenian";
+    }
 
     // --- Language translation methods -------------------
 
@@ -1798,1796 +1801,4 @@
     { return name + QCString("-ի ֆայլադարանների կախվածությունների գծագիր:"); }
 
 };
-#endif
-=======
-/******************************************************************************
- *
- *
- *
- * Copyright (C) 1997-2015 by Dimitri van Heesch.
- *
- * Permission to use, copy, modify, and distribute this software and its
- * documentation under the terms of the GNU General Public License is hereby
- * granted. No representations are made about the suitability of this software
- * for any purpose. It is provided "as is" without express or implied warranty.
- * See the GNU General Public License for more details.
- *
- * Documents produced by Doxygen are derivative works derived from the
- * input used in their production; they are not affected by this license.
- */
-
-/*
- * Translation by
- * Armen Tangamyan <armen.tangamyan@anu.edu.au>
- */
-
-#ifndef TRANSLATOR_AM_H
-#define TRANSLATOR_AM_H
-
-class TranslatorArmenian : public TranslatorAdapter_1_8_0
-{
-  public:
-    /*! Used for identification of the language. */
-    virtual QCString idLanguage()
-    { return "armenian"; }
-
-    /* Used to get the command(s) for the language support. */
-    virtual QCString latexLanguageSupportCommand()
-    {
-      return "\\usepackage[latin]{armtex}\n"
-             "\\usepackage[armscii8]{inputenc}\n";
-    }
-    virtual QCString trISOLang()
-    { return "hy"; }
-    virtual QCString getLanguageString()
-    {
-      return "0x42b Armenian";
-    }
-
-    // --- Language translation methods -------------------
-
-    /*! used in the compound documentation before a list of related functions. */
-    virtual QCString trRelatedFunctions()
-    { return "Դասին վերաբերվող ֆունկցիաներ"; }
-
-    /*! subscript for the related functions. */
-    virtual QCString trRelatedSubscript()
-    { return "(Հաշվի առեք, որ սրանք անդամ ֆունկցիաներ չեն)"; }
-
-    /*! header that is put before the detailed description of files, classes and namespaces. */
-    virtual QCString trDetailedDescription()
-    { return "Մանրամասն նկարագրություն"; }
-
-    /*! header that is put before the list of typedefs. */
-    virtual QCString trMemberTypedefDocumentation()
-    { return "Անդամ տիպի սահմանումներ (typedef)"; }
-
-    /*! header that is put before the list of enumerations. */
-    virtual QCString trMemberEnumerationDocumentation()
-    { return "Անդամ hամարակալումներ"; }
-
-    /*! header that is put before the list of member functions. */
-    virtual QCString trMemberFunctionDocumentation()
-    { return "Անդամ ֆունկցիաներ"; }
-
-    /*! header that is put before the list of member attributes. */
-    virtual QCString trMemberDataDocumentation()
-    {
-      if (Config_getBool(OPTIMIZE_OUTPUT_FOR_C))
-      {
-        return "Դաշտեր";
-      }
-      else
-      {
-        return "Անդամ տվյալներ";
-      }
-    }
-
-    /*! this is the text of a link put after brief descriptions. */
-    virtual QCString trMore()
-    { return "Մանրամասն..."; }
-
-    /*! put in the class documentation */
-    /* Isn't used when optimization for C is on. */
-    virtual QCString trListOfAllMembers()
-    {
-      return "Բոլոր անդամների ցուցակը";
-    }
-
-    /*! used as the title of the "list of all members" page of a class */
-    /* Isn't used when optimization for C is on. */
-    virtual QCString trMemberList()
-    {
-      return "Անդամների ցուցակ";
-    }
-
-    /*! this is the first part of a sentence that is followed by a class name */
-    /* Isn't used when optimization for C is on. */
-    virtual QCString trThisIsTheListOfAllMembers()
-    { return "Սա դասի անդամների ամբողջական ցուցակն է "; }
-
-    /*! this is the remainder of the sentence after the class name */
-    /* Isn't used when optimization for C is on. */
-    virtual QCString trIncludingInheritedMembers()
-    { return ", ներառյալ բոլոր ժառանգված անդամները"; }
-
-    /*! this is put at the author sections at the bottom of man pages.
-     *  parameter s is name of the project name.
-     */
-    virtual QCString trGeneratedAutomatically(const QCString &s)
-    { QCString result="Ավտոմատ ստեղծված է ելքային կոդից, Doxygen-ի միջոցով, ";
-      if (!s.isEmpty()) result+=s+" համար:";
-      return result;
-    }
-
-    /*! put after an enum name in the list of all members */
-    virtual QCString trEnumName()
-    { return "համարակալման անուն"; }
-
-    /*! put after an enum value in the list of all members */
-    virtual QCString trEnumValue()
-    { return "համարակալման արժեք"; }
-
-    /*! put after an undocumented member in the list of all members */
-    virtual QCString trDefinedIn()
-    { return "սահմանված"; }
-
-    // quick reference sections
-
-    /*! This is put above each page as a link to the list of all groups of
-     *  compounds or files (see the \\group command).
-     */
-    virtual QCString trModules()
-    { return "Մոդուլներ"; }
-
-    /*! This is put above each page as a link to the class hierarchy */
-    virtual QCString trClassHierarchy()
-    { return "Դասերի հիերարխա"; }
-
-    /*! This is put above each page as a link to the list of annotated classes */
-    virtual QCString trCompoundList()
-    {
-      if (Config_getBool(OPTIMIZE_OUTPUT_FOR_C))
-      {
-        return "Տվյալների կառուցվածք";
-      }
-      else
-      {
-        return "Դասերի ցուցակ";
-      }
-    }
-
-    /*! This is put above each page as a link to the list of documented files */
-    virtual QCString trFileList()
-    { return "Ֆայլերի ցուցակ"; }
-
-    /*! This is put above each page as a link to all members of compounds. */
-    virtual QCString trCompoundMembers()
-    {
-      if (Config_getBool(OPTIMIZE_OUTPUT_FOR_C))
-      {
-        return "Տվյալների դաշտեր";
-      }
-      else
-      {
-        return "Դասի անդամներ";
-      }
-    }
-
-    /*! This is put above each page as a link to all members of files. */
-    /*??*/
-    virtual QCString trFileMembers()
-    {
-      if (Config_getBool(OPTIMIZE_OUTPUT_FOR_C))
-      {
-        return "Գլոբալներ";
-      }
-      else
-      {
-        return "Ֆայլի անդամներ";
-      }
-    }
-
-    /*! This is put above each page as a link to all related pages. */
-    virtual QCString trRelatedPages()
-    { return "Նմանատիպ էջեր"; }
-
-    /*! This is put above each page as a link to all examples. */
-    virtual QCString trExamples()
-    { return "Օրինակներ"; }
-
-    /*! This is put above each page as a link to the search engine. */
-    virtual QCString trSearch()
-    { return "Որոնում"; }
-
-    /*! This is an introduction to the class hierarchy. */
-    virtual QCString trClassHierarchyDescription()
-    { return "Այս ժառանգման ցուցակը կոպտորեն է տեսակավորված, "
-             "բայց ոչ ամբողջապես, այբբենական կարգով.";
-	}
-
-    /*! This is an introduction to the list with all files. */
-    virtual QCString trFileListDescription(bool extractAll)
-    {
-      QCString result="Բոլոր ";
-      if (!extractAll) result+="փաստագրված ";
-      result+="ֆայլերի մի ցուցակ` կարճ բացատրություններով:";
-      return result;
-    }
-
-    /*! This is an introduction to the annotated compound list. */
-    virtual QCString trCompoundListDescription()
-    {
-      if (Config_getBool(OPTIMIZE_OUTPUT_FOR_C))
-      {
-        return "Տվյալների կառուցվածքը` կարճ բացատրություններով.";
-      }
-      else
-      {
-        return "Դասերը, կառուցվածքները, միավորումները "
-				"և ինտերֆեյսները` կարճ բացատրություններով.";
-      }
-    }
-
-    /*! This is an introduction to the page with all class members. */
-    virtual QCString trCompoundMembersDescription(bool extractAll)
-    {
-        QCString result="Բոլոր ";
-        if(!extractAll) result+="փաստագրված ";
-        if (Config_getBool(OPTIMIZE_OUTPUT_FOR_C))
-          result+="կառուցվածքների և միավորումների դաշտերի ";
-        else
-          result+="դասի անդամների ";
-		result+="ցուցակը`";
-		result+=" հղումներով դեպի ";
-        if(!extractAll)
-        {
-          if (Config_getBool(OPTIMIZE_OUTPUT_FOR_C))
-            result+="կառուցվածք/միավորում փաստագրությունները բոլոր անդամների համար.";
-          else
-            result+="դասի փաստագրությունը բոլոր անդամների համար.";
-        }
-        else
-        {
-          if (Config_getBool(OPTIMIZE_OUTPUT_FOR_C))
-            result += "կառուցվածքները/միավորումները, որոնց նրանք պատկանում են.";
-          else
-            result += "դասերը, որոնց նրանք պատկանում են.";
-        }
-        return result;
-    }
-
-    /*! This is an introduction to the page with all file members. */
-    virtual QCString trFileMembersDescription(bool extractAll)
-    {
-      QCString result="Բոլոր ";
-      if (!extractAll) result+="փաստագրված ";
-
-      if (Config_getBool(OPTIMIZE_OUTPUT_FOR_C))
-      {
-        result+="ֆունկցիաների, փոփոխականների, մակրո-հայտարարությունների, "
-                "համարակալումների և տիպի սահմանումների (typedef)";
-      }
-      else
-      {
-        result+="ֆայլի անդամների ";
-      }
-	  result+="ցուցակը`";
-      result+=" հղումներով դեպի ";
-      if (extractAll)
-        result+="ֆայլերը, որոնց նրանք պատկանում են.";
-      else
-        result+="փաստագրությունը.";
-      return result;
-    }
-
-    /*! This is an introduction to the page with the list of all examples */
-    virtual QCString trExamplesDescription()
-    { return "Բոլոր օրինակների ցուցակը."; }
-
-    /*! This is an introduction to the page with the list of related pages */
-    virtual QCString trRelatedPagesDescription()
-    { return "Բոլոր նմանատիպ փաստագրության էջերի ցուցակը."; }
-
-    /*! This is an introduction to the page with the list of class/file groups */
-    virtual QCString trModulesDescription()
-    { return "Բոլոր մոդուլների ցուցակը."; }
-
-    // index titles (the project name is prepended for these)
-
-
-    /*! This is used in HTML as the title of index.html. */
-    virtual QCString trDocumentation()
-    { return " - Փաստագրություն"; }
-
-    /*! This is used in LaTeX as the title of the chapter with the
-     * index of all groups.
-     */
-    virtual QCString trModuleIndex()
-    { return "Մոդուլներ"; }
-
-    /*! This is used in LaTeX as the title of the chapter with the
-     * class hierarchy.
-     */
-    virtual QCString trHierarchicalIndex()
-    { return "Դասակարգումներ"; }
-
-    /*! This is used in LaTeX as the title of the chapter with the
-     * annotated compound index.
-     */
-    virtual QCString trCompoundIndex()
-    {
-      if (Config_getBool(OPTIMIZE_OUTPUT_FOR_C))
-      {
-        return "Տվյալների կառուցվածք";
-      }
-      else
-      {
-        return "Դասեր";
-      }
-    }
-
-    /*! This is used in LaTeX as the title of the chapter with the
-     * list of all files.
-     */
-    virtual QCString trFileIndex()
-    { return "Ֆայլեր"; }
-
-    /*! This is used in LaTeX as the title of the chapter containing
-     *  the documentation of all groups.
-     */
-    virtual QCString trModuleDocumentation()
-    { return "Մոդուլներ"; }
-
-    /*! This is used in LaTeX as the title of the chapter containing
-     *  the documentation of all classes, structs and unions.
-     */
-    virtual QCString trClassDocumentation()
-    {
-      if (Config_getBool(OPTIMIZE_OUTPUT_FOR_C))
-      {
-        return "Տվյալների կառուցվածքներ";
-      }
-      else if (Config_getBool(OPTIMIZE_OUTPUT_VHDL))
-      {
-          return trDesignUnitDocumentation();
-      }
-      else
-      {
-        return "Դասեր";
-      }
-    }
-
-    /*! This is used in LaTeX as the title of the chapter containing
-     *  the documentation of all files.
-     */
-    virtual QCString trFileDocumentation()
-    { return "Ֆայլեր"; }
-
-    /*! This is used in LaTeX as the title of the chapter containing
-     *  the documentation of all examples.
-     */
-    virtual QCString trExampleDocumentation()
-    { return "Օրինակներ"; }
-
-    /*! This is used in LaTeX as the title of the document */
-    virtual QCString trReferenceManual()
-    { return "Հղումների ձեռնարկ"; }
-
-    /*! This is used in the documentation of a file as a header before the
-     *  list of defines
-     */
-    virtual QCString trDefines()
-    { return "Մակրոսներ"; }
-
-    /*! This is used in the documentation of a file as a header before the
-     *  list of typedefs
-     */
-    virtual QCString trTypedefs()
-    { return "Տիպի սահմանումներ (typedef)"; }
-
-    /*! This is used in the documentation of a file as a header before the
-     *  list of enumerations
-     */
-    virtual QCString trEnumerations()
-    { return "Համարակալումներ"; }
-
-    /*! This is used in the documentation of a file as a header before the
-     *  list of (global) functions
-     */
-    virtual QCString trFunctions()
-    { return "Ֆունկցիաներ"; }
-
-    /*! This is used in the documentation of a file as a header before the
-     *  list of (global) variables
-     */
-    virtual QCString trVariables()
-    { return "Փոփոխականներ"; }
-
-    /*! This is used in the documentation of a file as a header before the
-     *  list of (global) variables
-     */
-    virtual QCString trEnumerationValues()
-    { return "Հաշվիչ"; }
-
-    /*! This is used in the documentation of a file before the list of
-     *  documentation blocks for defines
-     */
-    virtual QCString trDefineDocumentation()
-    { return "Մակրոսներ"; }
-
-    /*! This is used in the documentation of a file/namespace before the list
-     *  of documentation blocks for typedefs
-     */
-    virtual QCString trTypedefDocumentation()
-    { return "Տիպի սահմանումներ (typedef)"; }
-
-    /*! This is used in the documentation of a file/namespace before the list
-     *  of documentation blocks for enumeration types
-     */
-    virtual QCString trEnumerationTypeDocumentation()
-    { return "Համարակալման տիպեր"; }
-
-    /*! This is used in the documentation of a file/namespace before the list
-     *  of documentation blocks for functions
-     */
-    virtual QCString trFunctionDocumentation()
-    { return "Ֆունկցիաներ"; }
-
-    /*! This is used in the documentation of a file/namespace before the list
-     *  of documentation blocks for variables
-     */
-    virtual QCString trVariableDocumentation()
-    { return "Փոփոխականներ"; }
-
-    /*! This is used in the documentation of a file/namespace/group before
-     *  the list of links to documented compounds
-     */
-    virtual QCString trCompounds()
-    {
-      if (Config_getBool(OPTIMIZE_OUTPUT_FOR_C))
-      {
-        return "Տվյալների կառուցվածք";
-      }
-      else
-      {
-        return "Դասեր";
-      }
-    }
-
-    /*! This is used in the documentation of a group before the list of
-     *  links to documented files
-     */
-    /*! This is used in the standard footer of each page and indicates when
-     *  the page was generated
-     */
-    virtual QCString trGeneratedAt(const QCString &date,const QCString &projName)
-    {
-      QCString result=QCString("Ստեղծվել է ")+date;
-      if (!projName.isEmpty()) result+=projName+" -ի համար,";
-      result+=" հետևյալ համակարգով.";
-      return result;
-    }
-
-    /*! this text is put before a class diagram */
-    virtual QCString trClassDiagram(const QCString &clName)
-    {
-      return clName+QCString(" -ի ժառանգման գծագիրը.");
-    }
-
-    /*! this text is generated when the \\warning command is used. */
-    virtual QCString trWarning()
-    { return "Զգուշացում"; }
-
-    /*! this text is generated when the \\version command is used. */
-    virtual QCString trVersion()
-    { return "Տարբերակ"; }
-
-    /*! this text is generated when the \\date command is used. */
-    virtual QCString trDate()
-    { return "Տարեթիվ"; }
-
-    /*! this text is generated when the \\return command is used. */
-    virtual QCString trReturns()
-    { return "Վերադարձնում է"; }
-
-    /*! this text is generated when the \\sa command is used. */
-    virtual QCString trSeeAlso()
-    { return "Տեսեք նաև"; }
-
-    /*! this text is generated when the \\param command is used. */
-    virtual QCString trParameters()
-    { return "Պարամետրեր"; }
-
-    /*! this text is generated when the \\exception command is used. */
-    virtual QCString trExceptions()
-    { return "Բացառություններ"; }
-
-    /*! this text is used in the title page of a LaTeX document. */
-    virtual QCString trGeneratedBy()
-    { return "Ստեղծված է հետևյալ համակարգի կողմից"; }
-
-//////////////////////////////////////////////////////////////////////////
-// new since 0.49-990307
-//////////////////////////////////////////////////////////////////////////
-
-    /*! used as the title of page containing all the index of all namespaces. */
-    virtual QCString trNamespaceList()
-    { return "Անունների տարածությունների ցուցակ"; }
-
-    /*! used as an introduction to the namespace list */
-    virtual QCString trNamespaceListDescription(bool extractAll)
-    {
-      QCString result="Բոլոր ";
-      if (!extractAll) result+="փաստագրված ";
-      result+="անունների տարածությունների ցուցակը` կարճ բացատրություններով.";
-      return result;
-    }
-
-    /*! used in the class documentation as a header before the list of all
-     *  friends of a class
-     */
-    virtual QCString trFriends()
-    { return "Ընկերներ"; }
-
-//////////////////////////////////////////////////////////////////////////
-// new since 0.49-990405
-//////////////////////////////////////////////////////////////////////////
-
-    /*! used in the class documentation as a header before the list of all
-     * related classes
-     */
-    virtual QCString trRelatedFunctionDocumentation()
-    { return "Դասի ընկերներ և կապված ֆունկցիաներ"; }
-
-//////////////////////////////////////////////////////////////////////////
-// new since 0.49-990425
-//////////////////////////////////////////////////////////////////////////
-
-    /*! used as the title of the HTML page of a class/struct/union */
-    virtual QCString trCompoundReference(const QCString &clName,
-                                 ClassDef::CompoundType compType,
-                                 bool isTemplate)
-    {
-      QCString result=clName;
-      if (isTemplate)
-      {
-        switch(compType)
-        {
-          case ClassDef::Class:      result+=" Դասի"; break;
-          case ClassDef::Struct:     result+=" Կառուցվածքի"; break;
-          case ClassDef::Union:      result+=" Միավորման"; break;
-          case ClassDef::Interface:  result+=" Ինտերֆեյսի"; break;
-          case ClassDef::Protocol:   result+=" Արձանագրության"; break;
-          case ClassDef::Category:   result+=" Դասակարգման"; break;
-          case ClassDef::Exception:  result+=" Բացառության"; break;
-          default: break;
-        }
-        result+=" Ձևանմուշներ";
-      }
-      else
-      {
-        switch(compType)
-        {
-          case ClassDef::Class:      result+=" Դաս"; break;
-          case ClassDef::Struct:     result+=" Կառուցվածք"; break;
-          case ClassDef::Union:      result+=" Միավորում"; break;
-          case ClassDef::Interface:  result+=" Ինտերֆեյս"; break;
-          case ClassDef::Protocol:   result+=" Արձանագրություն"; break;
-          case ClassDef::Category:   result+=" Դասակարգում"; break;
-          case ClassDef::Exception:  result+=" Բացառություն"; break;
-          default: break;
-        }
-      }
-      return result;
-    }
-
-    /*! used as the title of the HTML page of a file */
-    virtual QCString trFileReference(const QCString &fileName)
-    {
-      return fileName+QCString(" ֆայլեր");
-    }
-
-    /*! used as the title of the HTML page of a namespace */
-    virtual QCString trNamespaceReference(const QCString &namespaceName)
-    {
-      QCString result=namespaceName;
-      result+=" անունների տարածություններ";
-      return result;
-    }
-
-    virtual QCString trPublicMembers()
-    { return "Բաց անդամ ֆունկցիաներ"; }
-    virtual QCString trPublicSlots()
-    { return "Բաց սլոթեր"; }
-    virtual QCString trSignals()
-    { return "Ազդանշաններ"; }
-    virtual QCString trStaticPublicMembers()
-    { return "Բաց ստատիկ անդամ ֆունկցիաներ"; }
-    virtual QCString trProtectedMembers()
-    { return "Պաշտպանված անդամ ֆունկցիաներ"; }
-    virtual QCString trProtectedSlots()
-    { return "Պաշտպանված սլոթեր"; }
-    virtual QCString trStaticProtectedMembers()
-    { return "Պաշտպանված ստատիկ անդամ ֆունկցիաներ"; }
-    virtual QCString trPrivateMembers()
-    { return "Փակ ֆունկցիաներ"; }
-    virtual QCString trPrivateSlots()
-    { return "Փակ սլոթեր"; }
-    virtual QCString trStaticPrivateMembers()
-    { return "Փակ ստատիկ անդամ ֆունկցիաներ"; }
-
-    /*! this function is used to produce a comma-separated list of items.
-     *  use generateMarker(i) to indicate where item i should be put.
-     */
-    virtual QCString trWriteList(int numEntries)
-    {
-      QCString result;
-      int i;
-      // the inherits list contain `numEntries' classes
-      for (i=0;i<numEntries;i++)
-      {
-        // use generateMarker to generate placeholders for the class links!
-        result+=generateMarker(i); // generate marker for entry i in the list
-                                   // (order is left to right)
-
-        if (i!=numEntries-1)  // not the last entry, so we need a separator
-        {
-          if (i<numEntries-2) // not the fore last entry
-            result+=", ";
-          else                // the fore last entry
-            result+=" և ";
-        }
-      }
-      return result;
-    }
-
-    /*! used in class documentation to produce a list of base classes,
-     *  if class diagrams are disabled.
-     */
-    virtual QCString trInheritsList(int numEntries)
-    {
-      return "Հենքային դասեր - "+trWriteList(numEntries)+":";
-    }
-
-    /*! used in class documentation to produce a list of super classes,
-     *  if class diagrams are disabled.
-     */
-    virtual QCString trInheritedByList(int numEntries)
-    {
-      return "Ժառանգորդ դասեր - "+trWriteList(numEntries)+":";
-    }
-
-    /*! used in member documentation blocks to produce a list of
-     *  members that are hidden by this one.
-     */
-    virtual QCString trReimplementedFromList(int numEntries)
-    {
-      return "Վերասահմանված ֆունկցիաներ - "+trWriteList(numEntries)+":";
-    }
-
-    /*! used in member documentation blocks to produce a list of
-     *  all member that overwrite the implementation of this member.
-     */
-    virtual QCString trReimplementedInList(int numEntries)
-    {
-      return "Վերասահմանված է "+trWriteList(numEntries)+" ում:";
-    }
-
-    /*! This is put above each page as a link to all members of namespaces. */
-    virtual QCString trNamespaceMembers()
-    { return "Անունների տարածության անդամներ"; }
-
-    /*! This is an introduction to the page with all namespace members */
-    virtual QCString trNamespaceMemberDescription(bool extractAll)
-    {
-      QCString result="Բոլոր ";
-      if (!extractAll) result+="փաստագրված ";
-      result+="անունների տարածության անդամների ցուցակը` "
-			"հղումներով դեպի ";
-      if (extractAll)
-        result+="բոլոր անդամների անունների տարածության փաստագրությունը.";
-      else
-        result+="անունների տարածությունը, որին նրանք պատկանում են.";
-      return result;
-    }
-
-    /*! This is used in LaTeX as the title of the chapter with the
-     *  index of all namespaces.
-     */
-    virtual QCString trNamespaceIndex()
-    { return "Անունների տարածություններ"; }
-
-    /*! This is used in LaTeX as the title of the chapter containing
-     *  the documentation of all namespaces.
-     */
-    virtual QCString trNamespaceDocumentation()
-    { return "Անունների տարածություն"; }
-
-//////////////////////////////////////////////////////////////////////////
-// new since 0.49-990522
-//////////////////////////////////////////////////////////////////////////
-
-    /*! This is used in the documentation before the list of all
-     *  namespaces in a file.
-     */
-    virtual QCString trNamespaces()
-    { return "Անունների տարածություններ"; }
-
-//////////////////////////////////////////////////////////////////////////
-// new since 0.49-990728
-//////////////////////////////////////////////////////////////////////////
-
-    /*! This is put at the bottom of a class documentation page and is
-     *  followed by a list of files that were used to generate the page.
-     */
-    virtual QCString trGeneratedFromFiles(ClassDef::CompoundType compType,
-        bool single)
-    {
-      QCString result = "Այս ";
-      switch(compType)
-      {
-        case ClassDef::Class:      result+="դասի"; break;
-        case ClassDef::Struct:     result+="կառուցվածքի"; break;
-        case ClassDef::Union:      result+="միավորման"; break;
-        case ClassDef::Interface:  result+="ինտերֆեյսի"; break;
-        case ClassDef::Protocol:   result+="արձանագրության"; break;
-        case ClassDef::Category:   result+="դասակարգման"; break;
-        case ClassDef::Exception:  result+="բացառության"; break;
-        default: break;
-      }
-      result+=" փաստագրությունը ստեղծվել է հետևյալ ֆայլ";
-      if (single) result+="ից."; else result+="երից.";
-      return result;
-    }
-
-//////////////////////////////////////////////////////////////////////////
-// new since 0.49-990901
-//////////////////////////////////////////////////////////////////////////
-
-    /*! This is used as the heading text for the retval command. */
-    virtual QCString trReturnValues()
-    { return "Վերադարձվող արժեքներ"; }
-
-    /*! This is in the (quick) index as a link to the main page (index.html)
-     */
-    virtual QCString trMainPage()
-    { return "Գլխավոր էջ"; }
-
-    /*! This is used in references to page that are put in the LaTeX
-     *  documentation. It should be an abbreviation of the word page.
-     */
-    virtual QCString trPageAbbreviation()
-    { return "էջ:"; }
-
-//////////////////////////////////////////////////////////////////////////
-// new since 0.49-991106
-//////////////////////////////////////////////////////////////////////////
-
-    virtual QCString trDefinedAtLineInSourceFile()
-    {
-      return "Սահմանումը @1 ֆայլի @0 տողում է:";
-    }
-    virtual QCString trDefinedInSourceFile()
-    {
-      return "Սահմանումը @0 ֆայլում է:";
-    }
-
-//////////////////////////////////////////////////////////////////////////
-// new since 0.49-991205
-//////////////////////////////////////////////////////////////////////////
-
-    virtual QCString trDeprecated()
-    {
-      return "Հնացած է";
-    }
-
-//////////////////////////////////////////////////////////////////////////
-// new since 1.0.0
-//////////////////////////////////////////////////////////////////////////
-
-    /*! this text is put before a collaboration diagram */
-    virtual QCString trCollaborationDiagram(const QCString &clName)
-    {
-      return clName+"-ի համագործակցությունների գծագիր.";
-    }
-    /*! this text is put before an include dependency graph */
-    virtual QCString trInclDepGraph(const QCString &fName)
-    {
-      return fName+"-ի ներառումների կախվածությունների գծագիր.";
-    }
-    /*! header that is put before the list of constructor/destructors. */
-    virtual QCString trConstructorDocumentation()
-    {
-      return "Կառուցիչներ";
-    }
-    /*! Used in the file documentation to point to the corresponding sources. */
-    virtual QCString trGotoSourceCode()
-    {
-      return "Տե'ս այս ֆայլի ելքային կոդը";
-    }
-    /*! Used in the file sources to point to the corresponding documentation. */
-    virtual QCString trGotoDocumentation()
-    {
-      return "Տե'ս այս ֆայլի փաստագրությունը:";
-    }
-    /*! Text for the \\pre command */
-    virtual QCString trPrecondition()
-    {
-      return "Նախապայման";
-    }
-    /*! Text for the \\post command */
-    virtual QCString trPostcondition()
-    {
-      return "Հետպայման";
-    }
-    /*! Text for the \\invariant command */
-    virtual QCString trInvariant()
-    {
-      return "Անփոփոխ";
-    }
-    /*! Text shown before a multi-line variable/enum initialization */
-    virtual QCString trInitialValue()
-    {
-      return "Նախնական արժեք";
-    }
-    /*! Text used the source code in the file index */
-    virtual QCString trCode()
-    {
-      return "Ելքային կոդ";
-    }
-    virtual QCString trGraphicalHierarchy()
-    {
-      return "Գրաֆիկական դասերի հիերարխիա:";
-    }
-    virtual QCString trGotoGraphicalHierarchy()
-    {
-      return "Տե'ս դասերի գրաֆիկական հիերարխիան:";
-    }
-    virtual QCString trGotoTextualHierarchy()
-    {
-      return "Տե'ս դասերի տեքստային հիերարխիան:";
-    }
-    virtual QCString trPageIndex()
-    {
-      return "էջեր";
-    }
-
-//////////////////////////////////////////////////////////////////////////
-// new since 1.1.0
-//////////////////////////////////////////////////////////////////////////
-
-    virtual QCString trNote()
-    {
-      return "Նշում";
-    }
-    virtual QCString trPublicTypes()
-    {
-      return "Բաց տիպեր";
-    }
-    virtual QCString trPublicAttribs()
-    {
-      if (Config_getBool(OPTIMIZE_OUTPUT_FOR_C))
-      {
-        return "Տվյալների դաշտեր";
-      }
-      else
-      {
-        return "Բաց ատրիբուտներ";
-      }
-    }
-    virtual QCString trStaticPublicAttribs()
-    {
-      return "Բաց ստատիկ ատրիբուտներ";
-    }
-    virtual QCString trProtectedTypes()
-    {
-      return "Պաշտպանված տիպեր";
-    }
-    virtual QCString trProtectedAttribs()
-    {
-      return "Պաշտպանված ատրիբուտներ";
-    }
-    virtual QCString trStaticProtectedAttribs()
-    {
-      return "Պաշտպանված ստատիկ ատրիբուտներ";
-    }
-    virtual QCString trPrivateTypes()
-    {
-      return "Փակ տիպեր";
-    }
-    virtual QCString trPrivateAttribs()
-    {
-      return "Փակ ատրիբուտներ";
-    }
-    virtual QCString trStaticPrivateAttribs()
-    {
-      return "Փակ ստատիկ ատրիբուտներ";
-    }
-
-
-//////////////////////////////////////////////////////////////////////////
-// new since 1.1.3
-//////////////////////////////////////////////////////////////////////////
-
-    /*! Used as a marker that is put before a todo item */
-    virtual QCString trTodo()
-    /*??*/
-    {
-      return "Կատարման ենթակա";
-    }
-    /*! Used as the header of the todo list */
-    virtual QCString trTodoList()
-    /*??*/
-    {
-      return "Խնդիրների ցուցակ";
-    }
-
-//////////////////////////////////////////////////////////////////////////
-// new since 1.1.4
-//////////////////////////////////////////////////////////////////////////
-
-    virtual QCString trReferencedBy()
-    {
-      return "Օգտագործվում է հետևյալում - ";
-    }
-    virtual QCString trRemarks()
-    {
-      return "Դիտողություններ";
-    }
-    virtual QCString trAttention()
-    {
-      return "Ուշադրություն";
-    }
-    virtual QCString trInclByDepGraph()
-    {
-      return "Այս գրաֆը ցույց է տալիս, թե որ ֆայլերն են "
-			"ուղղակի կամ անուղղակի ներառում տվյալ ֆայլը.";
-    }
-    virtual QCString trSince()
-    /*??*/
-    {
-      return "Սկսած";
-    }
-
-//////////////////////////////////////////////////////////////////////////
-// new since 1.1.5
-//////////////////////////////////////////////////////////////////////////
-
-    /*! title of the graph legend page */
-    virtual QCString trLegendTitle()
-    {
-      return "Լեգենդ";
-    }
-    /*! page explaining how the dot graph's should be interpreted
-     *  The %A in the text below are to prevent link to classes called "A".
-     */
-    virtual QCString trLegendDocs()
-    {
-      return
-		"Այս էջը նկարագրում է, թե ինչպես մեկնաբանել doxygen-ի ստեղծած գրաֆները:<p>\n"
-        "Դիտարկենք հետևյալ օրինակը.\n"
-        "\\code\n"
-        "/*! Կրճատման հետևանքով անտեսանելի դաս */\n"
-        "class Invisible { };\n\n"
-        "/*! Կրճատված դաս, ժառանգությունների հարաբերությունը փակ է */\n"
-        "class Truncated : public Invisible { };\n\n"
-        "/* Չփաստագրված դաս */\n"
-        "class Undocumented { };\n\n"
-        "/*! Բաց ժառանգում */\n"
-        "class PublicBase : public Truncated { };\n\n"
-        "/*! Դասի ձևաչափ */\n"
-        "template<class T> class Templ {};\n\n"
-        "/*! Պաշտպանված ժառանգում */\n"
-        "class ProtectedBase { };\n\n"
-        "/*! Փակ ժառանգում */\n"
-        "class PrivateBase { };\n\n"
-        "/*! Դաս, որը օգտագործվում է Inherited դասի կողմից */\n"
-        "class Used { };\n\n"
-        "/*! Դաս, որը ժառանգում է մի շարք այլ դասերից */\n"
-        "class Inherited : public PublicBase,\n"
-        "                  protected ProtectedBase,\n"
-        "                  private PrivateBase,\n"
-        "                  public Undocumented,\n"
-        "                  public Templ<int>\n"
-        "{\n"
-        "  private:\n"
-        "    Used *m_usedClass;\n"
-        "};\n"
-        "\\endcode\n"
-        "Սրանով կստանանք հետևյալ գրաֆը."
-        "<p><center><img src=\"graph_legend."+getDotImageExtension()+"\"></center>\n"
-        "<p>\n"
-        "Այս գրաֆի ուղղանկյունները ունեն հետևյալ իմաստը.\n"
-        "<ul>\n"
-        "<li>%A լցոնվաց մոխրագույն ուղղանկյունը ներկայացնում է այն դասը կամ կառուցվածքը, "
-		"որի համար ստեղծվել է տվյալ գրաֆը:</li>\n"
-		"<li>%A սև եզրերով ուղղանկյունը նշանակում է փաստագրված դաս կամ կարուցվածք:</li>\n"
-		"<li>%A մոխրագույն եզրերով ուղղանկյունը նշանակում է չփաստագրված դաս կամ կառուցվածք:</li>\n"
-        "<li>%A կարմիր եզրերով ուղղանկյունը նշանակում է դաս կամ կառուցվածք, որի համար\n"
-		" ոչ բոլոր ժառանգում/պարունակում կապերն են ցուցադրված: Գրաֆը կրճատված է, "
-		"եթե այն չի տեղավորվում նշված սահմաններում:</li>\n"
-        "</ul>\n"
-        "Սլաքները ունեն հետևյալ իմաստը.\n"
-        "<ul>\n"
-		"<li>%A մուգ կապույտ սլաքը օգտագործվում է երկու դասերի միջև բաց ժառանգում "
-		"կապը ցուցադրելու համար:</li>\n"
-		"<li>%A մուգ կանաչ սլաքը օգտագործվում է պաշտպանված ժառանգման համար:</li>\n"
-        "<li>%A մուգ կարմիր սլաքը օգտագործվում է փակ ժառանգման համար:</li>\n"
-        "<li>%A մանուշակագույն կետագիծ սլաքը օգտագորշվում է, եթե դասը պարունակվում է"
-		"այլ դասում կամ օգտագորշվում է այլ դասի կողմից: Սլաքը պիտակավորվաշ է"
-		"փոփոխական(ներ)ով, որի միջոցով մատնանշված դասը կամ կառուցվածքը հասանելի է:</li>\n"
-        "<li>Դեզին կետագիծ սլաքը ցույց է տալիս ձևանմուշի օրինակի կապը այն ձևանմուշի հետ, "
-		"որից այն իրականցվել է. Սլաքը պիտակավորված է օրինակի ձևանմուշային պարամետրերով:</li>\n"
-        "</ul>\n";
-    }
-    /*! text for the link to the legend page */
-    virtual QCString trLegend()
-    {
-      return "լեգենդ";
-    }
-
-//////////////////////////////////////////////////////////////////////////
-// new since 1.2.0
-//////////////////////////////////////////////////////////////////////////
-
-    /*! Used as a marker that is put before a test item */
-    virtual QCString trTest()
-    {
-      return "Թեստ";
-    }
-    /*! Used as the header of the test list */
-    virtual QCString trTestList()
-    {
-      return "Թեստերի ցուցակ";
-    }
-
-//////////////////////////////////////////////////////////////////////////
-// new since 1.2.2
-//////////////////////////////////////////////////////////////////////////
-
-    /*! Used as a section header for IDL properties */
-    virtual QCString trProperties()
-    {
-      return "Հատկություններ";
-    }
-    /*! Used as a section header for IDL property documentation */
-    virtual QCString trPropertyDocumentation()
-    {
-      return "Հատկություններ";
-    }
-
-//////////////////////////////////////////////////////////////////////////
-// new since 1.2.4
-//////////////////////////////////////////////////////////////////////////
-
-    /*! Used for Java classes in the summary section of Java packages */
-    virtual QCString trClasses()
-    {
-      if (Config_getBool(OPTIMIZE_OUTPUT_FOR_C))
-      {
-        return "Տվյալների կառուցվածք";
-      }
-      else
-      {
-        return "Դասեր";
-      }
-    }
-    /*! Used as the title of a Java package */
-    virtual QCString trPackage(const QCString &name)
-    {
-      return "Փաթեթ "+name;
-    }
-    /*! The description of the package index page */
-    virtual QCString trPackageListDescription()
-    {
-      return "Բոլոր փաթեթները` կարճ բացատրություններով (եթե հասանելի են).";
-    }
-    /*! The link name in the Quick links header for each page */
-    virtual QCString trPackages()
-    {
-      return "Փաթեթներ";
-    }
-    /*! Text shown before a multi-line define */
-    virtual QCString trDefineValue()
-    {
-      return "Արժեքներ";
-    }
-
-//////////////////////////////////////////////////////////////////////////
-// new since 1.2.5
-//////////////////////////////////////////////////////////////////////////
-
-    /*! Used as a marker that is put before a \\bug item */
-    virtual QCString trBug()
-    {
-      return "Սխալ";
-    }
-    /*! Used as the header of the bug list */
-    virtual QCString trBugList()
-    {
-      return "Սխալների ցուցակ";
-    }
-
-//////////////////////////////////////////////////////////////////////////
-// new since 1.2.6
-//////////////////////////////////////////////////////////////////////////
-    /*! Used as ansicpg for RTF file */
-    virtual QCString trRTFansicp()
-    {
-      return "armscii-8";
-    }
-    /*! Used as ansicpg for RTF fcharset */
-    virtual QCString trRTFCharSet()
-    {
-      return "0";
-    }
-    /*! Used as header RTF general index */
-    virtual QCString trRTFGeneralIndex()
-    {
-      return "Ցուցիչ";
-    }
-
-    /*! This is used for translation of the word that will possibly
-     *  be followed by a single name or by a list of names
-     *  of the category.
-     */
-    virtual QCString trClass(bool first_capital, bool singular)
-    {
-      if (Config_getBool(OPTIMIZE_OUTPUT_FOR_C))
-      {
-        QCString result((first_capital ? "Տվյալների կառուցվածք" : "տվյալների կառուցվածք"));
-        return result;
-      }
-      else
-      {
-        QCString result((first_capital ? "Դաս" : "դաս"));
-        if(!singular) result+="եր";
-        return result;
-      }
-    }
-
-    /*! This is used for translation of the word that will possibly
-     *  be followed by a single name or by a list of names
-     *  of the category.
-     */
-    virtual QCString trFile(bool first_capital, bool singular)
-    {
-      QCString result((first_capital ? "Ֆայլ" : "ֆայլ"));
-      if (!singular)  result+="եր";
-      return result;
-    }
-
-    /*! This is used for translation of the word that will possibly
-     *  be followed by a single name or by a list of names
-     *  of the category.
-     */
-    virtual QCString trNamespace(bool first_capital, bool singular)
-    {
-      QCString result((first_capital ? "Անունների տարածություն" : "անունների տարածություն"));
-      if (!singular)  result+="ներ";
-      return result;
-    }
-
-    /*! This is used for translation of the word that will possibly
-     *  be followed by a single name or by a list of names
-     *  of the category.
-     */
-    virtual QCString trGroup(bool first_capital, bool singular)
-    {
-      QCString result((first_capital ? "Խ" : "խ"));
-      result+=(singular ? "ումբ" : "մբեր");
-      return result;
-    }
-
-    /*! This is used for translation of the word that will possibly
-     *  be followed by a single name or by a list of names
-     *  of the category.
-     */
-    virtual QCString trPage(bool first_capital, bool singular)
-    {
-      QCString result((first_capital ? "Էջ" : "էջ"));
-      if (!singular)  result+="եր";
-      return result;
-    }
-
-    /*! This is used for translation of the word that will possibly
-     *  be followed by a single name or by a list of names
-     *  of the category.
-     */
-    virtual QCString trMember(bool first_capital, bool singular)
-    {
-      QCString result((first_capital ? "Անդամ" : "անդամ"));
-      if (!singular)  result+="ներ";
-      return result;
-    }
-
-    /*! This is used for translation of the word that will possibly
-     *  be followed by a single name or by a list of names
-     *  of the category.
-     */
-    virtual QCString trGlobal(bool first_capital, bool singular)
-    {
-      QCString result((first_capital ? "Գլոբալ" : "գլոբալ"));
-      if (!singular)  result+="ներ";
-      return result;
-    }
-
-//////////////////////////////////////////////////////////////////////////
-// new since 1.2.7
-//////////////////////////////////////////////////////////////////////////
-
-    /*! This text is generated when the \\author command is used and
-     *  for the author section in man pages. */
-    virtual QCString trAuthor(bool first_capital, bool singular)
-    {
-      QCString result((first_capital ? "Հեղինակ" : "հեղինակ"));
-      if (!singular) result+="ներ";
-      return result;
-    }
-
-//////////////////////////////////////////////////////////////////////////
-// new since 1.2.11
-//////////////////////////////////////////////////////////////////////////
-
-    /*! This text is put before the list of members referenced by a member
-     */
-    virtual QCString trReferences()
-    {
-      return "Հղումներ - ";
-    }
-
-//////////////////////////////////////////////////////////////////////////
-// new since 1.2.13
-//////////////////////////////////////////////////////////////////////////
-
-    /*! used in member documentation blocks to produce a list of
-     *  members that are implemented by this one.
-     */
-    virtual QCString trImplementedFromList(int numEntries)
-    {
-      return "Իրագործում է հետևյալ դաս(եր)ի ֆունկցիաները - "+trWriteList(numEntries)+":";
-    }
-
-    /*! used in member documentation blocks to produce a list of
-     *  all members that implementation this member.
-     */
-    virtual QCString trImplementedInList(int numEntries)
-    {
-      return "Իրագործվում է հետևյալում - "+trWriteList(numEntries)+":";
-    }
-
-//////////////////////////////////////////////////////////////////////////
-// new since 1.2.16
-//////////////////////////////////////////////////////////////////////////
-
-    /*! used in RTF documentation as a heading for the Table
-     *  of Contents.
-     */
-    virtual QCString trRTFTableOfContents()
-    {
-      return "Բովանդակություն";
-    }
-
-//////////////////////////////////////////////////////////////////////////
-// new since 1.2.17
-//////////////////////////////////////////////////////////////////////////
-
-    /*! Used as the header of the list of item that have been
-     *  flagged deprecated
-     */
-    virtual QCString trDeprecatedList()
-    {
-      return "Հնացած սահմանումների ցուցակը";
-    }
-
-//////////////////////////////////////////////////////////////////////////
-// new since 1.2.18
-//////////////////////////////////////////////////////////////////////////
-
-    /*! Used as a header for declaration section of the events found in
-     * a C# program
-     */
-    virtual QCString trEvents()
-    {
-      return "Պատահարներ";
-    }
-    /*! Header used for the documentation section of a class' events. */
-    virtual QCString trEventDocumentation()
-    {
-      return "Պատահարների ցուցակը";
-    }
-
-//////////////////////////////////////////////////////////////////////////
-// new since 1.3
-//////////////////////////////////////////////////////////////////////////
-
-    /*! Used as a heading for a list of Java class types with package scope.
-     */
-    virtual QCString trPackageTypes()
-    {
-      return "Փաթեթի տիպեր";
-    }
-    /*! Used as a heading for a list of Java class functions with package
-     * scope.
-     */
-    virtual QCString trPackageMembers()
-    {
-      return "Փաթեթի ֆունկցիաներ";
-    }
-    /*! Used as a heading for a list of static Java class functions with
-     *  package scope.
-     */
-    virtual QCString trStaticPackageMembers()
-    {
-      return "Փաթեթի ստատիկ ֆունկցիաներ";
-    }
-    /*! Used as a heading for a list of Java class variables with package
-     * scope.
-     */
-    virtual QCString trPackageAttribs()
-    {
-      return "Փաթեթի ատրիբուտներ";
-    }
-    /*! Used as a heading for a list of static Java class variables with
-     * package scope.
-     */
-    virtual QCString trStaticPackageAttribs()
-    {
-      return "Փաթեթի ստատիկ ատրիբուտներ";
-    }
-
-//////////////////////////////////////////////////////////////////////////
-// new since 1.3.1
-//////////////////////////////////////////////////////////////////////////
-
-    /*! Used in the quick index of a class/file/namespace member list page
-     *  to link to the unfiltered list of all members.
-     */
-    virtual QCString trAll()
-    {
-      return "Բոլոր";
-    }
-    /*! Put in front of the call graph for a function. */
-    virtual QCString trCallGraph()
-    {
-      return "Այս ֆունկցիայի կանչերի գրաֆը.";
-    }
-
-//////////////////////////////////////////////////////////////////////////
-// new since 1.3.3
-//////////////////////////////////////////////////////////////////////////
-
-    /*! This string is used as the title for the page listing the search
-     *  results.
-     */
-    virtual QCString trSearchResultsTitle()
-    {
-      return "Որոնման արդյունքները";
-    }
-    /*! This string is put just before listing the search results. The
-     *  text can be different depending on the number of documents found.
-     *  Inside the text you can put the special marker $num to insert
-     *  the number representing the actual number of search results.
-     *  The @a numDocuments parameter can be either 0, 1 or 2, where the
-     *  value 2 represents 2 or more matches. HTML markup is allowed inside
-     *  the returned string.
-     */
-    virtual QCString trSearchResults(int numDocuments)
-    {
-      if (numDocuments==0)
-      {
-        return "Ներեցեք, բայց Ձեր որոնումը արդյունք չտվեց:";
-      }
-      else if( numDocuments == 1 )
-      {
-        return "Հայտնաբերվել է 1 փաստաթուղթ:";
-      }
-      else
-      {
-        return "Հայտնաբերվել է <b>$num</b> փաստաթուղթ:"
-          "Փաստաթղթերը դասակարգված են ըստ համապասխանության";
-      }
-    }
-    /*! This string is put before the list of matched words, for each search
-     *  result. What follows is the list of words that matched the query.
-     */
-    virtual QCString trSearchMatches()
-    {
-      return "Որոնման արդյունքներ:";
-    }
-
-//////////////////////////////////////////////////////////////////////////
-// new since 1.3.8
-//////////////////////////////////////////////////////////////////////////
-
-    /*! This is used in HTML as the title of page with source code for file filename
-     */
-    virtual QCString trSourceFile(QCString& filename)
-    {
-      return "Ելակետային ֆայլ " + filename;
-    }
-
-//////////////////////////////////////////////////////////////////////////
-// new since 1.3.9
-//////////////////////////////////////////////////////////////////////////
-
-    /*! This is used as the name of the chapter containing the directory
-     *  hierarchy.
-     */
-    virtual QCString trDirIndex()
-    { return "Ֆայլադարանների հիերարխիա"; }
-
-    /*! This is used as the name of the chapter containing the documentation
-     *  of the directories.
-     */
-    virtual QCString trDirDocumentation()
-    { return "Ֆայլադարաններ"; }
-
-    /*! This is used as the title of the directory index and also in the
-     *  Quick links of a HTML page, to link to the directory hierarchy.
-     */
-    virtual QCString trDirectories()
-    { return "Ֆայլադրաններ"; }
-
-    /*! This returns the title of a directory page. The name of the
-     *  directory is passed via \a dirName.
-     */
-    virtual QCString trDirReference(const QCString &dirName)
-    { QCString result=dirName; result+=" Ֆայլադարան"; return result; }
-
-    /*! This returns the word directory with or without starting capital
-     *  (\a first_capital) and in sigular or plural form (\a singular).
-     */
-    virtual QCString trDir(bool first_capital, bool singular)
-    {
-      QCString result((first_capital ? "Ֆայլադարան" : "ֆայլադարան"));
-      if (!singular) result+="ներ";
-      return result;
-    }
-
-//////////////////////////////////////////////////////////////////////////
-// new since 1.4.1
-//////////////////////////////////////////////////////////////////////////
-
-    /*! This text is added to the documentation when the \\overload command
-     *  is used for a overloaded function.
-     */
-    virtual QCString trOverloadText()
-    {
-       return "Սա վերաբեռնված ֆունկցիա է` տրամադրված հարմարության համար: "
-			  "Այն տարբերվում է նախնականից միայն արգումնետներով:";
-    }
-
-//////////////////////////////////////////////////////////////////////////
-// new since 1.4.6
-//////////////////////////////////////////////////////////////////////////
-
-    /*! This is used to introduce a caller (or called-by) graph */
-    virtual QCString trCallerGraph()
-    {
-      return "Այս ֆունկցիայի կանչերի գրաֆը.";
-    }
-
-    /*! This is used in the documentation of a file/namespace before the list
-     *  of documentation blocks for enumeration values
-     */
-    virtual QCString trEnumerationValueDocumentation()
-    { return "Համարակալումներ"; }
-
-
-//////////////////////////////////////////////////////////////////////////
-// new since 1.5.4 (mainly for Fortran)
-//////////////////////////////////////////////////////////////////////////
-    /*! header that is put before the list of member subprograms (Fortran). */
-    virtual QCString trMemberFunctionDocumentationFortran()
-    { return "Անդամ ֆունցիաներ/ենթածրագրեր"; }
-
-    /*! This is put above each page as a link to the list of annotated data types (Fortran). */
-    virtual QCString trCompoundListFortran()
-    { return "Տվյալների տիպերի ցուցակը"; }
-
-    /*! This is put above each page as a link to all members of compounds (Fortran). */
-    virtual QCString trCompoundMembersFortran()
-    { return "Տվյալների դաշտեր"; }
-
-    /*! This is an introduction to the annotated compound list (Fortran). */
-    virtual QCString trCompoundListDescriptionFortran()
-    { return "Տվյալների տիպերը` կարճ բացատրություններով."; }
-
-    /*! This is an introduction to the page with all data types (Fortran). */
-    virtual QCString trCompoundMembersDescriptionFortran(bool extractAll)
-    {
-      QCString result="Բոլոր ";
-      if (!extractAll)
-      {
-        result+="փաստագրված ";
-      }
-      result+="տվյալների տիպերի անդամների ցուցակը` հղումներով դեպի ";
-      if (!extractAll)
-      {
-		result+="բոլոր անդամների տվյալների կառուցվածքի փաստագրությունը";
-      }
-      else
-      {
-        result+="տվյալների տիպերը, որոնց նրանք պատկանում են";
-      }
-      return result;
-    }
-
-    /*! This is used in LaTeX as the title of the chapter with the
-     * annotated compound index (Fortran).
-     */
-    virtual QCString trCompoundIndexFortran()
-    { return "Տվյալների տիպեր"; }
-
-    /*! This is used in LaTeX as the title of the chapter containing
-     *  the documentation of all data types (Fortran).
-     */
-    virtual QCString trTypeDocumentation()
-    { return "Տվյալների տիպեր"; }
-
-    /*! This is used in the documentation of a file as a header before the
-     *  list of (global) subprograms (Fortran).
-     */
-    virtual QCString trSubprograms()
-    { return "Ֆունկցիաներ/ենթածրագրեր"; }
-
-    /*! This is used in the documentation of a file/namespace before the list
-     *  of documentation blocks for subprograms (Fortran)
-     */
-    virtual QCString trSubprogramDocumentation()
-    { return "Ֆունկցիաներ/ենթածրագրեր"; }
-
-    /*! This is used in the documentation of a file/namespace/group before
-     *  the list of links to documented compounds (Fortran)
-     */
-     virtual QCString trDataTypes()
-    { return "Տվյալների տիպեր"; }
-
-    /*! used as the title of page containing all the index of all modules (Fortran). */
-    virtual QCString trModulesList()
-    { return "Մոդուլների ցուցակ"; }
-
-    /*! used as an introduction to the modules list (Fortran) */
-    virtual QCString trModulesListDescription(bool extractAll)
-    {
-      QCString result="Բոլոր";
-      if (!extractAll) result+="փաստագրված ";
-      result+="մոդուլների ցուցակը` կարճ բացատրություններով.";
-      return result;
-    }
-
-    /*! used as the title of the HTML page of a module/type (Fortran) */
-    virtual QCString trCompoundReferenceFortran(const QCString &clName,
-                                    ClassDef::CompoundType compType,
-                                    bool isTemplate)
-    {
-      QCString result=clName;
-      if (!isTemplate)
-      {
-        switch(compType)
-        {
-          case ClassDef::Class:      result+=" Մոդուլ"; break;
-          case ClassDef::Struct:     result+=" Տիպ"; break;
-          case ClassDef::Union:      result+=" Միավորում"; break;
-          case ClassDef::Interface:  result+=" Ինտերֆեյս"; break;
-          case ClassDef::Protocol:   result+=" Արձանագրություն"; break;
-          case ClassDef::Category:   result+=" Դասակարգում"; break;
-          case ClassDef::Exception:  result+=" Բացառություն"; break;
-          default: break;
-        }
-      }
-      else
-      {
-        switch(compType)
-        {
-          case ClassDef::Class:      result+=" Մոդուլի"; break;
-          case ClassDef::Struct:     result+=" Տիպի"; break;
-          case ClassDef::Union:      result+=" Միավորման"; break;
-          case ClassDef::Interface:  result+=" Ինտերֆեյսի"; break;
-          case ClassDef::Protocol:   result+=" Արձանագրության"; break;
-          case ClassDef::Category:   result+=" Դասակարգման"; break;
-          case ClassDef::Exception:  result+=" Բացառության"; break;
-          default: break;
-        }
-        result+=" Ձևանմուշ";
-      }
-      return result;
-    }
-    /*! used as the title of the HTML page of a module (Fortran) */
-    virtual QCString trModuleReference(const QCString &namespaceName)
-    {
-      return QCString("Մոդուլ ") + namespaceName;
-    }
-
-    /*! This is put above each page as a link to all members of modules. (Fortran) */
-    virtual QCString trModulesMembers()
-    { return "Մոդուլի անդամներ"; }
-
-    /*! This is an introduction to the page with all modules members (Fortran) */
-    virtual QCString trModulesMemberDescription(bool extractAll)
-    {
-      QCString result="Մոդուլի բոլոր ";
-      if (!extractAll) result+="փաստագրված ";
-      result+="անդամների ցուցակը` հղումներով դեպի ";
-      if (extractAll)
-      {
-        result+="բոլոր անդամների փաստագրությունները.";
-      }
-      else
-      {
-        result+="մոդուլները, որոնց նրանք պատկանում են.";
-      }
-      return result;
-    }
-
-    /*! This is used in LaTeX as the title of the chapter with the
-     *  index of all modules (Fortran).
-     */
-    virtual QCString trModulesIndex()
-    { return "Մոդուլներ"; }
-
-    /*! This is used for translation of the word that will possibly
-     *  be followed by a single name or by a list of names
-     *  of the category.
-     */
-    virtual QCString trModule(bool first_capital, bool singular)
-    {
-      QCString result((first_capital ? "Մոդուլ" : "մոդուլ"));
-      if (!singular)  result+="ներ";
-      return result;
-    }
-    /*! This is put at the bottom of a module documentation page and is
-     *  followed by a list of files that were used to generate the page.
-     */
-    virtual QCString trGeneratedFromFilesFortran(ClassDef::CompoundType compType,
-        bool single)
-    { // here s is one of " Module", " Struct" or " Union"
-      // single is true implies a single file
-      QCString result="Այս ";
-      switch(compType)
-      {
-        case ClassDef::Class:      result+="մոդուլի"; break;
-        case ClassDef::Struct:     result+="տիպի"; break;
-        case ClassDef::Union:      result+="միավորման"; break;
-        case ClassDef::Interface:  result+="ինտերֆեյսի"; break;
-        case ClassDef::Protocol:   result+="արձանագրության"; break;
-        case ClassDef::Category:   result+="դասակարգման"; break;
-        case ClassDef::Exception:  result+="բացառության"; break;
-        default: break;
-      }
-      result+=" փաստագրությունը ստեղծվել է հետևալ ֆայլ";
-      if (single) result+="ից."; else result+="երից.";
-      return result;
-    }
-    /*! This is used for translation of the word that will possibly
-     *  be followed by a single name or by a list of names
-     *  of the category.
-     */
-    virtual QCString trType(bool first_capital, bool singular)
-    {
-      QCString result((first_capital ? "Տիպ" : "տիպ"));
-      if (!singular)  result+="եր";
-      return result;
-    }
-    /*! This is used for translation of the word that will possibly
-     *  be followed by a single name or by a list of names
-     *  of the category.
-     */
-    virtual QCString trSubprogram(bool first_capital, bool singular)
-    {
-      QCString result((first_capital ? "Ե" : "ե"));
-      if (singular)  result+="նթածրագիր"; else result+="նթածրագրեր";
-      return result;
-    }
-
-    /*! C# Type Constraint list */
-    virtual QCString trTypeConstraints()
-    {
-      return "Տիպերի Սահմանափակումներ";
-    }
-//////////////////////////////////////////////////////////////////////////
-// new since 1.6.0 (mainly for the new search engine)
-//////////////////////////////////////////////////////////////////////////
-
-    /*! directory relation for \a name */
-    virtual QCString trDirRelation(const QCString &name)
-    {
-      return QCString(name)+" Կապ";
-    }
-
-    /*! Loading message shown when loading search results */
-    virtual QCString trLoading()
-    {
-      return "Բեռնում...";
-    }
-
-    /*! Label used for search results in the global namespace */
-    virtual QCString trGlobalNamespace()
-    {
-      return "Գլոբալ անունների տարածություն";
-    }
-
-    /*! Message shown while searching */
-    virtual QCString trSearching()
-    {
-      return "Որոնում...";
-    }
-
-    /*! Text shown when no search results are found */
-    virtual QCString trNoMatches()
-    {
-      return "Անարդյունք";
-    }
-
-//////////////////////////////////////////////////////////////////////////
-// new since 1.6.3 (missing items for the directory pages)
-//////////////////////////////////////////////////////////////////////////
-
-    /*! when clicking a directory dependency label, a page with a
-     *  table is shown. The heading for the first column mentions the
-     *  source file that has a relation to another file.
-     */
-    virtual QCString trFileIn(const QCString &name)
-    {
-      return "Ֆայլը " + name + " ում";
-    }
-
-    /*! when clicking a directory dependency label, a page with a
-     *  table is shown. The heading for the second column mentions the
-     *  destination file that is included.
-     */
-    virtual QCString trIncludesFileIn(const QCString &name)
-    {
-      return "Ներառում է ֆայլը " + name + " ում";
-    }
-
-    /** Compiles a date string.
-     *  @param year Year in 4 digits
-     *  @param month Month of the year: 1=January
-     *  @param day Day of the Month: 1..31
-     *  @param dayOfWeek Day of the week: 1=Monday..7=Sunday
-     *  @param hour Hour of the day: 0..23
-     *  @param minutes Minutes in the hour: 0..59
-     *  @param seconds Seconds within the minute: 0..59
-     *  @param includeTime Include time in the result string?
-     */
-    virtual QCString trDateTime(int year,int month,int day,int dayOfWeek,
-                                int hour,int minutes,int seconds,
-                                bool includeTime)
-    {
-      static const char *days[]   = { "Երկուշաբթի,","Երեքշաբթի,","Չորեքշաբթի,","Հինգշաբթի,",
-								"Ուրբաթ,","Շաբաթ,","Կիրակի," };
-      static const char *months[] = { "Հունիսի","Փետրվարի","Մարտի","Ապրրիլի","Մայիսի","Հունիսի",
-								"Հուլիսի","Օգոստոսի","Սեպտեմբերի","Հոկտեբմերի","Նոյեմբերի","Դեկտեմբերի" };
-      QCString sdate;
-      sdate.sprintf("%s %d %s %d",days[dayOfWeek-1],day,months[month-1],year);
-      if (includeTime)
-      {
-        QCString stime;
-        stime.sprintf(" %.2d:%.2d:%.2d ",hour,minutes,seconds);
-        sdate+=stime;
-      }
-      return sdate;
-    }
-
-//////////////////////////////////////////////////////////////////////////
-// new since 1.7.5
-//////////////////////////////////////////////////////////////////////////
-
-    /*! Header for the page with bibliographic citations */
-    virtual QCString trCiteReferences()
-    { return "Գրականություն"; }
-
-    /*! Text for copyright paragraph */
-    virtual QCString trCopyright()
-    { return "Հեղինակային իրավունք"; }
-
-    /*! Header for the graph showing the directory dependencies */
-    virtual QCString trDirDepGraph(const QCString &name)
-    { return name + QCString("-ի ֆայլադարանների կախվածությունների գծագիր:"); }
-
-};
-#endif
->>>>>>> a85850bf
+#endif