/******************************************************************************
 *
 *
 *
 *
 * Copyright (C) 1997-2015 by Dimitri van Heesch.
 *
 * Permission to use, copy, modify, and distribute this software and its
 * documentation under the terms of the GNU General Public License is hereby
 * granted. No representations are made about the suitability of this software
 * for any purpose. It is provided "as is" without express or implied warranty.
 * See the GNU General Public License for more details.
 *
 * Documents produced by Doxygen are derivative works derived from the
 * input used in their production; they are not affected by this license.
 *
 */

#include <algorithm>

#include "rtfdocvisitor.h"
#include "docparser.h"
#include "language.h"
#include "doxygen.h"
#include "outputgen.h"
#include "dot.h"
#include "msc.h"
#include "util.h"
#include "rtfstyle.h"
#include "message.h"
#include "parserintf.h"
#include "msc.h"
#include "dia.h"
#include "filedef.h"
#include "config.h"
#include "htmlentity.h"
#include "emoji.h"
#include "plantuml.h"
#include "fileinfo.h"

//#define DBG_RTF(x) m_t << x
#define DBG_RTF(x) do {} while(0)

static QCString align(DocHtmlCell *cell)
{
  for (const auto &attr : cell->attribs())
  {
    if (attr.name.lower()=="align")
    {
      if (attr.value.lower()=="center")     return "\\qc ";
      else if (attr.value.lower()=="right") return "\\qr ";
      else return "";
    }
  }
  return "";
}

RTFDocVisitor::RTFDocVisitor(TextStream &t,CodeOutputInterface &ci,
                             const QCString &langExt)
  : DocVisitor(DocVisitor_RTF), m_t(t), m_ci(ci), m_insidePre(FALSE),
    m_hide(FALSE), m_indentLevel(0), m_lastIsPara(FALSE), m_langExt(langExt)
{
}

QCString RTFDocVisitor::getStyle(const QCString &name)
{
  QCString n = name + QCString().setNum(m_indentLevel);
  StyleData &sd = rtf_Style[n.str()];
  return sd.reference();
}

void RTFDocVisitor::incIndentLevel()
{
  if (m_indentLevel<rtf_maxIndentLevels-1) m_indentLevel++;
}

void RTFDocVisitor::decIndentLevel()
{
  if (m_indentLevel>0) m_indentLevel--;
}

  //--------------------------------------
  // visitor functions for leaf nodes
  //--------------------------------------

void RTFDocVisitor::visit(DocWord *w)
{
  if (m_hide) return;
  DBG_RTF("{\\comment RTFDocVisitor::visit(DocWord)}\n");
  filter(w->word());
  m_lastIsPara=FALSE;
}

void RTFDocVisitor::visit(DocLinkedWord *w)
{
  if (m_hide) return;
  DBG_RTF("{\\comment RTFDocVisitor::visit(DocLinkedWord)}\n");
  startLink(w->ref(),w->file(),w->anchor());
  filter(w->word());
  endLink(w->ref());
  m_lastIsPara=FALSE;
}

void RTFDocVisitor::visit(DocWhiteSpace *w)
{
  if (m_hide) return;
  DBG_RTF("{\\comment RTFDocVisitor::visit(DocWhiteSpace)}\n");
  if (m_insidePre)
  {
    m_t << w->chars();
  }
  else
  {
    m_t << " ";
  }
  m_lastIsPara=FALSE;
}

void RTFDocVisitor::visit(DocSymbol *s)
{
  if (m_hide) return;
  DBG_RTF("{\\comment RTFDocVisitor::visit(DocSymbol)}\n");
  const char *res = HtmlEntityMapper::instance()->rtf(s->symbol());
  if (res)
  {
    m_t << res;
  }
  else
  {
    err("RTF: non supported HTML-entity found: %s\n",HtmlEntityMapper::instance()->html(s->symbol(),TRUE));
  }
  m_lastIsPara=FALSE;
}

void RTFDocVisitor::visit(DocEmoji *s)
{
  if (m_hide) return;
  DBG_RTF("{\\comment RTFDocVisitor::visit(DocEmoji)}\n");
  const char *res = EmojiEntityMapper::instance()->unicode(s->index());
  if (res)
  {
    const char *p = res;
    int val = 0;
    int val1 = 0;
    while (*p)
    {
      switch(*p)
      {
        case '&': case '#': case 'x':
          break;
        case ';':
	  val1 = val;
	  val = 0xd800 + ( ( val1 - 0x10000 ) & 0xffc00 ) / 0x400 - 0x10000;
          m_t << "\\u" << val << "?";
          val = 0xdC00 + ( ( val1 - 0x10000 ) & 0x3ff ) - 0x10000 ;
          m_t << "\\u" << val << "?";
          val = 0;
          break;
        case '0': case '1': case '2': case '3': case '4':
        case '5': case '6': case '7': case '8': case '9':
          val = val * 16 + *p - '0';
          break;
        case 'a': case 'b': case 'c': case 'd': case 'e': case 'f':
          val = val * 16 + *p - 'a' + 10;
          break;
      }
      p++;
    }
  }
  else
  {
    m_t << s->name();
  }
  m_lastIsPara=FALSE;
}

void RTFDocVisitor::visit(DocURL *u)
{
  if (m_hide) return;
  DBG_RTF("{\\comment RTFDocVisitor::visit(DocURL)}\n");
  if (Config_getBool(RTF_HYPERLINKS))
  {
    m_t << "{\\field "
             "{\\*\\fldinst "
               "{ HYPERLINK \"";
    if (u->isEmail()) m_t << "mailto:";
    m_t << u->url();
    m_t <<  "\" }"
               "{}";
    m_t <<   "}"
             "{\\fldrslt "
               "{\\cs37\\ul\\cf2 ";
    filter(u->url());
    m_t <<     "}"
             "}"
           "}\n";
  }
  else
  {
    m_t << "{\\f2 ";
    filter(u->url());
    m_t << "}";
  }
  m_lastIsPara=FALSE;
}

void RTFDocVisitor::visit(DocLineBreak *)
{
  if (m_hide) return;
  DBG_RTF("{\\comment RTFDocVisitor::visit(DocLineBreak)}\n");
  m_t << "\\par\n";
  m_lastIsPara=TRUE;
}

void RTFDocVisitor::visit(DocHorRuler *)
{
  if (m_hide) return;
  DBG_RTF("{\\comment RTFDocVisitor::visit(DocHorRuler)}\n");
  m_t << "{\\pard\\widctlpar\\brdrb\\brdrs\\brdrw5\\brsp20 \\adjustright \\par}\n";
  m_lastIsPara=TRUE;
}

void RTFDocVisitor::visit(DocStyleChange *s)
{
  if (m_hide) return;
  m_lastIsPara=FALSE;
  DBG_RTF("{\\comment RTFDocVisitor::visit(DocStyleChange)}\n");
  switch (s->style())
  {
    case DocStyleChange::Bold:
      if (s->enable()) m_t << "{\\b ";      else m_t << "} ";
      break;
    case DocStyleChange::S:
    case DocStyleChange::Strike:
    case DocStyleChange::Del:
      if (s->enable()) m_t << "{\\strike ";      else m_t << "} ";
      break;
    case DocStyleChange::Underline:
    case DocStyleChange::Ins:
      if (s->enable()) m_t << "{\\ul ";      else m_t << "} ";
      break;
    case DocStyleChange::Italic:
      if (s->enable()) m_t << "{\\i ";     else m_t << "} ";
      break;
    case DocStyleChange::Code:
      if (s->enable()) m_t << "{\\f2 ";   else m_t << "} ";
      break;
    case DocStyleChange::Subscript:
      if (s->enable()) m_t << "{\\sub ";    else m_t << "} ";
      break;
    case DocStyleChange::Superscript:
      if (s->enable()) m_t << "{\\super ";    else m_t << "} ";
      break;
    case DocStyleChange::Center:
      if (s->enable()) m_t << "{\\qc "; else m_t << "} ";
      break;
    case DocStyleChange::Small:
      if (s->enable()) m_t << "{\\sub ";  else m_t << "} ";
      break;
    case DocStyleChange::Preformatted:
      if (s->enable())
      {
        m_t << "{\n";
        m_t << "\\par\n";
        m_t << rtf_Style_Reset << getStyle("CodeExample");
        m_insidePre=TRUE;
      }
      else
      {
        m_insidePre=FALSE;
        m_t << "\\par";
        m_t << "}\n";
      }
      m_lastIsPara=TRUE;
      break;
    case DocStyleChange::Div:  /* HTML only */ break;
    case DocStyleChange::Span: /* HTML only */ break;
  }
}

static void visitCaption(RTFDocVisitor *parent, const DocNodeList &children)
{
  for (const auto &n : children) n->accept(parent);
}

void RTFDocVisitor::visit(DocVerbatim *s)
{
  if (m_hide) return;
  DBG_RTF("{\\comment RTFDocVisitor::visit(DocVerbatim)}\n");
  QCString lang = m_langExt;
  if (!s->language().isEmpty()) // explicit language setting
  {
    lang = s->language();
  }
  SrcLangExt langExt = getLanguageFromCodeLang(lang);
  switch(s->type())
  {
<<<<<<< HEAD
    case DocVerbatim::Code:
      m_t << "{" << endl;
      m_t << "\\par" << endl;
=======
    case DocVerbatim::Code: // fall though
      m_t << "{\n";
      m_t << "\\par\n";
>>>>>>> 4784ecea
      m_t << rtf_Style_Reset << getStyle("CodeExample");
      getCodeParser(lang).parseCode(m_ci,s->context(),s->text(),langExt,
                                    s->isExample(),s->exampleFile());
      //m_t << "\\par\n";
      m_t << "}\n";
      break;
    case DocVerbatim::Verbatim:
      m_t << "{\n";
      m_t << "\\par\n";
      m_t << rtf_Style_Reset << getStyle("CodeExample");
      filter(s->text(),TRUE);
      //m_t << "\\par\n";
      m_t << "}\n";
      break;
    case DocVerbatim::RtfOnly:
      m_t << s->text();
      break;
    case DocVerbatim::HtmlOnly:
    case DocVerbatim::LatexOnly:
    case DocVerbatim::XmlOnly:
    case DocVerbatim::ManOnly:
    case DocVerbatim::DocbookOnly:
      /* nothing */
      break;
    case DocVerbatim::Dot:
      {
        static int dotindex = 1;
        QCString fileName(4096);

        fileName.sprintf("%s%d%s",
            qPrint(Config_getString(RTF_OUTPUT)+"/inline_dotgraph_"),
            dotindex++,
            ".dot"
           );
        std::ofstream file(fileName.str(),std::ofstream::out | std::ofstream::binary);
        if (!file.is_open())
        {
          err("Could not open file %s for writing\n",qPrint(fileName));
        }
        else
        {
          QCString stext = s->text();
          file.write( stext.data(), stext.length() );
          file.close();
        }

        writeDotFile(fileName, s->hasCaption());
        visitCaption(this, s->children());
        includePicturePostRTF(true, s->hasCaption());

        if (Config_getBool(DOT_CLEANUP)) Dir().remove(fileName.str());
      }
      break;
    case DocVerbatim::Msc:
      {
        static int mscindex = 1;
        QCString baseName(4096);

        baseName.sprintf("%s%d%s",
            qPrint(Config_getString(RTF_OUTPUT)+"/inline_mscgraph_"),
            mscindex++,
            ".msc"
           );
        std::ofstream file(baseName.str(),std::ofstream::out | std::ofstream::binary);
        if (!file.is_open())
        {
          err("Could not open file %s for writing\n",qPrint(baseName));
        }
        QCString text = "msc {";
        text+=s->text();
        text+="}";
        file.write( text.data(), text.length() );
        file.close();

        writeMscFile(baseName, s->hasCaption());
        visitCaption(this, s->children());
        includePicturePostRTF(true, s->hasCaption());

        if (Config_getBool(DOT_CLEANUP)) Dir().remove(baseName.str());
      }
      break;
    case DocVerbatim::PlantUML:
      {
        static QCString rtfOutput = Config_getString(RTF_OUTPUT);
        QCString baseName = PlantumlManager::instance().writePlantUMLSource(rtfOutput,s->exampleFile(),s->text(),PlantumlManager::PUML_BITMAP,s->engine());

        writePlantUMLFile(baseName, s->hasCaption());
        visitCaption(this, s->children());
        includePicturePostRTF(true, s->hasCaption());
      }
      break;
  }
  m_lastIsPara=FALSE;
}

void RTFDocVisitor::visit(DocAnchor *anc)
{
  if (m_hide) return;
  DBG_RTF("{\\comment RTFDocVisitor::visit(DocAnchor)}\n");
  QCString anchor;
  if (!anc->file().isEmpty())
  {
    anchor+=anc->file();
  }
  if (!anc->file().isEmpty() && !anc->anchor().isEmpty())
  {
    anchor+="_";
  }
  if (!anc->anchor().isEmpty())
  {
    anchor+=anc->anchor();
  }
  m_t << "{\\bkmkstart " << rtfFormatBmkStr(anchor) << "}\n";
  m_t << "{\\bkmkend " << rtfFormatBmkStr(anchor) << "}\n";
  m_lastIsPara=FALSE;
}

void RTFDocVisitor::visit(DocInclude *inc)
{
  if (m_hide) return;
  SrcLangExt langExt = getLanguageFromFileName(inc->extension());
  DBG_RTF("{\\comment RTFDocVisitor::visit(DocInclude)}\n");
  switch(inc->type())
  {
     case DocInclude::IncWithLines:
      {
         m_t << "{\n";
         m_t << "\\par\n";
         m_t << rtf_Style_Reset << getStyle("CodeExample");
         FileInfo cfi( inc->file().str() );
         FileDef *fd = createFileDef( cfi.dirPath(), cfi.fileName() );
         getCodeParser(inc->extension()).parseCode(m_ci,inc->context(),
                                           inc->text(),
                                           langExt,
                                           inc->isExample(),
                                           inc->exampleFile(),
                                           fd,   // fileDef,
                                           -1,    // start line
                                           -1,    // end line
                                           FALSE, // inline fragment
                                           0,     // memberDef
                                           TRUE   // show line numbers
					   );
         delete fd;
         m_t << "\\par";
         m_t << "}\n";
      }
      break;
    case DocInclude::Include:
      m_t << "{\n";
      m_t << "\\par\n";
      m_t << rtf_Style_Reset << getStyle("CodeExample");
      getCodeParser(inc->extension()).parseCode(m_ci,inc->context(),
                                        inc->text(),langExt,inc->isExample(),
                                        inc->exampleFile(),
                                        0,     // fileDef
                                        -1,    // startLine
                                        -1,    // endLine
                                        TRUE,  // inlineFragment
                                        0,     // memberDef
                                        FALSE  // show line numbers
				       );
      m_t << "\\par";
      m_t << "}\n";
      break;
    case DocInclude::DontInclude:
    case DocInclude::DontIncWithLines:
    case DocInclude::HtmlInclude:
    case DocInclude::LatexInclude:
    case DocInclude::ManInclude:
    case DocInclude::XmlInclude:
    case DocInclude::DocbookInclude:
      break;
    case DocInclude::RtfInclude:
      m_t << inc->text();
      break;
    case DocInclude::VerbInclude:
      m_t << "{\n";
      m_t << "\\par\n";
      m_t << rtf_Style_Reset << getStyle("CodeExample");
      filter(inc->text());
      m_t << "\\par";
      m_t << "}\n";
      break;
    case DocInclude::Snippet:
      m_t << "{\n";
      if (!m_lastIsPara) m_t << "\\par\n";
      m_t << rtf_Style_Reset << getStyle("CodeExample");
      getCodeParser(inc->extension()).parseCode(m_ci,
                                        inc->context(),
                                        extractBlock(inc->text(),inc->blockId()),
                                        langExt,
                                        inc->isExample(),
                                        inc->exampleFile()
                                       );
      m_t << "}";
      break;
    case DocInclude::SnipWithLines:
      {
         FileInfo cfi( inc->file().str() );
         FileDef *fd = createFileDef( cfi.dirPath(), cfi.fileName() );
         m_t << "{\n";
         if (!m_lastIsPara) m_t << "\\par\n";
         m_t << rtf_Style_Reset << getStyle("CodeExample");
         getCodeParser(inc->extension()).parseCode(m_ci,
                                           inc->context(),
                                           extractBlock(inc->text(),inc->blockId()),
                                           langExt,
                                           inc->isExample(),
                                           inc->exampleFile(),
                                           fd,
                                           lineBlock(inc->text(),inc->blockId()),
                                           -1,    // endLine
                                           FALSE, // inlineFragment
                                           0,     // memberDef
                                           TRUE   // show line number
                                          );
         delete fd;
         m_t << "}";
      }
      break;
    case DocInclude::SnippetDoc:
    case DocInclude::IncludeDoc:
      err("Internal inconsistency: found switch SnippetDoc / IncludeDoc in file: %s"
          "Please create a bug report\n",__FILE__);
      break;
  }
  m_lastIsPara=TRUE;
}

void RTFDocVisitor::visit(DocIncOperator *op)
{
  //printf("DocIncOperator: type=%d first=%d, last=%d text='%s'\n",
  //    op->type(),op->isFirst(),op->isLast(),qPrint(op->text()));
  DBG_RTF("{\\comment RTFDocVisitor::visit(DocIncOperator)}\n");
  QCString locLangExt = getFileNameExtension(op->includeFileName());
  if (locLangExt.isEmpty()) locLangExt = m_langExt;
  SrcLangExt langExt = getLanguageFromFileName(locLangExt);
  if (op->isFirst())
  {
    if (!m_hide)
    {
      m_t << "{\n";
      m_t << "\\par\n";
      m_t << rtf_Style_Reset << getStyle("CodeExample");
    }
    pushHidden(m_hide);
    m_hide = TRUE;
  }
  if (op->type()!=DocIncOperator::Skip)
  {
    m_hide = popHidden();
    if (!m_hide)
    {
      FileDef *fd = 0;
      if (!op->includeFileName().isEmpty())
      {
        FileInfo cfi( op->includeFileName().str() );
        fd = createFileDef( cfi.dirPath(), cfi.fileName() );
      }

      getCodeParser(locLangExt).parseCode(m_ci,op->context(),op->text(),langExt,
                                        op->isExample(),op->exampleFile(),
                                        fd,     // fileDef
                                        op->line(),    // startLine
                                        -1,    // endLine
                                        FALSE, // inline fragment
                                        0,     // memberDef
                                        op->showLineNo()  // show line numbers
                                       );
      if (fd) delete fd;
    }
    pushHidden(m_hide);
    m_hide=TRUE;
  }
  if (op->isLast())
  {
    m_hide = popHidden();
    if (!m_hide)
    {
      m_t << "\\par";
      m_t << "}\n";
    }
    m_lastIsPara=TRUE;
  }
  else
  {
    if (!m_hide) m_t << "\n";
    m_lastIsPara=FALSE;
  }
}

void RTFDocVisitor::visit(DocFormula *f)
{
  if (m_hide) return;
  DBG_RTF("{\\comment RTFDocVisitor::visit(DocFormula)}\n");
  bool bDisplay = !f->isInline();
  if (bDisplay)
  {
    m_t << "\\par";
    m_t << "{";
    m_t << "\\pard\\plain";
    m_t << "\\pard";
    m_t << "\\qc";
  }
  m_t << "{ \\field\\flddirty {\\*\\fldinst  INCLUDEPICTURE \"" << f->relPath() << f->name() << ".png\" \\\\d \\\\*MERGEFORMAT}{\\fldrslt Image}}";
  if (bDisplay)
  {
    m_t << "\\par}";
  }
  m_lastIsPara=FALSE;
}

void RTFDocVisitor::visit(DocIndexEntry *i)
{
  if (m_hide) return;
  DBG_RTF("{\\comment RTFDocVisitor::visit(DocIndexEntry)}\n");
  m_t << "{\\xe \\v " << i->entry() << "}\n";
  m_lastIsPara=FALSE;
}

void RTFDocVisitor::visit(DocSimpleSectSep *)
{
}

void RTFDocVisitor::visit(DocCite *cite)
{
  if (m_hide) return;
  DBG_RTF("{\\comment RTFDocVisitor::visitPre(DocCite)}\n");
  if (!cite->file().isEmpty())
  {
    startLink(cite->ref(),cite->file(),cite->anchor());
  }
  else
  {
    m_t << "{\\b ";
  }
  filter(cite->text());
  if (!cite->file().isEmpty())
  {
    endLink(cite->ref());
  }
  else
  {
    m_t << "}";
  }
}


//--------------------------------------
// visitor functions for compound nodes
//--------------------------------------

void RTFDocVisitor::visitPre(DocAutoList *l)
{
  if (m_hide) return;
  DBG_RTF("{\\comment RTFDocVisitor::visitPre(DocAutoList)}\n");
  m_t << "{\n";
  rtf_listItemInfo[m_indentLevel].isEnum = l->isEnumList();
  rtf_listItemInfo[m_indentLevel].number = 1;
  m_lastIsPara=FALSE;
}

void RTFDocVisitor::visitPost(DocAutoList *)
{
  if (m_hide) return;
  DBG_RTF("{\\comment RTFDocVisitor::visitPost(DocAutoList)}\n");
  if (!m_lastIsPara) m_t << "\\par";
  m_t << "}\n";
  m_lastIsPara=TRUE;
  if (!m_indentLevel) m_t << "\\par\n";
}

void RTFDocVisitor::visitPre(DocAutoListItem *)
{
  if (m_hide) return;
  DBG_RTF("{\\comment RTFDocVisitor::visitPre(DocAutoListItem)}\n");
  if (!m_lastIsPara) m_t << "\\par\n";
  m_t << rtf_Style_Reset;
  if (rtf_listItemInfo[m_indentLevel].isEnum)
  {
    m_t << getStyle("ListEnum") << "\n";
    m_t << rtf_listItemInfo[m_indentLevel].number << ".\\tab ";
    rtf_listItemInfo[m_indentLevel].number++;
  }
  else
  {
    m_t << getStyle("ListBullet") << "\n";
  }
  incIndentLevel();
  m_lastIsPara=FALSE;
}

void RTFDocVisitor::visitPost(DocAutoListItem *)
{
  decIndentLevel();
  DBG_RTF("{\\comment RTFDocVisitor::visitPost(DocAutoListItem)}\n");
}

void RTFDocVisitor::visitPre(DocPara *)
{
  DBG_RTF("{\\comment RTFDocVisitor::visitPost(DocPara)}\n");
}

void RTFDocVisitor::visitPost(DocPara *p)
{
  if (m_hide) return;
  DBG_RTF("{\\comment RTFDocVisitor::visitPost(DocPara)}\n");
  if (!m_lastIsPara &&
      !p->isLast() &&            // omit <p> for last paragraph
      !(p->parent() &&           // and for parameters & sections
        p->parent()->kind()==DocNode::Kind_ParamSect
       )
     )
  {
    m_t << "\\par\n";
    m_lastIsPara=TRUE;
  }
}

void RTFDocVisitor::visitPre(DocRoot *r)
{
  if (m_hide) return;
  DBG_RTF("{\\comment RTFDocVisitor::visitPre(DocRoot)}\n");
  if (r->indent()) incIndentLevel();
  m_t << "{" << rtf_Style["BodyText"].reference() << "\n";
}

void RTFDocVisitor::visitPost(DocRoot *r)
{
  if (m_hide) return;
  DBG_RTF("{\\comment RTFDocVisitor::visitPost(DocRoot)}\n");
  if (!m_lastIsPara && !r->singleLine()) m_t << "\\par\n";
  m_t << "}";
  m_lastIsPara=TRUE;
  if (r->indent()) decIndentLevel();
}

void RTFDocVisitor::visitPre(DocSimpleSect *s)
{
  if (m_hide) return;
  DBG_RTF("{\\comment RTFDocVisitor::visitPre(DocSimpleSect)}\n");
  if (!m_lastIsPara) m_t << "\\par\n";
  m_t << "{"; // start desc
  //m_t << "{\\b "; // start bold
  m_t << "{" << rtf_Style["Heading5"].reference() << "\n";
  switch(s->type())
  {
    case DocSimpleSect::See:
      m_t << theTranslator->trSeeAlso(); break;
    case DocSimpleSect::Return:
      m_t << theTranslator->trReturns(); break;
    case DocSimpleSect::Author:
      m_t << theTranslator->trAuthor(TRUE,TRUE); break;
    case DocSimpleSect::Authors:
      m_t << theTranslator->trAuthor(TRUE,FALSE); break;
    case DocSimpleSect::Version:
      m_t << theTranslator->trVersion(); break;
    case DocSimpleSect::Since:
      m_t << theTranslator->trSince(); break;
    case DocSimpleSect::Date:
      m_t << theTranslator->trDate(); break;
    case DocSimpleSect::Note:
      m_t << theTranslator->trNote(); break;
    case DocSimpleSect::Warning:
      m_t << theTranslator->trWarning(); break;
    case DocSimpleSect::Pre:
      m_t << theTranslator->trPrecondition(); break;
    case DocSimpleSect::Post:
      m_t << theTranslator->trPostcondition(); break;
    case DocSimpleSect::Copyright:
      m_t << theTranslator->trCopyright(); break;
    case DocSimpleSect::Invar:
      m_t << theTranslator->trInvariant(); break;
    case DocSimpleSect::Remark:
      m_t << theTranslator->trRemarks(); break;
    case DocSimpleSect::Attention:
      m_t << theTranslator->trAttention(); break;
    case DocSimpleSect::User: break;
    case DocSimpleSect::Rcs: break;
    case DocSimpleSect::Unknown:  break;
  }

  // special case 1: user defined title
  if (s->type()!=DocSimpleSect::User && s->type()!=DocSimpleSect::Rcs)
  {
    m_t << "\\par";
    m_t << "}"; // end bold
    incIndentLevel();
    m_t << rtf_Style_Reset << getStyle("DescContinue");
    m_t << "{\\s17 \\sa60 \\sb30\n";
  }
  m_lastIsPara=FALSE;
}

void RTFDocVisitor::visitPost(DocSimpleSect *s)
{
  if (m_hide) return;
  DBG_RTF("{\\comment RTFDocVisitor::visitPost(DocSimpleSect)}\n");
  if (!m_lastIsPara) m_t << "\\par\n";
  decIndentLevel();
  if (s->type()!=DocSimpleSect::User && s->type()!=DocSimpleSect::Rcs) m_t << "}";
  m_t << "}"; // end desc
  m_lastIsPara=TRUE;
}

void RTFDocVisitor::visitPre(DocTitle *)
{
  DBG_RTF("{\\comment RTFDocVisitor::visitPre(DocTitle)}\n");
}

void RTFDocVisitor::visitPost(DocTitle *)
{
  if (m_hide) return;
  DBG_RTF("{\\comment RTFDocVisitor::visitPost(DocTitle)}\n");
  m_t << "\\par\n";
  m_t << "}"; // end bold
  incIndentLevel();
  m_t << rtf_Style_Reset << getStyle("DescContinue");
  m_lastIsPara=FALSE;
}

void RTFDocVisitor::visitPre(DocSimpleList *)
{
  if (m_hide) return;
  DBG_RTF("{\\comment RTFDocVisitor::visitPre(DocSimpleSect)}\n");
  m_t << "{\n";
  rtf_listItemInfo[m_indentLevel].isEnum = FALSE;
  m_lastIsPara=FALSE;
}

void RTFDocVisitor::visitPost(DocSimpleList *)
{
  if (m_hide) return;
  DBG_RTF("{\\comment RTFDocVisitor::visitPost(DocSimpleSect)}\n");
  if (!m_lastIsPara) m_t << "\\par\n";
  m_t << "}\n";
  m_lastIsPara=TRUE;
}

void RTFDocVisitor::visitPre(DocSimpleListItem *)
{
  if (m_hide) return;
  DBG_RTF("{\\comment RTFDocVisitor::visitPre(DocSimpleListItem)}\n");
  m_t << "\\par" << rtf_Style_Reset << getStyle("ListBullet") << "\n";
  m_lastIsPara=FALSE;
  incIndentLevel();
}

void RTFDocVisitor::visitPost(DocSimpleListItem *)
{
  decIndentLevel();
  DBG_RTF("{\\comment RTFDocVisitor::visitPost(DocSimpleListItem)}\n");
}

void RTFDocVisitor::visitPre(DocSection *s)
{
  if (m_hide) return;
  DBG_RTF("{\\comment RTFDocVisitor::visitPre(DocSection)}\n");
  if (!m_lastIsPara) m_t << "\\par\n";
  m_t << "{\\bkmkstart " << rtfFormatBmkStr(s->file()+"_"+s->anchor()) << "}\n";
  m_t << "{\\bkmkend " << rtfFormatBmkStr(s->file()+"_"+s->anchor()) << "}\n";
  m_t << "{{" // start section
      << rtf_Style_Reset;
  QCString heading;
  int level = std::min(s->level()+1,4);
  heading.sprintf("Heading%d",level);
  // set style
  m_t << rtf_Style[heading.str()].reference() << "\n";
  // make table of contents entry
  filter(s->title());
  m_t << "\n\\par" << "}\n";
  m_t << "{\\tc\\tcl" << level << " \\v ";
  filter(s->title());
  m_t << "}\n";
  m_lastIsPara=TRUE;
}

void RTFDocVisitor::visitPost(DocSection *)
{
  if (m_hide) return;
  DBG_RTF("{\\comment RTFDocVisitor::visitPost(DocSection)}\n");
  m_t << "\\par}\n"; // end section
  m_lastIsPara=TRUE;
}

void RTFDocVisitor::visitPre(DocHtmlList *l)
{
  if (m_hide) return;
  DBG_RTF("{\\comment RTFDocVisitor::visitPre(DocHtmlList)}\n");
  m_t << "{\n";
  rtf_listItemInfo[m_indentLevel].isEnum = l->type()==DocHtmlList::Ordered;
  rtf_listItemInfo[m_indentLevel].number = 1;
  rtf_listItemInfo[m_indentLevel].type   = '1';
  for (const auto &opt : l->attribs())
  {
    if (opt.name=="type")
    {
      rtf_listItemInfo[m_indentLevel].type = opt.value[0];
    }
    if (opt.name=="start")
    {
      bool ok;
      int val = opt.value.toInt(&ok);
      if (ok) rtf_listItemInfo[m_indentLevel].number = val;
    }
  }
  m_lastIsPara=FALSE;
}

void RTFDocVisitor::visitPost(DocHtmlList *)
{
  if (m_hide) return;
  DBG_RTF("{\\comment RTFDocVisitor::visitPost(DocHtmlList)}\n");
  m_t << "\\par" << "}\n";
  m_lastIsPara=TRUE;
}

void RTFDocVisitor::visitPre(DocHtmlListItem *)
{
  if (m_hide) return;
  DBG_RTF("{\\comment RTFDocVisitor::visitPre(DocHtmlListItem)}\n");
  m_t << "\\par\n";
  m_t << rtf_Style_Reset;
  if (rtf_listItemInfo[m_indentLevel].isEnum)
  {
    m_t << getStyle("ListEnum") << "\n";
    switch (rtf_listItemInfo[m_indentLevel].type)
    {
      case '1':
        m_t << rtf_listItemInfo[m_indentLevel].number;
        break;
      case 'a':
        m_t << integerToAlpha(rtf_listItemInfo[m_indentLevel].number,false);
        break;
      case 'A':
        m_t << integerToAlpha(rtf_listItemInfo[m_indentLevel].number);
        break;
      case 'i':
        m_t << integerToRoman(rtf_listItemInfo[m_indentLevel].number,false);
        break;
      case 'I':
        m_t << integerToRoman(rtf_listItemInfo[m_indentLevel].number);
        break;
      default:
        m_t << rtf_listItemInfo[m_indentLevel].number;
        break;
    }
    m_t << ".\\tab ";
    rtf_listItemInfo[m_indentLevel].number++;
  }
  else
  {
    m_t << getStyle("ListBullet") << "\n";
  }
  incIndentLevel();
  m_lastIsPara=FALSE;
}

void RTFDocVisitor::visitPost(DocHtmlListItem *)
{
  decIndentLevel();
  DBG_RTF("{\\comment RTFDocVisitor::visitPost(DocHtmlListItem)}\n");
}

void RTFDocVisitor::visitPre(DocHtmlDescList *)
{
  if (m_hide) return;
  DBG_RTF("{\\comment RTFDocVisitor::visitPre(DocHtmlDescList)}\n");
  //m_t << "{\n";
  //m_t << rtf_Style_Reset << getStyle("ListContinue");
  //m_lastIsPara=FALSE;
}

void RTFDocVisitor::visitPost(DocHtmlDescList *)
{
  if (m_hide) return;
  DBG_RTF("{\\comment RTFDocVisitor::visitPost(DocHtmlDescList)}\n");
  //m_t << "}\n";
  //m_t << "\\par\n";
  //m_lastIsPara=TRUE;
}

void RTFDocVisitor::visitPre(DocHtmlDescTitle *)
{
  if (m_hide) return;
  DBG_RTF("{\\comment RTFDocVisitor::visitPre(DocHtmlDescTitle)}\n");
  //m_t << "\\par\n";
  //m_t << "{\\b ";
  m_t << "{" << rtf_Style["Heading5"].reference() << "\n";
  m_lastIsPara=FALSE;
}

void RTFDocVisitor::visitPost(DocHtmlDescTitle *)
{
  if (m_hide) return;
  DBG_RTF("{\\comment RTFDocVisitor::visitPost(DocHtmlDescTitle)}\n");
  m_t << "\\par\n";
  m_t << "}\n";
  m_lastIsPara=TRUE;
}

void RTFDocVisitor::visitPre(DocHtmlDescData *)
{
  if (m_hide) return;
  DBG_RTF("{\\comment RTFDocVisitor::visitPre(DocHtmlDescData)}\n");
  incIndentLevel();
  m_t << "{" << rtf_Style_Reset << getStyle("DescContinue");
}

void RTFDocVisitor::visitPost(DocHtmlDescData *)
{
  if (m_hide) return;
  DBG_RTF("{\\comment RTFDocVisitor::visitPost(DocHtmlDescData)}\n");
  m_t << "\\par";
  m_t << "}\n";
  decIndentLevel();
  m_lastIsPara=TRUE;
}

void RTFDocVisitor::visitPre(DocHtmlTable *)
{
  if (m_hide) return;
  DBG_RTF("{\\comment RTFDocVisitor::visitPre(DocHtmlTable)}\n");
  if (!m_lastIsPara) m_t << "\\par\n";
  m_lastIsPara=TRUE;
}

void RTFDocVisitor::visitPost(DocHtmlTable *)
{
  if (m_hide) return;
  DBG_RTF("{\\comment RTFDocVisitor::visitPost(DocHtmlTable)}\n");
  m_t << "\\pard\\plain\n";
  m_t << "\\par\n";
  m_lastIsPara=TRUE;
}

void RTFDocVisitor::visitPre(DocHtmlCaption *)
{
  DBG_RTF("{\\comment RTFDocVisitor::visitPre(DocHtmlCaption)}\n");
  m_t << "\\pard \\qc \\b";
  m_t << "{Table \\field\\flddirty{\\*\\fldinst { SEQ Table \\\\*Arabic }}{\\fldrslt {\\noproof 1}} ";
}

void RTFDocVisitor::visitPost(DocHtmlCaption *)
{
  DBG_RTF("{\\comment RTFDocVisitor::visitPost(DocHtmlCaption)}\n");
  m_t << "}\n\\par\n";
}

void RTFDocVisitor::visitPre(DocHtmlRow *r)
{
  if (m_hide) return;
  DBG_RTF("{\\comment RTFDocVisitor::visitPre(DocHtmlRow)}\n");
  uint i,columnWidth=(uint)r->numCells()>0 ? rtf_pageWidth/(uint)r->numCells() : 10;
  m_t << "\\trowd \\trgaph108\\trleft-108"
         "\\trbrdrt\\brdrs\\brdrw10 "
         "\\trbrdrl\\brdrs\\brdrw10 "
         "\\trbrdrb\\brdrs\\brdrw10 "
         "\\trbrdrr\\brdrs\\brdrw10 "
         "\\trbrdrh\\brdrs\\brdrw10 "
         "\\trbrdrv\\brdrs\\brdrw10 \n";
  for (i=0;i<r->numCells();i++)
  {
    if (r->isHeading())
    {
      m_t << "\\clcbpat16"; // set cell shading to light grey (color 16 in the clut)
    }
    m_t << "\\clvertalt\\clbrdrt\\brdrs\\brdrw10 "
           "\\clbrdrl\\brdrs\\brdrw10 "
           "\\clbrdrb\\brdrs\\brdrw10 "
           "\\clbrdrr \\brdrs\\brdrw10 "
           "\\cltxlrtb "
           "\\cellx" << ((i+1)*columnWidth) << "\n";
  }
  m_t << "\\pard \\widctlpar\\intbl\\adjustright\n";
  m_lastIsPara=FALSE;
}

void RTFDocVisitor::visitPost(DocHtmlRow *)
{
  if (m_hide) return;
  DBG_RTF("{\\comment RTFDocVisitor::visitPost(DocHtmlRow)}\n");
  m_t << "\n";
  m_t << "\\pard \\widctlpar\\intbl\\adjustright\n";
  m_t << "{\\row }\n";
  m_lastIsPara=FALSE;
}

void RTFDocVisitor::visitPre(DocHtmlCell *c)
{
  if (m_hide) return;
  DBG_RTF("{\\comment RTFDocVisitor::visitPre(DocHtmlCell)}\n");
  m_t << "{" << align(c);
  m_lastIsPara=FALSE;
}

void RTFDocVisitor::visitPost(DocHtmlCell *)
{
  if (m_hide) return;
  DBG_RTF("{\\comment RTFDocVisitor::visitPost(DocHtmlCell)}\n");
  m_t << "\\cell }";
  m_lastIsPara=FALSE;
}

void RTFDocVisitor::visitPre(DocInternal *)
{
  if (m_hide) return;
  //DBG_RTF("{\\comment RTFDocVisitor::visitPre(DocInternal)}\n");
  //m_t << "{"; // start desc
  //m_t << "{\\b "; // start bold
  //m_t << theTranslator->trForInternalUseOnly();
  //m_t << "}"; // end bold
  //m_t << "\\par\n";
  //incIndentLevel();
  //m_t << rtf_Style_Reset << getStyle("DescContinue");
  //m_lastIsPara=FALSE;
}

void RTFDocVisitor::visitPost(DocInternal *)
{
  if (m_hide) return;
  //DBG_RTF("{\\comment RTFDocVisitor::visitPost(DocInternal)}\n");
  //m_t << "\\par";
  //decIndentLevel();
  //m_t << "}"; // end desc
  //m_lastIsPara=TRUE;
}

void RTFDocVisitor::visitPre(DocHRef *href)
{
  if (m_hide) return;
  DBG_RTF("{\\comment RTFDocVisitor::visitPre(DocHRef)}\n");
  if (Config_getBool(RTF_HYPERLINKS))
  {
    if (href->url().startsWith("#CITEREF"))
    {
      // when starting with #CITEREF it is a doxygen generated "url"a
      // so a local link
      QCString cite;
      cite = "citelist_" + href->url().right(href->url().length()-1);
      m_t << "{\\field "
               "{\\*\\fldinst "
                 "{ HYPERLINK \\\\l \"" << rtfFormatBmkStr(cite) << "\" "
                 "}{}"
               "}"
               "{\\fldrslt "
                 "{\\cs37\\ul\\cf2 ";
    }
    else
    {
      m_t << "{\\field "
                 "{\\*\\fldinst "
                 "{ HYPERLINK \"" << href->url() << "\" "
                 "}{}"
               "}"
               "{\\fldrslt "
                 "{\\cs37\\ul\\cf2 ";
    }
  }
  else
  {
    m_t << "{\\f2 ";
  }
  m_lastIsPara=FALSE;
}

void RTFDocVisitor::visitPost(DocHRef *)
{
  if (m_hide) return;
  DBG_RTF("{\\comment RTFDocVisitor::visitPost(DocHRef)}\n");
  if (Config_getBool(RTF_HYPERLINKS))
  {
    m_t <<     "}"
             "}"
           "}";
  }
  else
  {
    m_t << "}";
  }
  m_lastIsPara=FALSE;
}

void RTFDocVisitor::visitPre(DocHtmlHeader *header)
{
  if (m_hide) return;
  DBG_RTF("{\\comment RTFDocVisitor::visitPre(DocHtmlHeader)}\n");
  m_t << "{" // start section
      << rtf_Style_Reset;
  QCString heading;
  int level = std::min(header->level(),5);
  heading.sprintf("Heading%d",level);
  // set style
  m_t << rtf_Style[heading.str()].reference();
  // make open table of contents entry that will be closed in visitPost method
  m_t << "{\\tc\\tcl" << level << " ";
  m_lastIsPara=FALSE;
}

void RTFDocVisitor::visitPost(DocHtmlHeader *)
{
  if (m_hide) return;
  DBG_RTF("{\\comment RTFDocVisitor::visitPost(DocHtmlHeader)}\n");
  // close open table of contents entry
  m_t << "} \\par";
  m_t << "}\n"; // end section
  m_lastIsPara=TRUE;
}

void RTFDocVisitor::visitPre(DocImage *img)
{
  DBG_RTF("{\\comment RTFDocVisitor::visitPre(DocImage)}\n");
  includePicturePreRTF(img->name(), img->type()==DocImage::Rtf, img->hasCaption(), img->isInlineImage());
}
void RTFDocVisitor::includePicturePreRTF(const QCString &name, bool isTypeRTF, bool hasCaption, bool inlineImage)
{
  if (isTypeRTF)
  {
    if (!inlineImage)
    {
      m_t << "\\par\n";
      m_t << "{\n";
      m_t << rtf_Style_Reset << "\n";
      if (hasCaption || m_lastIsPara) m_t << "\\par\n";
      m_t << "\\pard \\qc ";
    }
    m_t << "{ \\field\\flddirty {\\*\\fldinst  INCLUDEPICTURE \"";
    m_t << name;
    m_t << "\" \\\\d \\\\*MERGEFORMAT}{\\fldrslt Image}}\n";
    if (!inlineImage)
    {
      m_t << "\\par\n";
      if (hasCaption)
      {
         m_t << "\\pard \\qc \\b";
         m_t << "{Image \\field\\flddirty{\\*\\fldinst { SEQ Image \\\\*Arabic }}{\\fldrslt {\\noproof 1}} ";
      }
      m_lastIsPara=TRUE;
    }
    else
    {
      if (hasCaption) m_t << "{\\comment "; // to prevent caption to be shown
    }
  }
  else // other format -> skip
  {
    pushHidden(m_hide);
    m_hide=TRUE;
  }
}

void RTFDocVisitor::visitPost(DocImage *img)
{
  DBG_RTF("{\\comment RTFDocVisitor::visitPost(DocImage)}\n");
  includePicturePostRTF(img->type()==DocImage::Rtf, img->hasCaption(), img->isInlineImage());
}

void RTFDocVisitor::includePicturePostRTF(bool isTypeRTF, bool hasCaption, bool inlineImage)
{
  if (isTypeRTF)
  {
    if (m_hide) return;
    if (inlineImage)
    {
      if (hasCaption) m_t << " }";
    }
    else
    {
      if (hasCaption)
      {
        m_t << "}\n";
        m_t << "\\par}\n";
      }
      else
      {
        m_t << "}\n";
      }
    }
  }
  else
  {
    m_hide = popHidden();
  }
}

void RTFDocVisitor::visitPre(DocDotFile *df)
{
  DBG_RTF("{\\comment RTFDocVisitor::visitPre(DocDotFile)}\n");
  writeDotFile(df);
}

void RTFDocVisitor::visitPost(DocDotFile *df)
{
  DBG_RTF("{\\comment RTFDocVisitor::visitPost(DocDotFile)}\n");
  includePicturePostRTF(true, df->hasCaption());
}
void RTFDocVisitor::visitPre(DocMscFile *df)
{
  DBG_RTF("{\\comment RTFDocVisitor::visitPre(DocMscFile)}\n");
  writeMscFile(df);
}

void RTFDocVisitor::visitPost(DocMscFile *df)
{
  DBG_RTF("{\\comment RTFDocVisitor::visitPost(DocMscFile)}\n");
  includePicturePostRTF(true, df->hasCaption());
}

void RTFDocVisitor::visitPre(DocDiaFile *df)
{
  DBG_RTF("{\\comment RTFDocVisitor::visitPre(DocDiaFile)}\n");
  writeDiaFile(df);
}

void RTFDocVisitor::visitPost(DocDiaFile *df)
{
  DBG_RTF("{\\comment RTFDocVisitor::visitPost(DocDiaFile)}\n");
  includePicturePostRTF(true, df->hasCaption());
}

void RTFDocVisitor::visitPre(DocLink *lnk)
{
  if (m_hide) return;
  DBG_RTF("{\\comment RTFDocVisitor::visitPre(DocLink)}\n");
  startLink(lnk->ref(),lnk->file(),lnk->anchor());
}

void RTFDocVisitor::visitPost(DocLink *lnk)
{
  if (m_hide) return;
  DBG_RTF("{\\comment RTFDocVisitor::visitPost(DocLink)}\n");
  endLink(lnk->ref());
}

void RTFDocVisitor::visitPre(DocRef *ref)
{
  if (m_hide) return;
  DBG_RTF("{\\comment RTFDocVisitor::visitPre(DocRef)}\n");
  // when ref->isSubPage()==TRUE we use ref->file() for HTML and
  // ref->anchor() for LaTeX/RTF
  if (ref->isSubPage())
  {
    startLink(ref->ref(),QCString(),ref->anchor());
  }
  else
  {
    if (!ref->file().isEmpty()) startLink(ref->ref(),ref->file(),ref->anchor());
  }
  if (!ref->hasLinkText()) filter(ref->targetTitle());
}

void RTFDocVisitor::visitPost(DocRef *ref)
{
  if (m_hide) return;
  DBG_RTF("{\\comment RTFDocVisitor::visitPost(DocRef)}\n");
  if (!ref->file().isEmpty()) endLink(ref->ref());
  //m_t << " ";
}


void RTFDocVisitor::visitPre(DocSecRefItem *)
{
  DBG_RTF("{\\comment RTFDocVisitor::visitPre(DocSecRefItem)}\n");
}

void RTFDocVisitor::visitPost(DocSecRefItem *)
{
  DBG_RTF("{\\comment RTFDocVisitor::visitPost(DocSecRefItem)}\n");
}

void RTFDocVisitor::visitPre(DocSecRefList *)
{
  if (m_hide) return;
  DBG_RTF("{\\comment RTFDocVisitor::visitPre(DocSecRefList)}\n");
  m_t << "{\n";
  incIndentLevel();
  m_t << rtf_Style_Reset << getStyle("LatexTOC") << "\n";
  m_t << "\\par\n";
  m_lastIsPara=TRUE;
}

void RTFDocVisitor::visitPost(DocSecRefList *)
{
  if (m_hide) return;
  DBG_RTF("{\\comment RTFDocVisitor::visitPost(DocSecRefList)}\n");
  decIndentLevel();
  m_t << "\\par";
  m_t << "}\n";
  m_lastIsPara=TRUE;
}

void RTFDocVisitor::visitPre(DocParamSect *s)
{
  if (m_hide) return;
  DBG_RTF("{\\comment RTFDocVisitor::visitPre(DocParamSect)}\n");
  m_t << "{"; // start param list
  if (!m_lastIsPara) m_t << "\\par\n";
  //m_t << "{\\b "; // start bold
  m_t << "{" << rtf_Style["Heading5"].reference() << "\n";
  switch(s->type())
  {
    case DocParamSect::Param:
      m_t << theTranslator->trParameters(); break;
    case DocParamSect::RetVal:
      m_t << theTranslator->trReturnValues(); break;
    case DocParamSect::Exception:
      m_t << theTranslator->trExceptions(); break;
    case DocParamSect::TemplateParam:
      m_t << theTranslator->trTemplateParameters(); break;
    default:
      ASSERT(0);
  }
  m_t << "\\par";
  m_t << "}\n";
  bool useTable = s->type()==DocParamSect::Param ||
                  s->type()==DocParamSect::RetVal ||
                  s->type()==DocParamSect::Exception ||
                  s->type()==DocParamSect::TemplateParam;
  if (!useTable)
  {
    incIndentLevel();
  }
  m_t << rtf_Style_Reset << getStyle("DescContinue");
  m_lastIsPara=TRUE;
}

void RTFDocVisitor::visitPost(DocParamSect *s)
{
  if (m_hide) return;
  DBG_RTF("{\\comment RTFDocVisitor::visitPost(DocParamSect)}\n");
  //m_t << "\\par\n";
  bool useTable = s->type()==DocParamSect::Param ||
                  s->type()==DocParamSect::RetVal ||
                  s->type()==DocParamSect::Exception ||
                  s->type()==DocParamSect::TemplateParam;
  if (!useTable)
  {
    decIndentLevel();
  }
  m_t << "}\n";
}

void RTFDocVisitor::visitPre(DocParamList *pl)
{
  static int columnPos[4][5] =
  { { 2, 25, 100, 100, 100 }, // no inout, no type
    { 3, 14,  35, 100, 100 }, // inout, no type
    { 3, 25,  50, 100, 100 }, // no inout, type
    { 4, 14,  35, 55,  100 }, // inout, type
  };
  int config=0;
  if (m_hide) return;
  DBG_RTF("{\\comment RTFDocVisitor::visitPre(DocParamList)}\n");

  DocParamSect::Type parentType = DocParamSect::Unknown;
  DocParamSect *sect = 0;
  if (pl->parent() && pl->parent()->kind()==DocNode::Kind_ParamSect)
  {
    parentType = ((DocParamSect*)pl->parent())->type();
    sect=(DocParamSect*)pl->parent();
  }
  bool useTable = parentType==DocParamSect::Param ||
                  parentType==DocParamSect::RetVal ||
                  parentType==DocParamSect::Exception ||
                  parentType==DocParamSect::TemplateParam;
  if (sect && sect->hasInOutSpecifier()) config+=1;
  if (sect && sect->hasTypeSpecifier())  config+=2;
  if (useTable)
  {
    int i;
    m_t << "\\trowd \\trgaph108\\trleft426\\tblind426"
         "\\trbrdrt\\brdrs\\brdrw10\\brdrcf15 "
         "\\trbrdrl\\brdrs\\brdrw10\\brdrcf15 "
         "\\trbrdrb\\brdrs\\brdrw10\\brdrcf15 "
         "\\trbrdrr\\brdrs\\brdrw10\\brdrcf15 "
         "\\trbrdrh\\brdrs\\brdrw10\\brdrcf15 "
         "\\trbrdrv\\brdrs\\brdrw10\\brdrcf15 "<< "\n";
    for (i=0;i<columnPos[config][0];i++)
    {
      m_t << "\\clvertalt\\clbrdrt\\brdrs\\brdrw10\\brdrcf15 "
           "\\clbrdrl\\brdrs\\brdrw10\\brdrcf15 "
           "\\clbrdrb\\brdrs\\brdrw10\\brdrcf15 "
           "\\clbrdrr \\brdrs\\brdrw10\\brdrcf15 "
           "\\cltxlrtb "
           "\\cellx" << (rtf_pageWidth*columnPos[config][i+1]/100) << "\n";
    }
    m_t << "\\pard \\widctlpar\\intbl\\adjustright\n";
  }

  if (sect && sect->hasInOutSpecifier())
  {
    if (useTable)
    {
      m_t << "{";
    }

    // Put in the direction: in/out/in,out if specified.
    if (pl->direction()!=DocParamSect::Unspecified)
    {
      if (pl->direction()==DocParamSect::In)
      {
        m_t << "in";
      }
      else if (pl->direction()==DocParamSect::Out)
      {
        m_t << "out";
      }
      else if (pl->direction()==DocParamSect::InOut)
      {
        m_t << "in,out";
      }
    }

    if (useTable)
    {
      m_t << "\\cell }";
    }
  }

  if (sect && sect->hasTypeSpecifier())
  {
    if (useTable)
    {
      m_t << "{";
    }
    for (const auto &type : pl->paramTypes())
    {
      if (type->kind()==DocNode::Kind_Word)
      {
        visit((DocWord*)type.get());
      }
      else if (type->kind()==DocNode::Kind_LinkedWord)
      {
        visit((DocLinkedWord*)type.get());
      }
      else if (type->kind()==DocNode::Kind_Sep)
      {
        m_t << " " << ((DocSeparator *)type.get())->chars() << " ";
      }
    }
    if (useTable)
    {
      m_t << "\\cell }";
    }
  }


  if (useTable)
  {
    m_t << "{";
  }

  m_t << "{\\i ";
  bool first=TRUE;
  for (const auto &param : pl->parameters())
  {
    if (!first) m_t << ","; else first=FALSE;
    if (param->kind()==DocNode::Kind_Word)
    {
      visit((DocWord*)param.get());
    }
    else if (param->kind()==DocNode::Kind_LinkedWord)
    {
      visit((DocLinkedWord*)param.get());
    }
  }
  m_t << "} ";

  if (useTable)
  {
    m_t << "\\cell }{";
  }
  m_lastIsPara=TRUE;
}

void RTFDocVisitor::visitPost(DocParamList *pl)
{
  if (m_hide) return;
  DBG_RTF("{\\comment RTFDocVisitor::visitPost(DocParamList)}\n");

  DocParamSect::Type parentType = DocParamSect::Unknown;
  //DocParamSect *sect = 0;
  if (pl->parent() && pl->parent()->kind()==DocNode::Kind_ParamSect)
  {
    parentType = ((DocParamSect*)pl->parent())->type();
    //sect=(DocParamSect*)pl->parent();
  }
  bool useTable = parentType==DocParamSect::Param ||
                  parentType==DocParamSect::RetVal ||
                  parentType==DocParamSect::Exception ||
                  parentType==DocParamSect::TemplateParam;
  if (useTable)
  {
    m_t << "\\cell }\n";
    //m_t << "\\pard \\widctlpar\\intbl\\adjustright\n";
    m_t << "{\\row }\n";
  }
  else
  {
    m_t << "\\par\n";
  }

  m_lastIsPara=TRUE;
}

void RTFDocVisitor::visitPre(DocXRefItem *x)
{
  if (m_hide) return;
  if (x->title().isEmpty()) return;
  bool anonymousEnum = x->file()=="@";
  DBG_RTF("{\\comment RTFDocVisitor::visitPre(DocXRefItem)}\n");
  if (!m_lastIsPara)
  {
    m_t << "\\par\n";
    m_lastIsPara=TRUE;
  }
  m_t << "{"; // start param list
  //m_t << "{\\b "; // start bold
  m_t << "{" << rtf_Style["Heading5"].reference() << "\n";
  if (Config_getBool(RTF_HYPERLINKS) && !anonymousEnum)
  {
    QCString refName;
    if (!x->file().isEmpty())
    {
      refName+=x->file();
    }
    if (!x->file().isEmpty() && !x->anchor().isEmpty())
    {
      refName+="_";
    }
    if (!x->anchor().isEmpty())
    {
      refName+=x->anchor();
    }

    m_t << "{\\field "
             "{\\*\\fldinst "
               "{ HYPERLINK  \\\\l \"" << rtfFormatBmkStr(refName) << "\" "
               "}{}"
             "}"
             "{\\fldrslt "
               "{\\cs37\\ul\\cf2 ";
    filter(x->title());
    m_t <<     "}"
             "}"
           "}";
  }
  else
  {
    filter(x->title());
  }
  m_t << ":";
  m_t << "\\par";
  m_t << "}"; // end bold
  incIndentLevel();
  m_t << rtf_Style_Reset << getStyle("DescContinue");
  m_lastIsPara=FALSE;
}

void RTFDocVisitor::visitPost(DocXRefItem *x)
{
  if (m_hide) return;
  if (x->title().isEmpty()) return;
  DBG_RTF("{\\comment RTFDocVisitor::visitPost(DocXRefItem)}\n");
  m_t << "\\par\n";
  decIndentLevel();
  m_t << "}\n"; // end xref item
  m_lastIsPara=TRUE;
}

void RTFDocVisitor::visitPre(DocInternalRef *ref)
{
  if (m_hide) return;
  DBG_RTF("{\\comment RTFDocVisitor::visitPre(DocInternalRef)}\n");
  startLink("",ref->file(),ref->anchor());
}

void RTFDocVisitor::visitPost(DocInternalRef *)
{
  if (m_hide) return;
  DBG_RTF("{\\comment RTFDocVisitor::visitPost(DocInternalRef)}\n");
  endLink("");
  m_t << " ";
}

void RTFDocVisitor::visitPre(DocText *)
{
  if (m_hide) return;
  DBG_RTF("{\\comment RTFDocVisitor::visitPre(DocText)}\n");
}

void RTFDocVisitor::visitPost(DocText *)
{
  if (m_hide) return;
  DBG_RTF("{\\comment RTFDocVisitor::visitPost(DocText)}\n");
}

void RTFDocVisitor::visitPre(DocHtmlBlockQuote *)
{
  if (m_hide) return;
  DBG_RTF("{\\comment RTFDocVisitor::visitPre(DocHtmlBlockQuote)}\n");
  if (!m_lastIsPara) m_t << "\\par\n";
  m_t << "{"; // start desc
  incIndentLevel();
  m_t << rtf_Style_Reset << getStyle("DescContinue");
}

void RTFDocVisitor::visitPost(DocHtmlBlockQuote *)
{
  if (m_hide) return;
  DBG_RTF("{\\comment RTFDocVisitor::visitPost(DocHtmlBlockQuote)}\n");
  if (!m_lastIsPara) m_t << "\\par\n";
  decIndentLevel();
  m_t << "}"; // end desc
  m_lastIsPara=TRUE;
}

void RTFDocVisitor::visitPre(DocVhdlFlow *)
{
  if (m_hide) return;
}

void RTFDocVisitor::visitPost(DocVhdlFlow *)
{
  if (m_hide) return;
}

void RTFDocVisitor::visitPre(DocParBlock *)
{
  if (m_hide) return;
}

void RTFDocVisitor::visitPost(DocParBlock *)
{
  if (m_hide) return;
}


//static char* getMultiByte(int c)
//{
//    static char s[10];
//    sprintf(s,"\\'%X",c);
//    return s;
//}

void RTFDocVisitor::filter(const QCString &str,bool verbatim)
{
  if (!str.isEmpty())
  {
    const unsigned char *p=(const unsigned char *)str.data();
    unsigned char c;
    //unsigned char pc='\0';
    while (*p)
    {
      //static bool MultiByte = FALSE;
      c=*p++;

      //if ( MultiByte )
      //{
      //  m_t << getMultiByte( c );
      //  MultiByte = FALSE;
      //  continue;
      //}
      //if ( c >= 0x80 )
      //{
      //  MultiByte = TRUE;
      //  m_t << getMultiByte( c );
      //  continue;
      //}

      switch (c)
      {
        case '{':  m_t << "\\{";            break;
        case '}':  m_t << "\\}";            break;
        case '\\': m_t << "\\\\";           break;
        case '\n': if (verbatim)
                   {
                     m_t << "\\par\n";
                   }
                   else
                   {
                     m_t << '\n';
                   }
                   break;
        default:   m_t << (char)c;
      }
      //pc = c;
    }
  }
}

void RTFDocVisitor::startLink(const QCString &ref,const QCString &file,const QCString &anchor)
{
  if (ref.isEmpty() && Config_getBool(RTF_HYPERLINKS))
  {
    QCString refName;
    if (!file.isEmpty())
    {
      refName+=file;
    }
    if (!file.isEmpty() && !anchor.isEmpty())
    {
      refName+='_';
    }
    if (!anchor.isEmpty())
    {
      refName+=anchor;
    }

    m_t << "{\\field {\\*\\fldinst { HYPERLINK  \\\\l \"";
    m_t << rtfFormatBmkStr(refName);
    m_t << "\" }{}";
    m_t << "}{\\fldrslt {\\cs37\\ul\\cf2 ";
  }
  else
  {
    m_t << "{\\b ";
  }
  m_lastIsPara=FALSE;
}

void RTFDocVisitor::endLink(const QCString &ref)
{
  if (ref.isEmpty() && Config_getBool(RTF_HYPERLINKS))
  {
    m_t << "}}}";
  }
  else
  {
    m_t << "}";
  }
  m_lastIsPara=FALSE;
}

void RTFDocVisitor::writeDotFile(DocDotFile *df)
{
  writeDotFile(df->file(), df->hasCaption());
}
void RTFDocVisitor::writeDotFile(const QCString &filename, bool hasCaption)
{
  QCString baseName=filename;
  int i;
  if ((i=baseName.findRev('/'))!=-1)
  {
    baseName=baseName.right(baseName.length()-i-1);
  }
  QCString outDir = Config_getString(RTF_OUTPUT);
  writeDotGraphFromFile(filename,outDir,baseName,GOF_BITMAP);
  QCString imgExt = getDotImageExtension();
  includePicturePreRTF(baseName + "." + imgExt, true, hasCaption);
}

void RTFDocVisitor::writeMscFile(DocMscFile *df)
{
  writeMscFile(df->file(), df->hasCaption());
}
void RTFDocVisitor::writeMscFile(const QCString &fileName, bool hasCaption)
{
  QCString baseName=fileName;
  int i;
  if ((i=baseName.findRev('/'))!=-1)
  {
    baseName=baseName.right(baseName.length()-i-1);
  }
  QCString outDir = Config_getString(RTF_OUTPUT);
  writeMscGraphFromFile(fileName,outDir,baseName,MSC_BITMAP);
  includePicturePreRTF(baseName + ".png", true, hasCaption);
}

void RTFDocVisitor::writeDiaFile(DocDiaFile *df)
{
  QCString baseName=df->file();
  int i;
  if ((i=baseName.findRev('/'))!=-1)
  {
    baseName=baseName.right(baseName.length()-i-1);
  }
  QCString outDir = Config_getString(RTF_OUTPUT);
  writeDiaGraphFromFile(df->file(),outDir,baseName,DIA_BITMAP);
  includePicturePreRTF(baseName + ".png", true, df->hasCaption());
}

void RTFDocVisitor::writePlantUMLFile(const QCString &fileName, bool hasCaption)
{
  QCString baseName=fileName;
  int i;
  if ((i=baseName.findRev('/'))!=-1)
  {
    baseName=baseName.right(baseName.length()-i-1);
  }
  QCString outDir = Config_getString(RTF_OUTPUT);
  PlantumlManager::instance().generatePlantUMLOutput(fileName,outDir,PlantumlManager::PUML_BITMAP);
  includePicturePreRTF(baseName + ".png", true, hasCaption);
}<|MERGE_RESOLUTION|>--- conflicted
+++ resolved
@@ -295,15 +295,9 @@
   SrcLangExt langExt = getLanguageFromCodeLang(lang);
   switch(s->type())
   {
-<<<<<<< HEAD
     case DocVerbatim::Code:
-      m_t << "{" << endl;
-      m_t << "\\par" << endl;
-=======
-    case DocVerbatim::Code: // fall though
       m_t << "{\n";
       m_t << "\\par\n";
->>>>>>> 4784ecea
       m_t << rtf_Style_Reset << getStyle("CodeExample");
       getCodeParser(lang).parseCode(m_ci,s->context(),s->text(),langExt,
                                     s->isExample(),s->exampleFile());
