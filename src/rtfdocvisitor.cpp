--- conflicted
+++ resolved
@@ -537,12 +537,8 @@
                                          inc.blockId(),
                                          inc.context(),
                                          inc.type()==DocInclude::SnippetWithLines,
-<<<<<<< HEAD
-                                         inc.type()==DocInclude::SnippetTrimLeft,
+                                         inc.trimLeft(),
                                          inc.stripCodeComments()
-=======
-                                         inc.trimLeft()
->>>>>>> 772f164c
                                         );
       m_t << "}";
       break;
