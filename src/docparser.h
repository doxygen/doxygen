/******************************************************************************
 *
 *
 *
 *
 * Copyright (C) 1997-2015 by Dimitri van Heesch.
 *
 * Permission to use, copy, modify, and distribute this software and its
 * documentation under the terms of the GNU General Public License is hereby
 * granted. No representations are made about the suitability of this software
 * for any purpose. It is provided "as is" without express or implied warranty.
 * See the GNU General Public License for more details.
 *
 * Documents produced by Doxygen are derivative works derived from the
 * input used in their production; they are not affected by this license.
 *
 */

#ifndef _DOCPARSER_H
#define _DOCPARSER_H

#include <stdio.h>
#include <vector>
#include <memory>

#include "qcstring.h"
#include "docvisitor.h"
#include "htmlattrib.h"

class DocNode;
class MemberDef;
class Definition;
class MemberGroup;

//---------------------------------------------------------------------------

// forward declared, opaque pointer
class IDocParser
{
  public:
    virtual ~IDocParser() {}
};

// factory function
std::unique_ptr<IDocParser> createDocParser();

//---------------------------------------------------------------------------

/*! Main entry point for the documentation parser.
 *  @param parser    The parser object created via createDocParser()
 *  @param fileName  File in which the documentation block is found (or the
 *                   name of the example file in case isExample is TRUE).
 *  @param startLine Line at which the documentation block is found.
 *  @param context   Class or namespace to which this block belongs.
 *  @param md        Member definition to which the documentation belongs.
 *                   Can be 0.
 *  @param input     String representation of the documentation block.
 *  @param indexWords Indicates whether or not words should be put in the
 *                   search index.
 *  @param isExample TRUE if the documentation belongs to an example.
 *  @param exampleName Base name of the example file (0 if isExample is FALSE).
 *  @param singleLine Output should be presented on a single line, so without
 *                   starting a new paragraph at the end.
 *  @param linkFromIndex TRUE if the documentation is generated from an
 *                   index page. In this case context is not used to determine
 *                   the relative path when making a link.
 *  @param markdownSupport TRUE if the input needs to take markdown markup into
 *                   account.
 *  @returns         Root node of the abstract syntax tree. Ownership of the
 *                   pointer is handed over to the caller.
 */
DocRoot *validatingParseDoc(IDocParser &parser,const QCString &fileName,int startLine,
                            const Definition *context, const MemberDef *md,
                            const QCString &input,bool indexWords,
                            bool isExample,const QCString &exampleName,
                            bool singleLine,bool linkFromIndex,
                            bool markdownSupport);

/*! Main entry point for parsing simple text fragments. These
 *  fragments are limited to words, whitespace and symbols.
 */
DocText *validatingParseText(IDocParser &parser,const QCString &input);

/*! Searches for section and anchor commands in the input */
void docFindSections(const QCString &input,
                     const Definition *d,
                     const QCString &fileName);

DocRef *createRef(IDocParser &parser,const QCString &target,const QCString &context);

//--------------------------------------------------------------------------------

class DocParser;

/** Abstract node interface with type information. */
class DocNode
{
  public:
    /*! Available node types. */
    enum Kind { Kind_Root           = 0,
                Kind_Word           = 1,
                Kind_WhiteSpace     = 2,
                Kind_Para           = 3,
                Kind_AutoList       = 4,
                Kind_AutoListItem   = 5,
                Kind_Symbol         = 6,
                Kind_URL            = 7,
                Kind_StyleChange    = 8,
                Kind_SimpleSect     = 9,
                Kind_Title          = 10,
                Kind_SimpleList     = 11,
                Kind_SimpleListItem = 12,
                Kind_Section        = 13,
                Kind_Verbatim       = 14,
                Kind_XRefItem       = 15,
                Kind_HtmlList       = 16,
                Kind_HtmlListItem   = 17,
                Kind_HtmlDescList   = 18,
                Kind_HtmlDescData   = 19,
                Kind_HtmlDescTitle  = 20,
                Kind_HtmlTable      = 21,
                Kind_HtmlRow        = 22,
                Kind_HtmlCell       = 23,
                Kind_HtmlCaption    = 24,
                Kind_LineBreak      = 25,
                Kind_HorRuler       = 26,
                Kind_Anchor         = 27,
                Kind_IndexEntry     = 28,
                Kind_Internal       = 29,
                Kind_HRef           = 30,
                Kind_Include        = 31,
                Kind_IncOperator    = 32,
                Kind_HtmlHeader     = 33,
                Kind_Image          = 34,
                Kind_DotFile        = 35,
                Kind_Link           = 36,
                Kind_Ref            = 37,
                Kind_Formula        = 38,
                Kind_SecRefItem     = 39,
                Kind_SecRefList     = 40,
                Kind_SimpleSectSep  = 41,
                Kind_LinkedWord     = 42,
                Kind_ParamSect      = 43,
                Kind_ParamList      = 44,
                Kind_InternalRef    = 45,
                Kind_Copy           = 46,
                Kind_Text           = 47,
                Kind_MscFile        = 48,
                Kind_HtmlBlockQuote = 49,
                Kind_VhdlFlow       = 50,
                Kind_ParBlock       = 51,
                Kind_DiaFile        = 52,
                Kind_Emoji          = 53,
                Kind_Sep            = 54
              };
    /*! Creates a new node */
    DocNode(DocParser &parser) : m_parser(parser) {}

    /*! Destroys a node. */
    virtual ~DocNode() {}

    /*! Returns the kind of node. Provides runtime type information */
    virtual Kind kind() const = 0;

    /*! Returns the parent of this node or 0 for the root node. */
    DocNode *parent() const { return m_parent; }

    /*! Sets a new parent for this node. */
    void setParent(DocNode *parent) { m_parent = parent; }

    /*! Acceptor function for node visitors. Part of the visitor pattern.
     *  @param v Abstract visitor.
     */
    virtual void accept(DocVisitor *v) = 0;

    /*! Returns TRUE iff this node is inside a preformatted section */
    bool isPreformatted() const { return m_insidePre; }

  protected:
    /*! Sets whether or not this item is inside a preformatted section */
    void setInsidePreformatted(bool p) { m_insidePre = p; }
    DocNode *m_parent = 0;
<<<<<<< HEAD
    enum RefType { Unknown, Anchor, Section, Table };
=======
    DocParser &m_parser;
>>>>>>> 640614e3
  private:

    bool m_insidePre = false;
};

using DocNodeList = std::vector< std::unique_ptr<DocNode> >;

/** Default accept implementation for compound nodes in the abstract
 *  syntax tree.
 */
template<class T>
class CompAccept : public DocNode
{
  public:
    CompAccept(DocParser &parser) : DocNode(parser) {}
    void accept(DocVisitor *v) override
    {
      T *obj = dynamic_cast<T *>(this);
      v->visitPre(obj);
      for (const auto &n : m_children) n->accept(v);
      v->visitPost(obj);
    }
    const DocNodeList &children() const { return m_children; }
    DocNodeList &children() { return m_children; }

  protected:
    DocNodeList m_children;
};


/** Node representing a word
 */
class DocWord : public DocNode
{
  public:
    DocWord(DocParser &parser,DocNode *parent,const QCString &word);
    QCString word() const { return m_word; }
    Kind kind() const override { return Kind_Word; }
    void accept(DocVisitor *v) override { v->visit(this); }

  private:
    QCString  m_word;
};

/** Node representing a word that can be linked to something
 */
class DocLinkedWord : public DocNode
{
  public:
    DocLinkedWord(DocParser &parser,DocNode *parent,const QCString &word,
                  const QCString &ref,const QCString &file,
                  const QCString &anchor,const QCString &tooltip);
    QCString word() const       { return m_word; }
    Kind kind() const override          { return Kind_LinkedWord; }
    QCString file() const       { return m_file; }
    QCString relPath() const    { return m_relPath; }
    QCString ref() const        { return m_ref; }
    QCString anchor() const     { return m_anchor; }
    QCString tooltip() const    { return m_tooltip; }
    void accept(DocVisitor *v) override { v->visit(this); }

  private:
    QCString  m_word;
    QCString  m_ref;
    QCString  m_file;
    QCString  m_relPath;
    QCString  m_anchor;
    QCString  m_tooltip;
};

/** Node representing a URL (or email address) */
class DocURL : public DocNode
{
  public:
    DocURL(DocParser &parser,DocNode *parent,const QCString &url,bool isEmail) :
      DocNode(parser), m_url(url), m_isEmail(isEmail) { m_parent=parent; }
    QCString url() const        { return m_url; }
    Kind kind() const override          { return Kind_URL; }
    void accept(DocVisitor *v) override { v->visit(this); }
    bool isEmail() const       { return m_isEmail; }

  private:
    QCString  m_url;
    bool m_isEmail = false;
};

/** Node representing a line break */
class DocLineBreak : public DocNode
{
  public:
    DocLineBreak(DocParser &parser,DocNode *parent) : DocNode(parser) { m_parent = parent; }
    DocLineBreak(DocParser &parser,DocNode *parent,const HtmlAttribList &attribs)
      : DocNode(parser), m_attribs(attribs) { m_parent = parent; }
    Kind kind() const override          { return Kind_LineBreak; }
    void accept(DocVisitor *v) override { v->visit(this); }

    const HtmlAttribList &attribs() const { return m_attribs; }

  private:
    HtmlAttribList m_attribs;
};

/** Node representing a horizontal ruler */
class DocHorRuler : public DocNode
{
  public:
    DocHorRuler(DocParser &parser,DocNode *parent,const HtmlAttribList &attribs)
      : DocNode(parser), m_attribs(attribs) { m_parent = parent; }
    Kind kind() const override          { return Kind_HorRuler; }
    void accept(DocVisitor *v) override { v->visit(this); }

    const HtmlAttribList &attribs() const { return m_attribs; }

  private:
    HtmlAttribList m_attribs;
};

/** Node representing an anchor */
class DocAnchor : public DocNode
{
  public:
    DocAnchor(DocParser &parser,DocNode *parent,const QCString &id,bool newAnchor);
    Kind kind() const override          { return Kind_Anchor; }
    QCString anchor() const    { return m_anchor; }
    QCString file() const      { return m_file; }
    void accept(DocVisitor *v) override { v->visit(this); }

    const HtmlAttribList &attribs() const { return m_attribs; }

  private:
    QCString  m_anchor;
    QCString  m_file;
    HtmlAttribList m_attribs;
};

/** Node representing a citation of some bibliographic reference */
class DocCite : public DocNode
{
  public:
    DocCite(DocParser &parser,DocNode *parent,const QCString &target,const QCString &context);
    Kind kind() const override            { return Kind_Ref; }
    QCString file() const        { return m_file; }
    QCString relPath() const     { return m_relPath; }
    QCString ref() const         { return m_ref; }
    QCString anchor() const      { return m_anchor; }
    QCString text() const        { return m_text; }
    void accept(DocVisitor *v) override { v->visit(this); }

  private:
    QCString   m_file;
    QCString   m_relPath;
    QCString   m_ref;
    QCString   m_anchor;
    QCString   m_text;
};


/** Node representing a style change */
class DocStyleChange : public DocNode
{
  public:
    enum Style { Bold          = (1<<0),
                 Italic        = (1<<1),
                 Code          = (1<<2),
                 Center        = (1<<3),
                 Small         = (1<<4),
                 Subscript     = (1<<5),
                 Superscript   = (1<<6),
                 Preformatted  = (1<<7),
                 Span          = (1<<8),
                 Div           = (1<<9),
                 Strike        = (1<<10),
                 Underline     = (1<<11),
                 Del           = (1<<12),
                 Ins           = (1<<13),
                 S             = (1<<14)
               };

    DocStyleChange(DocParser &parser,DocNode *parent,uint position,Style s,const QCString &tagName,bool enable,
                   const HtmlAttribList *attribs=0) :
      DocNode(parser), m_position(position), m_style(s), m_enable(enable)
      { m_parent = parent; if (attribs) m_attribs=*attribs; m_tagName = tagName.lower();}
    Kind kind() const override                     { return Kind_StyleChange; }
    Style style() const                   { return m_style; }
    const char *styleString() const;
    bool enable() const                   { return m_enable; }
    uint position() const                 { return m_position; }
    void accept(DocVisitor *v) override            { v->visit(this); }
    const HtmlAttribList &attribs() const { return m_attribs; }
    QCString tagName() const              { return m_tagName; }

  private:
    uint     m_position = 0;
    Style    m_style = Bold;
    bool     m_enable = false;
    HtmlAttribList m_attribs;
    QCString m_tagName;
};

/** Node representing a special symbol */
class DocSymbol : public DocNode
{
  public:
    enum SymType { Sym_Unknown = -1,
                   Sym_nbsp, Sym_iexcl, Sym_cent, Sym_pound, Sym_curren,
                   Sym_yen, Sym_brvbar, Sym_sect, Sym_uml, Sym_copy,
                   Sym_ordf, Sym_laquo, Sym_not, Sym_shy, Sym_reg,
                   Sym_macr, Sym_deg, Sym_plusmn, Sym_sup2, Sym_sup3,
                   Sym_acute, Sym_micro, Sym_para, Sym_middot, Sym_cedil,
                   Sym_sup1, Sym_ordm, Sym_raquo, Sym_frac14, Sym_frac12,
                   Sym_frac34, Sym_iquest, Sym_Agrave, Sym_Aacute, Sym_Acirc,
                   Sym_Atilde, Sym_Auml, Sym_Aring, Sym_AElig, Sym_Ccedil,
                   Sym_Egrave, Sym_Eacute, Sym_Ecirc, Sym_Euml, Sym_Igrave,
                   Sym_Iacute, Sym_Icirc, Sym_Iuml, Sym_ETH, Sym_Ntilde,
                   Sym_Ograve, Sym_Oacute, Sym_Ocirc, Sym_Otilde, Sym_Ouml,
                   Sym_times, Sym_Oslash, Sym_Ugrave, Sym_Uacute, Sym_Ucirc,
                   Sym_Uuml, Sym_Yacute, Sym_THORN, Sym_szlig, Sym_agrave,
                   Sym_aacute, Sym_acirc, Sym_atilde, Sym_auml, Sym_aring,
                   Sym_aelig, Sym_ccedil, Sym_egrave, Sym_eacute, Sym_ecirc,
                   Sym_euml, Sym_igrave, Sym_iacute, Sym_icirc, Sym_iuml,
                   Sym_eth, Sym_ntilde, Sym_ograve, Sym_oacute, Sym_ocirc,
                   Sym_otilde, Sym_ouml, Sym_divide, Sym_oslash, Sym_ugrave,
                   Sym_uacute, Sym_ucirc, Sym_uuml, Sym_yacute, Sym_thorn,
                   Sym_yuml, Sym_fnof, Sym_Alpha, Sym_Beta, Sym_Gamma,
                   Sym_Delta, Sym_Epsilon, Sym_Zeta, Sym_Eta, Sym_Theta,
                   Sym_Iota, Sym_Kappa, Sym_Lambda, Sym_Mu, Sym_Nu,
                   Sym_Xi, Sym_Omicron, Sym_Pi, Sym_Rho, Sym_Sigma,
                   Sym_Tau, Sym_Upsilon, Sym_Phi, Sym_Chi, Sym_Psi,
                   Sym_Omega, Sym_alpha, Sym_beta, Sym_gamma, Sym_delta,
                   Sym_epsilon, Sym_zeta, Sym_eta, Sym_theta, Sym_iota,
                   Sym_kappa, Sym_lambda, Sym_mu, Sym_nu, Sym_xi,
                   Sym_omicron, Sym_pi, Sym_rho, Sym_sigmaf, Sym_sigma,
                   Sym_tau, Sym_upsilon, Sym_phi, Sym_chi, Sym_psi,
                   Sym_omega, Sym_thetasym, Sym_upsih, Sym_piv, Sym_bull,
                   Sym_hellip, Sym_prime, Sym_Prime, Sym_oline, Sym_frasl,
                   Sym_weierp, Sym_image, Sym_real, Sym_trade, Sym_alefsym,
                   Sym_larr, Sym_uarr, Sym_rarr, Sym_darr, Sym_harr,
                   Sym_crarr, Sym_lArr, Sym_uArr, Sym_rArr, Sym_dArr,
                   Sym_hArr, Sym_forall, Sym_part, Sym_exist, Sym_empty,
                   Sym_nabla, Sym_isin, Sym_notin, Sym_ni, Sym_prod,
                   Sym_sum, Sym_minus, Sym_lowast, Sym_radic, Sym_prop,
                   Sym_infin, Sym_ang, Sym_and, Sym_or, Sym_cap,
                   Sym_cup, Sym_int, Sym_there4, Sym_sim, Sym_cong,
                   Sym_asymp, Sym_ne, Sym_equiv, Sym_le, Sym_ge,
                   Sym_sub, Sym_sup, Sym_nsub, Sym_sube, Sym_supe,
                   Sym_oplus, Sym_otimes, Sym_perp, Sym_sdot, Sym_lceil,
                   Sym_rceil, Sym_lfloor, Sym_rfloor, Sym_lang, Sym_rang,
                   Sym_loz, Sym_spades, Sym_clubs, Sym_hearts, Sym_diams,
                   Sym_quot, Sym_amp, Sym_lt, Sym_gt, Sym_OElig,
                   Sym_oelig, Sym_Scaron, Sym_scaron, Sym_Yuml, Sym_circ,
                   Sym_tilde, Sym_ensp, Sym_emsp, Sym_thinsp, Sym_zwnj,
                   Sym_zwj, Sym_lrm, Sym_rlm, Sym_ndash, Sym_mdash,
                   Sym_lsquo, Sym_rsquo, Sym_sbquo, Sym_ldquo, Sym_rdquo,
                   Sym_bdquo, Sym_dagger, Sym_Dagger, Sym_permil, Sym_lsaquo,
                   Sym_rsaquo, Sym_euro,

                   /* doxygen extensions */
                   Sym_tm, Sym_apos,

                   /* doxygen commands mapped */
                   Sym_BSlash, Sym_At, Sym_Less, Sym_Greater, Sym_Amp,
                   Sym_Dollar, Sym_Hash, Sym_DoubleColon, Sym_Percent, Sym_Pipe,
                   Sym_Quot, Sym_Minus, Sym_Plus, Sym_Dot, Sym_Colon, Sym_Equal
                 };
    enum PerlType { Perl_unknown = 0, Perl_string, Perl_char, Perl_symbol, Perl_umlaut,
                    Perl_acute, Perl_grave, Perl_circ, Perl_slash, Perl_tilde,
                    Perl_cedilla, Perl_ring
                  };
    typedef struct PerlSymb {
      const char     *symb;
      const PerlType  type;
    }PerlSymb;
    DocSymbol(DocParser &parser,DocNode *parent,SymType s) :
      DocNode(parser), m_symbol(s) { m_parent = parent; }
    SymType symbol() const     { return m_symbol; }
    Kind kind() const override          { return Kind_Symbol; }
    void accept(DocVisitor *v) override { v->visit(this); }
    static SymType decodeSymbol(const QCString &symName);

  private:
    SymType  m_symbol = Sym_Unknown;
};

/** Node representing a n emoji */
class DocEmoji : public DocNode
{
  public:
    DocEmoji(DocParser &parser,DocNode *parent,const QCString &symName);
    QCString name() const      { return m_symName; }
    int index() const          { return m_index; }
    Kind kind() const override          { return Kind_Emoji; }
    void accept(DocVisitor *v) override { v->visit(this); }

  private:
    QCString m_symName;
    int m_index = 0;
};

/** Node representing some amount of white space */
class DocWhiteSpace : public DocNode
{
  public:
    DocWhiteSpace(DocParser &parser,DocNode *parent,const QCString &chars) :
      DocNode(parser), m_chars(chars) { m_parent = parent; }
    Kind kind() const override          { return Kind_WhiteSpace; }
    QCString chars() const     { return m_chars; }
    void accept(DocVisitor *v) override { v->visit(this); }
  private:
    QCString  m_chars;
};

/** Node representing a separator */
class DocSeparator : public DocNode
{
  public:
    DocSeparator(DocParser &parser,DocNode *parent,const QCString &chars) :
      DocNode(parser), m_chars(chars) { m_parent = parent; }
    Kind kind() const override          { return Kind_Sep; }
    QCString chars() const     { return m_chars; }
    void accept(DocVisitor *) override { }
  private:
    QCString  m_chars;
};

/** Node representing a verbatim, unparsed text fragment */
class DocVerbatim : public DocNode
{
  public:
    enum Type { Code, HtmlOnly, ManOnly, LatexOnly, RtfOnly, XmlOnly, Verbatim, Dot, Msc, DocbookOnly, PlantUML };
    DocVerbatim(DocParser &parser,DocNode *parent,const QCString &context,
                const QCString &text, Type t,bool isExample,
                const QCString &exampleFile,bool isBlock=FALSE,const QCString &lang=QCString());
    Kind kind() const override            { return Kind_Verbatim; }
    Type type() const            { return m_type; }
    QCString text() const        { return m_text; }
    QCString context() const     { return m_context; }
    void accept(DocVisitor *v) override   { v->visit(this); }
    bool isExample() const       { return m_isExample; }
    QCString exampleFile() const { return m_exampleFile; }
    QCString relPath() const     { return m_relPath; }
    QCString language() const    { return m_lang; }
    bool isBlock() const         { return m_isBlock; }
    bool hasCaption() const      { return !m_children.empty(); }
    QCString width() const       { return m_width; }
    QCString height() const      { return m_height; }
    QCString engine() const      { return m_engine; }
    bool useBitmap() const       { return m_useBitmap; }
    const DocNodeList &children() const { return m_children; }
    DocNodeList &children()      { return m_children; }
    QCString srcFile() const     { return m_srcFile; }
    int srcLine() const          { return m_srcLine; }
    void setText(const QCString &t)   { m_text=t;   }
    void setWidth(const QCString &w)  { m_width=w;  }
    void setHeight(const QCString &h) { m_height=h; }
    void setEngine(const QCString &e) { m_engine=e; }
    void setUseBitmap(const bool &u)  { m_useBitmap=u; }
    void setLocation(const QCString &file,int line) { m_srcFile=file; m_srcLine=line; }

  private:
    QCString  m_context;
    QCString  m_text;
    Type      m_type = Code;
    bool      m_isExample = false;
    QCString  m_exampleFile;
    QCString  m_relPath;
    QCString  m_lang;
    bool      m_isBlock = false;
    QCString  m_width;
    QCString  m_height;
    QCString  m_engine;
    bool      m_useBitmap=false; // some PlantUML engines cannot output data in EPS format so bitmap format is required
    DocNodeList m_children;
    QCString  m_srcFile;
    int       m_srcLine = -1;
};


/** Node representing an included text block from file */
class DocInclude : public DocNode
{
  public:
  enum Type { Include, DontInclude, VerbInclude, HtmlInclude, LatexInclude,
	      IncWithLines, Snippet , IncludeDoc, SnippetDoc, SnipWithLines,
	      DontIncWithLines, RtfInclude, ManInclude, DocbookInclude, XmlInclude};
    DocInclude(DocParser &parser,DocNode *parent,const QCString &file,
               const QCString &context, Type t,
               bool isExample,const QCString &exampleFile,
               const QCString &blockId, bool isBlock) :
      DocNode(parser), m_file(file), m_context(context), m_type(t),
      m_isExample(isExample), m_isBlock(isBlock),
      m_exampleFile(exampleFile), m_blockId(blockId) { m_parent = parent; }
    Kind kind() const override            { return Kind_Include; }
    QCString file() const        { return m_file; }
    QCString extension() const   { int i=m_file.findRev('.');
                                   if (i!=-1)
                                     return m_file.right(m_file.length()-(uint)i);
                                   else
                                     return QCString();
                                 }
    Type type() const            { return m_type; }
    QCString text() const        { return m_text; }
    QCString context() const     { return m_context; }
    QCString blockId() const     { return m_blockId; }
    bool isExample() const       { return m_isExample; }
    QCString exampleFile() const { return m_exampleFile; }
    bool isBlock() const         { return m_isBlock; }
    void accept(DocVisitor *v) override   { v->visit(this); }
    void parse();

  private:
    QCString  m_file;
    QCString  m_context;
    QCString  m_text;
    Type      m_type;
    bool      m_isExample;
    bool      m_isBlock;
    QCString  m_exampleFile;
    QCString  m_blockId;
};

/** Node representing a include/dontinclude operator block */
class DocIncOperator : public DocNode
{
  public:
    enum Type { Line, SkipLine, Skip, Until };
    DocIncOperator(DocParser &parser,DocNode *parent,Type t,const QCString &pat,
                   const QCString &context,bool isExample,const QCString &exampleFile) :
      DocNode(parser), m_type(t), m_pattern(pat), m_context(context),
      m_isFirst(FALSE), m_isLast(FALSE),
      m_isExample(isExample), m_exampleFile(exampleFile) { m_parent = parent; }
    Kind kind() const override           { return Kind_IncOperator; }
    Type type() const           { return m_type; }
    const char *typeAsString() const
    {
      switch(m_type)
      {
        case Line:     return "line";
        case SkipLine: return "skipline";
        case Skip:     return "skip";
        case Until:    return "until";
      }
      return "";
    }
    int line() const             { return m_line; }
    bool showLineNo() const      { return m_showLineNo; }
    QCString text() const        { return m_text; }
    QCString pattern() const     { return m_pattern; }
    QCString context() const     { return m_context; }
    void accept(DocVisitor *v) override  { v->visit(this); }
    bool isFirst() const        { return m_isFirst; }
    bool isLast() const         { return m_isLast; }
    void markFirst(bool v=TRUE) { m_isFirst = v; }
    void markLast(bool v=TRUE)  { m_isLast = v; }
    bool isExample() const      { return m_isExample; }
    QCString exampleFile() const { return m_exampleFile; }
    QCString includeFileName() const { return m_includeFileName; }
    void parse();

  private:
    Type     m_type = Line;
    int      m_line = 0;
    bool     m_showLineNo = false;
    QCString  m_text;
    QCString  m_pattern;
    QCString  m_context;
    bool     m_isFirst = false;
    bool     m_isLast = false;
    bool     m_isExample = false;
    QCString  m_exampleFile;
    QCString m_includeFileName;
};

/** Node representing an item of a cross-referenced list */
class DocFormula : public DocNode
{
  public:
    DocFormula(DocParser &parser,DocNode *parent,int id);
    Kind kind() const override          { return Kind_Formula; }
    QCString name() const       { return m_name; }
    QCString text() const       { return m_text; }
    QCString relPath() const    { return m_relPath; }
    int id() const             { return m_id; }
    void accept(DocVisitor *v) override { v->visit(this); }
    bool isInline()            {
      if (m_text.length()>1 && m_text.at(0)=='\\' && m_text.at(1)=='[') return false;
      if (m_text.length()>7 && m_text.startsWith("\\begin{")) return false;
      return true;
    }

  private:
    QCString  m_name;
    QCString  m_text;
    QCString  m_relPath;
    int      m_id = 0;
};

/** Node representing an entry in the index. */
class DocIndexEntry : public DocNode
{
  public:
    DocIndexEntry(DocParser &parser,DocNode *parent,const Definition *scope,const MemberDef *md)
      : DocNode(parser), m_scope(scope), m_member(md){ m_parent = parent; }
    Kind kind() const override { return Kind_IndexEntry; }
    int parse();
    const Definition *scope() const    { return m_scope;  }
    const MemberDef *member() const    { return m_member; }
    QCString entry() const        { return m_entry;  }
    void accept(DocVisitor *v) override   { v->visit(this);  }

  private:
    QCString     m_entry;
    const Definition *m_scope = 0;
    const MemberDef  *m_member = 0;
};

//-----------------------------------------------------------------------

/** Node representing an auto List */
class DocAutoList : public CompAccept<DocAutoList>
{
  public:
    DocAutoList(DocParser &parser,DocNode *parent,int indent,bool isEnumList,int depth);
    Kind kind() const override          { return Kind_AutoList; }
    bool isEnumList() const    { return m_isEnumList; }
    int  indent() const        { return m_indent; }
    int depth() const          { return m_depth; }
    int parse();

  private:
    int      m_indent = 0;
    bool     m_isEnumList = false;
    int      m_depth = 0;
};

/** Node representing an item of a auto list */
class DocAutoListItem : public CompAccept<DocAutoListItem>
{
  public:
    DocAutoListItem(DocParser &parser,DocNode *parent,int indent,int num);
    Kind kind() const override          { return Kind_AutoListItem; }
    int itemNumber() const     { return m_itemNum; }
    int parse();

  private:
    int m_indent = 0;
    int m_itemNum = 0;
};



/** Node representing a simple section title */
class DocTitle : public CompAccept<DocTitle>
{
  public:
    DocTitle(DocParser &parser,DocNode *parent) : CompAccept<DocTitle>(parser) { m_parent = parent; }
    void parse();
    void parseFromString(const QCString &title);
    Kind kind() const override          { return Kind_Title; }
    bool hasTitle() const      { return !m_children.empty(); }

  private:
};

/** Node representing an item of a cross-referenced list */
class DocXRefItem : public CompAccept<DocXRefItem>
{
  public:
    DocXRefItem(DocParser &parser,DocNode *parent,int id,const QCString &key);
    Kind kind() const override          { return Kind_XRefItem; }
    QCString file() const       { return m_file; }
    QCString anchor() const     { return m_anchor; }
    QCString title() const      { return m_title; }
    QCString relPath() const    { return m_relPath; }
    QCString key() const        { return m_key; }
    bool parse();

  private:
    int      m_id = 0;
    QCString  m_key;
    QCString  m_file;
    QCString  m_anchor;
    QCString  m_title;
    QCString  m_relPath;
};

/** Node representing an image */
class DocImage : public CompAccept<DocImage>
{
  public:
    enum Type { Html, Latex, Rtf, DocBook };
    DocImage(DocParser &parser,DocNode *parent,const HtmlAttribList &attribs,
             const QCString &name,Type t,const QCString &url=QCString(), bool inlineImage = TRUE);
    Kind kind() const override           { return Kind_Image; }
    Type type() const           { return m_type; }
    QCString name() const       { return m_name; }
    bool hasCaption() const     { return !m_children.empty(); }
    QCString width() const      { return m_width; }
    QCString height() const     { return m_height; }
    QCString relPath() const    { return m_relPath; }
    QCString url() const        { return m_url; }
    bool isInlineImage() const  { return m_inlineImage; }
    bool isSVG() const;
    const HtmlAttribList &attribs() const { return m_attribs; }
    void parse();

  private:
    HtmlAttribList m_attribs;
    QCString  m_name;
    Type      m_type = Html;
    QCString  m_width;
    QCString  m_height;
    QCString  m_relPath;
    QCString  m_url;
    bool      m_inlineImage = false;
};

template<class T>
class DocDiagramFileBase : public CompAccept<T>
{
  public:
    DocDiagramFileBase(DocParser &parser, const QCString &name,const QCString &context,
                       const QCString &srcFile,int srcLine)
          : CompAccept<T>(parser), m_name(name), m_context(context), m_srcFile(srcFile), m_srcLine(srcLine) {}
    QCString name() const      { return m_name; }
    QCString file() const      { return m_file; }
    QCString relPath() const   { return m_relPath; }
    bool hasCaption() const    { return !this->m_children.empty(); }
    QCString width() const     { return m_width; }
    QCString height() const    { return m_height; }
    QCString context() const   { return m_context; }
    QCString srcFile() const   { return m_srcFile; }
    int srcLine() const        { return m_srcLine; }

  protected:
    QCString  m_name;
    QCString  m_file;
    QCString  m_relPath;
    QCString  m_width;
    QCString  m_height;
    QCString  m_context;
    QCString  m_srcFile;
    int       m_srcLine = -1;
};

/** Node representing a dot file */
class DocDotFile : public DocDiagramFileBase<DocDotFile>
{
  public:
    DocDotFile(DocParser &parser,DocNode *parent,const QCString &name,const QCString &context,
               const QCString &srcFile,int srcLine);
    Kind kind() const override          { return Kind_DotFile; }
    bool parse();
};

/** Node representing a msc file */
class DocMscFile : public DocDiagramFileBase<DocMscFile>
{
  public:
    DocMscFile(DocParser &parser,DocNode *parent,const QCString &name,const QCString &context,
               const QCString &srcFile,int srcLine);
    Kind kind() const override          { return Kind_MscFile; }
    bool parse();
};

/** Node representing a dia file */
class DocDiaFile : public DocDiagramFileBase<DocDiaFile>
{
  public:
    DocDiaFile(DocParser &parser,DocNode *parent,const QCString &name,const QCString &context,
               const QCString &srcFile,int srcLine);
    Kind kind() const override          { return Kind_DiaFile; }
    bool parse();
};

/** Node representing a VHDL flow chart */
class DocVhdlFlow : public CompAccept<DocVhdlFlow>
{
  public:
    DocVhdlFlow(DocParser &parser,DocNode *parent);
    void parse();
    Kind kind() const override    { return Kind_VhdlFlow; }
    bool hasCaption()    { return !m_children.empty(); }
  private:
};

/** Node representing a link to some item */
class DocLink : public CompAccept<DocLink>
{
  public:
    DocLink(DocParser &parser,DocNode *parent,const QCString &target);
    QCString parse(bool,bool isXmlLink=FALSE);
    Kind kind() const override          { return Kind_Link; }
    QCString file() const       { return m_file; }
    QCString relPath() const    { return m_relPath; }
    QCString ref() const        { return m_ref; }
    QCString anchor() const     { return m_anchor; }

  private:
    QCString  m_file;
    QCString  m_relPath;
    QCString  m_ref;
    QCString  m_anchor;
    QCString  m_refText;
};

/** Node representing a reference to some item */
class DocRef : public CompAccept<DocRef>
{
  public:
    DocRef(DocParser &parser,DocNode *parent,const QCString &target,const QCString &context);
    void parse();
    Kind kind() const override            { return Kind_Ref; }
    QCString file() const         { return m_file; }
    QCString relPath() const      { return m_relPath; }
    QCString ref() const          { return m_ref; }
    QCString anchor() const       { return m_anchor; }
    QCString targetTitle() const  { return m_text; }
    bool hasLinkText() const     { return !m_children.empty(); }
    bool refToAnchor() const     { return m_refType==Anchor; }
    bool refToSection() const    { return m_refType==Section; }
    bool refToTable() const      { return m_refType==Table; }
    bool isSubPage() const       { return m_isSubPage; }

  private:
    RefType    m_refType = Unknown;
    bool       m_isSubPage = false;
    QCString   m_file;
    QCString   m_relPath;
    QCString   m_ref;
    QCString   m_anchor;
    QCString   m_text;
};

/** Node representing an internal reference to some item */
class DocInternalRef : public CompAccept<DocInternalRef>
{
  public:
    DocInternalRef(DocParser &parser,DocNode *parent,const QCString &target);
    void parse();
    Kind kind() const override            { return Kind_Ref; }
    QCString file() const         { return m_file; }
    QCString relPath() const      { return m_relPath; }
    QCString anchor() const       { return m_anchor; }

  private:
    QCString   m_file;
    QCString   m_relPath;
    QCString   m_anchor;
};

/** Node representing a Hypertext reference */
class DocHRef : public CompAccept<DocHRef>
{
  public:
    DocHRef(DocParser &parser,DocNode *parent,const HtmlAttribList &attribs,const QCString &url,
           const QCString &relPath, const QCString &file) :
      CompAccept<DocHRef>(parser), m_attribs(attribs), m_url(url), m_relPath(relPath), m_file(file) { m_parent = parent; }
    int parse();
    QCString url() const        { return m_url; }
    QCString file() const       { return m_file; }
    QCString relPath() const    { return m_relPath; }
    Kind kind() const override           { return Kind_HRef; }
    const HtmlAttribList &attribs() const { return m_attribs; }

  private:
    HtmlAttribList m_attribs;
    QCString   m_url;
    QCString   m_relPath;
    QCString   m_file;
};

/** Node Html heading */
class DocHtmlHeader : public CompAccept<DocHtmlHeader>
{
  public:
    DocHtmlHeader(DocParser &parser,DocNode *parent,const HtmlAttribList &attribs,int level) :
       CompAccept<DocHtmlHeader>(parser), m_level(level), m_attribs(attribs) { m_parent = parent; }
    int level() const                     { return m_level; }
    Kind kind() const override                     { return Kind_HtmlHeader; }
    const HtmlAttribList &attribs() const { return m_attribs; }
    int parse();

  private:
    int           m_level = 0;
    HtmlAttribList m_attribs;
};

/** Node representing a Html description item */
class DocHtmlDescTitle : public CompAccept<DocHtmlDescTitle>
{
  public:
    DocHtmlDescTitle(DocParser &parser,DocNode *parent,const HtmlAttribList &attribs) :
      CompAccept<DocHtmlDescTitle>(parser), m_attribs(attribs) { m_parent = parent; }
    Kind kind() const override                     { return Kind_HtmlDescTitle; }
    const HtmlAttribList &attribs() const { return m_attribs; }
    int parse();

  private:
    HtmlAttribList m_attribs;
};

/** Node representing a Html description list */
class DocHtmlDescList : public CompAccept<DocHtmlDescList>
{
  public:
    DocHtmlDescList(DocParser &parser,DocNode *parent,const HtmlAttribList &attribs) :
      CompAccept<DocHtmlDescList>(parser), m_attribs(attribs) { m_parent = parent; }
    Kind kind() const override                     { return Kind_HtmlDescList; }
    const HtmlAttribList &attribs() const { return m_attribs; }
    int parse();

  private:
    HtmlAttribList m_attribs;
};

/** Node representing a normal section */
class DocSection : public CompAccept<DocSection>
{
  public:
    DocSection(DocParser &parser,DocNode *parent,int level,const QCString &id) :
      CompAccept<DocSection>(parser), m_level(level), m_id(id) { m_parent = parent; }
    Kind kind() const override          { return Kind_Section; }
    int level() const          { return m_level; }
    QCString title() const      { return m_title; }
    QCString anchor() const     { return m_anchor; }
    QCString id() const         { return m_id; }
    QCString file() const       { return m_file; }
    int parse();

  private:
    int       m_level = 0;
    QCString  m_id;
    QCString  m_title;
    QCString  m_anchor;
    QCString  m_file;
};

/** Node representing a reference to a section */
class DocSecRefItem : public CompAccept<DocSecRefItem>
{
  public:
    DocSecRefItem(DocParser &parser,DocNode *parent,const QCString &target) :
      CompAccept<DocSecRefItem>(parser), m_target(target) { m_parent = parent; }
    Kind kind() const override          { return Kind_SecRefItem; }
    QCString target() const     { return m_target; }
    QCString file() const       { return m_file; }
    QCString anchor() const     { return m_anchor; }
    QCString relPath() const      { return m_relPath; }
    QCString ref() const          { return m_ref; }
    bool refToTable() const      { return m_refType==Table; }
    bool isSubPage() const       { return m_isSubPage; }
    void parse();

  private:
    QCString  m_target;
    RefType    m_refType = Unknown;
    bool       m_isSubPage = false;
    QCString   m_file;
    QCString   m_relPath;
    QCString   m_ref;
    QCString   m_anchor;
};

/** Node representing a list of section references */
class DocSecRefList : public CompAccept<DocSecRefList>
{
  public:
    DocSecRefList(DocParser &parser,DocNode *parent) : CompAccept<DocSecRefList>(parser) { m_parent = parent; }
    void parse();
    Kind kind() const override          { return Kind_SecRefList; }

  private:
};

/** Node representing an internal section of documentation */
class DocInternal : public CompAccept<DocInternal>
{
  public:
    DocInternal(DocParser &parser,DocNode *parent) : CompAccept<DocInternal>(parser) { m_parent = parent; }
    int parse(int);
    Kind kind() const override          { return Kind_Internal; }

  private:
};

/** Node representing an block of paragraphs */
class DocParBlock : public CompAccept<DocParBlock>
{
  public:
    DocParBlock(DocParser &parser,DocNode *parent) : CompAccept<DocParBlock>(parser) { m_parent = parent; }
    int parse();
    Kind kind() const override          { return Kind_ParBlock; }

  private:
};


/** Node representing a simple list */
class DocSimpleList : public CompAccept<DocSimpleList>
{
  public:
    DocSimpleList(DocParser &parser,DocNode *parent) : CompAccept<DocSimpleList>(parser) { m_parent = parent; }
    Kind kind() const override          { return Kind_SimpleList; }
    int parse();

  private:
};

/** Node representing a Html list */
class DocHtmlList : public CompAccept<DocHtmlList>
{
  public:
    enum Type { Unordered, Ordered };
    DocHtmlList(DocParser &parser,DocNode *parent,const HtmlAttribList &attribs,Type t) :
      CompAccept<DocHtmlList>(parser), m_type(t), m_attribs(attribs) { m_parent = parent; }
    Kind kind() const override          { return Kind_HtmlList; }
    Type type() const          { return m_type; }
    const HtmlAttribList &attribs() const { return m_attribs; }
    int parse();
    int parseXml();

  private:
    Type           m_type = Unordered;
    HtmlAttribList m_attribs;
};

/** Node representing a simple section */
class DocSimpleSect : public CompAccept<DocSimpleSect>
{
  public:
    enum Type
    {
       Unknown, See, Return, Author, Authors, Version, Since, Date,
       Note, Warning, Copyright, Pre, Post, Invar, Remark, Attention, User, Rcs
    };
    DocSimpleSect(DocParser &parser,DocNode *parent,Type t);
    virtual ~DocSimpleSect();
    Kind kind() const override       { return Kind_SimpleSect; }
    Type type() const       { return m_type; }
    QCString typeString() const;
    void accept(DocVisitor *v) override;
    int parse(bool userTitle,bool needsSeparator);
    int parseRcs();
    int parseXml();
    void appendLinkWord(const QCString &word);
    bool hasTitle() const      { return m_title->hasTitle(); }

  private:
    Type            m_type = Unknown;
    DocTitle *      m_title = 0;
};

/** Node representing a separator between two simple sections of the
 *  same type.
 */
class DocSimpleSectSep : public DocNode
{
  public:
    DocSimpleSectSep(DocParser &parser,DocNode *parent) : DocNode(parser) { m_parent = parent; }
    Kind kind() const override { return Kind_SimpleSectSep; }
    void accept(DocVisitor *v) override { v->visit(this); }

  private:
};

/** Node representing a parameter section */
class DocParamSect : public CompAccept<DocParamSect>
{
    friend class DocParamList;
  public:
    enum Type
    {
       Unknown, Param, RetVal, Exception, TemplateParam
    };
    enum Direction
    {
       In=1, Out=2, InOut=3, Unspecified=0
    };
    DocParamSect(DocParser &parser,DocNode *parent,Type t)
      : CompAccept<DocParamSect>(parser), m_type(t), m_hasInOutSpecifier(FALSE), m_hasTypeSpecifier(FALSE)
    { m_parent = parent; }
    int parse(const QCString &cmdName,bool xmlContext,Direction d);
    Kind kind() const override          { return Kind_ParamSect; }
    Type type() const          { return m_type; }
    bool hasInOutSpecifier() const { return m_hasInOutSpecifier; }
    bool hasTypeSpecifier() const  { return m_hasTypeSpecifier; }

  private:
    Type            m_type = Unknown;
    bool            m_hasInOutSpecifier = false;
    bool            m_hasTypeSpecifier = false;
};

/** Node representing a paragraph in the documentation tree */
class DocPara : public CompAccept<DocPara>
{
  public:
    DocPara(DocParser &parser,DocNode *parent) :
             CompAccept<DocPara>(parser), m_isFirst(FALSE), m_isLast(FALSE) { m_parent = parent; }
    int parse();
    Kind kind() const override           { return Kind_Para; }
    bool isEmpty() const        { return m_children.empty(); }
    void markFirst(bool v=TRUE) { m_isFirst=v; }
    void markLast(bool v=TRUE)  { m_isLast=v; }
    bool isFirst() const        { return m_isFirst; }
    bool isLast() const         { return m_isLast; }

    int handleCommand(const QCString &cmdName,const int tok);
    int handleHtmlStartTag(const QCString &tagName,const HtmlAttribList &tagHtmlAttribs);
    int handleHtmlEndTag(const QCString &tagName);
    int handleSimpleSection(DocSimpleSect::Type t,bool xmlContext=FALSE);
    int handleXRefItem();
    int handleParamSection(const QCString &cmdName,DocParamSect::Type t,
                           bool xmlContext,
                           int direction);
    void handleIncludeOperator(const QCString &cmdName,DocIncOperator::Type t);
    void handleImage(const QCString &cmdName);
    template<class T> void handleFile(const QCString &cmdName);
    void handleInclude(const QCString &cmdName,DocInclude::Type t);
    void handleLink(const QCString &cmdName,bool isJavaLink);
    void handleCite();
    void handleEmoji();
    void handleRef(const QCString &cmdName);
    void handleSection(const QCString &cmdName);
    void handleInheritDoc();
    void handleVhdlFlow();
    void handleIline();
    int handleStartCode();
    int handleHtmlHeader(const HtmlAttribList &tagHtmlAttribs,int level);

    bool injectToken(int tok,const QCString &tokText);
    const HtmlAttribList &attribs() const { return m_attribs; }
    void setAttribs(const HtmlAttribList &attribs) { m_attribs = attribs; }

  private:
    QCString  m_sectionId;
    bool      m_isFirst = false;
    bool      m_isLast = false;
    HtmlAttribList m_attribs;
};

using DocParaList = std::vector< std::unique_ptr<DocPara> >;

/** Node representing a parameter list. */
class DocParamList : public DocNode
{
  public:
    DocParamList(DocParser &parser,DocNode *parent,DocParamSect::Type t,DocParamSect::Direction d)
      : DocNode(parser), m_type(t), m_dir(d)
    {
      m_parent = parent;
    }
    virtual ~DocParamList()         { }
    Kind kind() const override               { return Kind_ParamList; }
    DocNodeList &parameters()       { return m_params; }
    DocNodeList &paramTypes()       { return m_paramTypes; }
    DocParamSect::Type type() const { return m_type; }
    DocParamSect::Direction direction() const { return m_dir; }
    void markFirst(bool b=TRUE)     { m_isFirst=b; }
    void markLast(bool b=TRUE)      { m_isLast=b; }
    bool isFirst() const            { return m_isFirst; }
    bool isLast() const             { return m_isLast; }
    void accept(DocVisitor *v) override
    {
      v->visitPre(this);
      for (const auto &n : m_paragraphs) n->accept(v);
      v->visitPost(this);
    }
    int parse(const QCString &cmdName);
    int parseXml(const QCString &paramName);

  private:
    DocParaList             m_paragraphs;
    DocNodeList             m_params;
    DocNodeList             m_paramTypes;
    DocParamSect::Type      m_type = DocParamSect::Unknown;
    DocParamSect::Direction m_dir = DocParamSect::Unspecified;
    bool                    m_isFirst = false;
    bool                    m_isLast = false;
};

/** Node representing a simple list item */
class DocSimpleListItem : public DocNode
{
  public:
    DocSimpleListItem(DocParser &parser,DocNode *parent) :
      DocNode(parser) { m_paragraph=new DocPara(parser,this); m_parent = parent; }
    int parse();
    virtual ~DocSimpleListItem() { delete m_paragraph; }
    Kind kind() const override            { return Kind_SimpleListItem; }
    void accept(DocVisitor *v) override
    {
      v->visitPre(this);
      m_paragraph->accept(v);
      v->visitPost(this);
    }

  private:
    DocPara *m_paragraph = 0;
};

/** Node representing a HTML list item */
class DocHtmlListItem : public CompAccept<DocHtmlListItem>
{
  public:
    DocHtmlListItem(DocParser &parser,DocNode *parent,const HtmlAttribList &attribs,int num) :
      CompAccept<DocHtmlListItem>(parser), m_attribs(attribs), m_itemNum(num) { m_parent = parent; }
    Kind kind() const override                     { return Kind_HtmlListItem; }
    int itemNumber() const                { return m_itemNum; }
    const HtmlAttribList &attribs() const { return m_attribs; }
    int parse();
    int parseXml();

  private:
    HtmlAttribList m_attribs;
    int            m_itemNum = 0;
};

/** Node representing a HTML description data */
class DocHtmlDescData : public CompAccept<DocHtmlDescData>
{
  public:
    DocHtmlDescData(DocParser &parser,DocNode *parent) : CompAccept<DocHtmlDescData>(parser) { m_parent = parent; }
    Kind kind() const override                     { return Kind_HtmlDescData; }
    const HtmlAttribList &attribs() const { return m_attribs; }
    int parse();

  private:
    HtmlAttribList m_attribs;
};

/** Node representing a HTML table cell */
class DocHtmlCell : public CompAccept<DocHtmlCell>
{
    friend class DocHtmlTable;
  public:
    enum Alignment { Left, Right, Center };
    enum Valignment {Top, Middle, Bottom};
    DocHtmlCell(DocParser &parser,DocNode *parent,const HtmlAttribList &attribs,bool isHeading) :
       CompAccept<DocHtmlCell>(parser), m_isHeading(isHeading), m_attribs(attribs) { m_parent = parent; }
    bool isHeading() const      { return m_isHeading; }
    bool isFirst() const        { return m_isFirst; }
    bool isLast() const         { return m_isLast; }
    Kind kind() const override           { return Kind_HtmlCell; }
    void markFirst(bool v=TRUE) { m_isFirst=v; }
    void markLast(bool v=TRUE)  { m_isLast=v; }
    const HtmlAttribList &attribs() const { return m_attribs; }
    int parse();
    int parseXml();
    uint rowIndex() const        { return m_rowIdx; }
    uint columnIndex() const     { return m_colIdx; }
    uint rowSpan() const;
    uint colSpan() const;
    Alignment alignment() const;
    Valignment valignment() const;

  private:
    void setRowIndex(uint idx)    { m_rowIdx = idx; }
    void setColumnIndex(uint idx) { m_colIdx = idx; }
    bool           m_isHeading = false;
    bool           m_isFirst = false;
    bool           m_isLast = false;
    HtmlAttribList m_attribs;
    uint           m_rowIdx = (uint)-1;
    uint           m_colIdx = (uint)-1;
};

/** Node representing a HTML table caption */
class DocHtmlCaption : public CompAccept<DocHtmlCaption>
{
  public:
    DocHtmlCaption(DocParser &parser,DocNode *parent,const HtmlAttribList &attribs);
    Kind kind() const override          { return Kind_HtmlCaption; }
    const HtmlAttribList &attribs() const { return m_attribs; }
    int parse();
    bool hasCaptionId() const { return m_hasCaptionId; }
    QCString file() const     { return m_file;         }
    QCString anchor() const   { return m_anchor;       }

  private:
    HtmlAttribList m_attribs;
    bool           m_hasCaptionId = false;
    QCString       m_file;
    QCString       m_anchor;
};

/** Node representing a HTML table row */
class DocHtmlRow : public CompAccept<DocHtmlRow>
{
    friend class DocHtmlTable;
  public:
    DocHtmlRow(DocParser &parser,DocNode *parent,const HtmlAttribList &attribs)
      : CompAccept<DocHtmlRow>(parser), m_attribs(attribs) { m_parent = parent; }
    Kind kind() const override            { return Kind_HtmlRow; }
    size_t numCells() const      { return m_children.size(); }
    const HtmlAttribList &attribs() const { return m_attribs; }
    int parse();
    int parseXml(bool header);
    bool isHeading() const       { // a row is a table heading if all cells are marked as such
                                   bool heading=TRUE;
                                   for (const auto &n : m_children)
                                   {
                                     if (n->kind()==Kind_HtmlCell)
                                     {
                                       heading = heading && ((DocHtmlCell*)n.get())->isHeading();
                                     }
                                   }
                                   return !m_children.empty() && heading;
                                 }
    void setVisibleCells(uint n) { m_visibleCells = n; }
    uint visibleCells() const    { return m_visibleCells; }
    uint rowIndex() const        { return m_rowIdx; }

  private:
    void setRowIndex(uint idx)   { m_rowIdx = idx; }
    HtmlAttribList m_attribs;
    uint m_visibleCells = 0;
    uint m_rowIdx = (uint)-1;
};

/** Node representing a HTML table */
class DocHtmlTable : public CompAccept<DocHtmlTable>
{
  public:
    DocHtmlTable(DocParser &parser,DocNode *parent,const HtmlAttribList &attribs)
      : CompAccept<DocHtmlTable>(parser), m_attribs(attribs) { m_caption=0; m_numCols=0; m_parent = parent; }
    ~DocHtmlTable()         { delete m_caption; }
    Kind kind() const override       { return Kind_HtmlTable; }
    size_t numRows() const  { return m_children.size(); }
    bool hasCaption()       { return m_caption!=0; }
    const HtmlAttribList &attribs() const { return m_attribs; }
    int parse();
    int parseXml();
    size_t numColumns() const { return m_numCols; }
    void accept(DocVisitor *v) override;
    DocHtmlCaption *caption() const { return m_caption; }
    DocHtmlRow *firstRow() const {
                             return (!m_children.empty() && m_children.front()->kind()==Kind_HtmlRow) ?
                                     (DocHtmlRow*)m_children.front().get() : 0;
                           }

  private:
    void computeTableGrid();
    DocHtmlCaption    *m_caption = 0;
    HtmlAttribList     m_attribs;
    size_t m_numCols = 0;
};

/** Node representing an HTML blockquote */
class DocHtmlBlockQuote : public CompAccept<DocHtmlBlockQuote>
{
  public:
    DocHtmlBlockQuote(DocParser &parser,DocNode *parent,const HtmlAttribList &attribs)
      : CompAccept<DocHtmlBlockQuote>(parser), m_attribs(attribs) { m_parent = parent; }
    Kind kind() const override       { return Kind_HtmlBlockQuote; }
    int parse();
    const HtmlAttribList &attribs() const { return m_attribs; }

  private:
    HtmlAttribList m_attribs;
};

/** Root node of a text fragment */
class DocText : public CompAccept<DocText>
{
  public:
    DocText(DocParser &parser) : CompAccept<DocText>(parser) {}
    Kind kind() const override       { return Kind_Text; }
    void parse();
    bool isEmpty() const    { return m_children.empty(); }
};

/** Root node of documentation tree */
class DocRoot : public CompAccept<DocRoot>
{
  public:
    DocRoot(DocParser &parser,bool indent,bool sl) : CompAccept<DocRoot>(parser), m_indent(indent), m_singleLine(sl) {}
    Kind kind() const override       { return Kind_Root; }
    void parse();
    bool indent() const { return m_indent; }
    bool singleLine() const { return m_singleLine; }
    bool isEmpty() const { return m_children.empty(); }

  private:
    bool m_indent = false;
    bool m_singleLine = false;
};


#endif<|MERGE_RESOLUTION|>--- conflicted
+++ resolved
@@ -180,11 +180,8 @@
     /*! Sets whether or not this item is inside a preformatted section */
     void setInsidePreformatted(bool p) { m_insidePre = p; }
     DocNode *m_parent = 0;
-<<<<<<< HEAD
     enum RefType { Unknown, Anchor, Section, Table };
-=======
     DocParser &m_parser;
->>>>>>> 640614e3
   private:
 
     bool m_insidePre = false;
