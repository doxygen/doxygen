name: CMake Build for Doxygen

on: [push, pull_request]

jobs:
  build:
    permissions:
      contents: write # to push pages branch (peaceiris/actions-gh-pages)

    name: ${{ matrix.config.name }}
    runs-on: ${{ matrix.config.os }}
    strategy:
      fail-fast: false
      matrix:
        config:
        - {
<<<<<<< HEAD
            name: "Ubuntu Latest GCC Release (Intel)",
            os: ubuntu-20.04,
=======
            name: "Ubuntu Latest GCC Release",
            os: ubuntu-22.04,
>>>>>>> 778633ab
            build_type: "Release", cc: "gcc", cxx: "g++",
            build_gen: "Unix Makefiles",
            cmake_extra_opts: "-Dbuild_search=YES -Dbuild_app=YES -Dbuild_parse=YES"
          }
        - {
<<<<<<< HEAD
            name: "Ubuntu Latest GCC Debug (Intel)",
            os: ubuntu-20.04,
=======
            name: "Ubuntu Latest GCC Debug",
            os: ubuntu-22.04,
>>>>>>> 778633ab
            build_type: "Debug", cc: "gcc", cxx: "g++",
            build_gen: "Unix Makefiles",
            cmake_extra_opts: "-Dbuild_search=YES -Dbuild_app=YES -Dbuild_parse=YES"
          }
        - {
<<<<<<< HEAD
            name: "Ubuntu Latest Clang Release (Intel)",
            os: ubuntu-20.04,
=======
            name: "Ubuntu Latest Clang Release",
            os: ubuntu-22.04,
>>>>>>> 778633ab
            build_type: "Release", cc: "clang", cxx: "clang++",
            build_gen: "Unix Makefiles",
            cmake_extra_opts: "-Duse_libclang=YES -Dstatic_libclang=YES -Duse_libc++=NO"
          }
        - {
<<<<<<< HEAD
            name: "Ubuntu Latest Clang Debug (Intel)",
            os: ubuntu-20.04,
=======
            name: "Ubuntu Latest Clang Debug",
            os: ubuntu-22.04,
>>>>>>> 778633ab
            build_type: "Debug", cc: "clang", cxx: "clang++",
            build_gen: "Unix Makefiles",
            cmake_extra_opts: "-Duse_libclang=YES -Dstatic_libclang=YES -Duse_libc++=NO"
          }

        - {
            name: "Ubuntu Latest GCC Release (Arm)",
            os: ubuntu-22.04-arm,
            build_type: "Release", cc: "gcc", cxx: "g++",
            build_gen: "Unix Makefiles",
            cmake_extra_opts: "-Dbuild_search=YES -Dbuild_app=YES -Dbuild_parse=YES"
          }
        - {
            name: "Ubuntu Latest GCC Debug (Arm)",
            os: ubuntu-22.04-arm,
            build_type: "Debug", cc: "gcc", cxx: "g++",
            build_gen: "Unix Makefiles",
            cmake_extra_opts: "-Dbuild_search=YES -Dbuild_app=YES -Dbuild_parse=YES"
          }
        - {
            name: "Ubuntu Latest Clang Release (Arm)",
            os: ubuntu-22.04-arm,
            build_type: "Release", cc: "clang", cxx: "clang++",
            build_gen: "Unix Makefiles",
            cmake_extra_opts: "-Duse_libclang=YES -Dstatic_libclang=YES -Duse_libc++=NO"
          }
        - {
            name: "Ubuntu Latest Clang Debug (Arm)",
            os: ubuntu-22.04-arm,
            build_type: "Debug", cc: "clang", cxx: "clang++",
            build_gen: "Unix Makefiles",
            cmake_extra_opts: "-Duse_libclang=YES -Dstatic_libclang=YES -Duse_libc++=NO"
          }
        - {
            name: "macOS Latest Release (Intel)",
            os: macos-13,
            build_type: "Release", cc: "clang", cxx: "clang++",
            build_gen: "Unix Makefiles"
          }
        - {
            name: "macOS Latest Debug (Intel)",
            os: macos-13,
            build_type: "Debug", cc: "clang", cxx: "clang++",
            build_gen: "Unix Makefiles"
          }
        - {
            name: "macOS Latest Release (Apple Silicon)",
            os: macos-14,
            build_type: "Release", cc: "clang", cxx: "clang++",
            build_gen: "Unix Makefiles"
          }
        - {
            name: "macOS Latest Debug (Apple Silicon)",
            os: macos-14,
            build_type: "Debug", cc: "clang", cxx: "clang++",
            build_gen: "Unix Makefiles"
          }
        - {
            name: "Windows Latest MSVC Debug",
            os: windows-latest,
            build_type: "Debug", cc: "cl", cxx: "cl",
            build_gen: "NMake Makefiles"
          }
        - {
            name: "Windows Latest MSVC Release",
            os: windows-latest,
            build_type: "Release", cc: "cl", cxx: "cl",
            build_gen: "NMake Makefiles"
          }
    steps:
    - name: Checkout doxygen
      uses: actions/checkout@v4
      with:
        fetch-depth: 0

    - name: Install libiconv (Windows)
      uses: suisei-cn/actions-download-file@v1
      with:
        url: "https://github.com/pffang/libiconv-for-Windows/releases/download/v1.16/libiconv-for-Windows_1.16.7z"
        target: .
      if: matrix.config.os == 'windows-latest'

    - name: Install LaTeX (Linux)
      run: |
        sudo apt update --fix-missing
        sudo apt upgrade
        sudo apt update
        sudo apt-get install texlive texlive-latex-recommended texlive-extra-utils texlive-latex-extra texlive-font-utils
      if: startsWith(matrix.config.os,'ubuntu-')

    - name: Install LaTeX (MacOS)
      run: |
        brew update || true
        brew install --cask mactex || true
        echo "/Library/TeX/texbin/" >> $GITHUB_PATH
      if: startsWith(matrix.config.os,'macos-')

    - name: Install libclang (Ubuntu 22.04)
      run: |
        sudo apt update
        sudo apt remove llvm-13 llvm-13-dev llvm-13-tools llvm-13-runtime clang-13 clang-format-13 libclang-common-13-dev libclang-cpp13 libclang1-13 libllvm13
        sudo apt remove llvm-15 llvm-15-dev llvm-15-tools llvm-15-runtime clang-15 clang-format-15 libclang-common-15-dev libclang-cpp15 libclang1-15 libllvm15
        sudo apt-get autoremove
        sudo apt-get clean
        sudo apt install libclang-common-14-dev libclang-14-dev
        apt list --installed | egrep '(clang|llvm)'
        ls -d /usr/lib/llvm-*/include/
        sudo update-alternatives --install /usr/bin/clang   clang   /usr/bin/clang-14   100
        sudo update-alternatives --install /usr/bin/clang++ clang++ /usr/bin/clang++-14 100
        ls -al /usr/bin/clang++
        ls -al /etc/alternatives/clang++
        which clang++
        clang++ -v
      if: matrix.config.cc == 'clang' && matrix.config.os == 'ubuntu-22.04'

<<<<<<< HEAD
    - name: Install libclang (Ubuntu 22.04 ARM)
      run: |
        sudo apt update
        sudo apt remove llvm-12 llvm-12-dev llvm-12-tools llvm-12-runtime clang-12 clang-format-12 libclang-common-12-dev libclang-cpp12 libclang1-12 libllvm12
        sudo apt remove llvm-13 llvm-13-dev llvm-13-tools llvm-13-runtime clang-13 clang-format-13 libclang-common-13-dev libclang-cpp13 libclang1-13 libllvm13
        sudo apt-get autoremove
        sudo apt-get clean
        sudo apt install -y libclang-common-14-dev libclang-14-dev clang-14 llvm-14 llvm-14-dev
        apt list --installed | egrep '(clang|llvm)'
        ls -d /usr/lib/llvm-*/include/
        sudo update-alternatives --install /usr/bin/clang   clang   /usr/bin/clang-14   100
        sudo update-alternatives --install /usr/bin/clang++ clang++ /usr/bin/clang++-14 100
        ls -al /usr/bin/clang++
        ls -al /etc/alternatives/clang++
        which clang++
        clang++ -v
      if: matrix.config.os == 'ubuntu-22.04-arm'

    - name: Install libxapian (Ubuntu)
      run: |
        sudo apt update
        sudo apt install libxapian-dev
      if: matrix.config.os == 'ubuntu-20.04' || matrix.config.os == 'ubuntu-22.04-arm'
=======
    - name: Install libxapian (Ubuntu 22.04)
      run: |
        sudo apt update
        sudo apt install libxapian-dev
      if: matrix.config.os == 'ubuntu-22.04'
>>>>>>> 778633ab

    - name: Install LaTeX (Windows)
      uses: teatimeguest/setup-texlive-action@v3
      with:
        packages: >-
          scheme-medium
          collection-latexextra
          babel-dutch
          cjk
          bibtex
      if: matrix.config.os == 'windows-latest'

    - name: Install Ghostscript (Linux)
      run: |
        sudo apt update
        sudo apt-get install ghostscript
      if: startsWith(matrix.config.os,'ubuntu-')

    - name: Install Ghostscript (Windows)
      run:
        choco install ghostscript
      if: matrix.config.os == 'windows-latest'

    - name: Setting Ghostscript paths (Windows)
      shell: bash
      run: |
        export GSpath=`find /c/Prog*/gs -name gswin\*c.exe | sed -e "s/gswin.*c.exe//"`
        export PATH="$GSpath:$PATH"
        export GSpath=`echo "$GSpath" | sed -e "s%/c%C:%"`
        echo "$GSpath" >> $GITHUB_PATH
      if: matrix.config.os == 'windows-latest'

    - name: Install xmllint (Linux)
      run: |
         sudo apt-get update
         sudo apt-get install libxml2-utils
      if: startsWith(matrix.config.os,'ubuntu-')

    - name: Install xmllint (MacOS)
      run: |
         brew install --force --overwrite python@3.11 # temp hack
         brew install --force --overwrite python@3.12 # temp hack
         brew update
         brew install libxml2
      if: startsWith(matrix.config.os,'macos-')

    - name: Install bison (MacOS)
      run: |
        brew update
        brew install bison;
        echo "$(brew --prefix bison)/bin" >> $GITHUB_PATH
        #echo "/usr/local/opt/bison/bin" >> $GITHUB_PATH
      if: startsWith(matrix.config.os,'macos-')

    - name: Install bison/flex (Windows)
      run: |
        #Choco-Install -PackageName winflexbison
        choco install winflexbison3
      if: matrix.config.os == 'windows-latest'

    - name: Install Graphviz (Linux)
      run: |
        sudo apt update
        sudo apt-get install graphviz
      if: startsWith(matrix.config.os,'ubuntu-')

    - name: Install Graphviz (MacOS)
      run: |
        if ! brew install graphviz; then
          # Workaround issue with unexpected symlinks: https://github.com/actions/runner-images/issues/6817
          for f in 2to3 idle3 pydoc3 python3 python3-config; do
            rm /usr/local/bin/$f || true
          done
          # Try again
          brew install graphviz
        fi
      if: startsWith(matrix.config.os,'macos-')

    - name: Install Graphviz (Windows)
      run:
        choco install graphviz.portable
      if: matrix.config.os == 'windows-latest'

    - name: Setup VS Environment (Windows)
      uses: seanmiddleditch/gha-setup-vsdevenv@master
      if: matrix.config.os == 'windows-latest'

    - name: Refresh Env (Windows)
      run: |
        Import-Module $env:ChocolateyInstall\helpers\chocolateyProfile.psm1
        refreshenv
      if: matrix.config.os == 'windows-latest'

    - name: Install Qt 6
      uses: jdpurcell/install-qt-action@v4
      with:
        version: 6.2.*
      if: startsWith(matrix.config.os,'macos-')

    - name: Install Qt 5
      uses: jdpurcell/install-qt-action@v4
      with:
        version: 5.*
      if: startsWith(matrix.config.os,'macos-')!=true

    - name: Check tool versions (Linux / MacOS)
      shell: bash
      run: |
        echo "=== perl ===";
        perl --version;
        echo "=== python ===";
        python --version;
        echo "=== cmake ===";
        cmake --version;
        echo "=== latex ===";
        latex --version;
        echo "=== bibtex ===";
        bibtex --version
        echo "=== dvips ===";
        dvips --version
        echo "=== bison ===";
        bison --version;
        echo "=== flex ===";
        flex --version;
        echo "=== dot ===";
        dot -V;
        echo "=== ghostscript ===";
        gs --version;
      if: matrix.config.os != 'windows-latest'

    - name: Check tool versions (Windows)
      shell: bash
      run: |
        echo "=== perl ===";
        perl --version;
        echo "=== python ===";
        python --version;
        echo "=== cmake ===";
        cmake --version;
        echo "=== latex ===";
        latex --version;
        echo "=== bibtex ===";
        bibtex --version
        echo "=== dvips ===";
        dvips --version
        echo "=== bison ===";
        win_bison --version;
        echo "=== flex ===";
        win_flex --version;
        echo "=== dot ===";
        dot -V;
        echo "=== ghostscript ===";
        gswin64c --version;
      if: matrix.config.os == 'windows-latest'

    - name: Configure
      shell: cmake -P {0}
      run: |
        set(ENV{CC} ${{ matrix.config.cc }})
        set(ENV{CXX} ${{ matrix.config.cxx }})

        execute_process(
          COMMAND cmake
            -S .
            -B build
            -D CMAKE_BUILD_TYPE=${{ matrix.config.build_type }}
            -G "${{ matrix.config.build_gen }}"
            -Dbuild_doc=YES
            -Dbuild_wizard=YES
            ${{ matrix.config.cmake_extra_opts }}
          RESULT_VARIABLE result
        )
        if (NOT result EQUAL 0)
          message(FATAL_ERROR "Bad exit status")
        endif()

    - name: Build
      shell: cmake -P {0}
      run: |
        include(ProcessorCount)
        ProcessorCount(N)
        execute_process(
          COMMAND cmake --build build --parallel ${N}
          RESULT_VARIABLE result
          OUTPUT_VARIABLE output
          ERROR_VARIABLE output
          ECHO_OUTPUT_VARIABLE ECHO_ERROR_VARIABLE
        )
        if (NOT result EQUAL 0)
          string(REGEX MATCH "FAILED:.*$" error_message "${output}")
          string(REPLACE "\n" "%0A" error_message "${error_message}")
          message("::error::${error_message}")
          message(FATAL_ERROR "Build failed")
        endif()

    - name: Archive build artifacts
      uses: actions/upload-artifact@v4
      with:
        name: "${{ matrix.config.name }} build artifacts"
        path: build/bin/

    - name: Run tests (Linux / MacOS)
      shell: cmake -P {0}
      run: |
        set(ENV{CTEST_OUTPUT_ON_FAILURE} "ON")

        execute_process(
          COMMAND
            cmake -E env TEST_FLAGS="--xml --xmlxsd --xhtml --qhp --docbook --rtf --man"
            cmake --build build --target tests
          RESULT_VARIABLE result
        )
        if (NOT result EQUAL 0)
          message(FATAL_ERROR "Running tests failed!")
        endif()
      if: matrix.config.os != 'windows-latest'

    - name: Run tests (Windows)
      shell: cmake -P {0}
      run: |
        set(ENV{CTEST_OUTPUT_ON_FAILURE} "ON")

        execute_process(
          COMMAND
            cmake -E env TEST_FLAGS="--xml --xmlxsd --xhtml --qhp --docbook --rtf --man --pdf"
            cmake --build build --target tests
          RESULT_VARIABLE result
        )
        if (NOT result EQUAL 0)
          message(FATAL_ERROR "Running tests failed!")
        endif()
      if: matrix.config.os == 'windows-latest'

    - name: Generate documentation
      shell: cmake -P {0}
      run: |
        execute_process(
          COMMAND cmake --build build --target docs
          RESULT_VARIABLE result
        )
        if (NOT result EQUAL 0)
          message(FATAL_ERROR "Building documentation failed")
        endif()

    - name: Archive html documentation artifacts
      uses: actions/upload-artifact@v4
      with:
        name: "Html documentation artifacts"
        path: build/html/
      if: matrix.config.name == 'Ubuntu Latest GCC Release (Intel)'

    - name: Archive Latex documentation artifacts
      uses: actions/upload-artifact@v4
      with:
        name: "Latex documentation artifacts"
        path: build/latex/doxygen_manual.pdf
      if: matrix.config.name == 'Ubuntu Latest GCC Release (Intel)'

    - name: Generate Internal documentation
      shell: cmake -P {0}
      run: |
        execute_process(
          COMMAND cmake --build build --target docs_internal
          RESULT_VARIABLE result
        )
        if (NOT result EQUAL 0)
          message(FATAL_ERROR "Building internal documentation failed")
        endif()
      if: matrix.config.name == 'Ubuntu Latest GCC Release (Intel)'

    - name: Publish Internal documentation to Github pages
      uses: peaceiris/actions-gh-pages@v4
      with:
         deploy_key: ${{ secrets.ACTIONS_DEPLOY_KEY }}
         external_repository: doxygen/doxygen-docs
         publish_dir: build/doxygen_docs/html
         force_orphan: true
<<<<<<< HEAD
      if: ${{ github.event_name == 'push' && matrix.config.name == 'Ubuntu Latest GCC Release (Intel)' }}
=======
      if: ${{ github.event_name == 'push' && matrix.config.name == 'Ubuntu Latest GCC Release' }}

>>>>>>> 778633ab
<|MERGE_RESOLUTION|>--- conflicted
+++ resolved
@@ -14,49 +14,29 @@
       matrix:
         config:
         - {
-<<<<<<< HEAD
             name: "Ubuntu Latest GCC Release (Intel)",
-            os: ubuntu-20.04,
-=======
-            name: "Ubuntu Latest GCC Release",
             os: ubuntu-22.04,
->>>>>>> 778633ab
             build_type: "Release", cc: "gcc", cxx: "g++",
             build_gen: "Unix Makefiles",
             cmake_extra_opts: "-Dbuild_search=YES -Dbuild_app=YES -Dbuild_parse=YES"
           }
         - {
-<<<<<<< HEAD
             name: "Ubuntu Latest GCC Debug (Intel)",
-            os: ubuntu-20.04,
-=======
-            name: "Ubuntu Latest GCC Debug",
             os: ubuntu-22.04,
->>>>>>> 778633ab
             build_type: "Debug", cc: "gcc", cxx: "g++",
             build_gen: "Unix Makefiles",
             cmake_extra_opts: "-Dbuild_search=YES -Dbuild_app=YES -Dbuild_parse=YES"
           }
         - {
-<<<<<<< HEAD
             name: "Ubuntu Latest Clang Release (Intel)",
-            os: ubuntu-20.04,
-=======
-            name: "Ubuntu Latest Clang Release",
             os: ubuntu-22.04,
->>>>>>> 778633ab
             build_type: "Release", cc: "clang", cxx: "clang++",
             build_gen: "Unix Makefiles",
             cmake_extra_opts: "-Duse_libclang=YES -Dstatic_libclang=YES -Duse_libc++=NO"
           }
         - {
-<<<<<<< HEAD
             name: "Ubuntu Latest Clang Debug (Intel)",
-            os: ubuntu-20.04,
-=======
-            name: "Ubuntu Latest Clang Debug",
             os: ubuntu-22.04,
->>>>>>> 778633ab
             build_type: "Debug", cc: "clang", cxx: "clang++",
             build_gen: "Unix Makefiles",
             cmake_extra_opts: "-Duse_libclang=YES -Dstatic_libclang=YES -Duse_libc++=NO"
@@ -172,7 +152,6 @@
         clang++ -v
       if: matrix.config.cc == 'clang' && matrix.config.os == 'ubuntu-22.04'
 
-<<<<<<< HEAD
     - name: Install libclang (Ubuntu 22.04 ARM)
       run: |
         sudo apt update
@@ -191,18 +170,11 @@
         clang++ -v
       if: matrix.config.os == 'ubuntu-22.04-arm'
 
-    - name: Install libxapian (Ubuntu)
+    - name: Install libxapian (Ubuntu 22.04)
       run: |
         sudo apt update
         sudo apt install libxapian-dev
-      if: matrix.config.os == 'ubuntu-20.04' || matrix.config.os == 'ubuntu-22.04-arm'
-=======
-    - name: Install libxapian (Ubuntu 22.04)
-      run: |
-        sudo apt update
-        sudo apt install libxapian-dev
-      if: matrix.config.os == 'ubuntu-22.04'
->>>>>>> 778633ab
+      if: matrix.config.os == 'ubuntu-22.04' || matrix.config.os == 'ubuntu-22.04-arm'
 
     - name: Install LaTeX (Windows)
       uses: teatimeguest/setup-texlive-action@v3
@@ -480,9 +452,5 @@
          external_repository: doxygen/doxygen-docs
          publish_dir: build/doxygen_docs/html
          force_orphan: true
-<<<<<<< HEAD
       if: ${{ github.event_name == 'push' && matrix.config.name == 'Ubuntu Latest GCC Release (Intel)' }}
-=======
-      if: ${{ github.event_name == 'push' && matrix.config.name == 'Ubuntu Latest GCC Release' }}
-
->>>>>>> 778633ab
+
