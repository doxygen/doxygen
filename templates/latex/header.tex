--- conflicted
+++ resolved
@@ -51,10 +51,7 @@
   $extralatexstylesheet
 
   \usepackage{graphicx}
-<<<<<<< HEAD
   \usepackage{svg}
-  \usepackage[utf8]{inputenc}
-=======
   \iftutex
     \usepackage{fontspec}
     \defaultfontfeatures{Ligatures={TeX}}
@@ -62,7 +59,6 @@
   \else
     \usepackage[utf8]{inputenc}
   \fi
->>>>>>> 8007b6cf
   \usepackage{makeidx}
   \PassOptionsToPackage{warn}{textcomp}
   \usepackage{textcomp}
